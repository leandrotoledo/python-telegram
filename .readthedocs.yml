--- conflicted
+++ resolved
@@ -17,10 +17,6 @@
 python:
    version: 3
    install:
-<<<<<<< HEAD
-     - method: setuptools
-=======
      - method: pip
->>>>>>> 21ded420
        path: .
      - requirements: docs/requirements-docs.txt