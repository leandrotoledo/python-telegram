--- conflicted
+++ resolved
@@ -29,12 +29,8 @@
     Objects of this class are comparable in terms of equality. Two objects of this class are
     considered equal, if their :attr:`url` are equal.
 
-<<<<<<< HEAD
-    .. seealso:: :any:`Webappbot Example <examples.webappbot>`
-=======
     Examples:
         :any:`Webapp Bot <examples.webappbot>`
->>>>>>> 7c179aee
 
     .. versionadded:: 20.0
 
