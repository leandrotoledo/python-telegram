--- conflicted
+++ resolved
@@ -107,47 +107,6 @@
         '__threads',
     )
 
-<<<<<<< HEAD
-=======
-    @overload
-    def __init__(
-        self: 'Updater[CallbackContext, dict, dict, dict]',
-        token: str = None,
-        base_url: str = None,
-        workers: int = 4,
-        bot: Bot = None,
-        private_key: bytes = None,
-        private_key_password: bytes = None,
-        user_sig_handler: Callable = None,
-        request_kwargs: Dict[str, Any] = None,
-        persistence: 'BasePersistence' = None,  # pylint: disable=used-before-assignment
-        defaults: 'Defaults' = None,
-        base_file_url: str = None,
-        arbitrary_callback_data: Union[DefaultValue, bool, int, None] = DEFAULT_FALSE,
-    ):
-        ...
-
-    @overload
-    def __init__(
-        self: 'Updater[CCT, UD, CD, BD]',
-        token: str = None,
-        base_url: str = None,
-        workers: int = 4,
-        bot: Bot = None,
-        private_key: bytes = None,
-        private_key_password: bytes = None,
-        user_sig_handler: Callable = None,
-        request_kwargs: Dict[str, Any] = None,
-        persistence: 'BasePersistence' = None,
-        defaults: 'Defaults' = None,
-        base_file_url: str = None,
-        arbitrary_callback_data: Union[DefaultValue, bool, int, None] = DEFAULT_FALSE,
-        context_types: ContextTypes[CCT, UD, CD, BD] = None,
-    ):
-        ...
-
-    @overload
->>>>>>> 01be85f1
     def __init__(
         self: 'Updater[BT, DT]',
         *,
