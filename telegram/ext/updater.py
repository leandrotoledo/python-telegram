#!/usr/bin/env python
#
# A library that provides a Python interface to the Telegram Bot API
# Copyright (C) 2015-2021
# Leandro Toledo de Souza <devs@python-telegram-bot.org>
#
# This program is free software: you can redistribute it and/or modify
# it under the terms of the GNU Lesser Public License as published by
# the Free Software Foundation, either version 3 of the License, or
# (at your option) any later version.
#
# This program is distributed in the hope that it will be useful,
# but WITHOUT ANY WARRANTY; without even the implied warranty of
# MERCHANTABILITY or FITNESS FOR A PARTICULAR PURPOSE.  See the
# GNU Lesser Public License for more details.
#
# You should have received a copy of the GNU Lesser Public License
# along with this program.  If not, see [http://www.gnu.org/licenses/].
"""This module contains the class Updater, which tries to make creating Telegram bots intuitive."""

import logging
import ssl
import warnings
from queue import Queue
from signal import SIGABRT, SIGINT, SIGTERM, signal
from threading import Event, Lock, Thread, current_thread
from time import sleep
from typing import TYPE_CHECKING, Any, Callable, Dict, List, Optional, Tuple, Union, no_type_check

from telegram import Bot, TelegramError
from telegram.error import InvalidToken, RetryAfter, TimedOut, Unauthorized
from telegram.ext import Dispatcher, JobQueue
from telegram.utils.deprecate import TelegramDeprecationWarning
from telegram.utils.helpers import get_signal_name
from telegram.utils.request import Request
from telegram.ext.utils.webhookhandler import WebhookAppClass, WebhookServer

if TYPE_CHECKING:
    from telegram.ext import BasePersistence, Defaults


class Updater:
    """
    This class, which employs the :class:`telegram.ext.Dispatcher`, provides a frontend to
    :class:`telegram.Bot` to the programmer, so they can focus on coding the bot. Its purpose is to
    receive the updates from Telegram and to deliver them to said dispatcher. It also runs in a
    separate thread, so the user can interact with the bot, for example on the command line. The
    dispatcher supports handlers for different kinds of data: Updates from Telegram, basic text
    commands and even arbitrary types. The updater can be started as a polling service or, for
    production, use a webhook to receive updates. This is achieved using the WebhookServer and
    WebhookHandler classes.

    Note:
        * You must supply either a :attr:`bot` or a :attr:`token` argument.
        * If you supply a :attr:`bot`, you will need to pass :attr:`defaults` to *both* the bot and
          the :class:`telegram.ext.Updater`.

    Args:
        token (:obj:`str`, optional): The bot's token given by the @BotFather.
        base_url (:obj:`str`, optional): Base_url for the bot.
        base_file_url (:obj:`str`, optional): Base_file_url for the bot.
        workers (:obj:`int`, optional): Amount of threads in the thread pool for functions
            decorated with ``@run_async`` (ignored if `dispatcher` argument is used).
        bot (:class:`telegram.Bot`, optional): A pre-initialized bot instance (ignored if
            `dispatcher` argument is used). If a pre-initialized bot is used, it is the user's
            responsibility to create it using a `Request` instance with a large enough connection
            pool.
        dispatcher (:class:`telegram.ext.Dispatcher`, optional): A pre-initialized dispatcher
            instance. If a pre-initialized dispatcher is used, it is the user's responsibility to
            create it with proper arguments.
        private_key (:obj:`bytes`, optional): Private key for decryption of telegram passport data.
        private_key_password (:obj:`bytes`, optional): Password for above private key.
        user_sig_handler (:obj:`function`, optional): Takes ``signum, frame`` as positional
            arguments. This will be called when a signal is received, defaults are (SIGINT,
            SIGTERM, SIGABRT) settable with :attr:`idle`.
        request_kwargs (:obj:`dict`, optional): Keyword args to control the creation of a
            `telegram.utils.request.Request` object (ignored if `bot` or `dispatcher` argument is
            used). The request_kwargs are very useful for the advanced users who would like to
            control the default timeouts and/or control the proxy used for http communication.
        use_context (:obj:`bool`, optional): If set to :obj:`True` uses the context based callback
            API (ignored if `dispatcher` argument is used). Defaults to :obj:`True`.
            **New users**: set this to :obj:`True`.
        persistence (:class:`telegram.ext.BasePersistence`, optional): The persistence class to
            store data that should be persistent over restarts (ignored if `dispatcher` argument is
            used).
        defaults (:class:`telegram.ext.Defaults`, optional): An object containing default values to
            be used if not set explicitly in the bot methods.

    Raises:
        ValueError: If both :attr:`token` and :attr:`bot` are passed or none of them.


    Attributes:
        bot (:class:`telegram.Bot`): The bot used with this Updater.
        user_sig_handler (:obj:`function`): Optional. Function to be called when a signal is
            received.
        update_queue (:obj:`Queue`): Queue for the updates.
        job_queue (:class:`telegram.ext.JobQueue`): Jobqueue for the updater.
        dispatcher (:class:`telegram.ext.Dispatcher`): Dispatcher that handles the updates and
            dispatches them to the handlers.
        running (:obj:`bool`): Indicates if the updater is running.
        persistence (:class:`telegram.ext.BasePersistence`): Optional. The persistence class to
            store data that should be persistent over restarts.
        use_context (:obj:`bool`): Optional. :obj:`True` if using context based callbacks.

    """

    _request = None

    def __init__(
        self,
        token: str = None,
        base_url: str = None,
        workers: int = 4,
        bot: Bot = None,
        private_key: bytes = None,
        private_key_password: bytes = None,
        user_sig_handler: Callable = None,
        request_kwargs: Dict[str, Any] = None,
        persistence: 'BasePersistence' = None,
        defaults: 'Defaults' = None,
        use_context: bool = True,
        dispatcher: Dispatcher = None,
        base_file_url: str = None,
    ):

        if defaults and bot:
            warnings.warn(
                'Passing defaults to an Updater has no effect when a Bot is passed '
                'as well. Pass them to the Bot instead.',
                TelegramDeprecationWarning,
                stacklevel=2,
            )

        if dispatcher is None:
            if (token is None) and (bot is None):
                raise ValueError('`token` or `bot` must be passed')
            if (token is not None) and (bot is not None):
                raise ValueError('`token` and `bot` are mutually exclusive')
            if (private_key is not None) and (bot is not None):
                raise ValueError('`bot` and `private_key` are mutually exclusive')
        else:
            if bot is not None:
                raise ValueError('`dispatcher` and `bot` are mutually exclusive')
            if persistence is not None:
                raise ValueError('`dispatcher` and `persistence` are mutually exclusive')
            if workers is not None:
                raise ValueError('`dispatcher` and `workers` are mutually exclusive')
            if use_context != dispatcher.use_context:
                raise ValueError('`dispatcher` and `use_context` are mutually exclusive')

        self.logger = logging.getLogger(__name__)

        if dispatcher is None:
            con_pool_size = workers + 4

            if bot is not None:
                self.bot = bot
                if bot.request.con_pool_size < con_pool_size:
                    self.logger.warning(
                        'Connection pool of Request object is smaller than optimal value (%s)',
                        con_pool_size,
                    )
            else:
                # we need a connection pool the size of:
                # * for each of the workers
                # * 1 for Dispatcher
                # * 1 for polling Updater (even if webhook is used, we can spare a connection)
                # * 1 for JobQueue
                # * 1 for main thread
                if request_kwargs is None:
                    request_kwargs = {}
                if 'con_pool_size' not in request_kwargs:
                    request_kwargs['con_pool_size'] = con_pool_size
                self._request = Request(**request_kwargs)
                self.bot = Bot(
                    token,  # type: ignore[arg-type]
                    base_url,
                    base_file_url=base_file_url,
                    request=self._request,
                    private_key=private_key,
                    private_key_password=private_key_password,
                    defaults=defaults,
                )
            self.update_queue: Queue = Queue()
            self.job_queue = JobQueue()
            self.__exception_event = Event()
            self.persistence = persistence
            self.dispatcher = Dispatcher(
                self.bot,
                self.update_queue,
                job_queue=self.job_queue,
                workers=workers,
                exception_event=self.__exception_event,
                persistence=persistence,
                use_context=use_context,
            )
            self.job_queue.set_dispatcher(self.dispatcher)
        else:
            con_pool_size = dispatcher.workers + 4

            self.bot = dispatcher.bot
            if self.bot.request.con_pool_size < con_pool_size:
                self.logger.warning(
                    'Connection pool of Request object is smaller than optimal value (%s)',
                    con_pool_size,
                )
            self.update_queue = dispatcher.update_queue
            self.__exception_event = dispatcher.exception_event
            self.persistence = dispatcher.persistence
            self.job_queue = dispatcher.job_queue
            self.dispatcher = dispatcher

        self.user_sig_handler = user_sig_handler
        self.last_update_id = 0
        self.running = False
        self.is_idle = False
        self.httpd = None
        self.__lock = Lock()
        self.__threads: List[Thread] = []

    def _init_thread(self, target: Callable, name: str, *args: object, **kwargs: object) -> None:
        thr = Thread(
            target=self._thread_wrapper,
            name=f"Bot:{self.bot.id}:{name}",
            args=(target,) + args,
            kwargs=kwargs,
        )
        thr.start()
        self.__threads.append(thr)

    def _thread_wrapper(self, target: Callable, *args: object, **kwargs: object) -> None:
        thr_name = current_thread().name
        self.logger.debug('%s - started', thr_name)
        try:
            target(*args, **kwargs)
        except Exception:
            self.__exception_event.set()
            self.logger.exception('unhandled exception in %s', thr_name)
            raise
        self.logger.debug('%s - ended', thr_name)

    def start_polling(
        self,
        poll_interval: float = 0.0,
        timeout: float = 10,
        clean: bool = None,
        bootstrap_retries: int = -1,
        read_latency: float = 2.0,
        allowed_updates: List[str] = None,
        drop_pending_updates: bool = None,
    ) -> Optional[Queue]:
        """Starts polling updates from Telegram.

        Args:
            poll_interval (:obj:`float`, optional): Time to wait between polling updates from
                Telegram in seconds. Default is ``0.0``.
            timeout (:obj:`float`, optional): Passed to :meth:`telegram.Bot.get_updates`.
            drop_pending_updates (:obj:`bool`, optional): Whether to clean any pending updates on
                Telegram servers before actually starting to poll. Default is :obj:`False`.

                .. versionadded :: 13.4
            clean (:obj:`bool`, optional): Alias for ``drop_pending_updates``.

                .. deprecated:: 13.4
                    Use ``drop_pending_updates`` instead.
            bootstrap_retries (:obj:`int`, optional): Whether the bootstrapping phase of the
                :class:`telegram.ext.Updater` will retry on failures on the Telegram server.

                * < 0 - retry indefinitely (default)
                *   0 - no retries
                * > 0 - retry up to X times

            allowed_updates (List[:obj:`str`], optional): Passed to
                :meth:`telegram.Bot.get_updates`.
            read_latency (:obj:`float` | :obj:`int`, optional): Grace time in seconds for receiving
                the reply from server. Will be added to the ``timeout`` value and used as the read
                timeout from server (Default: ``2``).

        Returns:
            :obj:`Queue`: The update queue that can be filled from the main thread.

        """
        if (clean is not None) and (drop_pending_updates is not None):
            raise TypeError('`clean` and `drop_pending_updates` are mutually exclusive.')

        if clean is not None:
            warnings.warn(
                'The argument `clean` of `start_polling` is deprecated. Please use '
                '`drop_pending_updates` instead.',
                category=TelegramDeprecationWarning,
                stacklevel=2,
            )

        drop_pending_updates = drop_pending_updates if drop_pending_updates is not None else clean

        with self.__lock:
            if not self.running:
                self.running = True

                # Create & start threads
                self.job_queue.start()
                dispatcher_ready = Event()
                polling_ready = Event()
                self._init_thread(self.dispatcher.start, "dispatcher", ready=dispatcher_ready)
                self._init_thread(
                    self._start_polling,
                    "updater",
                    poll_interval,
                    timeout,
                    read_latency,
                    bootstrap_retries,
                    drop_pending_updates,
                    allowed_updates,
                    ready=polling_ready,
                )

                self.logger.debug('Waiting for Dispatcher and polling to start')
                dispatcher_ready.wait()
                polling_ready.wait()

                # Return the update queue so the main thread can insert updates
                return self.update_queue
            return None

    def start_webhook(
        self,
        listen: str = '127.0.0.1',
        port: int = 80,
        url_path: str = '',
        cert: str = None,
        key: str = None,
        clean: bool = None,
        bootstrap_retries: int = 0,
        webhook_url: str = None,
        allowed_updates: List[str] = None,
        force_event_loop: bool = None,
        drop_pending_updates: bool = None,
        ip_address: str = None,
    ) -> Optional[Queue]:
        """
        Starts a small http server to listen for updates via webhook. If :attr:`cert`
        and :attr:`key` are not provided, the webhook will be started directly on
        http://listen:port/url_path, so SSL can be handled by another
        application. Else, the webhook will be started on
        https://listen:port/url_path. Also calls :meth:`telegram.Bot.set_webhook` as required.

<<<<<<< HEAD
=======
        .. versionchanged:: 13.4
            :meth:`start_webhook` now *always* calls :meth:`telegram.Bot.set_webhook`, so pass
            ``webhook_url`` instead of calling ``updater.bot.set_webhook(webhook_url)`` manually.

        Note:
            Due to an incompatibility of the Tornado library PTB uses for the webhook with Python
            3.8+ on Windows machines, PTB will attempt to set the event loop to
            :attr:`asyncio.SelectorEventLoop` and raise an exception, if an incompatible event loop
            has already been specified. See this `thread`_ for more details. To suppress the
            exception, set :attr:`force_event_loop` to :obj:`True`.

            .. _thread: https://github.com/tornadoweb/tornado/issues/2608

>>>>>>> 94a9b7f9
        Args:
            listen (:obj:`str`, optional): IP-Address to listen on. Default ``127.0.0.1``.
            port (:obj:`int`, optional): Port the bot should be listening on. Default ``80``.
            url_path (:obj:`str`, optional): Path inside url.
            cert (:obj:`str`, optional): Path to the SSL certificate file.
            key (:obj:`str`, optional): Path to the SSL key file.
            drop_pending_updates (:obj:`bool`, optional): Whether to clean any pending updates on
                Telegram servers before actually starting to poll. Default is :obj:`False`.

                .. versionadded :: 13.4
            clean (:obj:`bool`, optional): Alias for ``drop_pending_updates``.

                .. deprecated:: 13.4
                    Use ``drop_pending_updates`` instead.
            bootstrap_retries (:obj:`int`, optional): Whether the bootstrapping phase of the
                :class:`telegram.ext.Updater` will retry on failures on the Telegram server.

                * < 0 - retry indefinitely (default)
                *   0 - no retries
                * > 0 - retry up to X times

            webhook_url (:obj:`str`, optional): Explicitly specify the webhook url. Useful behind
                NAT, reverse proxy, etc. Default is derived from ``listen``, ``port`` &
                ``url_path``.
            ip_address (:obj:`str`, optional): Passed to :meth:`telegram.Bot.set_webhook`.

                .. versionadded :: 13.4
            allowed_updates (List[:obj:`str`], optional): Passed to
                :meth:`telegram.Bot.set_webhook`.
            force_event_loop (:obj:`bool`, optional): Legacy parameter formerly used for a
                workaround on Windows + Python 3.8+. No longer has any effect.

                .. deprecated:: 13.6
                   Since version 13.6, ``tornade>=6.1`` is required, which resolves the former
                   issue.

        Returns:
            :obj:`Queue`: The update queue that can be filled from the main thread.

        """
        if (clean is not None) and (drop_pending_updates is not None):
            raise TypeError('`clean` and `drop_pending_updates` are mutually exclusive.')

        if clean is not None:
            warnings.warn(
                'The argument `clean` of `start_webhook` is deprecated. Please use '
                '`drop_pending_updates` instead.',
                category=TelegramDeprecationWarning,
                stacklevel=2,
            )

        if force_event_loop is not None:
            warnings.warn(
                'The argument `force_event_loop` of `start_webhook` is deprecated and no longer '
                'has any effect.',
                category=TelegramDeprecationWarning,
                stacklevel=2,
            )

        drop_pending_updates = drop_pending_updates if drop_pending_updates is not None else clean

        with self.__lock:
            if not self.running:
                self.running = True

                # Create & start threads
                webhook_ready = Event()
                dispatcher_ready = Event()
                self.job_queue.start()
                self._init_thread(self.dispatcher.start, "dispatcher", dispatcher_ready)
                self._init_thread(
                    self._start_webhook,
                    "updater",
                    listen,
                    port,
                    url_path,
                    cert,
                    key,
                    bootstrap_retries,
                    drop_pending_updates,
                    webhook_url,
                    allowed_updates,
                    ready=webhook_ready,
                    ip_address=ip_address,
                )

                self.logger.debug('Waiting for Dispatcher and Webhook to start')
                webhook_ready.wait()
                dispatcher_ready.wait()

                # Return the update queue so the main thread can insert updates
                return self.update_queue
            return None

    @no_type_check
    def _start_polling(
        self,
        poll_interval,
        timeout,
        read_latency,
        bootstrap_retries,
        drop_pending_updates,
        allowed_updates,
        ready=None,
    ):  # pragma: no cover
        # Thread target of thread 'updater'. Runs in background, pulls
        # updates from Telegram and inserts them in the update queue of the
        # Dispatcher.

        self.logger.debug('Updater thread started (polling)')

        self._bootstrap(
            bootstrap_retries,
            drop_pending_updates=drop_pending_updates,
            webhook_url='',
            allowed_updates=None,
        )

        self.logger.debug('Bootstrap done')

        def polling_action_cb():
            updates = self.bot.get_updates(
                self.last_update_id,
                timeout=timeout,
                read_latency=read_latency,
                allowed_updates=allowed_updates,
            )

            if updates:
                if not self.running:
                    self.logger.debug('Updates ignored and will be pulled again on restart')
                else:
                    for update in updates:
                        self.update_queue.put(update)
                    self.last_update_id = updates[-1].update_id + 1

            return True

        def polling_onerr_cb(exc):
            # Put the error into the update queue and let the Dispatcher
            # broadcast it
            self.update_queue.put(exc)

        if ready is not None:
            ready.set()

        self._network_loop_retry(
            polling_action_cb, polling_onerr_cb, 'getting Updates', poll_interval
        )

    @no_type_check
    def _network_loop_retry(self, action_cb, onerr_cb, description, interval):
        """Perform a loop calling `action_cb`, retrying after network errors.

        Stop condition for loop: `self.running` evaluates :obj:`False` or return value of
        `action_cb` evaluates :obj:`False`.

        Args:
            action_cb (:obj:`callable`): Network oriented callback function to call.
            onerr_cb (:obj:`callable`): Callback to call when TelegramError is caught. Receives the
                exception object as a parameter.
            description (:obj:`str`): Description text to use for logs and exception raised.
            interval (:obj:`float` | :obj:`int`): Interval to sleep between each call to
                `action_cb`.

        """
        self.logger.debug('Start network loop retry %s', description)
        cur_interval = interval
        while self.running:
            try:
                if not action_cb():
                    break
            except RetryAfter as exc:
                self.logger.info('%s', exc)
                cur_interval = 0.5 + exc.retry_after
            except TimedOut as toe:
                self.logger.debug('Timed out %s: %s', description, toe)
                # If failure is due to timeout, we should retry asap.
                cur_interval = 0
            except InvalidToken as pex:
                self.logger.error('Invalid token; aborting')
                raise pex
            except TelegramError as telegram_exc:
                self.logger.error('Error while %s: %s', description, telegram_exc)
                onerr_cb(telegram_exc)
                cur_interval = self._increase_poll_interval(cur_interval)
            else:
                cur_interval = interval

            if cur_interval:
                sleep(cur_interval)

    @staticmethod
    def _increase_poll_interval(current_interval: float) -> float:
        # increase waiting times on subsequent errors up to 30secs
        if current_interval == 0:
            current_interval = 1
        elif current_interval < 30:
            current_interval += current_interval / 2
        elif current_interval > 30:
            current_interval = 30
        return current_interval

    @no_type_check
    def _start_webhook(
        self,
        listen,
        port,
        url_path,
        cert,
        key,
        bootstrap_retries,
        drop_pending_updates,
        webhook_url,
        allowed_updates,
        ready=None,
        ip_address=None,
    ):
        self.logger.debug('Updater thread started (webhook)')

        # Note that we only use the SSL certificate for the WebhookServer, if the key is also
        # present. This is because the WebhookServer may not actually be in charge of performing
        # the SSL handshake, e.g. in case a reverse proxy is used
        use_ssl = cert is not None and key is not None

        if not url_path.startswith('/'):
            url_path = f'/{url_path}'

        # Create Tornado app instance
        app = WebhookAppClass(url_path, self.bot, self.update_queue)

        # Form SSL Context
        # An SSLError is raised if the private key does not match with the certificate
        if use_ssl:
            try:
                ssl_ctx = ssl.create_default_context(ssl.Purpose.CLIENT_AUTH)
                ssl_ctx.load_cert_chain(cert, key)
            except ssl.SSLError as exc:
                raise TelegramError('Invalid SSL Certificate') from exc
        else:
            ssl_ctx = None

        # Create and start server
        self.httpd = WebhookServer(listen, port, app, ssl_ctx)

        if not webhook_url:
            webhook_url = self._gen_webhook_url(listen, port, url_path)

        # We pass along the cert to the webhook if present.
        self._bootstrap(
            max_retries=bootstrap_retries,
            drop_pending_updates=drop_pending_updates,
            webhook_url=webhook_url,
            allowed_updates=allowed_updates,
            cert=open(cert, 'rb') if cert is not None else None,
            ip_address=ip_address,
        )

        self.httpd.serve_forever(ready=ready)

    @staticmethod
    def _gen_webhook_url(listen: str, port: int, url_path: str) -> str:
        return f'https://{listen}:{port}{url_path}'

    @no_type_check
    def _bootstrap(
        self,
        max_retries,
        drop_pending_updates,
        webhook_url,
        allowed_updates,
        cert=None,
        bootstrap_interval=5,
        ip_address=None,
    ):
        retries = [0]

        def bootstrap_del_webhook():
            self.logger.debug('Deleting webhook')
            if drop_pending_updates:
                self.logger.debug('Dropping pending updates from Telegram server')
            self.bot.delete_webhook(drop_pending_updates=drop_pending_updates)
            return False

        def bootstrap_set_webhook():
            self.logger.debug('Setting webhook')
            if drop_pending_updates:
                self.logger.debug('Dropping pending updates from Telegram server')
            self.bot.set_webhook(
                url=webhook_url,
                certificate=cert,
                allowed_updates=allowed_updates,
                ip_address=ip_address,
                drop_pending_updates=drop_pending_updates,
            )
            return False

        def bootstrap_onerr_cb(exc):
            if not isinstance(exc, Unauthorized) and (max_retries < 0 or retries[0] < max_retries):
                retries[0] += 1
                self.logger.warning(
                    'Failed bootstrap phase; try=%s max_retries=%s', retries[0], max_retries
                )
            else:
                self.logger.error('Failed bootstrap phase after %s retries (%s)', retries[0], exc)
                raise exc

        # Dropping pending updates from TG can be efficiently done with the drop_pending_updates
        # parameter of delete/start_webhook, even in the case of polling. Also we want to make
        # sure that no webhook is configured in case of polling, so we just always call
        # delete_webhook for polling
        if drop_pending_updates or not webhook_url:
            self._network_loop_retry(
                bootstrap_del_webhook,
                bootstrap_onerr_cb,
                'bootstrap del webhook',
                bootstrap_interval,
            )
            retries[0] = 0

        # Restore/set webhook settings, if needed. Again, we don't know ahead if a webhook is set,
        # so we set it anyhow.
        if webhook_url:
            self._network_loop_retry(
                bootstrap_set_webhook,
                bootstrap_onerr_cb,
                'bootstrap set webhook',
                bootstrap_interval,
            )

    def stop(self) -> None:
        """Stops the polling/webhook thread, the dispatcher and the job queue."""

        self.job_queue.stop()
        with self.__lock:
            if self.running or self.dispatcher.has_running_threads:
                self.logger.debug('Stopping Updater and Dispatcher...')

                self.running = False

                self._stop_httpd()
                self._stop_dispatcher()
                self._join_threads()

                # Stop the Request instance only if it was created by the Updater
                if self._request:
                    self._request.stop()

    @no_type_check
    def _stop_httpd(self) -> None:
        if self.httpd:
            self.logger.debug(
                'Waiting for current webhook connection to be '
                'closed... Send a Telegram message to the bot to exit '
                'immediately.'
            )
            self.httpd.shutdown()
            self.httpd = None

    @no_type_check
    def _stop_dispatcher(self) -> None:
        self.logger.debug('Requesting Dispatcher to stop...')
        self.dispatcher.stop()

    @no_type_check
    def _join_threads(self) -> None:
        for thr in self.__threads:
            self.logger.debug('Waiting for %s thread to end', thr.name)
            thr.join()
            self.logger.debug('%s thread has ended', thr.name)
        self.__threads = []

    @no_type_check
    def signal_handler(self, signum, frame) -> None:
        self.is_idle = False
        if self.running:
            self.logger.info(
                'Received signal %s (%s), stopping...', signum, get_signal_name(signum)
            )
            if self.persistence:
                # Update user_data, chat_data and bot_data before flushing
                self.dispatcher.update_persistence()
                self.persistence.flush()
            self.stop()
            if self.user_sig_handler:
                self.user_sig_handler(signum, frame)
        else:
            self.logger.warning('Exiting immediately!')
            # pylint: disable=C0415,W0212
            import os

            os._exit(1)

    def idle(self, stop_signals: Union[List, Tuple] = (SIGINT, SIGTERM, SIGABRT)) -> None:
        """Blocks until one of the signals are received and stops the updater.

        Args:
            stop_signals (:obj:`list` | :obj:`tuple`): List containing signals from the signal
                module that should be subscribed to. :meth:`Updater.stop()` will be called on
                receiving one of those signals. Defaults to (``SIGINT``, ``SIGTERM``, ``SIGABRT``).

        """
        for sig in stop_signals:
            signal(sig, self.signal_handler)

        self.is_idle = True

        while self.is_idle:
            sleep(1)<|MERGE_RESOLUTION|>--- conflicted
+++ resolved
@@ -345,22 +345,10 @@
         application. Else, the webhook will be started on
         https://listen:port/url_path. Also calls :meth:`telegram.Bot.set_webhook` as required.
 
-<<<<<<< HEAD
-=======
         .. versionchanged:: 13.4
             :meth:`start_webhook` now *always* calls :meth:`telegram.Bot.set_webhook`, so pass
             ``webhook_url`` instead of calling ``updater.bot.set_webhook(webhook_url)`` manually.
 
-        Note:
-            Due to an incompatibility of the Tornado library PTB uses for the webhook with Python
-            3.8+ on Windows machines, PTB will attempt to set the event loop to
-            :attr:`asyncio.SelectorEventLoop` and raise an exception, if an incompatible event loop
-            has already been specified. See this `thread`_ for more details. To suppress the
-            exception, set :attr:`force_event_loop` to :obj:`True`.
-
-            .. _thread: https://github.com/tornadoweb/tornado/issues/2608
-
->>>>>>> 94a9b7f9
         Args:
             listen (:obj:`str`, optional): IP-Address to listen on. Default ``127.0.0.1``.
             port (:obj:`int`, optional): Port the bot should be listening on. Default ``80``.
