#!/usr/bin/env python
#
# A library that provides a Python interface to the Telegram Bot API
# Copyright (C) 2015-2020
# Leandro Toledo de Souza <devs@python-telegram-bot.org>
#
# This program is free software: you can redistribute it and/or modify
# it under the terms of the GNU Lesser Public License as published by
# the Free Software Foundation, either version 3 of the License, or
# (at your option) any later version.
#
# This program is distributed in the hope that it will be useful,
# but WITHOUT ANY WARRANTY; without even the implied warranty of
# MERCHANTABILITY or FITNESS FOR A PARTICULAR PURPOSE.  See the
# GNU Lesser Public License for more details.
#
# You should have received a copy of the GNU Lesser Public License
# along with this program.  If not, see [http://www.gnu.org/licenses/].
"""This module contains the class Updater, which tries to make creating Telegram bots intuitive."""

import logging
import ssl
import warnings
from threading import Thread, Lock, current_thread, Event
from time import sleep
from signal import signal, SIGINT, SIGTERM, SIGABRT
from queue import Queue

from telegram import Bot, TelegramError
from telegram.ext import Dispatcher, JobQueue
from telegram.error import Unauthorized, InvalidToken, RetryAfter, TimedOut
from telegram.utils.deprecate import TelegramDeprecationWarning
from telegram.utils.helpers import get_signal_name
from telegram.utils.request import Request
from telegram.utils.webhookhandler import (WebhookServer, WebhookAppClass)

from typing import Callable, Dict, TYPE_CHECKING, Any, List, Union, Tuple, no_type_check, Optional

if TYPE_CHECKING:
    from telegram.ext import BasePersistence, Defaults


class Updater:
    """
    This class, which employs the :class:`telegram.ext.Dispatcher`, provides a frontend to
    :class:`telegram.Bot` to the programmer, so they can focus on coding the bot. Its purpose is to
    receive the updates from Telegram and to deliver them to said dispatcher. It also runs in a
    separate thread, so the user can interact with the bot, for example on the command line. The
    dispatcher supports handlers for different kinds of data: Updates from Telegram, basic text
    commands and even arbitrary types. The updater can be started as a polling service or, for
    production, use a webhook to receive updates. This is achieved using the WebhookServer and
    WebhookHandler classes.


    Attributes:
        bot (:class:`telegram.Bot`): The bot used with this Updater.
        user_sig_handler (:obj:`function`): Optional. Function to be called when a signal is
            received.
        update_queue (:obj:`Queue`): Queue for the updates.
        job_queue (:class:`telegram.ext.JobQueue`): Jobqueue for the updater.
        dispatcher (:class:`telegram.ext.Dispatcher`): Dispatcher that handles the updates and
            dispatches them to the handlers.
        running (:obj:`bool`): Indicates if the updater is running.
        persistence (:class:`telegram.ext.BasePersistence`): Optional. The persistence class to
            store data that should be persistent over restarts.
        use_context (:obj:`bool`): Optional. :obj:`True` if using context based callbacks.

    Args:
        token (:obj:`str`, optional): The bot's token given by the @BotFather.
        base_url (:obj:`str`, optional): Base_url for the bot.
        base_file_url (:obj:`str`, optional): Base_file_url for the bot.
        workers (:obj:`int`, optional): Amount of threads in the thread pool for functions
            decorated with ``@run_async`` (ignored if `dispatcher` argument is used).
        bot (:class:`telegram.Bot`, optional): A pre-initialized bot instance (ignored if
            `dispatcher` argument is used). If a pre-initialized bot is used, it is the user's
            responsibility to create it using a `Request` instance with a large enough connection
            pool.
        dispatcher (:class:`telegram.ext.Dispatcher`, optional): A pre-initialized dispatcher
            instance. If a pre-initialized dispatcher is used, it is the user's responsibility to
            create it with proper arguments.
        private_key (:obj:`bytes`, optional): Private key for decryption of telegram passport data.
        private_key_password (:obj:`bytes`, optional): Password for above private key.
        user_sig_handler (:obj:`function`, optional): Takes ``signum, frame`` as positional
            arguments. This will be called when a signal is received, defaults are (SIGINT,
            SIGTERM, SIGABRT) settable with :attr:`idle`.
        request_kwargs (:obj:`dict`, optional): Keyword args to control the creation of a
            `telegram.utils.request.Request` object (ignored if `bot` or `dispatcher` argument is
            used). The request_kwargs are very useful for the advanced users who would like to
            control the default timeouts and/or control the proxy used for http communication.
        use_context (:obj:`bool`, optional): If set to :obj:`True` uses the context based callback
            API (ignored if `dispatcher` argument is used). Defaults to :obj:`True`.
            **New users**: set this to :obj:`True`.
        persistence (:class:`telegram.ext.BasePersistence`, optional): The persistence class to
            store data that should be persistent over restarts (ignored if `dispatcher` argument is
            used).
        defaults (:class:`telegram.ext.Defaults`, optional): An object containing default values to
            be used if not set explicitly in the bot methods.

    Note:
        * You must supply either a :attr:`bot` or a :attr:`token` argument.
        * If you supply a :attr:`bot`, you will need to pass :attr:`defaults` to *both* the bot and
          the :class:`telegram.ext.Updater`.

    Raises:
        ValueError: If both :attr:`token` and :attr:`bot` are passed or none of them.

    """

    _request = None

    def __init__(self,
<<<<<<< HEAD
                 token: str = None,
                 base_url: str = None,
                 workers: int = 4,
                 bot: Bot = None,
                 private_key: bytes = None,
                 private_key_password: bytes = None,
                 user_sig_handler: Callable = None,
                 request_kwargs: Dict[str, Any] = None,
                 persistence: 'BasePersistence' = None,
                 defaults: 'Defaults' = None,
                 use_context: bool = True,
                 dispatcher: Dispatcher = None,
                 base_file_url: str = None):

        if defaults and bot:
            warnings.warn('Passing defaults to an Updater has no effect when a Bot is passed '
                          'as well. Pass them to the Bot instead.',
                          TelegramDeprecationWarning,
                          stacklevel=2)
=======
                 token=None,
                 base_url=None,
                 workers=4,
                 bot=None,
                 private_key=None,
                 private_key_password=None,
                 user_sig_handler=None,
                 request_kwargs=None,
                 persistence=None,
                 defaults=None,
                 use_context=True,
                 dispatcher=None,
                 base_file_url=None):
>>>>>>> 85c68318

        if defaults and bot:
            warnings.warn('Passing defaults to an Updater has no effect when a Bot is passed '
                          'as well. Pass them to the Bot instead.',
                          TelegramDeprecationWarning,
                          stacklevel=2)

        if dispatcher is None:
            if (token is None) and (bot is None):
                raise ValueError('`token` or `bot` must be passed')
            if (token is not None) and (bot is not None):
                raise ValueError('`token` and `bot` are mutually exclusive')
            if (private_key is not None) and (bot is not None):
                raise ValueError('`bot` and `private_key` are mutually exclusive')
        else:
            if bot is not None:
                raise ValueError('`dispatcher` and `bot` are mutually exclusive')
            if persistence is not None:
                raise ValueError('`dispatcher` and `persistence` are mutually exclusive')
            if workers is not None:
                raise ValueError('`dispatcher` and `workers` are mutually exclusive')
            if use_context != dispatcher.use_context:
                raise ValueError('`dispatcher` and `use_context` are mutually exclusive')

        self.logger = logging.getLogger(__name__)

        if dispatcher is None:
            con_pool_size = workers + 4

            if bot is not None:
                self.bot = bot
                if bot.request.con_pool_size < con_pool_size:
                    self.logger.warning(
                        'Connection pool of Request object is smaller than optimal value (%s)',
                        con_pool_size)
            else:
                # we need a connection pool the size of:
                # * for each of the workers
                # * 1 for Dispatcher
                # * 1 for polling Updater (even if webhook is used, we can spare a connection)
                # * 1 for JobQueue
                # * 1 for main thread
                if request_kwargs is None:
                    request_kwargs = {}
                if 'con_pool_size' not in request_kwargs:
                    request_kwargs['con_pool_size'] = con_pool_size
                self._request = Request(**request_kwargs)
                self.bot = Bot(token,  # type: ignore[arg-type]
                               base_url,
                               base_file_url=base_file_url,
                               request=self._request,
                               private_key=private_key,
                               private_key_password=private_key_password,
                               defaults=defaults)
            self.update_queue: Queue = Queue()
            self.job_queue = JobQueue()
            self.__exception_event = Event()
            self.persistence = persistence
            self.dispatcher = Dispatcher(self.bot,
                                         self.update_queue,
                                         job_queue=self.job_queue,
                                         workers=workers,
                                         exception_event=self.__exception_event,
                                         persistence=persistence,
                                         use_context=use_context)
            self.job_queue.set_dispatcher(self.dispatcher)
        else:
            con_pool_size = dispatcher.workers + 4

            self.bot = dispatcher.bot
            if self.bot.request.con_pool_size < con_pool_size:
                self.logger.warning(
                    'Connection pool of Request object is smaller than optimal value (%s)',
                    con_pool_size)
            self.update_queue = dispatcher.update_queue
            self.__exception_event = dispatcher.exception_event
            self.persistence = dispatcher.persistence
            self.job_queue = dispatcher.job_queue
            self.dispatcher = dispatcher

        self.user_sig_handler = user_sig_handler
        self.last_update_id = 0
        self.running = False
        self.is_idle = False
        self.httpd = None
        self.__lock = Lock()
<<<<<<< HEAD
        self.__threads: List[Thread] = []

    def _init_thread(self, target: Callable, name: str, *args: Any, **kwargs: Any) -> None:
=======
        self.__threads = []

    def _init_thread(self, target, name, *args, **kwargs):
>>>>>>> 85c68318
        thr = Thread(target=self._thread_wrapper,
                     name="Bot:{}:{}".format(self.bot.id, name),
                     args=(target,) + args,
                     kwargs=kwargs)
        thr.start()
        self.__threads.append(thr)

    def _thread_wrapper(self, target: Callable, *args: Any, **kwargs: Any) -> None:
        thr_name = current_thread().name
        self.logger.debug('{} - started'.format(thr_name))
        try:
            target(*args, **kwargs)
        except Exception:
            self.__exception_event.set()
            self.logger.exception('unhandled exception in %s', thr_name)
            raise
        self.logger.debug('{} - ended'.format(thr_name))

    def start_polling(self,
                      poll_interval: float = 0.0,
                      timeout: float = 10,
                      clean: bool = False,
                      bootstrap_retries: int = -1,
                      read_latency: float = 2.,
                      allowed_updates: List[str] = None) -> Optional[Queue]:
        """Starts polling updates from Telegram.

        Args:
            poll_interval (:obj:`float`, optional): Time to wait between polling updates from
                Telegram in seconds. Default is 0.0.
            timeout (:obj:`float`, optional): Passed to :attr:`telegram.Bot.get_updates`.
            clean (:obj:`bool`, optional): Whether to clean any pending updates on Telegram servers
                before actually starting to poll. Default is :obj:`False`.
            bootstrap_retries (:obj:`int`, optional): Whether the bootstrapping phase of the
                `Updater` will retry on failures on the Telegram server.

                * < 0 - retry indefinitely (default)
                *   0 - no retries
                * > 0 - retry up to X times

            allowed_updates (List[:obj:`str`], optional): Passed to
                :attr:`telegram.Bot.get_updates`.
            read_latency (:obj:`float` | :obj:`int`, optional): Grace time in seconds for receiving
                the reply from server. Will be added to the `timeout` value and used as the read
                timeout from server (Default: 2).

        Returns:
            :obj:`Queue`: The update queue that can be filled from the main thread.

        """
        with self.__lock:
            if not self.running:
                self.running = True

                # Create & start threads
                self.job_queue.start()
                dispatcher_ready = Event()
                polling_ready = Event()
                self._init_thread(self.dispatcher.start, "dispatcher", ready=dispatcher_ready)
                self._init_thread(self._start_polling, "updater", poll_interval, timeout,
                                  read_latency, bootstrap_retries, clean, allowed_updates,
                                  ready=polling_ready)

                self.logger.debug('Waiting for Dispatcher and polling to start')
                dispatcher_ready.wait()
                polling_ready.wait()

                # Return the update queue so the main thread can insert updates
                return self.update_queue
            return None

    def start_webhook(self,
<<<<<<< HEAD
                      listen: str = '127.0.0.1',
                      port: int = 80,
                      url_path: str = '',
                      cert: str = None,
                      key: str = None,
                      clean: bool = False,
                      bootstrap_retries: int = 0,
                      webhook_url: str = None,
                      allowed_updates: List[str] = None) -> Optional[Queue]:
=======
                      listen='127.0.0.1',
                      port=80,
                      url_path='',
                      cert=None,
                      key=None,
                      clean=False,
                      bootstrap_retries=0,
                      webhook_url=None,
                      allowed_updates=None,
                      force_event_loop=False):
>>>>>>> 85c68318
        """
        Starts a small http server to listen for updates via webhook. If cert
        and key are not provided, the webhook will be started directly on
        http://listen:port/url_path, so SSL can be handled by another
        application. Else, the webhook will be started on
        https://listen:port/url_path

        Note:
            Due to an incompatibility of the Tornado library PTB uses for the webhook with Python
            3.8+ on Windows machines, PTB will attempt to set the event loop to
            :attr:`asyncio.SelectorEventLoop` and raise an exception, if an incompatible event loop
            has already been specified. See this `thread`_ for more details. To suppress the
            exception, set :attr:`force_event_loop` to :obj:`True`.

            .. _thread: https://github.com/tornadoweb/tornado/issues/2608

        Args:
            listen (:obj:`str`, optional): IP-Address to listen on. Default ``127.0.0.1``.
            port (:obj:`int`, optional): Port the bot should be listening on. Default ``80``.
            url_path (:obj:`str`, optional): Path inside url.
            cert (:obj:`str`, optional): Path to the SSL certificate file.
            key (:obj:`str`, optional): Path to the SSL key file.
            clean (:obj:`bool`, optional): Whether to clean any pending updates on Telegram servers
                before actually starting the webhook. Default is :obj:`False`.
            bootstrap_retries (:obj:`int`, optional): Whether the bootstrapping phase of the
                `Updater` will retry on failures on the Telegram server.

                * < 0 - retry indefinitely (default)
                *   0 - no retries
                * > 0 - retry up to X times

            webhook_url (:obj:`str`, optional): Explicitly specify the webhook url. Useful behind
                NAT, reverse proxy, etc. Default is derived from `listen`, `port` & `url_path`.
            allowed_updates (List[:obj:`str`], optional): Passed to
                :attr:`telegram.Bot.set_webhook`.
            force_event_loop (:obj:`bool`, optional): Force using the current event loop. See above
                note for details. Defaults to :obj:`False`

        Returns:
            :obj:`Queue`: The update queue that can be filled from the main thread.

        """
        with self.__lock:
            if not self.running:
                self.running = True

                # Create & start threads
                webhook_ready = Event()
                dispatcher_ready = Event()
                self.job_queue.start()
<<<<<<< HEAD
                self._init_thread(self.dispatcher.start, "dispatcher")
=======
                self._init_thread(self.dispatcher.start, "dispatcher", dispatcher_ready)
>>>>>>> 85c68318
                self._init_thread(self._start_webhook, "updater", listen, port, url_path, cert,
                                  key, bootstrap_retries, clean, webhook_url, allowed_updates,
                                  ready=webhook_ready, force_event_loop=force_event_loop)

                self.logger.debug('Waiting for Dispatcher and Webhook to start')
                webhook_ready.wait()
                dispatcher_ready.wait()

                # Return the update queue so the main thread can insert updates
                return self.update_queue
            return None

    @no_type_check
    def _start_polling(self, poll_interval, timeout, read_latency, bootstrap_retries, clean,
                       allowed_updates, ready=None):  # pragma: no cover
        # Thread target of thread 'updater'. Runs in background, pulls
        # updates from Telegram and inserts them in the update queue of the
        # Dispatcher.

        self.logger.debug('Updater thread started (polling)')

        self._bootstrap(bootstrap_retries, clean=clean, webhook_url='', allowed_updates=None)

        self.logger.debug('Bootstrap done')

        def polling_action_cb():
            updates = self.bot.get_updates(self.last_update_id,
                                           timeout=timeout,
                                           read_latency=read_latency,
                                           allowed_updates=allowed_updates)

            if updates:
                if not self.running:
                    self.logger.debug('Updates ignored and will be pulled again on restart')
                else:
                    for update in updates:
                        self.update_queue.put(update)
                    self.last_update_id = updates[-1].update_id + 1

            return True

        def polling_onerr_cb(exc):
            # Put the error into the update queue and let the Dispatcher
            # broadcast it
            self.update_queue.put(exc)

        if ready is not None:
            ready.set()

        self._network_loop_retry(polling_action_cb, polling_onerr_cb, 'getting Updates',
                                 poll_interval)

    @no_type_check
    def _network_loop_retry(self, action_cb, onerr_cb, description, interval):
        """Perform a loop calling `action_cb`, retrying after network errors.

        Stop condition for loop: `self.running` evaluates :obj:`False` or return value of
        `action_cb` evaluates :obj:`False`.

        Args:
            action_cb (:obj:`callable`): Network oriented callback function to call.
            onerr_cb (:obj:`callable`): Callback to call when TelegramError is caught. Receives the
                exception object as a parameter.
            description (:obj:`str`): Description text to use for logs and exception raised.
            interval (:obj:`float` | :obj:`int`): Interval to sleep between each call to
                `action_cb`.

        """
        self.logger.debug('Start network loop retry %s', description)
        cur_interval = interval
        while self.running:
            try:
                if not action_cb():
                    break
            except RetryAfter as e:
                self.logger.info('%s', e)
                cur_interval = 0.5 + e.retry_after
            except TimedOut as toe:
                self.logger.debug('Timed out %s: %s', description, toe)
                # If failure is due to timeout, we should retry asap.
                cur_interval = 0
            except InvalidToken as pex:
                self.logger.error('Invalid token; aborting')
                raise pex
            except TelegramError as te:
                self.logger.error('Error while %s: %s', description, te)
                onerr_cb(te)
                cur_interval = self._increase_poll_interval(cur_interval)
            else:
                cur_interval = interval

            if cur_interval:
                sleep(cur_interval)

    @staticmethod
    def _increase_poll_interval(current_interval: float) -> float:
        # increase waiting times on subsequent errors up to 30secs
        if current_interval == 0:
            current_interval = 1
        elif current_interval < 30:
            current_interval += current_interval / 2
        elif current_interval > 30:
            current_interval = 30
        return current_interval

    @no_type_check
    def _start_webhook(self, listen, port, url_path, cert, key, bootstrap_retries, clean,
                       webhook_url, allowed_updates, ready=None, force_event_loop=False):
        self.logger.debug('Updater thread started (webhook)')
        use_ssl = cert is not None and key is not None
        if not url_path.startswith('/'):
            url_path = '/{}'.format(url_path)

        # Create Tornado app instance
        app = WebhookAppClass(url_path, self.bot, self.update_queue)

        # Form SSL Context
        # An SSLError is raised if the private key does not match with the certificate
        if use_ssl:
            try:
                ssl_ctx = ssl.create_default_context(ssl.Purpose.CLIENT_AUTH)
                ssl_ctx.load_cert_chain(cert, key)
            except ssl.SSLError:
                raise TelegramError('Invalid SSL Certificate')
        else:
            ssl_ctx = None

        # Create and start server
        self.httpd = WebhookServer(listen, port, app, ssl_ctx)

        if use_ssl:
            # DO NOT CHANGE: Only set webhook if SSL is handled by library
            if not webhook_url:
                webhook_url = self._gen_webhook_url(listen, port, url_path)

            self._bootstrap(max_retries=bootstrap_retries,
                            clean=clean,
                            webhook_url=webhook_url,
                            cert=open(cert, 'rb'),
                            allowed_updates=allowed_updates)
        elif clean:
            self.logger.warning("cleaning updates is not supported if "
                                "SSL-termination happens elsewhere; skipping")

        self.httpd.serve_forever(force_event_loop=force_event_loop, ready=ready)

    @staticmethod
    def _gen_webhook_url(listen: str, port: int, url_path: str) -> str:
        return 'https://{listen}:{port}{path}'.format(listen=listen, port=port, path=url_path)

    @no_type_check
    def _bootstrap(self,
                   max_retries,
                   clean,
                   webhook_url,
                   allowed_updates,
                   cert=None,
                   bootstrap_interval=5):
        retries = [0]

        def bootstrap_del_webhook():
            self.bot.delete_webhook()
            return False

        def bootstrap_clean_updates():
            self.logger.debug('Cleaning updates from Telegram server')
            updates = self.bot.get_updates()
            while updates:
                updates = self.bot.get_updates(updates[-1].update_id + 1)
            return False

        def bootstrap_set_webhook():
            self.bot.set_webhook(url=webhook_url,
                                 certificate=cert,
                                 allowed_updates=allowed_updates)
            return False

        def bootstrap_onerr_cb(exc):
            if not isinstance(exc, Unauthorized) and (max_retries < 0 or retries[0] < max_retries):
                retries[0] += 1
                self.logger.warning('Failed bootstrap phase; try=%s max_retries=%s', retries[0],
                                    max_retries)
            else:
                self.logger.error('Failed bootstrap phase after %s retries (%s)', retries[0], exc)
                raise exc

        # Cleaning pending messages is done by polling for them - so we need to delete webhook if
        # one is configured.
        # We also take this chance to delete pre-configured webhook if this is a polling Updater.
        # NOTE: We don't know ahead if a webhook is configured, so we just delete.
        if clean or not webhook_url:
            self._network_loop_retry(bootstrap_del_webhook, bootstrap_onerr_cb,
                                     'bootstrap del webhook', bootstrap_interval)
            retries[0] = 0

        # Clean pending messages, if requested.
        if clean:
            self._network_loop_retry(bootstrap_clean_updates, bootstrap_onerr_cb,
                                     'bootstrap clean updates', bootstrap_interval)
            retries[0] = 0
            sleep(1)

        # Restore/set webhook settings, if needed. Again, we don't know ahead if a webhook is set,
        # so we set it anyhow.
        if webhook_url:
            self._network_loop_retry(bootstrap_set_webhook, bootstrap_onerr_cb,
                                     'bootstrap set webhook', bootstrap_interval)

    def stop(self) -> None:
        """Stops the polling/webhook thread, the dispatcher and the job queue."""

        self.job_queue.stop()
        with self.__lock:
            if self.running or self.dispatcher.has_running_threads:
                self.logger.debug('Stopping Updater and Dispatcher...')

                self.running = False

                self._stop_httpd()
                self._stop_dispatcher()
                self._join_threads()

                # Stop the Request instance only if it was created by the Updater
                if self._request:
                    self._request.stop()

    @no_type_check
    def _stop_httpd(self) -> None:
        if self.httpd:
            self.logger.debug('Waiting for current webhook connection to be '
                              'closed... Send a Telegram message to the bot to exit '
                              'immediately.')
            self.httpd.shutdown()
            self.httpd = None

    @no_type_check
    def _stop_dispatcher(self) -> None:
        self.logger.debug('Requesting Dispatcher to stop...')
        self.dispatcher.stop()

    @no_type_check
    def _join_threads(self) -> None:
        for thr in self.__threads:
            self.logger.debug('Waiting for {} thread to end'.format(thr.name))
            thr.join()
            self.logger.debug('{} thread has ended'.format(thr.name))
        self.__threads = []

    @no_type_check
    def signal_handler(self, signum, frame) -> None:
        self.is_idle = False
        if self.running:
            self.logger.info('Received signal {} ({}), stopping...'.format(
                signum, get_signal_name(signum)))
            if self.persistence:
                # Update user_data, chat_data and bot_data before flushing
                self.dispatcher.update_persistence()
                self.persistence.flush()
            self.stop()
            if self.user_sig_handler:
                self.user_sig_handler(signum, frame)
        else:
            self.logger.warning('Exiting immediately!')
            import os
            os._exit(1)

    def idle(self, stop_signals: Union[List, Tuple] = (SIGINT, SIGTERM, SIGABRT)) -> None:
        """Blocks until one of the signals are received and stops the updater.

        Args:
            stop_signals (:obj:`list` | :obj:`tuple`): List containing signals from the signal
                module that should be subscribed to. Updater.stop() will be called on receiving one
                of those signals. Defaults to (``SIGINT``, ``SIGTERM``, ``SIGABRT``).

        """
        for sig in stop_signals:
            signal(sig, self.signal_handler)

        self.is_idle = True

        while self.is_idle:
            sleep(1)<|MERGE_RESOLUTION|>--- conflicted
+++ resolved
@@ -109,7 +109,6 @@
     _request = None
 
     def __init__(self,
-<<<<<<< HEAD
                  token: str = None,
                  base_url: str = None,
                  workers: int = 4,
@@ -129,21 +128,6 @@
                           'as well. Pass them to the Bot instead.',
                           TelegramDeprecationWarning,
                           stacklevel=2)
-=======
-                 token=None,
-                 base_url=None,
-                 workers=4,
-                 bot=None,
-                 private_key=None,
-                 private_key_password=None,
-                 user_sig_handler=None,
-                 request_kwargs=None,
-                 persistence=None,
-                 defaults=None,
-                 use_context=True,
-                 dispatcher=None,
-                 base_file_url=None):
->>>>>>> 85c68318
 
         if defaults and bot:
             warnings.warn('Passing defaults to an Updater has no effect when a Bot is passed '
@@ -230,15 +214,9 @@
         self.is_idle = False
         self.httpd = None
         self.__lock = Lock()
-<<<<<<< HEAD
         self.__threads: List[Thread] = []
 
     def _init_thread(self, target: Callable, name: str, *args: Any, **kwargs: Any) -> None:
-=======
-        self.__threads = []
-
-    def _init_thread(self, target, name, *args, **kwargs):
->>>>>>> 85c68318
         thr = Thread(target=self._thread_wrapper,
                      name="Bot:{}:{}".format(self.bot.id, name),
                      args=(target,) + args,
@@ -311,7 +289,6 @@
             return None
 
     def start_webhook(self,
-<<<<<<< HEAD
                       listen: str = '127.0.0.1',
                       port: int = 80,
                       url_path: str = '',
@@ -320,19 +297,8 @@
                       clean: bool = False,
                       bootstrap_retries: int = 0,
                       webhook_url: str = None,
-                      allowed_updates: List[str] = None) -> Optional[Queue]:
-=======
-                      listen='127.0.0.1',
-                      port=80,
-                      url_path='',
-                      cert=None,
-                      key=None,
-                      clean=False,
-                      bootstrap_retries=0,
-                      webhook_url=None,
-                      allowed_updates=None,
-                      force_event_loop=False):
->>>>>>> 85c68318
+                      allowed_updates: List[str] = None,
+                      force_event_loop: bool = False) -> Optional[Queue]:
         """
         Starts a small http server to listen for updates via webhook. If cert
         and key are not provided, the webhook will be started directly on
@@ -383,11 +349,7 @@
                 webhook_ready = Event()
                 dispatcher_ready = Event()
                 self.job_queue.start()
-<<<<<<< HEAD
-                self._init_thread(self.dispatcher.start, "dispatcher")
-=======
                 self._init_thread(self.dispatcher.start, "dispatcher", dispatcher_ready)
->>>>>>> 85c68318
                 self._init_thread(self._start_webhook, "updater", listen, port, url_path, cert,
                                   key, bootstrap_retries, clean, webhook_url, allowed_updates,
                                   ready=webhook_ready, force_event_loop=force_event_loop)
