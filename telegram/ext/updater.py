#!/usr/bin/env python
#
# A library that provides a Python interface to the Telegram Bot API
# Copyright (C) 2015-2020
# Leandro Toledo de Souza <devs@python-telegram-bot.org>
#
# This program is free software: you can redistribute it and/or modify
# it under the terms of the GNU Lesser Public License as published by
# the Free Software Foundation, either version 3 of the License, or
# (at your option) any later version.
#
# This program is distributed in the hope that it will be useful,
# but WITHOUT ANY WARRANTY; without even the implied warranty of
# MERCHANTABILITY or FITNESS FOR A PARTICULAR PURPOSE.  See the
# GNU Lesser Public License for more details.
#
# You should have received a copy of the GNU Lesser Public License
# along with this program.  If not, see [http://www.gnu.org/licenses/].
"""This module contains the class Updater, which tries to make creating Telegram bots intuitive."""

import logging
import ssl
from threading import Thread, Lock, current_thread, Event
from time import sleep
from signal import signal, SIGINT, SIGTERM, SIGABRT
from queue import Queue

from telegram import Bot, TelegramError
from telegram.ext import Dispatcher, JobQueue
from telegram.error import Unauthorized, InvalidToken, RetryAfter, TimedOut
from telegram.utils.helpers import get_signal_name
from telegram.utils.request import Request
from telegram.utils.webhookhandler import (WebhookServer, WebhookAppClass)

logging.getLogger(__name__).addHandler(logging.NullHandler())


class Updater(object):
    """
    This class, which employs the :class:`telegram.ext.Dispatcher`, provides a frontend to
    :class:`telegram.Bot` to the programmer, so they can focus on coding the bot. Its purpose is to
    receive the updates from Telegram and to deliver them to said dispatcher. It also runs in a
    separate thread, so the user can interact with the bot, for example on the command line. The
    dispatcher supports handlers for different kinds of data: Updates from Telegram, basic text
    commands and even arbitrary types. The updater can be started as a polling service or, for
    production, use a webhook to receive updates. This is achieved using the WebhookServer and
    WebhookHandler classes.


    Attributes:
        bot (:class:`telegram.Bot`): The bot used with this Updater.
        user_sig_handler (:obj:`signal`): signals the updater will respond to.
        update_queue (:obj:`Queue`): Queue for the updates.
        job_queue (:class:`telegram.ext.JobQueue`): Jobqueue for the updater.
        dispatcher (:class:`telegram.ext.Dispatcher`): Dispatcher that handles the updates and
            dispatches them to the handlers.
        running (:obj:`bool`): Indicates if the updater is running.
        persistence (:class:`telegram.ext.BasePersistence`): Optional. The persistence class to
            store data that should be persistent over restarts.
        use_context (:obj:`bool`, optional): ``True`` if using context based callbacks.

    Args:
        token (:obj:`str`, optional): The bot's token given by the @BotFather.
        base_url (:obj:`str`, optional): Base_url for the bot.
        base_file_url (:obj:`str`, optional): Base_file_url for the bot.
        workers (:obj:`int`, optional): Amount of threads in the thread pool for functions
            decorated with ``@run_async`` (ignored if `dispatcher` argument is used).
        bot (:class:`telegram.Bot`, optional): A pre-initialized bot instance (ignored if
            `dispatcher` argument is used). If a pre-initialized bot is used, it is the user's
            responsibility to create it using a `Request` instance with a large enough connection
            pool.
        dispatcher (:class:`telegram.ext.Dispatcher`, optional): A pre-initialized dispatcher
            instance. If a pre-initialized dispatcher is used, it is the user's responsibility to
            create it with proper arguments.
        private_key (:obj:`bytes`, optional): Private key for decryption of telegram passport data.
        private_key_password (:obj:`bytes`, optional): Password for above private key.
        user_sig_handler (:obj:`function`, optional): Takes ``signum, frame`` as positional
            arguments. This will be called when a signal is received, defaults are (SIGINT,
            SIGTERM, SIGABRT) setable with :attr:`idle`.
        request_kwargs (:obj:`dict`, optional): Keyword args to control the creation of a
            `telegram.utils.request.Request` object (ignored if `bot` or `dispatcher` argument is
            used). The request_kwargs are very useful for the advanced users who would like to
            control the default timeouts and/or control the proxy used for http communication.
        use_context (:obj:`bool`, optional): If set to ``True`` Use the context based callback API
            (ignored if `dispatcher` argument is used). During the deprecation period of the old
            API the default is ``False``. **New users**: set this to ``True``.
        persistence (:class:`telegram.ext.BasePersistence`, optional): The persistence class to
            store data that should be persistent over restarts (ignored if `dispatcher` argument is
            used).
        defaults (:class:`telegram.ext.Defaults`, optional): An object containing default values to
            be used if not set explicitly in the bot methods.

    Note:
        You must supply either a :attr:`bot` or a :attr:`token` argument.

    Raises:
        ValueError: If both :attr:`token` and :attr:`bot` are passed or none of them.

    """

    _request = None

    def __init__(self,
                 token=None,
                 base_url=None,
                 workers=4,
                 bot=None,
                 private_key=None,
                 private_key_password=None,
                 user_sig_handler=None,
                 request_kwargs=None,
                 persistence=None,
                 defaults=None,
                 use_context=False,
                 dispatcher=None,
                 base_file_url=None):

        if dispatcher is None:
            if (token is None) and (bot is None):
                raise ValueError('`token` or `bot` must be passed')
            if (token is not None) and (bot is not None):
                raise ValueError('`token` and `bot` are mutually exclusive')
            if (private_key is not None) and (bot is not None):
                raise ValueError('`bot` and `private_key` are mutually exclusive')
        else:
            if bot is not None:
                raise ValueError('`dispatcher` and `bot` are mutually exclusive')
            if persistence is not None:
                raise ValueError('`dispatcher` and `persistence` are mutually exclusive')
            if workers is not None:
                raise ValueError('`dispatcher` and `workers` are mutually exclusive')
            if use_context != dispatcher.use_context:
                raise ValueError('`dispatcher` and `use_context` are mutually exclusive')

        self.logger = logging.getLogger(__name__)

        if dispatcher is None:
            con_pool_size = workers + 4

            if bot is not None:
                self.bot = bot
                if bot.request.con_pool_size < con_pool_size:
                    self.logger.warning(
                        'Connection pool of Request object is smaller than optimal value (%s)',
                        con_pool_size)
            else:
                # we need a connection pool the size of:
                # * for each of the workers
                # * 1 for Dispatcher
                # * 1 for polling Updater (even if webhook is used, we can spare a connection)
                # * 1 for JobQueue
                # * 1 for main thread
                if request_kwargs is None:
                    request_kwargs = {}
                if 'con_pool_size' not in request_kwargs:
                    request_kwargs['con_pool_size'] = con_pool_size
                self._request = Request(**request_kwargs)
<<<<<<< HEAD
                self.bot = Bot(token, base_url, request=self._request, private_key=private_key,
                               private_key_password=private_key_password, defaults=defaults)
=======
                self.bot = Bot(token,
                               base_url,
                               base_file_url=base_file_url,
                               request=self._request,
                               private_key=private_key,
                               private_key_password=private_key_password)
>>>>>>> 90eeb40a
            self.update_queue = Queue()
            self.job_queue = JobQueue()
            self.__exception_event = Event()
            self.persistence = persistence
            self.dispatcher = Dispatcher(self.bot,
                                         self.update_queue,
                                         job_queue=self.job_queue,
                                         workers=workers,
                                         exception_event=self.__exception_event,
                                         persistence=persistence,
                                         use_context=use_context)
            self.job_queue.set_dispatcher(self.dispatcher)
        else:
            con_pool_size = dispatcher.workers + 4

            self.bot = dispatcher.bot
            if self.bot.request.con_pool_size < con_pool_size:
                self.logger.warning(
                    'Connection pool of Request object is smaller than optimal value (%s)',
                    con_pool_size)
            self.update_queue = dispatcher.update_queue
            self.__exception_event = dispatcher.exception_event
            self.persistence = dispatcher.persistence
            self.job_queue = dispatcher.job_queue
            self.dispatcher = dispatcher

        self.user_sig_handler = user_sig_handler
        self.last_update_id = 0
        self.running = False
        self.is_idle = False
        self.httpd = None
        self.__lock = Lock()
        self.__threads = []

        # Just for passing to WebhookAppClass
        self._default_quote = defaults.default_quote if defaults else None

    def _init_thread(self, target, name, *args, **kwargs):
        thr = Thread(target=self._thread_wrapper,
                     name="Bot:{}:{}".format(self.bot.id, name),
                     args=(target,) + args,
                     kwargs=kwargs)
        thr.start()
        self.__threads.append(thr)

    def _thread_wrapper(self, target, *args, **kwargs):
        thr_name = current_thread().name
        self.logger.debug('{0} - started'.format(thr_name))
        try:
            target(*args, **kwargs)
        except Exception:
            self.__exception_event.set()
            self.logger.exception('unhandled exception in %s', thr_name)
            raise
        self.logger.debug('{0} - ended'.format(thr_name))

    def start_polling(self,
                      poll_interval=0.0,
                      timeout=10,
                      clean=False,
                      bootstrap_retries=-1,
                      read_latency=2.,
                      allowed_updates=None):
        """Starts polling updates from Telegram.

        Args:
            poll_interval (:obj:`float`, optional): Time to wait between polling updates from
                Telegram in seconds. Default is 0.0.
            timeout (:obj:`float`, optional): Passed to :attr:`telegram.Bot.get_updates`.
            clean (:obj:`bool`, optional): Whether to clean any pending updates on Telegram servers
                before actually starting to poll. Default is False.
            bootstrap_retries (:obj:`int`, optional): Whether the bootstrapping phase of the
                `Updater` will retry on failures on the Telegram server.

                * < 0 - retry indefinitely (default)
                *   0 - no retries
                * > 0 - retry up to X times

            allowed_updates (List[:obj:`str`], optional): Passed to
                :attr:`telegram.Bot.get_updates`.
            read_latency (:obj:`float` | :obj:`int`, optional): Grace time in seconds for receiving
                the reply from server. Will be added to the `timeout` value and used as the read
                timeout from server (Default: 2).

        Returns:
            :obj:`Queue`: The update queue that can be filled from the main thread.

        """
        with self.__lock:
            if not self.running:
                self.running = True

                # Create & start threads
                self.job_queue.start()
                dispatcher_ready = Event()
                self._init_thread(self.dispatcher.start, "dispatcher", ready=dispatcher_ready)
                self._init_thread(self._start_polling, "updater", poll_interval, timeout,
                                  read_latency, bootstrap_retries, clean, allowed_updates)

                dispatcher_ready.wait()

                # Return the update queue so the main thread can insert updates
                return self.update_queue

    def start_webhook(self,
                      listen='127.0.0.1',
                      port=80,
                      url_path='',
                      cert=None,
                      key=None,
                      clean=False,
                      bootstrap_retries=0,
                      webhook_url=None,
                      allowed_updates=None):
        """
        Starts a small http server to listen for updates via webhook. If cert
        and key are not provided, the webhook will be started directly on
        http://listen:port/url_path, so SSL can be handled by another
        application. Else, the webhook will be started on
        https://listen:port/url_path

        Args:
            listen (:obj:`str`, optional): IP-Address to listen on. Default ``127.0.0.1``.
            port (:obj:`int`, optional): Port the bot should be listening on. Default ``80``.
            url_path (:obj:`str`, optional): Path inside url.
            cert (:obj:`str`, optional): Path to the SSL certificate file.
            key (:obj:`str`, optional): Path to the SSL key file.
            clean (:obj:`bool`, optional): Whether to clean any pending updates on Telegram servers
                before actually starting the webhook. Default is ``False``.
            bootstrap_retries (:obj:`int`, optional): Whether the bootstrapping phase of the
                `Updater` will retry on failures on the Telegram server.

                * < 0 - retry indefinitely (default)
                *   0 - no retries
                * > 0 - retry up to X times

            webhook_url (:obj:`str`, optional): Explicitly specify the webhook url. Useful behind
                NAT, reverse proxy, etc. Default is derived from `listen`, `port` & `url_path`.
            allowed_updates (List[:obj:`str`], optional): Passed to
                :attr:`telegram.Bot.set_webhook`.

        Returns:
            :obj:`Queue`: The update queue that can be filled from the main thread.

        """
        with self.__lock:
            if not self.running:
                self.running = True

                # Create & start threads
                self.job_queue.start()
                self._init_thread(self.dispatcher.start, "dispatcher"),
                self._init_thread(self._start_webhook, "updater", listen, port, url_path, cert,
                                  key, bootstrap_retries, clean, webhook_url, allowed_updates)

                # Return the update queue so the main thread can insert updates
                return self.update_queue

    def _start_polling(self, poll_interval, timeout, read_latency, bootstrap_retries, clean,
                       allowed_updates):  # pragma: no cover
        # Thread target of thread 'updater'. Runs in background, pulls
        # updates from Telegram and inserts them in the update queue of the
        # Dispatcher.

        self.logger.debug('Updater thread started (polling)')

        self._bootstrap(bootstrap_retries, clean=clean, webhook_url='', allowed_updates=None)

        self.logger.debug('Bootstrap done')

        def polling_action_cb():
            updates = self.bot.get_updates(self.last_update_id,
                                           timeout=timeout,
                                           read_latency=read_latency,
                                           allowed_updates=allowed_updates)

            if updates:
                if not self.running:
                    self.logger.debug('Updates ignored and will be pulled again on restart')
                else:
                    for update in updates:
                        self.update_queue.put(update)
                    self.last_update_id = updates[-1].update_id + 1

            return True

        def polling_onerr_cb(exc):
            # Put the error into the update queue and let the Dispatcher
            # broadcast it
            self.update_queue.put(exc)

        self._network_loop_retry(polling_action_cb, polling_onerr_cb, 'getting Updates',
                                 poll_interval)

    def _network_loop_retry(self, action_cb, onerr_cb, description, interval):
        """Perform a loop calling `action_cb`, retrying after network errors.

        Stop condition for loop: `self.running` evaluates False or return value of `action_cb`
        evaluates False.

        Args:
            action_cb (:obj:`callable`): Network oriented callback function to call.
            onerr_cb (:obj:`callable`): Callback to call when TelegramError is caught. Receives the
                exception object as a parameter.
            description (:obj:`str`): Description text to use for logs and exception raised.
            interval (:obj:`float` | :obj:`int`): Interval to sleep between each call to
                `action_cb`.

        """
        self.logger.debug('Start network loop retry %s', description)
        cur_interval = interval
        while self.running:
            try:
                if not action_cb():
                    break
            except RetryAfter as e:
                self.logger.info('%s', e)
                cur_interval = 0.5 + e.retry_after
            except TimedOut as toe:
                self.logger.debug('Timed out %s: %s', description, toe)
                # If failure is due to timeout, we should retry asap.
                cur_interval = 0
            except InvalidToken as pex:
                self.logger.error('Invalid token; aborting')
                raise pex
            except TelegramError as te:
                self.logger.error('Error while %s: %s', description, te)
                onerr_cb(te)
                cur_interval = self._increase_poll_interval(cur_interval)
            else:
                cur_interval = interval

            if cur_interval:
                sleep(cur_interval)

    @staticmethod
    def _increase_poll_interval(current_interval):
        # increase waiting times on subsequent errors up to 30secs
        if current_interval == 0:
            current_interval = 1
        elif current_interval < 30:
            current_interval += current_interval / 2
        elif current_interval > 30:
            current_interval = 30
        return current_interval

    def _start_webhook(self, listen, port, url_path, cert, key, bootstrap_retries, clean,
                       webhook_url, allowed_updates):
        self.logger.debug('Updater thread started (webhook)')
        use_ssl = cert is not None and key is not None
        if not url_path.startswith('/'):
            url_path = '/{0}'.format(url_path)

        # Create Tornado app instance
        app = WebhookAppClass(url_path, self.bot, self.update_queue,
                              default_quote=self._default_quote)

        # Form SSL Context
        # An SSLError is raised if the private key does not match with the certificate
        if use_ssl:
            try:
                ssl_ctx = ssl.create_default_context(ssl.Purpose.CLIENT_AUTH)
                ssl_ctx.load_cert_chain(cert, key)
            except ssl.SSLError:
                raise TelegramError('Invalid SSL Certificate')
        else:
            ssl_ctx = None

        # Create and start server
        self.httpd = WebhookServer(listen, port, app, ssl_ctx)

        if use_ssl:
            # DO NOT CHANGE: Only set webhook if SSL is handled by library
            if not webhook_url:
                webhook_url = self._gen_webhook_url(listen, port, url_path)

            self._bootstrap(max_retries=bootstrap_retries,
                            clean=clean,
                            webhook_url=webhook_url,
                            cert=open(cert, 'rb'),
                            allowed_updates=allowed_updates)
        elif clean:
            self.logger.warning("cleaning updates is not supported if "
                                "SSL-termination happens elsewhere; skipping")

        self.httpd.serve_forever()

    @staticmethod
    def _gen_webhook_url(listen, port, url_path):
        return 'https://{listen}:{port}{path}'.format(listen=listen, port=port, path=url_path)

    def _bootstrap(self,
                   max_retries,
                   clean,
                   webhook_url,
                   allowed_updates,
                   cert=None,
                   bootstrap_interval=5):
        retries = [0]

        def bootstrap_del_webhook():
            self.bot.delete_webhook()
            return False

        def bootstrap_clean_updates():
            self.logger.debug('Cleaning updates from Telegram server')
            updates = self.bot.get_updates()
            while updates:
                updates = self.bot.get_updates(updates[-1].update_id + 1)
            return False

        def bootstrap_set_webhook():
            self.bot.set_webhook(url=webhook_url,
                                 certificate=cert,
                                 allowed_updates=allowed_updates)
            return False

        def bootstrap_onerr_cb(exc):
            if not isinstance(exc, Unauthorized) and (max_retries < 0 or retries[0] < max_retries):
                retries[0] += 1
                self.logger.warning('Failed bootstrap phase; try=%s max_retries=%s', retries[0],
                                    max_retries)
            else:
                self.logger.error('Failed bootstrap phase after %s retries (%s)', retries[0], exc)
                raise exc

        # Cleaning pending messages is done by polling for them - so we need to delete webhook if
        # one is configured.
        # We also take this chance to delete pre-configured webhook if this is a polling Updater.
        # NOTE: We don't know ahead if a webhook is configured, so we just delete.
        if clean or not webhook_url:
            self._network_loop_retry(bootstrap_del_webhook, bootstrap_onerr_cb,
                                     'bootstrap del webhook', bootstrap_interval)
            retries[0] = 0

        # Clean pending messages, if requested.
        if clean:
            self._network_loop_retry(bootstrap_clean_updates, bootstrap_onerr_cb,
                                     'bootstrap clean updates', bootstrap_interval)
            retries[0] = 0
            sleep(1)

        # Restore/set webhook settings, if needed. Again, we don't know ahead if a webhook is set,
        # so we set it anyhow.
        if webhook_url:
            self._network_loop_retry(bootstrap_set_webhook, bootstrap_onerr_cb,
                                     'bootstrap set webhook', bootstrap_interval)

    def stop(self):
        """Stops the polling/webhook thread, the dispatcher and the job queue."""

        self.job_queue.stop()
        with self.__lock:
            if self.running or self.dispatcher.has_running_threads:
                self.logger.debug('Stopping Updater and Dispatcher...')

                self.running = False

                self._stop_httpd()
                self._stop_dispatcher()
                self._join_threads()

                # Stop the Request instance only if it was created by the Updater
                if self._request:
                    self._request.stop()

    def _stop_httpd(self):
        if self.httpd:
            self.logger.debug('Waiting for current webhook connection to be '
                              'closed... Send a Telegram message to the bot to exit '
                              'immediately.')
            self.httpd.shutdown()
            self.httpd = None

    def _stop_dispatcher(self):
        self.logger.debug('Requesting Dispatcher to stop...')
        self.dispatcher.stop()

    def _join_threads(self):
        for thr in self.__threads:
            self.logger.debug('Waiting for {0} thread to end'.format(thr.name))
            thr.join()
            self.logger.debug('{0} thread has ended'.format(thr.name))
        self.__threads = []

    def signal_handler(self, signum, frame):
        self.is_idle = False
        if self.running:
            self.logger.info('Received signal {} ({}), stopping...'.format(
                signum, get_signal_name(signum)))
            if self.persistence:
                # Update user_data and chat_data before flushing
                self.dispatcher.update_persistence()
                self.persistence.flush()
            self.stop()
            if self.user_sig_handler:
                self.user_sig_handler(signum, frame)
        else:
            self.logger.warning('Exiting immediately!')
            import os
            os._exit(1)

    def idle(self, stop_signals=(SIGINT, SIGTERM, SIGABRT)):
        """Blocks until one of the signals are received and stops the updater.

        Args:
            stop_signals (:obj:`iterable`): Iterable containing signals from the signal module that
                should be subscribed to. Updater.stop() will be called on receiving one of those
                signals. Defaults to (``SIGINT``, ``SIGTERM``, ``SIGABRT``).

        """
        for sig in stop_signals:
            signal(sig, self.signal_handler)

        self.is_idle = True

        while self.is_idle:
            sleep(1)<|MERGE_RESOLUTION|>--- conflicted
+++ resolved
@@ -155,17 +155,13 @@
                 if 'con_pool_size' not in request_kwargs:
                     request_kwargs['con_pool_size'] = con_pool_size
                 self._request = Request(**request_kwargs)
-<<<<<<< HEAD
-                self.bot = Bot(token, base_url, request=self._request, private_key=private_key,
-                               private_key_password=private_key_password, defaults=defaults)
-=======
                 self.bot = Bot(token,
                                base_url,
                                base_file_url=base_file_url,
                                request=self._request,
                                private_key=private_key,
-                               private_key_password=private_key_password)
->>>>>>> 90eeb40a
+                               private_key_password=private_key_password,
+                               defaults=defaults)
             self.update_queue = Queue()
             self.job_queue = JobQueue()
             self.__exception_event = Event()
