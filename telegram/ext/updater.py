#!/usr/bin/env python
#
# A library that provides a Python interface to the Telegram Bot API
# Copyright (C) 2015-2018
# Leandro Toledo de Souza <devs@python-telegram-bot.org>
#
# This program is free software: you can redistribute it and/or modify
# it under the terms of the GNU Lesser Public License as published by
# the Free Software Foundation, either version 3 of the License, or
# (at your option) any later version.
#
# This program is distributed in the hope that it will be useful,
# but WITHOUT ANY WARRANTY; without even the implied warranty of
# MERCHANTABILITY or FITNESS FOR A PARTICULAR PURPOSE.  See the
# GNU Lesser Public License for more details.
#
# You should have received a copy of the GNU Lesser Public License
# along with this program.  If not, see [http://www.gnu.org/licenses/].
"""This module contains the class Updater, which tries to make creating Telegram bots intuitive."""

import logging
import ssl
from threading import Thread, Lock, current_thread, Event
from time import sleep
from signal import signal, SIGINT, SIGTERM, SIGABRT
from queue import Queue

from telegram import Bot, TelegramError
from telegram.ext import Dispatcher, JobQueue
from telegram.error import Unauthorized, InvalidToken, RetryAfter, TimedOut
from telegram.utils.helpers import get_signal_name
from telegram.utils.request import Request
from telegram.utils.webhookhandler import (WebhookServer, WebhookAppClass)

logging.getLogger(__name__).addHandler(logging.NullHandler())


class Updater(object):
    """
    This class, which employs the :class:`telegram.ext.Dispatcher`, provides a frontend to
    :class:`telegram.Bot` to the programmer, so they can focus on coding the bot. Its purpose is to
    receive the updates from Telegram and to deliver them to said dispatcher. It also runs in a
    separate thread, so the user can interact with the bot, for example on the command line. The
    dispatcher supports handlers for different kinds of data: Updates from Telegram, basic text
    commands and even arbitrary types. The updater can be started as a polling service or, for
    production, use a webhook to receive updates. This is achieved using the WebhookServer and
    WebhookHandler classes.


    Attributes:
        bot (:class:`telegram.Bot`): The bot used with this Updater.
        user_sig_handler (:obj:`signal`): signals the updater will respond to.
        update_queue (:obj:`Queue`): Queue for the updates.
        job_queue (:class:`telegram.ext.JobQueue`): Jobqueue for the updater.
        dispatcher (:class:`telegram.ext.Dispatcher`): Dispatcher that handles the updates and
            dispatches them to the handlers.
        running (:obj:`bool`): Indicates if the updater is running.
        persistence (:class:`telegram.ext.BasePersistence`): Optional. The persistence class to
            store data that should be persistent over restarts.
        use_context (:obj:`bool`, optional): ``True`` if using context based callbacks.

    Args:
        token (:obj:`str`, optional): The bot's token given by the @BotFather.
        base_url (:obj:`str`, optional): Base_url for the bot.
        workers (:obj:`int`, optional): Amount of threads in the thread pool for functions
            decorated with ``@run_async``.
        bot (:class:`telegram.Bot`, optional): A pre-initialized bot instance. If a pre-initialized
            bot is used, it is the user's responsibility to create it using a `Request`
            instance with a large enough connection pool.
        private_key (:obj:`bytes`, optional): Private key for decryption of telegram passport data.
        private_key_password (:obj:`bytes`, optional): Password for above private key.
        user_sig_handler (:obj:`function`, optional): Takes ``signum, frame`` as positional
            arguments. This will be called when a signal is received, defaults are (SIGINT,
            SIGTERM, SIGABRT) setable with :attr:`idle`.
        request_kwargs (:obj:`dict`, optional): Keyword args to control the creation of a
            `telegram.utils.request.Request` object (ignored if `bot` argument is used). The
            request_kwargs are very useful for the advanced users who would like to control the
            default timeouts and/or control the proxy used for http communication.
        use_context (:obj:`bool`, optional): If set to ``True`` Use the context based callback API.
            During the deprecation period of the old API the default is ``False``. **New users**:
            set this to ``True``.
        persistence (:class:`telegram.ext.BasePersistence`, optional): The persistence class to
            store data that should be persistent over restarts.
        parse_mode (:obj:`str`, optional): Send Markdown or HTML, if you want Telegram apps to
                show bold, italic, fixed-width text or inline URLs in the media caption. See the
                constants in :class:`telegram.ParseMode` for the available modes.

    Note:
        You must supply either a :attr:`bot` or a :attr:`token` argument.

    Raises:
        ValueError: If both :attr:`token` and :attr:`bot` are passed or none of them.

    """

    _request = None

    def __init__(self,
                 token=None,
                 base_url=None,
                 workers=4,
                 bot=None,
                 private_key=None,
                 private_key_password=None,
                 user_sig_handler=None,
                 request_kwargs=None,
                 persistence=None,
<<<<<<< HEAD
                 use_context=False):
=======
                 parse_mode=None):
>>>>>>> 446f238d

        if (token is None) and (bot is None):
            raise ValueError('`token` or `bot` must be passed')
        if (token is not None) and (bot is not None):
            raise ValueError('`token` and `bot` are mutually exclusive')
        if (private_key is not None) and (bot is not None):
            raise ValueError('`bot` and `private_key` are mutually exclusive')

        self.logger = logging.getLogger(__name__)

        con_pool_size = workers + 4

        if bot is not None:
            self.bot = bot
            if bot.request.con_pool_size < con_pool_size:
                self.logger.warning(
                    'Connection pool of Request object is smaller than optimal value (%s)',
                    con_pool_size)
        else:
            # we need a connection pool the size of:
            # * for each of the workers
            # * 1 for Dispatcher
            # * 1 for polling Updater (even if webhook is used, we can spare a connection)
            # * 1 for JobQueue
            # * 1 for main thread
            if request_kwargs is None:
                request_kwargs = {}
            if 'con_pool_size' not in request_kwargs:
                request_kwargs['con_pool_size'] = con_pool_size
            self._request = Request(**request_kwargs)
            self.bot = Bot(token, base_url, request=self._request, private_key=private_key,
                           private_key_password=private_key_password, parse_mode=parse_mode)
        self.user_sig_handler = user_sig_handler
        self.update_queue = Queue()
        self.job_queue = JobQueue()
        self.__exception_event = Event()
        self.persistence = persistence
        self.dispatcher = Dispatcher(
            self.bot,
            self.update_queue,
            job_queue=self.job_queue,
            workers=workers,
            exception_event=self.__exception_event,
            persistence=persistence,
            use_context=use_context)
        self.job_queue.set_dispatcher(self.dispatcher)
        self.last_update_id = 0
        self.running = False
        self.is_idle = False
        self.httpd = None
        self.__lock = Lock()
        self.__threads = []

    def _init_thread(self, target, name, *args, **kwargs):
        thr = Thread(target=self._thread_wrapper, name="Bot:{}:{}".format(self.bot.id, name),
                     args=(target,) + args, kwargs=kwargs)
        thr.start()
        self.__threads.append(thr)

    def _thread_wrapper(self, target, *args, **kwargs):
        thr_name = current_thread().name
        self.logger.debug('{0} - started'.format(thr_name))
        try:
            target(*args, **kwargs)
        except Exception:
            self.__exception_event.set()
            self.logger.exception('unhandled exception in %s', thr_name)
            raise
        self.logger.debug('{0} - ended'.format(thr_name))

    def start_polling(self,
                      poll_interval=0.0,
                      timeout=10,
                      clean=False,
                      bootstrap_retries=-1,
                      read_latency=2.,
                      allowed_updates=None):
        """Starts polling updates from Telegram.

        Args:
            poll_interval (:obj:`float`, optional): Time to wait between polling updates from
                Telegram in seconds. Default is 0.0.
            timeout (:obj:`float`, optional): Passed to :attr:`telegram.Bot.get_updates`.
            clean (:obj:`bool`, optional): Whether to clean any pending updates on Telegram servers
                before actually starting to poll. Default is False.
            bootstrap_retries (:obj:`int`, optional): Whether the bootstrapping phase of the
                `Updater` will retry on failures on the Telegram server.

                * < 0 - retry indefinitely (default)
                *   0 - no retries
                * > 0 - retry up to X times

            allowed_updates (List[:obj:`str`], optional): Passed to
                :attr:`telegram.Bot.get_updates`.
            read_latency (:obj:`float` | :obj:`int`, optional): Grace time in seconds for receiving
                the reply from server. Will be added to the `timeout` value and used as the read
                timeout from server (Default: 2).

        Returns:
            :obj:`Queue`: The update queue that can be filled from the main thread.

        """
        with self.__lock:
            if not self.running:
                self.running = True

                # Create & start threads
                self.job_queue.start()
                dispatcher_ready = Event()
                self._init_thread(self.dispatcher.start, "dispatcher", ready=dispatcher_ready)
                self._init_thread(self._start_polling, "updater", poll_interval, timeout,
                                  read_latency, bootstrap_retries, clean, allowed_updates)

                dispatcher_ready.wait()

                # Return the update queue so the main thread can insert updates
                return self.update_queue

    def start_webhook(self,
                      listen='127.0.0.1',
                      port=80,
                      url_path='',
                      cert=None,
                      key=None,
                      clean=False,
                      bootstrap_retries=0,
                      webhook_url=None,
                      allowed_updates=None):
        """
        Starts a small http server to listen for updates via webhook. If cert
        and key are not provided, the webhook will be started directly on
        http://listen:port/url_path, so SSL can be handled by another
        application. Else, the webhook will be started on
        https://listen:port/url_path

        Args:
            listen (:obj:`str`, optional): IP-Address to listen on. Default ``127.0.0.1``.
            port (:obj:`int`, optional): Port the bot should be listening on. Default ``80``.
            url_path (:obj:`str`, optional): Path inside url.
            cert (:obj:`str`, optional): Path to the SSL certificate file.
            key (:obj:`str`, optional): Path to the SSL key file.
            clean (:obj:`bool`, optional): Whether to clean any pending updates on Telegram servers
                before actually starting the webhook. Default is ``False``.
            bootstrap_retries (:obj:`int`, optional): Whether the bootstrapping phase of the
                `Updater` will retry on failures on the Telegram server.

                * < 0 - retry indefinitely (default)
                *   0 - no retries
                * > 0 - retry up to X times

            webhook_url (:obj:`str`, optional): Explicitly specify the webhook url. Useful behind
                NAT, reverse proxy, etc. Default is derived from `listen`, `port` & `url_path`.
            allowed_updates (List[:obj:`str`], optional): Passed to
                :attr:`telegram.Bot.set_webhook`.

        Returns:
            :obj:`Queue`: The update queue that can be filled from the main thread.

        """
        with self.__lock:
            if not self.running:
                self.running = True

                # Create & start threads
                self.job_queue.start()
                self._init_thread(self.dispatcher.start, "dispatcher"),
                self._init_thread(self._start_webhook, "updater", listen, port, url_path, cert,
                                  key, bootstrap_retries, clean, webhook_url, allowed_updates)

                # Return the update queue so the main thread can insert updates
                return self.update_queue

    def _start_polling(self, poll_interval, timeout, read_latency, bootstrap_retries, clean,
                       allowed_updates):  # pragma: no cover
        # Thread target of thread 'updater'. Runs in background, pulls
        # updates from Telegram and inserts them in the update queue of the
        # Dispatcher.

        self.logger.debug('Updater thread started (polling)')

        self._bootstrap(bootstrap_retries, clean=clean, webhook_url='', allowed_updates=None)

        self.logger.debug('Bootstrap done')

        def polling_action_cb():
            updates = self.bot.get_updates(
                self.last_update_id, timeout=timeout, read_latency=read_latency,
                allowed_updates=allowed_updates)

            if updates:
                if not self.running:
                    self.logger.debug('Updates ignored and will be pulled again on restart')
                else:
                    for update in updates:
                        self.update_queue.put(update)
                    self.last_update_id = updates[-1].update_id + 1

            return True

        def polling_onerr_cb(exc):
            # Put the error into the update queue and let the Dispatcher
            # broadcast it
            self.update_queue.put(exc)

        self._network_loop_retry(polling_action_cb, polling_onerr_cb, 'getting Updates',
                                 poll_interval)

    def _network_loop_retry(self, action_cb, onerr_cb, description, interval):
        """Perform a loop calling `action_cb`, retrying after network errors.

        Stop condition for loop: `self.running` evaluates False or return value of `action_cb`
        evaluates False.

        Args:
            action_cb (:obj:`callable`): Network oriented callback function to call.
            onerr_cb (:obj:`callable`): Callback to call when TelegramError is caught. Receives the
                exception object as a parameter.
            description (:obj:`str`): Description text to use for logs and exception raised.
            interval (:obj:`float` | :obj:`int`): Interval to sleep between each call to
                `action_cb`.

        """
        self.logger.debug('Start network loop retry %s', description)
        cur_interval = interval
        while self.running:
            try:
                if not action_cb():
                    break
            except RetryAfter as e:
                self.logger.info('%s', e)
                cur_interval = 0.5 + e.retry_after
            except TimedOut as toe:
                self.logger.debug('Timed out %s: %s', description, toe)
                # If failure is due to timeout, we should retry asap.
                cur_interval = 0
            except InvalidToken as pex:
                self.logger.error('Invalid token; aborting')
                raise pex
            except TelegramError as te:
                self.logger.error('Error while %s: %s', description, te)
                onerr_cb(te)
                cur_interval = self._increase_poll_interval(cur_interval)
            else:
                cur_interval = interval

            if cur_interval:
                sleep(cur_interval)

    @staticmethod
    def _increase_poll_interval(current_interval):
        # increase waiting times on subsequent errors up to 30secs
        if current_interval == 0:
            current_interval = 1
        elif current_interval < 30:
            current_interval += current_interval / 2
        elif current_interval > 30:
            current_interval = 30
        return current_interval

    def _start_webhook(self, listen, port, url_path, cert, key, bootstrap_retries, clean,
                       webhook_url, allowed_updates):
        self.logger.debug('Updater thread started (webhook)')
        use_ssl = cert is not None and key is not None
        if not url_path.startswith('/'):
            url_path = '/{0}'.format(url_path)

        # Create Tornado app instance
        app = WebhookAppClass(url_path, self.bot, self.update_queue)

        # Form SSL Context
        # An SSLError is raised if the private key does not match with the certificate
        if use_ssl:
            try:
                ssl_ctx = ssl.create_default_context(ssl.Purpose.CLIENT_AUTH)
                ssl_ctx.load_cert_chain(cert, key)
            except ssl.SSLError:
                raise TelegramError('Invalid SSL Certificate')
        else:
            ssl_ctx = None

        # Create and start server
        self.httpd = WebhookServer(listen, port, app, ssl_ctx)

        if use_ssl:
            # DO NOT CHANGE: Only set webhook if SSL is handled by library
            if not webhook_url:
                webhook_url = self._gen_webhook_url(listen, port, url_path)

            self._bootstrap(
                max_retries=bootstrap_retries,
                clean=clean,
                webhook_url=webhook_url,
                cert=open(cert, 'rb'),
                allowed_updates=allowed_updates)
        elif clean:
            self.logger.warning("cleaning updates is not supported if "
                                "SSL-termination happens elsewhere; skipping")

        self.httpd.serve_forever()

    @staticmethod
    def _gen_webhook_url(listen, port, url_path):
        return 'https://{listen}:{port}{path}'.format(listen=listen, port=port, path=url_path)

    def _bootstrap(self, max_retries, clean, webhook_url, allowed_updates, cert=None,
                   bootstrap_interval=5):
        retries = [0]

        def bootstrap_del_webhook():
            self.bot.delete_webhook()
            return False

        def bootstrap_clean_updates():
            self.logger.debug('Cleaning updates from Telegram server')
            updates = self.bot.get_updates()
            while updates:
                updates = self.bot.get_updates(updates[-1].update_id + 1)
            return False

        def bootstrap_set_webhook():
            self.bot.set_webhook(
                url=webhook_url, certificate=cert, allowed_updates=allowed_updates)
            return False

        def bootstrap_onerr_cb(exc):
            if not isinstance(exc, Unauthorized) and (max_retries < 0 or retries[0] < max_retries):
                retries[0] += 1
                self.logger.warning('Failed bootstrap phase; try=%s max_retries=%s',
                                    retries[0], max_retries)
            else:
                self.logger.error('Failed bootstrap phase after %s retries (%s)', retries[0], exc)
                raise exc

        # Cleaning pending messages is done by polling for them - so we need to delete webhook if
        # one is configured.
        # We also take this chance to delete pre-configured webhook if this is a polling Updater.
        # NOTE: We don't know ahead if a webhook is configured, so we just delete.
        if clean or not webhook_url:
            self._network_loop_retry(bootstrap_del_webhook, bootstrap_onerr_cb,
                                     'bootstrap del webhook', bootstrap_interval)
            retries[0] = 0

        # Clean pending messages, if requested.
        if clean:
            self._network_loop_retry(bootstrap_clean_updates, bootstrap_onerr_cb,
                                     'bootstrap clean updates', bootstrap_interval)
            retries[0] = 0
            sleep(1)

        # Restore/set webhook settings, if needed. Again, we don't know ahead if a webhook is set,
        # so we set it anyhow.
        if webhook_url:
            self._network_loop_retry(bootstrap_set_webhook, bootstrap_onerr_cb,
                                     'bootstrap set webhook', bootstrap_interval)

    def stop(self):
        """Stops the polling/webhook thread, the dispatcher and the job queue."""

        self.job_queue.stop()
        with self.__lock:
            if self.running or self.dispatcher.has_running_threads:
                self.logger.debug('Stopping Updater and Dispatcher...')

                self.running = False

                self._stop_httpd()
                self._stop_dispatcher()
                self._join_threads()

                # Stop the Request instance only if it was created by the Updater
                if self._request:
                    self._request.stop()

    def _stop_httpd(self):
        if self.httpd:
            self.logger.debug('Waiting for current webhook connection to be '
                              'closed... Send a Telegram message to the bot to exit '
                              'immediately.')
            self.httpd.shutdown()
            self.httpd = None

    def _stop_dispatcher(self):
        self.logger.debug('Requesting Dispatcher to stop...')
        self.dispatcher.stop()

    def _join_threads(self):
        for thr in self.__threads:
            self.logger.debug('Waiting for {0} thread to end'.format(thr.name))
            thr.join()
            self.logger.debug('{0} thread has ended'.format(thr.name))
        self.__threads = []

    def signal_handler(self, signum, frame):
        self.is_idle = False
        if self.running:
            self.logger.info('Received signal {} ({}), stopping...'.format(
                signum, get_signal_name(signum)))
            if self.persistence:
                # Update user_data and chat_data before flushing
                self.dispatcher.update_persistence()
                self.persistence.flush()
            self.stop()
            if self.user_sig_handler:
                self.user_sig_handler(signum, frame)
        else:
            self.logger.warning('Exiting immediately!')
            import os
            os._exit(1)

    def idle(self, stop_signals=(SIGINT, SIGTERM, SIGABRT)):
        """Blocks until one of the signals are received and stops the updater.

        Args:
            stop_signals (:obj:`iterable`): Iterable containing signals from the signal module that
                should be subscribed to. Updater.stop() will be called on receiving one of those
                signals. Defaults to (``SIGINT``, ``SIGTERM``, ``SIGABRT``).

        """
        for sig in stop_signals:
            signal(sig, self.signal_handler)

        self.is_idle = True

        while self.is_idle:
            sleep(1)<|MERGE_RESOLUTION|>--- conflicted
+++ resolved
@@ -105,11 +105,8 @@
                  user_sig_handler=None,
                  request_kwargs=None,
                  persistence=None,
-<<<<<<< HEAD
+                 parse_mode=None,
                  use_context=False):
-=======
-                 parse_mode=None):
->>>>>>> 446f238d
 
         if (token is None) and (bot is None):
             raise ValueError('`token` or `bot` must be passed')
