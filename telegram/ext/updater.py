#!/usr/bin/env python
#
# A library that provides a Python interface to the Telegram Bot API
# Copyright (C) 2015-2020
# Leandro Toledo de Souza <devs@python-telegram-bot.org>
#
# This program is free software: you can redistribute it and/or modify
# it under the terms of the GNU Lesser Public License as published by
# the Free Software Foundation, either version 3 of the License, or
# (at your option) any later version.
#
# This program is distributed in the hope that it will be useful,
# but WITHOUT ANY WARRANTY; without even the implied warranty of
# MERCHANTABILITY or FITNESS FOR A PARTICULAR PURPOSE.  See the
# GNU Lesser Public License for more details.
#
# You should have received a copy of the GNU Lesser Public License
# along with this program.  If not, see [http://www.gnu.org/licenses/].
"""This module contains the class Updater, which tries to make creating Telegram bots intuitive."""

import logging
import ssl
from threading import Thread, Lock, current_thread, Event
from time import sleep
from signal import signal, SIGINT, SIGTERM, SIGABRT
from queue import Queue

from telegram import Bot, TelegramError
from telegram.ext import Dispatcher, JobQueue
from telegram.error import Unauthorized, InvalidToken, RetryAfter, TimedOut
from telegram.utils.helpers import get_signal_name
from telegram.utils.request import Request
from telegram.utils.webhookhandler import (WebhookServer, WebhookAppClass)

logging.getLogger(__name__).addHandler(logging.NullHandler())


class Updater(object):
    """
    This class, which employs the :class:`telegram.ext.Dispatcher`, provides a frontend to
    :class:`telegram.Bot` to the programmer, so they can focus on coding the bot. Its purpose is to
    receive the updates from Telegram and to deliver them to said dispatcher. It also runs in a
    separate thread, so the user can interact with the bot, for example on the command line. The
    dispatcher supports handlers for different kinds of data: Updates from Telegram, basic text
    commands and even arbitrary types. The updater can be started as a polling service or, for
    production, use a webhook to receive updates. This is achieved using the WebhookServer and
    WebhookHandler classes.


    Attributes:
        bot (:class:`telegram.Bot`): The bot used with this Updater.
        user_sig_handler (:obj:`signal`): signals the updater will respond to.
        update_queue (:obj:`Queue`): Queue for the updates.
        job_queue (:class:`telegram.ext.JobQueue`): Jobqueue for the updater.
        dispatcher (:class:`telegram.ext.Dispatcher`): Dispatcher that handles the updates and
            dispatches them to the handlers.
        running (:obj:`bool`): Indicates if the updater is running.
        persistence (:class:`telegram.ext.BasePersistence`): Optional. The persistence class to
            store data that should be persistent over restarts.
        use_context (:obj:`bool`, optional): ``True`` if using context based callbacks.

    Args:
        token (:obj:`str`, optional): The bot's token given by the @BotFather.
        base_url (:obj:`str`, optional): Base_url for the bot.
        base_file_url (:obj:`str`, optional): Base_file_url for the bot.
        workers (:obj:`int`, optional): Amount of threads in the thread pool for functions
            decorated with ``@run_async`` (ignored if `dispatcher` argument is used).
        bot (:class:`telegram.Bot`, optional): A pre-initialized bot instance (ignored if
            `dispatcher` argument is used). If a pre-initialized bot is used, it is the user's
            responsibility to create it using a `Request` instance with a large enough connection
            pool.
        dispatcher (:class:`telegram.ext.Dispatcher`, optional): A pre-initialized dispatcher
            instance. If a pre-initialized dispatcher is used, it is the user's responsibility to
            create it with proper arguments.
        private_key (:obj:`bytes`, optional): Private key for decryption of telegram passport data.
        private_key_password (:obj:`bytes`, optional): Password for above private key.
        user_sig_handler (:obj:`function`, optional): Takes ``signum, frame`` as positional
            arguments. This will be called when a signal is received, defaults are (SIGINT,
            SIGTERM, SIGABRT) setable with :attr:`idle`.
        request_kwargs (:obj:`dict`, optional): Keyword args to control the creation of a
            `telegram.utils.request.Request` object (ignored if `bot` or `dispatcher` argument is
            used). The request_kwargs are very useful for the advanced users who would like to
            control the default timeouts and/or control the proxy used for http communication.
        use_context (:obj:`bool`, optional): If set to ``True`` Use the context based callback API
            (ignored if `dispatcher` argument is used). During the deprecation period of the old
            API the default is ``False``. **New users**: set this to ``True``.
        persistence (:class:`telegram.ext.BasePersistence`, optional): The persistence class to
            store data that should be persistent over restarts (ignored if `dispatcher` argument is
            used).

    Note:
        You must supply either a :attr:`bot` or a :attr:`token` argument.

    Raises:
        ValueError: If both :attr:`token` and :attr:`bot` are passed or none of them.

    """

    _request = None

    def __init__(self,
                 token=None,
                 base_url=None,
                 base_file_url=None,
                 workers=4,
                 bot=None,
                 private_key=None,
                 private_key_password=None,
                 user_sig_handler=None,
                 request_kwargs=None,
                 persistence=None,
                 use_context=False,
                 dispatcher=None):

        if dispatcher is None:
            if (token is None) and (bot is None):
                raise ValueError('`token` or `bot` must be passed')
            if (token is not None) and (bot is not None):
                raise ValueError('`token` and `bot` are mutually exclusive')
            if (private_key is not None) and (bot is not None):
                raise ValueError('`bot` and `private_key` are mutually exclusive')
        else:
            if bot is not None:
                raise ValueError('`dispatcher` and `bot` are mutually exclusive')
            if persistence is not None:
                raise ValueError('`dispatcher` and `persistence` are mutually exclusive')
            if workers is not None:
                raise ValueError('`dispatcher` and `workers` are mutually exclusive')
            if use_context != dispatcher.use_context:
                raise ValueError('`dispatcher` and `use_context` are mutually exclusive')

        self.logger = logging.getLogger(__name__)

        if dispatcher is None:
            con_pool_size = workers + 4

            if bot is not None:
                self.bot = bot
                if bot.request.con_pool_size < con_pool_size:
                    self.logger.warning(
                        'Connection pool of Request object is smaller than optimal value (%s)',
                        con_pool_size)
            else:
                # we need a connection pool the size of:
                # * for each of the workers
                # * 1 for Dispatcher
                # * 1 for polling Updater (even if webhook is used, we can spare a connection)
                # * 1 for JobQueue
                # * 1 for main thread
                if request_kwargs is None:
                    request_kwargs = {}
                if 'con_pool_size' not in request_kwargs:
                    request_kwargs['con_pool_size'] = con_pool_size
                self._request = Request(**request_kwargs)
                self.bot = Bot(token, base_url, request=self._request, private_key=private_key,
                               private_key_password=private_key_password)
            self.update_queue = Queue()
            self.job_queue = JobQueue()
            self.__exception_event = Event()
            self.persistence = persistence
            self.dispatcher = Dispatcher(
                self.bot,
                self.update_queue,
                job_queue=self.job_queue,
                workers=workers,
                exception_event=self.__exception_event,
                persistence=persistence,
                use_context=use_context)
            self.job_queue.set_dispatcher(self.dispatcher)
        else:
            con_pool_size = dispatcher.workers + 4

            self.bot = dispatcher.bot
            if self.bot.request.con_pool_size < con_pool_size:
                self.logger.warning(
                    'Connection pool of Request object is smaller than optimal value (%s)',
                    con_pool_size)
<<<<<<< HEAD
        else:
            # we need a connection pool the size of:
            # * for each of the workers
            # * 1 for Dispatcher
            # * 1 for polling Updater (even if webhook is used, we can spare a connection)
            # * 1 for JobQueue
            # * 1 for main thread
            if request_kwargs is None:
                request_kwargs = {}
            if 'con_pool_size' not in request_kwargs:
                request_kwargs['con_pool_size'] = con_pool_size
            self._request = Request(**request_kwargs)
            self.bot = Bot(token, base_url=base_url, base_file_url=base_file_url,
                           request=self._request, private_key=private_key,
                           private_key_password=private_key_password)
=======
            self.update_queue = dispatcher.update_queue
            self.__exception_event = dispatcher.exception_event
            self.persistence = dispatcher.persistence
            self.job_queue = dispatcher.job_queue
            self.dispatcher = dispatcher

>>>>>>> 43bfebb1
        self.user_sig_handler = user_sig_handler
        self.last_update_id = 0
        self.running = False
        self.is_idle = False
        self.httpd = None
        self.__lock = Lock()
        self.__threads = []

    def _init_thread(self, target, name, *args, **kwargs):
        thr = Thread(target=self._thread_wrapper, name="Bot:{}:{}".format(self.bot.id, name),
                     args=(target,) + args, kwargs=kwargs)
        thr.start()
        self.__threads.append(thr)

    def _thread_wrapper(self, target, *args, **kwargs):
        thr_name = current_thread().name
        self.logger.debug('{0} - started'.format(thr_name))
        try:
            target(*args, **kwargs)
        except Exception:
            self.__exception_event.set()
            self.logger.exception('unhandled exception in %s', thr_name)
            raise
        self.logger.debug('{0} - ended'.format(thr_name))

    def start_polling(self,
                      poll_interval=0.0,
                      timeout=10,
                      clean=False,
                      bootstrap_retries=-1,
                      read_latency=2.,
                      allowed_updates=None):
        """Starts polling updates from Telegram.

        Args:
            poll_interval (:obj:`float`, optional): Time to wait between polling updates from
                Telegram in seconds. Default is 0.0.
            timeout (:obj:`float`, optional): Passed to :attr:`telegram.Bot.get_updates`.
            clean (:obj:`bool`, optional): Whether to clean any pending updates on Telegram servers
                before actually starting to poll. Default is False.
            bootstrap_retries (:obj:`int`, optional): Whether the bootstrapping phase of the
                `Updater` will retry on failures on the Telegram server.

                * < 0 - retry indefinitely (default)
                *   0 - no retries
                * > 0 - retry up to X times

            allowed_updates (List[:obj:`str`], optional): Passed to
                :attr:`telegram.Bot.get_updates`.
            read_latency (:obj:`float` | :obj:`int`, optional): Grace time in seconds for receiving
                the reply from server. Will be added to the `timeout` value and used as the read
                timeout from server (Default: 2).

        Returns:
            :obj:`Queue`: The update queue that can be filled from the main thread.

        """
        with self.__lock:
            if not self.running:
                self.running = True

                # Create & start threads
                self.job_queue.start()
                dispatcher_ready = Event()
                self._init_thread(self.dispatcher.start, "dispatcher", ready=dispatcher_ready)
                self._init_thread(self._start_polling, "updater", poll_interval, timeout,
                                  read_latency, bootstrap_retries, clean, allowed_updates)

                dispatcher_ready.wait()

                # Return the update queue so the main thread can insert updates
                return self.update_queue

    def start_webhook(self,
                      listen='127.0.0.1',
                      port=80,
                      url_path='',
                      cert=None,
                      key=None,
                      clean=False,
                      bootstrap_retries=0,
                      webhook_url=None,
                      allowed_updates=None):
        """
        Starts a small http server to listen for updates via webhook. If cert
        and key are not provided, the webhook will be started directly on
        http://listen:port/url_path, so SSL can be handled by another
        application. Else, the webhook will be started on
        https://listen:port/url_path

        Args:
            listen (:obj:`str`, optional): IP-Address to listen on. Default ``127.0.0.1``.
            port (:obj:`int`, optional): Port the bot should be listening on. Default ``80``.
            url_path (:obj:`str`, optional): Path inside url.
            cert (:obj:`str`, optional): Path to the SSL certificate file.
            key (:obj:`str`, optional): Path to the SSL key file.
            clean (:obj:`bool`, optional): Whether to clean any pending updates on Telegram servers
                before actually starting the webhook. Default is ``False``.
            bootstrap_retries (:obj:`int`, optional): Whether the bootstrapping phase of the
                `Updater` will retry on failures on the Telegram server.

                * < 0 - retry indefinitely (default)
                *   0 - no retries
                * > 0 - retry up to X times

            webhook_url (:obj:`str`, optional): Explicitly specify the webhook url. Useful behind
                NAT, reverse proxy, etc. Default is derived from `listen`, `port` & `url_path`.
            allowed_updates (List[:obj:`str`], optional): Passed to
                :attr:`telegram.Bot.set_webhook`.

        Returns:
            :obj:`Queue`: The update queue that can be filled from the main thread.

        """
        with self.__lock:
            if not self.running:
                self.running = True

                # Create & start threads
                self.job_queue.start()
                self._init_thread(self.dispatcher.start, "dispatcher"),
                self._init_thread(self._start_webhook, "updater", listen, port, url_path, cert,
                                  key, bootstrap_retries, clean, webhook_url, allowed_updates)

                # Return the update queue so the main thread can insert updates
                return self.update_queue

    def _start_polling(self, poll_interval, timeout, read_latency, bootstrap_retries, clean,
                       allowed_updates):  # pragma: no cover
        # Thread target of thread 'updater'. Runs in background, pulls
        # updates from Telegram and inserts them in the update queue of the
        # Dispatcher.

        self.logger.debug('Updater thread started (polling)')

        self._bootstrap(bootstrap_retries, clean=clean, webhook_url='', allowed_updates=None)

        self.logger.debug('Bootstrap done')

        def polling_action_cb():
            updates = self.bot.get_updates(
                self.last_update_id, timeout=timeout, read_latency=read_latency,
                allowed_updates=allowed_updates)

            if updates:
                if not self.running:
                    self.logger.debug('Updates ignored and will be pulled again on restart')
                else:
                    for update in updates:
                        self.update_queue.put(update)
                    self.last_update_id = updates[-1].update_id + 1

            return True

        def polling_onerr_cb(exc):
            # Put the error into the update queue and let the Dispatcher
            # broadcast it
            self.update_queue.put(exc)

        self._network_loop_retry(polling_action_cb, polling_onerr_cb, 'getting Updates',
                                 poll_interval)

    def _network_loop_retry(self, action_cb, onerr_cb, description, interval):
        """Perform a loop calling `action_cb`, retrying after network errors.

        Stop condition for loop: `self.running` evaluates False or return value of `action_cb`
        evaluates False.

        Args:
            action_cb (:obj:`callable`): Network oriented callback function to call.
            onerr_cb (:obj:`callable`): Callback to call when TelegramError is caught. Receives the
                exception object as a parameter.
            description (:obj:`str`): Description text to use for logs and exception raised.
            interval (:obj:`float` | :obj:`int`): Interval to sleep between each call to
                `action_cb`.

        """
        self.logger.debug('Start network loop retry %s', description)
        cur_interval = interval
        while self.running:
            try:
                if not action_cb():
                    break
            except RetryAfter as e:
                self.logger.info('%s', e)
                cur_interval = 0.5 + e.retry_after
            except TimedOut as toe:
                self.logger.debug('Timed out %s: %s', description, toe)
                # If failure is due to timeout, we should retry asap.
                cur_interval = 0
            except InvalidToken as pex:
                self.logger.error('Invalid token; aborting')
                raise pex
            except TelegramError as te:
                self.logger.error('Error while %s: %s', description, te)
                onerr_cb(te)
                cur_interval = self._increase_poll_interval(cur_interval)
            else:
                cur_interval = interval

            if cur_interval:
                sleep(cur_interval)

    @staticmethod
    def _increase_poll_interval(current_interval):
        # increase waiting times on subsequent errors up to 30secs
        if current_interval == 0:
            current_interval = 1
        elif current_interval < 30:
            current_interval += current_interval / 2
        elif current_interval > 30:
            current_interval = 30
        return current_interval

    def _start_webhook(self, listen, port, url_path, cert, key, bootstrap_retries, clean,
                       webhook_url, allowed_updates):
        self.logger.debug('Updater thread started (webhook)')
        use_ssl = cert is not None and key is not None
        if not url_path.startswith('/'):
            url_path = '/{0}'.format(url_path)

        # Create Tornado app instance
        app = WebhookAppClass(url_path, self.bot, self.update_queue)

        # Form SSL Context
        # An SSLError is raised if the private key does not match with the certificate
        if use_ssl:
            try:
                ssl_ctx = ssl.create_default_context(ssl.Purpose.CLIENT_AUTH)
                ssl_ctx.load_cert_chain(cert, key)
            except ssl.SSLError:
                raise TelegramError('Invalid SSL Certificate')
        else:
            ssl_ctx = None

        # Create and start server
        self.httpd = WebhookServer(listen, port, app, ssl_ctx)

        if use_ssl:
            # DO NOT CHANGE: Only set webhook if SSL is handled by library
            if not webhook_url:
                webhook_url = self._gen_webhook_url(listen, port, url_path)

            self._bootstrap(
                max_retries=bootstrap_retries,
                clean=clean,
                webhook_url=webhook_url,
                cert=open(cert, 'rb'),
                allowed_updates=allowed_updates)
        elif clean:
            self.logger.warning("cleaning updates is not supported if "
                                "SSL-termination happens elsewhere; skipping")

        self.httpd.serve_forever()

    @staticmethod
    def _gen_webhook_url(listen, port, url_path):
        return 'https://{listen}:{port}{path}'.format(listen=listen, port=port, path=url_path)

    def _bootstrap(self, max_retries, clean, webhook_url, allowed_updates, cert=None,
                   bootstrap_interval=5):
        retries = [0]

        def bootstrap_del_webhook():
            self.bot.delete_webhook()
            return False

        def bootstrap_clean_updates():
            self.logger.debug('Cleaning updates from Telegram server')
            updates = self.bot.get_updates()
            while updates:
                updates = self.bot.get_updates(updates[-1].update_id + 1)
            return False

        def bootstrap_set_webhook():
            self.bot.set_webhook(
                url=webhook_url, certificate=cert, allowed_updates=allowed_updates)
            return False

        def bootstrap_onerr_cb(exc):
            if not isinstance(exc, Unauthorized) and (max_retries < 0 or retries[0] < max_retries):
                retries[0] += 1
                self.logger.warning('Failed bootstrap phase; try=%s max_retries=%s',
                                    retries[0], max_retries)
            else:
                self.logger.error('Failed bootstrap phase after %s retries (%s)', retries[0], exc)
                raise exc

        # Cleaning pending messages is done by polling for them - so we need to delete webhook if
        # one is configured.
        # We also take this chance to delete pre-configured webhook if this is a polling Updater.
        # NOTE: We don't know ahead if a webhook is configured, so we just delete.
        if clean or not webhook_url:
            self._network_loop_retry(bootstrap_del_webhook, bootstrap_onerr_cb,
                                     'bootstrap del webhook', bootstrap_interval)
            retries[0] = 0

        # Clean pending messages, if requested.
        if clean:
            self._network_loop_retry(bootstrap_clean_updates, bootstrap_onerr_cb,
                                     'bootstrap clean updates', bootstrap_interval)
            retries[0] = 0
            sleep(1)

        # Restore/set webhook settings, if needed. Again, we don't know ahead if a webhook is set,
        # so we set it anyhow.
        if webhook_url:
            self._network_loop_retry(bootstrap_set_webhook, bootstrap_onerr_cb,
                                     'bootstrap set webhook', bootstrap_interval)

    def stop(self):
        """Stops the polling/webhook thread, the dispatcher and the job queue."""

        self.job_queue.stop()
        with self.__lock:
            if self.running or self.dispatcher.has_running_threads:
                self.logger.debug('Stopping Updater and Dispatcher...')

                self.running = False

                self._stop_httpd()
                self._stop_dispatcher()
                self._join_threads()

                # Stop the Request instance only if it was created by the Updater
                if self._request:
                    self._request.stop()

    def _stop_httpd(self):
        if self.httpd:
            self.logger.debug('Waiting for current webhook connection to be '
                              'closed... Send a Telegram message to the bot to exit '
                              'immediately.')
            self.httpd.shutdown()
            self.httpd = None

    def _stop_dispatcher(self):
        self.logger.debug('Requesting Dispatcher to stop...')
        self.dispatcher.stop()

    def _join_threads(self):
        for thr in self.__threads:
            self.logger.debug('Waiting for {0} thread to end'.format(thr.name))
            thr.join()
            self.logger.debug('{0} thread has ended'.format(thr.name))
        self.__threads = []

    def signal_handler(self, signum, frame):
        self.is_idle = False
        if self.running:
            self.logger.info('Received signal {} ({}), stopping...'.format(
                signum, get_signal_name(signum)))
            if self.persistence:
                # Update user_data and chat_data before flushing
                self.dispatcher.update_persistence()
                self.persistence.flush()
            self.stop()
            if self.user_sig_handler:
                self.user_sig_handler(signum, frame)
        else:
            self.logger.warning('Exiting immediately!')
            import os
            os._exit(1)

    def idle(self, stop_signals=(SIGINT, SIGTERM, SIGABRT)):
        """Blocks until one of the signals are received and stops the updater.

        Args:
            stop_signals (:obj:`iterable`): Iterable containing signals from the signal module that
                should be subscribed to. Updater.stop() will be called on receiving one of those
                signals. Defaults to (``SIGINT``, ``SIGTERM``, ``SIGABRT``).

        """
        for sig in stop_signals:
            signal(sig, self.signal_handler)

        self.is_idle = True

        while self.is_idle:
            sleep(1)<|MERGE_RESOLUTION|>--- conflicted
+++ resolved
@@ -152,20 +152,23 @@
                 if 'con_pool_size' not in request_kwargs:
                     request_kwargs['con_pool_size'] = con_pool_size
                 self._request = Request(**request_kwargs)
-                self.bot = Bot(token, base_url, request=self._request, private_key=private_key,
+                self.bot = Bot(token,
+                               base_url,
+                               base_file_url=base_file_url,
+                               request=self._request,
+                               private_key=private_key,
                                private_key_password=private_key_password)
             self.update_queue = Queue()
             self.job_queue = JobQueue()
             self.__exception_event = Event()
             self.persistence = persistence
-            self.dispatcher = Dispatcher(
-                self.bot,
-                self.update_queue,
-                job_queue=self.job_queue,
-                workers=workers,
-                exception_event=self.__exception_event,
-                persistence=persistence,
-                use_context=use_context)
+            self.dispatcher = Dispatcher(self.bot,
+                                         self.update_queue,
+                                         job_queue=self.job_queue,
+                                         workers=workers,
+                                         exception_event=self.__exception_event,
+                                         persistence=persistence,
+                                         use_context=use_context)
             self.job_queue.set_dispatcher(self.dispatcher)
         else:
             con_pool_size = dispatcher.workers + 4
@@ -175,30 +178,12 @@
                 self.logger.warning(
                     'Connection pool of Request object is smaller than optimal value (%s)',
                     con_pool_size)
-<<<<<<< HEAD
-        else:
-            # we need a connection pool the size of:
-            # * for each of the workers
-            # * 1 for Dispatcher
-            # * 1 for polling Updater (even if webhook is used, we can spare a connection)
-            # * 1 for JobQueue
-            # * 1 for main thread
-            if request_kwargs is None:
-                request_kwargs = {}
-            if 'con_pool_size' not in request_kwargs:
-                request_kwargs['con_pool_size'] = con_pool_size
-            self._request = Request(**request_kwargs)
-            self.bot = Bot(token, base_url=base_url, base_file_url=base_file_url,
-                           request=self._request, private_key=private_key,
-                           private_key_password=private_key_password)
-=======
             self.update_queue = dispatcher.update_queue
             self.__exception_event = dispatcher.exception_event
             self.persistence = dispatcher.persistence
             self.job_queue = dispatcher.job_queue
             self.dispatcher = dispatcher
 
->>>>>>> 43bfebb1
         self.user_sig_handler = user_sig_handler
         self.last_update_id = 0
         self.running = False
@@ -208,8 +193,10 @@
         self.__threads = []
 
     def _init_thread(self, target, name, *args, **kwargs):
-        thr = Thread(target=self._thread_wrapper, name="Bot:{}:{}".format(self.bot.id, name),
-                     args=(target,) + args, kwargs=kwargs)
+        thr = Thread(target=self._thread_wrapper,
+                     name="Bot:{}:{}".format(self.bot.id, name),
+                     args=(target,) + args,
+                     kwargs=kwargs)
         thr.start()
         self.__threads.append(thr)
 
@@ -339,9 +326,10 @@
         self.logger.debug('Bootstrap done')
 
         def polling_action_cb():
-            updates = self.bot.get_updates(
-                self.last_update_id, timeout=timeout, read_latency=read_latency,
-                allowed_updates=allowed_updates)
+            updates = self.bot.get_updates(self.last_update_id,
+                                           timeout=timeout,
+                                           read_latency=read_latency,
+                                           allowed_updates=allowed_updates)
 
             if updates:
                 if not self.running:
@@ -442,12 +430,11 @@
             if not webhook_url:
                 webhook_url = self._gen_webhook_url(listen, port, url_path)
 
-            self._bootstrap(
-                max_retries=bootstrap_retries,
-                clean=clean,
-                webhook_url=webhook_url,
-                cert=open(cert, 'rb'),
-                allowed_updates=allowed_updates)
+            self._bootstrap(max_retries=bootstrap_retries,
+                            clean=clean,
+                            webhook_url=webhook_url,
+                            cert=open(cert, 'rb'),
+                            allowed_updates=allowed_updates)
         elif clean:
             self.logger.warning("cleaning updates is not supported if "
                                 "SSL-termination happens elsewhere; skipping")
@@ -458,7 +445,12 @@
     def _gen_webhook_url(listen, port, url_path):
         return 'https://{listen}:{port}{path}'.format(listen=listen, port=port, path=url_path)
 
-    def _bootstrap(self, max_retries, clean, webhook_url, allowed_updates, cert=None,
+    def _bootstrap(self,
+                   max_retries,
+                   clean,
+                   webhook_url,
+                   allowed_updates,
+                   cert=None,
                    bootstrap_interval=5):
         retries = [0]
 
@@ -474,15 +466,16 @@
             return False
 
         def bootstrap_set_webhook():
-            self.bot.set_webhook(
-                url=webhook_url, certificate=cert, allowed_updates=allowed_updates)
+            self.bot.set_webhook(url=webhook_url,
+                                 certificate=cert,
+                                 allowed_updates=allowed_updates)
             return False
 
         def bootstrap_onerr_cb(exc):
             if not isinstance(exc, Unauthorized) and (max_retries < 0 or retries[0] < max_retries):
                 retries[0] += 1
-                self.logger.warning('Failed bootstrap phase; try=%s max_retries=%s',
-                                    retries[0], max_retries)
+                self.logger.warning('Failed bootstrap phase; try=%s max_retries=%s', retries[0],
+                                    max_retries)
             else:
                 self.logger.error('Failed bootstrap phase after %s retries (%s)', retries[0], exc)
                 raise exc
