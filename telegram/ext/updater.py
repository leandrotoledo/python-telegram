--- conflicted
+++ resolved
@@ -109,7 +109,6 @@
     _request = None
 
     def __init__(self,
-<<<<<<< HEAD
                  token: str = None,
                  base_url: str = None,
                  workers: int = 4,
@@ -123,33 +122,6 @@
                  use_context: bool = True,
                  dispatcher: Dispatcher = None,
                  base_file_url: str = None):
-
-        if defaults and bot:
-            warnings.warn('Passing defaults to an Updater has no effect when a Bot is passed '
-                          'as well. Pass them to the Bot instead.',
-                          TelegramDeprecationWarning,
-                          stacklevel=2)
-
-        if defaults and bot:
-            warnings.warn('Passing defaults to an Updater has no effect when a Bot is passed '
-                          'as well. Pass them to the Bot instead.',
-                          TelegramDeprecationWarning,
-                          stacklevel=2)
-=======
-                 token=None,
-                 base_url=None,
-                 workers=4,
-                 bot=None,
-                 private_key=None,
-                 private_key_password=None,
-                 user_sig_handler=None,
-                 request_kwargs=None,
-                 persistence=None,
-                 defaults=None,
-                 use_context=True,
-                 dispatcher=None,
-                 base_file_url=None):
->>>>>>> b7293a44
 
         if defaults and bot:
             warnings.warn('Passing defaults to an Updater has no effect when a Bot is passed '
@@ -236,15 +208,9 @@
         self.is_idle = False
         self.httpd = None
         self.__lock = Lock()
-<<<<<<< HEAD
         self.__threads: List[Thread] = []
 
     def _init_thread(self, target: Callable, name: str, *args: Any, **kwargs: Any) -> None:
-=======
-        self.__threads = []
-
-    def _init_thread(self, target, name, *args, **kwargs):
->>>>>>> b7293a44
         thr = Thread(target=self._thread_wrapper,
                      name="Bot:{}:{}".format(self.bot.id, name),
                      args=(target,) + args,
