#!/usr/bin/env python
#
# A library that provides a Python interface to the Telegram Bot API
# Copyright (C) 2015-2018
# Leandro Toledo de Souza <devs@python-telegram-bot.org>
#
# This program is free software: you can redistribute it and/or modify
# it under the terms of the GNU Lesser Public License as published by
# the Free Software Foundation, either version 3 of the License, or
# (at your option) any later version.
#
# This program is distributed in the hope that it will be useful,
# but WITHOUT ANY WARRANTY; without even the implied warranty of
# MERCHANTABILITY or FITNESS FOR A PARTICULAR PURPOSE.  See the
# GNU Lesser Public License for more details.
#
# You should have received a copy of the GNU Lesser Public License
# along with this program.  If not, see [http://www.gnu.org/licenses/].
"""This module contains the class Updater, which tries to make creating Telegram bots intuitive."""

import logging
import ssl
from threading import Thread, Lock, current_thread, Event
from time import sleep
from signal import signal, SIGINT, SIGTERM, SIGABRT
from queue import Queue

from telegram import Bot, TelegramError
from telegram.ext import Dispatcher, JobQueue
from telegram.error import Unauthorized, InvalidToken, RetryAfter, TimedOut
from telegram.utils.helpers import get_signal_name, DEFAULT_NONE
from telegram.utils.request import Request
from telegram.utils.webhookhandler import (WebhookServer, WebhookAppClass)

logging.getLogger(__name__).addHandler(logging.NullHandler())


class Updater(object):
    """
    This class, which employs the :class:`telegram.ext.Dispatcher`, provides a frontend to
    :class:`telegram.Bot` to the programmer, so they can focus on coding the bot. Its purpose is to
    receive the updates from Telegram and to deliver them to said dispatcher. It also runs in a
    separate thread, so the user can interact with the bot, for example on the command line. The
    dispatcher supports handlers for different kinds of data: Updates from Telegram, basic text
    commands and even arbitrary types. The updater can be started as a polling service or, for
    production, use a webhook to receive updates. This is achieved using the WebhookServer and
    WebhookHandler classes.


    Attributes:
        bot (:class:`telegram.Bot`): The bot used with this Updater.
        user_sig_handler (:obj:`signal`): signals the updater will respond to.
        update_queue (:obj:`Queue`): Queue for the updates.
        job_queue (:class:`telegram.ext.JobQueue`): Jobqueue for the updater.
        dispatcher (:class:`telegram.ext.Dispatcher`): Dispatcher that handles the updates and
            dispatches them to the handlers.
        running (:obj:`bool`): Indicates if the updater is running.
        persistence (:class:`telegram.ext.BasePersistence`): Optional. The persistence class to
            store data that should be persistent over restarts.
        use_context (:obj:`bool`, optional): ``True`` if using context based callbacks.

    Args:
        token (:obj:`str`, optional): The bot's token given by the @BotFather.
        base_url (:obj:`str`, optional): Base_url for the bot.
        workers (:obj:`int`, optional): Amount of threads in the thread pool for functions
            decorated with ``@run_async`` (ignored if `dispatcher` argument is used).
        bot (:class:`telegram.Bot`, optional): A pre-initialized bot instance (ignored if
            `dispatcher` argument is used). If a pre-initialized bot is used, it is the user's
            responsibility to create it using a `Request` instance with a large enough connection
            pool.
        dispatcher (:class:`telegram.ext.Dispatcher`, optional): A pre-initialized dispatcher
            instance. If a pre-initialized dispatcher is used, it is the user's responsibility to
            create it with proper arguments.
        private_key (:obj:`bytes`, optional): Private key for decryption of telegram passport data.
        private_key_password (:obj:`bytes`, optional): Password for above private key.
        user_sig_handler (:obj:`function`, optional): Takes ``signum, frame`` as positional
            arguments. This will be called when a signal is received, defaults are (SIGINT,
            SIGTERM, SIGABRT) setable with :attr:`idle`.
        request_kwargs (:obj:`dict`, optional): Keyword args to control the creation of a
            `telegram.utils.request.Request` object (ignored if `bot` or `dispatcher` argument is
            used). The request_kwargs are very useful for the advanced users who would like to
            control the default timeouts and/or control the proxy used for http communication.
        use_context (:obj:`bool`, optional): If set to ``True`` Use the context based callback API
            (ignored if `dispatcher` argument is used). During the deprecation period of the old
            API the default is ``False``. **New users**: set this to ``True``.
        persistence (:class:`telegram.ext.BasePersistence`, optional): The persistence class to
<<<<<<< HEAD
            store data that should be persistent over restarts.
        default_parse_mode (:obj:`str`, optional): Default parse mode used if not set explicitly in
            method call. See the constants in :class:`telegram.ParseMode` for the available modes.
        default_disable_notification (:obj:`bool`, optional): Default setting for the
            `disable_notification` parameter used if not set explicitly in method call.
        default_disable_web_page_preview (:obj:`bool`, optional): Default setting for the
            `disable_web_page_preview` parameter used if not set explicitly in method call.
        default_timeout (:obj:`int` | :obj:`float`, optional): Default setting for the
            `timeout` parameter used if not set explicitly in method call.
        default_quote (:obj:`bool`, optional): Default setting for the `quote` parameter of the
            :attr:`telegram.Message.reply_text` and friends.
=======
            store data that should be persistent over restarts (ignored if `dispatcher` argument is
            used).
>>>>>>> 408062dd

    Note:
        You must supply either a :attr:`bot` or a :attr:`token` argument.

    Raises:
        ValueError: If both :attr:`token` and :attr:`bot` are passed or none of them.

    """

    _request = None

    def __init__(self,
                 token=None,
                 base_url=None,
                 workers=4,
                 bot=None,
                 private_key=None,
                 private_key_password=None,
                 user_sig_handler=None,
                 request_kwargs=None,
                 persistence=None,
<<<<<<< HEAD
                 default_parse_mode=None,
                 default_disable_notification=None,
                 default_disable_web_page_preview=None,
                 default_timeout=DEFAULT_NONE,
                 default_quote=None,
                 use_context=False):

        if (token is None) and (bot is None):
            raise ValueError('`token` or `bot` must be passed')
        if (token is not None) and (bot is not None):
            raise ValueError('`token` and `bot` are mutually exclusive')
        if (private_key is not None) and (bot is not None):
            raise ValueError('`bot` and `private_key` are mutually exclusive')
=======
                 use_context=False,
                 dispatcher=None):

        if dispatcher is None:
            if (token is None) and (bot is None):
                raise ValueError('`token` or `bot` must be passed')
            if (token is not None) and (bot is not None):
                raise ValueError('`token` and `bot` are mutually exclusive')
            if (private_key is not None) and (bot is not None):
                raise ValueError('`bot` and `private_key` are mutually exclusive')
        else:
            if bot is not None:
                raise ValueError('`dispatcher` and `bot` are mutually exclusive')
            if persistence is not None:
                raise ValueError('`dispatcher` and `persistence` are mutually exclusive')
            if workers is not None:
                raise ValueError('`dispatcher` and `workers` are mutually exclusive')
            if use_context != dispatcher.use_context:
                raise ValueError('`dispatcher` and `use_context` are mutually exclusive')
>>>>>>> 408062dd

        self.logger = logging.getLogger(__name__)

        if dispatcher is None:
            con_pool_size = workers + 4

            if bot is not None:
                self.bot = bot
                if bot.request.con_pool_size < con_pool_size:
                    self.logger.warning(
                        'Connection pool of Request object is smaller than optimal value (%s)',
                        con_pool_size)
            else:
                # we need a connection pool the size of:
                # * for each of the workers
                # * 1 for Dispatcher
                # * 1 for polling Updater (even if webhook is used, we can spare a connection)
                # * 1 for JobQueue
                # * 1 for main thread
                if request_kwargs is None:
                    request_kwargs = {}
                if 'con_pool_size' not in request_kwargs:
                    request_kwargs['con_pool_size'] = con_pool_size
                self._request = Request(**request_kwargs)
                self.bot = Bot(token, base_url, request=self._request, private_key=private_key,
                               private_key_password=private_key_password)
            self.update_queue = Queue()
            self.job_queue = JobQueue()
            self.__exception_event = Event()
            self.persistence = persistence
            self.dispatcher = Dispatcher(
                self.bot,
                self.update_queue,
                job_queue=self.job_queue,
                workers=workers,
                exception_event=self.__exception_event,
                persistence=persistence,
                use_context=use_context)
            self.job_queue.set_dispatcher(self.dispatcher)
        else:
            con_pool_size = dispatcher.workers + 4

            self.bot = dispatcher.bot
            if self.bot.request.con_pool_size < con_pool_size:
                self.logger.warning(
                    'Connection pool of Request object is smaller than optimal value (%s)',
                    con_pool_size)
<<<<<<< HEAD
        else:
            # we need a connection pool the size of:
            # * for each of the workers
            # * 1 for Dispatcher
            # * 1 for polling Updater (even if webhook is used, we can spare a connection)
            # * 1 for JobQueue
            # * 1 for main thread
            if request_kwargs is None:
                request_kwargs = {}
            if 'con_pool_size' not in request_kwargs:
                request_kwargs['con_pool_size'] = con_pool_size
            self._request = Request(**request_kwargs)
            self.bot = Bot(token, base_url, request=self._request, private_key=private_key,
                           private_key_password=private_key_password,
                           default_parse_mode=default_parse_mode,
                           default_disable_notification=default_disable_notification,
                           default_disable_web_page_preview=default_disable_web_page_preview,
                           default_timeout=default_timeout,
                           default_quote=default_quote)
=======
            self.update_queue = dispatcher.update_queue
            self.__exception_event = dispatcher.exception_event
            self.persistence = dispatcher.persistence
            self.job_queue = dispatcher.job_queue
            self.dispatcher = dispatcher

>>>>>>> 408062dd
        self.user_sig_handler = user_sig_handler
        self.last_update_id = 0
        self.running = False
        self.is_idle = False
        self.httpd = None
        self.__lock = Lock()
        self.__threads = []

        # Just for passing to WebhookAppClass
        self._default_quote = default_quote

    def _init_thread(self, target, name, *args, **kwargs):
        thr = Thread(target=self._thread_wrapper, name="Bot:{}:{}".format(self.bot.id, name),
                     args=(target,) + args, kwargs=kwargs)
        thr.start()
        self.__threads.append(thr)

    def _thread_wrapper(self, target, *args, **kwargs):
        thr_name = current_thread().name
        self.logger.debug('{0} - started'.format(thr_name))
        try:
            target(*args, **kwargs)
        except Exception:
            self.__exception_event.set()
            self.logger.exception('unhandled exception in %s', thr_name)
            raise
        self.logger.debug('{0} - ended'.format(thr_name))

    def start_polling(self,
                      poll_interval=0.0,
                      timeout=10,
                      clean=False,
                      bootstrap_retries=-1,
                      read_latency=2.,
                      allowed_updates=None):
        """Starts polling updates from Telegram.

        Args:
            poll_interval (:obj:`float`, optional): Time to wait between polling updates from
                Telegram in seconds. Default is 0.0.
            timeout (:obj:`float`, optional): Passed to :attr:`telegram.Bot.get_updates`.
            clean (:obj:`bool`, optional): Whether to clean any pending updates on Telegram servers
                before actually starting to poll. Default is False.
            bootstrap_retries (:obj:`int`, optional): Whether the bootstrapping phase of the
                `Updater` will retry on failures on the Telegram server.

                * < 0 - retry indefinitely (default)
                *   0 - no retries
                * > 0 - retry up to X times

            allowed_updates (List[:obj:`str`], optional): Passed to
                :attr:`telegram.Bot.get_updates`.
            read_latency (:obj:`float` | :obj:`int`, optional): Grace time in seconds for receiving
                the reply from server. Will be added to the `timeout` value and used as the read
                timeout from server (Default: 2).

        Returns:
            :obj:`Queue`: The update queue that can be filled from the main thread.

        """
        with self.__lock:
            if not self.running:
                self.running = True

                # Create & start threads
                self.job_queue.start()
                dispatcher_ready = Event()
                self._init_thread(self.dispatcher.start, "dispatcher", ready=dispatcher_ready)
                self._init_thread(self._start_polling, "updater", poll_interval, timeout,
                                  read_latency, bootstrap_retries, clean, allowed_updates)

                dispatcher_ready.wait()

                # Return the update queue so the main thread can insert updates
                return self.update_queue

    def start_webhook(self,
                      listen='127.0.0.1',
                      port=80,
                      url_path='',
                      cert=None,
                      key=None,
                      clean=False,
                      bootstrap_retries=0,
                      webhook_url=None,
                      allowed_updates=None):
        """
        Starts a small http server to listen for updates via webhook. If cert
        and key are not provided, the webhook will be started directly on
        http://listen:port/url_path, so SSL can be handled by another
        application. Else, the webhook will be started on
        https://listen:port/url_path

        Args:
            listen (:obj:`str`, optional): IP-Address to listen on. Default ``127.0.0.1``.
            port (:obj:`int`, optional): Port the bot should be listening on. Default ``80``.
            url_path (:obj:`str`, optional): Path inside url.
            cert (:obj:`str`, optional): Path to the SSL certificate file.
            key (:obj:`str`, optional): Path to the SSL key file.
            clean (:obj:`bool`, optional): Whether to clean any pending updates on Telegram servers
                before actually starting the webhook. Default is ``False``.
            bootstrap_retries (:obj:`int`, optional): Whether the bootstrapping phase of the
                `Updater` will retry on failures on the Telegram server.

                * < 0 - retry indefinitely (default)
                *   0 - no retries
                * > 0 - retry up to X times

            webhook_url (:obj:`str`, optional): Explicitly specify the webhook url. Useful behind
                NAT, reverse proxy, etc. Default is derived from `listen`, `port` & `url_path`.
            allowed_updates (List[:obj:`str`], optional): Passed to
                :attr:`telegram.Bot.set_webhook`.

        Returns:
            :obj:`Queue`: The update queue that can be filled from the main thread.

        """
        with self.__lock:
            if not self.running:
                self.running = True

                # Create & start threads
                self.job_queue.start()
                self._init_thread(self.dispatcher.start, "dispatcher"),
                self._init_thread(self._start_webhook, "updater", listen, port, url_path, cert,
                                  key, bootstrap_retries, clean, webhook_url, allowed_updates)

                # Return the update queue so the main thread can insert updates
                return self.update_queue

    def _start_polling(self, poll_interval, timeout, read_latency, bootstrap_retries, clean,
                       allowed_updates):  # pragma: no cover
        # Thread target of thread 'updater'. Runs in background, pulls
        # updates from Telegram and inserts them in the update queue of the
        # Dispatcher.

        self.logger.debug('Updater thread started (polling)')

        self._bootstrap(bootstrap_retries, clean=clean, webhook_url='', allowed_updates=None)

        self.logger.debug('Bootstrap done')

        def polling_action_cb():
            updates = self.bot.get_updates(
                self.last_update_id, timeout=timeout, read_latency=read_latency,
                allowed_updates=allowed_updates)

            if updates:
                if not self.running:
                    self.logger.debug('Updates ignored and will be pulled again on restart')
                else:
                    for update in updates:
                        self.update_queue.put(update)
                    self.last_update_id = updates[-1].update_id + 1

            return True

        def polling_onerr_cb(exc):
            # Put the error into the update queue and let the Dispatcher
            # broadcast it
            self.update_queue.put(exc)

        self._network_loop_retry(polling_action_cb, polling_onerr_cb, 'getting Updates',
                                 poll_interval)

    def _network_loop_retry(self, action_cb, onerr_cb, description, interval):
        """Perform a loop calling `action_cb`, retrying after network errors.

        Stop condition for loop: `self.running` evaluates False or return value of `action_cb`
        evaluates False.

        Args:
            action_cb (:obj:`callable`): Network oriented callback function to call.
            onerr_cb (:obj:`callable`): Callback to call when TelegramError is caught. Receives the
                exception object as a parameter.
            description (:obj:`str`): Description text to use for logs and exception raised.
            interval (:obj:`float` | :obj:`int`): Interval to sleep between each call to
                `action_cb`.

        """
        self.logger.debug('Start network loop retry %s', description)
        cur_interval = interval
        while self.running:
            try:
                if not action_cb():
                    break
            except RetryAfter as e:
                self.logger.info('%s', e)
                cur_interval = 0.5 + e.retry_after
            except TimedOut as toe:
                self.logger.debug('Timed out %s: %s', description, toe)
                # If failure is due to timeout, we should retry asap.
                cur_interval = 0
            except InvalidToken as pex:
                self.logger.error('Invalid token; aborting')
                raise pex
            except TelegramError as te:
                self.logger.error('Error while %s: %s', description, te)
                onerr_cb(te)
                cur_interval = self._increase_poll_interval(cur_interval)
            else:
                cur_interval = interval

            if cur_interval:
                sleep(cur_interval)

    @staticmethod
    def _increase_poll_interval(current_interval):
        # increase waiting times on subsequent errors up to 30secs
        if current_interval == 0:
            current_interval = 1
        elif current_interval < 30:
            current_interval += current_interval / 2
        elif current_interval > 30:
            current_interval = 30
        return current_interval

    def _start_webhook(self, listen, port, url_path, cert, key, bootstrap_retries, clean,
                       webhook_url, allowed_updates):
        self.logger.debug('Updater thread started (webhook)')
        use_ssl = cert is not None and key is not None
        if not url_path.startswith('/'):
            url_path = '/{0}'.format(url_path)

        # Create Tornado app instance
        app = WebhookAppClass(url_path, self.bot, self.update_queue,
                              default_quote=self._default_quote)

        # Form SSL Context
        # An SSLError is raised if the private key does not match with the certificate
        if use_ssl:
            try:
                ssl_ctx = ssl.create_default_context(ssl.Purpose.CLIENT_AUTH)
                ssl_ctx.load_cert_chain(cert, key)
            except ssl.SSLError:
                raise TelegramError('Invalid SSL Certificate')
        else:
            ssl_ctx = None

        # Create and start server
        self.httpd = WebhookServer(listen, port, app, ssl_ctx)

        if use_ssl:
            # DO NOT CHANGE: Only set webhook if SSL is handled by library
            if not webhook_url:
                webhook_url = self._gen_webhook_url(listen, port, url_path)

            self._bootstrap(
                max_retries=bootstrap_retries,
                clean=clean,
                webhook_url=webhook_url,
                cert=open(cert, 'rb'),
                allowed_updates=allowed_updates)
        elif clean:
            self.logger.warning("cleaning updates is not supported if "
                                "SSL-termination happens elsewhere; skipping")

        self.httpd.serve_forever()

    @staticmethod
    def _gen_webhook_url(listen, port, url_path):
        return 'https://{listen}:{port}{path}'.format(listen=listen, port=port, path=url_path)

    def _bootstrap(self, max_retries, clean, webhook_url, allowed_updates, cert=None,
                   bootstrap_interval=5):
        retries = [0]

        def bootstrap_del_webhook():
            self.bot.delete_webhook()
            return False

        def bootstrap_clean_updates():
            self.logger.debug('Cleaning updates from Telegram server')
            updates = self.bot.get_updates()
            while updates:
                updates = self.bot.get_updates(updates[-1].update_id + 1)
            return False

        def bootstrap_set_webhook():
            self.bot.set_webhook(
                url=webhook_url, certificate=cert, allowed_updates=allowed_updates)
            return False

        def bootstrap_onerr_cb(exc):
            if not isinstance(exc, Unauthorized) and (max_retries < 0 or retries[0] < max_retries):
                retries[0] += 1
                self.logger.warning('Failed bootstrap phase; try=%s max_retries=%s',
                                    retries[0], max_retries)
            else:
                self.logger.error('Failed bootstrap phase after %s retries (%s)', retries[0], exc)
                raise exc

        # Cleaning pending messages is done by polling for them - so we need to delete webhook if
        # one is configured.
        # We also take this chance to delete pre-configured webhook if this is a polling Updater.
        # NOTE: We don't know ahead if a webhook is configured, so we just delete.
        if clean or not webhook_url:
            self._network_loop_retry(bootstrap_del_webhook, bootstrap_onerr_cb,
                                     'bootstrap del webhook', bootstrap_interval)
            retries[0] = 0

        # Clean pending messages, if requested.
        if clean:
            self._network_loop_retry(bootstrap_clean_updates, bootstrap_onerr_cb,
                                     'bootstrap clean updates', bootstrap_interval)
            retries[0] = 0
            sleep(1)

        # Restore/set webhook settings, if needed. Again, we don't know ahead if a webhook is set,
        # so we set it anyhow.
        if webhook_url:
            self._network_loop_retry(bootstrap_set_webhook, bootstrap_onerr_cb,
                                     'bootstrap set webhook', bootstrap_interval)

    def stop(self):
        """Stops the polling/webhook thread, the dispatcher and the job queue."""

        self.job_queue.stop()
        with self.__lock:
            if self.running or self.dispatcher.has_running_threads:
                self.logger.debug('Stopping Updater and Dispatcher...')

                self.running = False

                self._stop_httpd()
                self._stop_dispatcher()
                self._join_threads()

                # Stop the Request instance only if it was created by the Updater
                if self._request:
                    self._request.stop()

    def _stop_httpd(self):
        if self.httpd:
            self.logger.debug('Waiting for current webhook connection to be '
                              'closed... Send a Telegram message to the bot to exit '
                              'immediately.')
            self.httpd.shutdown()
            self.httpd = None

    def _stop_dispatcher(self):
        self.logger.debug('Requesting Dispatcher to stop...')
        self.dispatcher.stop()

    def _join_threads(self):
        for thr in self.__threads:
            self.logger.debug('Waiting for {0} thread to end'.format(thr.name))
            thr.join()
            self.logger.debug('{0} thread has ended'.format(thr.name))
        self.__threads = []

    def signal_handler(self, signum, frame):
        self.is_idle = False
        if self.running:
            self.logger.info('Received signal {} ({}), stopping...'.format(
                signum, get_signal_name(signum)))
            if self.persistence:
                # Update user_data and chat_data before flushing
                self.dispatcher.update_persistence()
                self.persistence.flush()
            self.stop()
            if self.user_sig_handler:
                self.user_sig_handler(signum, frame)
        else:
            self.logger.warning('Exiting immediately!')
            import os
            os._exit(1)

    def idle(self, stop_signals=(SIGINT, SIGTERM, SIGABRT)):
        """Blocks until one of the signals are received and stops the updater.

        Args:
            stop_signals (:obj:`iterable`): Iterable containing signals from the signal module that
                should be subscribed to. Updater.stop() will be called on receiving one of those
                signals. Defaults to (``SIGINT``, ``SIGTERM``, ``SIGABRT``).

        """
        for sig in stop_signals:
            signal(sig, self.signal_handler)

        self.is_idle = True

        while self.is_idle:
            sleep(1)<|MERGE_RESOLUTION|>--- conflicted
+++ resolved
@@ -84,8 +84,8 @@
             (ignored if `dispatcher` argument is used). During the deprecation period of the old
             API the default is ``False``. **New users**: set this to ``True``.
         persistence (:class:`telegram.ext.BasePersistence`, optional): The persistence class to
-<<<<<<< HEAD
-            store data that should be persistent over restarts.
+            store data that should be persistent over restarts (ignored if `dispatcher` argument is
+            used).
         default_parse_mode (:obj:`str`, optional): Default parse mode used if not set explicitly in
             method call. See the constants in :class:`telegram.ParseMode` for the available modes.
         default_disable_notification (:obj:`bool`, optional): Default setting for the
@@ -96,10 +96,6 @@
             `timeout` parameter used if not set explicitly in method call.
         default_quote (:obj:`bool`, optional): Default setting for the `quote` parameter of the
             :attr:`telegram.Message.reply_text` and friends.
-=======
-            store data that should be persistent over restarts (ignored if `dispatcher` argument is
-            used).
->>>>>>> 408062dd
 
     Note:
         You must supply either a :attr:`bot` or a :attr:`token` argument.
@@ -121,21 +117,11 @@
                  user_sig_handler=None,
                  request_kwargs=None,
                  persistence=None,
-<<<<<<< HEAD
                  default_parse_mode=None,
                  default_disable_notification=None,
                  default_disable_web_page_preview=None,
                  default_timeout=DEFAULT_NONE,
                  default_quote=None,
-                 use_context=False):
-
-        if (token is None) and (bot is None):
-            raise ValueError('`token` or `bot` must be passed')
-        if (token is not None) and (bot is not None):
-            raise ValueError('`token` and `bot` are mutually exclusive')
-        if (private_key is not None) and (bot is not None):
-            raise ValueError('`bot` and `private_key` are mutually exclusive')
-=======
                  use_context=False,
                  dispatcher=None):
 
@@ -155,7 +141,6 @@
                 raise ValueError('`dispatcher` and `workers` are mutually exclusive')
             if use_context != dispatcher.use_context:
                 raise ValueError('`dispatcher` and `use_context` are mutually exclusive')
->>>>>>> 408062dd
 
         self.logger = logging.getLogger(__name__)
 
@@ -181,7 +166,12 @@
                     request_kwargs['con_pool_size'] = con_pool_size
                 self._request = Request(**request_kwargs)
                 self.bot = Bot(token, base_url, request=self._request, private_key=private_key,
-                               private_key_password=private_key_password)
+                               private_key_password=private_key_password,
+                               default_parse_mode=default_parse_mode,
+                               default_disable_notification=default_disable_notification,
+                               default_disable_web_page_preview=default_disable_web_page_preview,
+                               default_timeout=default_timeout,
+                               default_quote=default_quote)
             self.update_queue = Queue()
             self.job_queue = JobQueue()
             self.__exception_event = Event()
@@ -203,34 +193,12 @@
                 self.logger.warning(
                     'Connection pool of Request object is smaller than optimal value (%s)',
                     con_pool_size)
-<<<<<<< HEAD
-        else:
-            # we need a connection pool the size of:
-            # * for each of the workers
-            # * 1 for Dispatcher
-            # * 1 for polling Updater (even if webhook is used, we can spare a connection)
-            # * 1 for JobQueue
-            # * 1 for main thread
-            if request_kwargs is None:
-                request_kwargs = {}
-            if 'con_pool_size' not in request_kwargs:
-                request_kwargs['con_pool_size'] = con_pool_size
-            self._request = Request(**request_kwargs)
-            self.bot = Bot(token, base_url, request=self._request, private_key=private_key,
-                           private_key_password=private_key_password,
-                           default_parse_mode=default_parse_mode,
-                           default_disable_notification=default_disable_notification,
-                           default_disable_web_page_preview=default_disable_web_page_preview,
-                           default_timeout=default_timeout,
-                           default_quote=default_quote)
-=======
             self.update_queue = dispatcher.update_queue
             self.__exception_event = dispatcher.exception_event
             self.persistence = dispatcher.persistence
             self.job_queue = dispatcher.job_queue
             self.dispatcher = dispatcher
 
->>>>>>> 408062dd
         self.user_sig_handler = user_sig_handler
         self.last_update_id = 0
         self.running = False
