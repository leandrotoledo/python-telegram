--- conflicted
+++ resolved
@@ -77,16 +77,9 @@
         if (token is not None) and (bot is not None):
             raise ValueError('`token` and `bot` are mutually exclusive')
 
-        self.logger = logging.getLogger(__name__)
         if bot is not None:
             self.bot = bot
         else:
-<<<<<<< HEAD
-            if token is not token.strip():
-                self.logger.warning("Token contains whitespace characters")
-                token = token.strip()
-            self.bot = Bot(token, base_url)
-=======
             # we need a connection pool the size of:
             # * for each of the workers
             # * 1 for Dispatcher
@@ -99,7 +92,6 @@
                 request_kwargs['con_pool_size'] = workers + 4
             self._request = Request(**request_kwargs)
             self.bot = Bot(token, base_url, request=self._request)
->>>>>>> ac59f2f3
         self.update_queue = Queue()
         self.job_queue = JobQueue(self.bot)
         self.__exception_event = Event()
@@ -110,6 +102,7 @@
             workers=workers,
             exception_event=self.__exception_event)
         self.last_update_id = 0
+        self.logger = logging.getLogger(__name__)
         self.running = False
         self.is_idle = False
         self.httpd = None
