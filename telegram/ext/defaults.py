#!/usr/bin/env python
#
# A library that provides a Python interface to the Telegram Bot API
# Copyright (C) 2020
# Leandro Toledo de Souza <devs@python-telegram-bot.org>
#
# This program is free software: you can redistribute it and/or modify
# it under the terms of the GNU Lesser Public License as published by
# the Free Software Foundation, either version 3 of the License, or
# (at your option) any later version.
#
# This program is distributed in the hope that it will be useful,
# but WITHOUT ANY WARRANTY; without even the implied warranty of
# MERCHANTABILITY or FITNESS FOR A PARTICULAR PURPOSE.  See the
# GNU Lesser Public License for more details.
#
# You should have received a copy of the GNU Lesser Public License
# along with this program.  If not, see [http://www.gnu.org/licenses/].
# pylint: disable=R0201, E0401
"""This module contains the class Defaults, which allows to pass default values to Updater."""
from typing import Any, NoReturn, Optional, Union

import pytz

from telegram.utils.helpers import DEFAULT_NONE, DefaultValue


class Defaults:
    """Convenience Class to gather all parameters with a (user defined) default value

    Attributes:
        parse_mode (:obj:`str`): Optional. Send Markdown or HTML, if you want Telegram apps to show
            bold, italic, fixed-width text or URLs in your bot's message.
        disable_notification (:obj:`bool`): Optional. Sends the message silently. Users will
            receive a notification with no sound.
        disable_web_page_preview (:obj:`bool`): Optional. Disables link previews for links in this
            message.
        allow_sending_without_reply (:obj:`bool`): Optional. Pass :obj:`True`, if the message
            should be sent even if the specified replied-to message is not found.
        timeout (:obj:`int` | :obj:`float`): Optional. If this value is specified, use it as the
            read timeout from the server (instead of the one specified during creation of the
            connection pool).
        quote (:obj:`bool`): Optional. If set to :obj:`True`, the reply is sent as an actual reply
            to the message. If ``reply_to_message_id`` is passed in ``kwargs``, this parameter will
            be ignored. Default: :obj:`True` in group chats and :obj:`False` in private chats.
        tzinfo (:obj:`tzinfo`): A timezone to be used for all date(time) objects appearing
            throughout PTB.
        run_async (:obj:`bool`): Optional. Default setting for the ``run_async`` parameter of
            handlers and error handlers registered through :meth:`Dispatcher.add_handler` and
            :meth:`Dispatcher.add_error_handler`.

    Parameters:
        parse_mode (:obj:`str`, optional): Send Markdown or HTML, if you want Telegram apps to show
            bold, italic, fixed-width text or URLs in your bot's message.
        disable_notification (:obj:`bool`, optional): Sends the message silently. Users will
            receive a notification with no sound.
        disable_web_page_preview (:obj:`bool`, optional): Disables link previews for links in this
            message.
        allow_sending_without_reply (:obj:`bool`, optional): Pass :obj:`True`, if the message
            should be sent even if the specified replied-to message is not found.
        timeout (:obj:`int` | :obj:`float`, optional): If this value is specified, use it as the
            read timeout from the server (instead of the one specified during creation of the
            connection pool).
        quote (:obj:`bool`, optional): If set to :obj:`True`, the reply is sent as an actual reply
            to the message. If ``reply_to_message_id`` is passed in ``kwargs``, this parameter will
            be ignored. Default: :obj:`True` in group chats and :obj:`False` in private chats.
        tzinfo (:obj:`tzinfo`, optional): A timezone to be used for all date(time) inputs
            appearing throughout PTB, i.e. if a timezone naive date(time) object is passed
            somewhere, it will be assumed to be in ``tzinfo``. Must be a timezone provided by the
            ``pytz`` module. Defaults to UTC.
        run_async (:obj:`bool`, optional): Default setting for the ``run_async`` parameter of
            handlers and error handlers registered through :meth:`Dispatcher.add_handler` and
            :meth:`Dispatcher.add_error_handler`. Defaults to :obj:`False`.
    """

    def __init__(
        self,
        parse_mode: str = None,
        disable_notification: bool = None,
        disable_web_page_preview: bool = None,
        # Timeout needs special treatment, since the bot methods have two different
        # default values for timeout (None and 20s)
        timeout: Union[float, DefaultValue] = DEFAULT_NONE,
        quote: bool = None,
        tzinfo: pytz.BaseTzInfo = pytz.utc,
<<<<<<< HEAD
        allow_sending_without_reply: bool = None,
=======
        run_async: bool = False,
>>>>>>> 1cd3a0a1
    ):
        self._parse_mode = parse_mode
        self._disable_notification = disable_notification
        self._disable_web_page_preview = disable_web_page_preview
        self._allow_sending_without_reply = allow_sending_without_reply
        self._timeout = timeout
        self._quote = quote
        self._tzinfo = tzinfo
        self._run_async = run_async

    @property
    def parse_mode(self) -> Optional[str]:
        return self._parse_mode

    @parse_mode.setter
    def parse_mode(self, value: Any) -> NoReturn:
        raise AttributeError(
            "You can not assign a new value to defaults after because it would "
            "not have any effect."
        )

    @property
    def disable_notification(self) -> Optional[bool]:
        return self._disable_notification

    @disable_notification.setter
    def disable_notification(self, value: Any) -> NoReturn:
        raise AttributeError(
            "You can not assign a new value to defaults after because it would "
            "not have any effect."
        )

    @property
    def disable_web_page_preview(self) -> Optional[bool]:
        return self._disable_web_page_preview

    @disable_web_page_preview.setter
    def disable_web_page_preview(self, value: Any) -> NoReturn:
        raise AttributeError(
            "You can not assign a new value to defaults after because it would "
            "not have any effect."
        )

    @property
    def allow_sending_without_reply(self) -> Optional[bool]:
        return self._allow_sending_without_reply

    @allow_sending_without_reply.setter
    def allow_sending_without_reply(self, value: Any) -> NoReturn:
        raise AttributeError(
            "You can not assign a new value to defaults after because it would "
            "not have any effect."
        )

    @property
    def timeout(self) -> Union[float, DefaultValue]:
        return self._timeout

    @timeout.setter
    def timeout(self, value: Any) -> NoReturn:
        raise AttributeError(
            "You can not assign a new value to defaults after because it would "
            "not have any effect."
        )

    @property
    def quote(self) -> Optional[bool]:
        return self._quote

    @quote.setter
    def quote(self, value: Any) -> NoReturn:
        raise AttributeError(
            "You can not assign a new value to defaults after because it would "
            "not have any effect."
        )

    @property
    def tzinfo(self) -> pytz.BaseTzInfo:
        return self._tzinfo

    @tzinfo.setter
    def tzinfo(self, value: Any) -> NoReturn:
        raise AttributeError(
            "You can not assign a new value to defaults after because it would "
            "not have any effect."
        )

    @property
    def run_async(self) -> Optional[bool]:
        return self._run_async

    @run_async.setter
    def run_async(self, value: Any) -> NoReturn:
        raise AttributeError(
            "You can not assign a new value to defaults after because it would "
            "not have any effect."
        )

    def __hash__(self) -> int:
        return hash(
            (
                self._parse_mode,
                self._disable_notification,
                self._disable_web_page_preview,
                self._allow_sending_without_reply,
                self._timeout,
                self._quote,
                self._tzinfo,
                self._run_async,
            )
        )

    def __eq__(self, other: object) -> bool:
        if isinstance(other, Defaults):
            return self.__dict__ == other.__dict__
        return False

    def __ne__(self, other: object) -> bool:
        return not self == other<|MERGE_RESOLUTION|>--- conflicted
+++ resolved
@@ -83,11 +83,8 @@
         timeout: Union[float, DefaultValue] = DEFAULT_NONE,
         quote: bool = None,
         tzinfo: pytz.BaseTzInfo = pytz.utc,
-<<<<<<< HEAD
+        run_async: bool = False,
         allow_sending_without_reply: bool = None,
-=======
-        run_async: bool = False,
->>>>>>> 1cd3a0a1
     ):
         self._parse_mode = parse_mode
         self._disable_notification = disable_notification
