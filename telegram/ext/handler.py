#!/usr/bin/env python
#
# A library that provides a Python interface to the Telegram Bot API
# Copyright (C) 2015-2021
# Leandro Toledo de Souza <devs@python-telegram-bot.org>
#
# This program is free software: you can redistribute it and/or modify
# it under the terms of the GNU Lesser Public License as published by
# the Free Software Foundation, either version 3 of the License, or
# (at your option) any later version.
#
# This program is distributed in the hope that it will be useful,
# but WITHOUT ANY WARRANTY; without even the implied warranty of
# MERCHANTABILITY or FITNESS FOR A PARTICULAR PURPOSE.  See the
# GNU Lesser Public License for more details.
#
# You should have received a copy of the GNU Lesser Public License
# along with this program.  If not, see [http://www.gnu.org/licenses/].
"""This module contains the base class for handlers as used by the Dispatcher."""
from abc import ABC, abstractmethod
<<<<<<< HEAD
from typing import TYPE_CHECKING, Any, Callable, Optional, TypeVar, Union, Generic
from sys import version_info as py_ver

from telegram.utils.deprecate import set_new_attribute_deprecated
=======
from typing import TYPE_CHECKING, Any, Callable, Dict, Optional, TypeVar, Union, Generic
>>>>>>> 209642bd

from telegram.ext.utils.promise import Promise
from telegram.utils.helpers import DefaultValue, DEFAULT_FALSE
from telegram.ext.utils.types import CCT

if TYPE_CHECKING:
    from telegram.ext import Dispatcher

RT = TypeVar('RT')
UT = TypeVar('UT')


class Handler(Generic[UT, CCT], ABC):
    """The base class for all update handlers. Create custom handlers by inheriting from it.

    Warning:
        When setting ``run_async`` to :obj:`True`, you cannot rely on adding custom
        attributes to :class:`telegram.ext.CallbackContext`. See its docs for more info.

    Args:
        callback (:obj:`callable`): The callback function for this handler. Will be called when
            :attr:`check_update` has determined that an update should be processed by this handler.
            Callback signature:


            ``def callback(update: Update, context: CallbackContext)``

            The return value of the callback is usually ignored except for the special case of
            :class:`telegram.ext.ConversationHandler`.
        run_async (:obj:`bool`): Determines whether the callback will run asynchronously.
            Defaults to :obj:`False`.

    Attributes:
        callback (:obj:`callable`): The callback function for this handler.
        run_async (:obj:`bool`): Determines whether the callback will run asynchronously.

    """

<<<<<<< HEAD
    # Apparently Py 3.7 and below have '__dict__' in ABC
    if py_ver < (3, 7):
        __slots__ = (
            'callback',
            'run_async',
        )
    else:
        __slots__ = (
            'callback',  # type: ignore[assignment]
            'run_async',
            '__dict__',
        )
=======
    __slots__ = (
        'callback',
        'pass_update_queue',
        'pass_job_queue',
        'pass_user_data',
        'pass_chat_data',
        'run_async',
    )
>>>>>>> 209642bd

    def __init__(
        self,
        callback: Callable[[UT, CCT], RT],
        run_async: Union[bool, DefaultValue] = DEFAULT_FALSE,
    ):
        self.callback = callback
        self.run_async = run_async

    @abstractmethod
    def check_update(self, update: object) -> Optional[Union[bool, object]]:
        """
        This method is called to determine if an update should be handled by
        this handler instance. It should always be overridden.

        Note:
            Custom updates types can be handled by the dispatcher. Therefore, an implementation of
            this method should always check the type of :attr:`update`.

        Args:
            update (:obj:`str` | :class:`telegram.Update`): The update to be tested.

        Returns:
            Either :obj:`None` or :obj:`False` if the update should not be handled. Otherwise an
            object that will be passed to :meth:`handle_update` and
            :meth:`collect_additional_context` when the update gets handled.

        """

    def handle_update(
        self,
        update: UT,
        dispatcher: 'Dispatcher',
        check_result: object,
        context: CCT,
    ) -> Union[RT, Promise]:
        """
        This method is called if it was determined that an update should indeed
        be handled by this instance. Calls :attr:`callback` along with its respectful
        arguments. To work with the :class:`telegram.ext.ConversationHandler`, this method
        returns the value returned from :attr:`callback`.
        Note that it can be overridden if needed by the subclassing handler.

        Args:
            update (:obj:`str` | :class:`telegram.Update`): The update to be handled.
            dispatcher (:class:`telegram.ext.Dispatcher`): The calling dispatcher.
            check_result (:obj:`obj`): The result from :attr:`check_update`.
            context (:class:`telegram.ext.CallbackContext`): The context as provided by
                the dispatcher.

        """
        run_async = self.run_async
        if (
            self.run_async is DEFAULT_FALSE
            and dispatcher.bot.defaults
            and dispatcher.bot.defaults.run_async
        ):
            run_async = True

        self.collect_additional_context(context, update, dispatcher, check_result)
        if run_async:
            return dispatcher.run_async(self.callback, update, context, update=update)
        return self.callback(update, context)

    def collect_additional_context(
        self,
        context: CCT,
        update: UT,
        dispatcher: 'Dispatcher',
        check_result: Any,
    ) -> None:
        """Prepares additional arguments for the context. Override if needed.

        Args:
            context (:class:`telegram.ext.CallbackContext`): The context object.
            update (:class:`telegram.Update`): The update to gather chat/user id from.
            dispatcher (:class:`telegram.ext.Dispatcher`): The calling dispatcher.
            check_result: The result (return value) from :attr:`check_update`.

        """<|MERGE_RESOLUTION|>--- conflicted
+++ resolved
@@ -18,14 +18,7 @@
 # along with this program.  If not, see [http://www.gnu.org/licenses/].
 """This module contains the base class for handlers as used by the Dispatcher."""
 from abc import ABC, abstractmethod
-<<<<<<< HEAD
 from typing import TYPE_CHECKING, Any, Callable, Optional, TypeVar, Union, Generic
-from sys import version_info as py_ver
-
-from telegram.utils.deprecate import set_new_attribute_deprecated
-=======
-from typing import TYPE_CHECKING, Any, Callable, Dict, Optional, TypeVar, Union, Generic
->>>>>>> 209642bd
 
 from telegram.ext.utils.promise import Promise
 from telegram.utils.helpers import DefaultValue, DEFAULT_FALSE
@@ -64,29 +57,10 @@
 
     """
 
-<<<<<<< HEAD
-    # Apparently Py 3.7 and below have '__dict__' in ABC
-    if py_ver < (3, 7):
-        __slots__ = (
-            'callback',
-            'run_async',
-        )
-    else:
-        __slots__ = (
-            'callback',  # type: ignore[assignment]
-            'run_async',
-            '__dict__',
-        )
-=======
     __slots__ = (
         'callback',
-        'pass_update_queue',
-        'pass_job_queue',
-        'pass_user_data',
-        'pass_chat_data',
         'run_async',
     )
->>>>>>> 209642bd
 
     def __init__(
         self,
