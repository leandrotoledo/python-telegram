#!/usr/bin/env python
#
# A library that provides a Python interface to the Telegram Bot API
# Copyright (C) 2015-2021
# Leandro Toledo de Souza <devs@python-telegram-bot.org>
#
# This program is free software: you can redistribute it and/or modify
# it under the terms of the GNU Lesser Public License as published by
# the Free Software Foundation, either version 3 of the License, or
# (at your option) any later version.
#
# This program is distributed in the hope that it will be useful,
# but WITHOUT ANY WARRANTY; without even the implied warranty of
# MERCHANTABILITY or FITNESS FOR A PARTICULAR PURPOSE.  See the
# GNU Lesser Public License for more details.
#
# You should have received a copy of the GNU Lesser Public License
# along with this program.  If not, see [http://www.gnu.org/licenses/].
# pylint: disable=R0201
"""This module contains the ConversationHandler."""

import logging
import warnings
import functools
import datetime
from threading import Lock
from typing import (  # pylint: disable=W0611  # for the "Any" import
    TYPE_CHECKING,
    Dict,
    List,
    NoReturn,
    Optional,
    Union,
    Tuple,
    cast,
    ClassVar,
    Any,
)

from telegram import Update
from telegram.ext import (
    BasePersistence,
    CallbackContext,
    CallbackQueryHandler,
    ChosenInlineResultHandler,
    DispatcherHandlerStop,
    Handler,
    InlineQueryHandler,
)
from telegram.ext.utils.promise import Promise
from telegram.ext.utils.types import ConversationDict
from telegram.ext.utils.types import CCT

if TYPE_CHECKING:
    from telegram.ext import Dispatcher, Job, JobQueue
CheckUpdateType = Optional[Tuple[Tuple[int, ...], Handler, object]]


class _ConversationTimeoutContext:
    __slots__ = ('conversation_key', 'update', 'dispatcher', 'callback_context')

    def __init__(
        self,
        conversation_key: Tuple[int, ...],
        update: Update,
<<<<<<< HEAD
        dispatcher: 'Dispatcher[Any, CCT, Any, Any, Any, JobQueue, Any]',
        callback_context: Optional[CallbackContext],
=======
        dispatcher: 'Dispatcher',
        callback_context: CallbackContext,
>>>>>>> 48698ea4
    ):
        self.conversation_key = conversation_key
        self.update = update
        self.dispatcher = dispatcher
        self.callback_context = callback_context


class ConversationHandler(Handler[Update, CCT]):
    """
    A handler to hold a conversation with a single or multiple users through Telegram updates by
    managing four collections of other handlers.

    Note:
        ``ConversationHandler`` will only accept updates that are (subclass-)instances of
        :class:`telegram.Update`. This is, because depending on the :attr:`per_user` and
        :attr:`per_chat` ``ConversationHandler`` relies on
        :attr:`telegram.Update.effective_user` and/or :attr:`telegram.Update.effective_chat` in
        order to determine which conversation an update should belong to. For ``per_message=True``,
        ``ConversationHandler`` uses ``update.callback_query.message.message_id`` when
        ``per_chat=True`` and ``update.callback_query.inline_message_id`` when ``per_chat=False``.
        For a more detailed explanation, please see our `FAQ`_.

        Finally, ``ConversationHandler``, does *not* handle (edited) channel posts.

    .. _`FAQ`: https://git.io/JtcyU

    The first collection, a ``list`` named :attr:`entry_points`, is used to initiate the
    conversation, for example with a :class:`telegram.ext.CommandHandler` or
    :class:`telegram.ext.MessageHandler`.

    The second collection, a ``dict`` named :attr:`states`, contains the different conversation
    steps and one or more associated handlers that should be used if the user sends a message when
    the conversation with them is currently in that state. Here you can also define a state for
    :attr:`TIMEOUT` to define the behavior when :attr:`conversation_timeout` is exceeded, and a
    state for :attr:`WAITING` to define behavior when a new update is received while the previous
    ``@run_async`` decorated handler is not finished.

    The third collection, a ``list`` named :attr:`fallbacks`, is used if the user is currently in a
    conversation but the state has either no associated handler or the handler that is associated
    to the state is inappropriate for the update, for example if the update contains a command, but
    a regular text message is expected. You could use this for a ``/cancel`` command or to let the
    user know their message was not recognized.

    To change the state of conversation, the callback function of a handler must return the new
    state after responding to the user. If it does not return anything (returning :obj:`None` by
    default), the state will not change. If an entry point callback function returns :obj:`None`,
    the conversation ends immediately after the execution of this callback function.
    To end the conversation, the callback function must return :attr:`END` or ``-1``. To
    handle the conversation timeout, use handler :attr:`TIMEOUT` or ``-2``.
    Finally, :class:`telegram.ext.DispatcherHandlerStop` can be used in conversations as described
    in the corresponding documentation.

    Note:
        In each of the described collections of handlers, a handler may in turn be a
        :class:`ConversationHandler`. In that case, the nested :class:`ConversationHandler` should
        have the attribute :attr:`map_to_parent` which allows to return to the parent conversation
        at specified states within the nested conversation.

        Note that the keys in :attr:`map_to_parent` must not appear as keys in :attr:`states`
        attribute or else the latter will be ignored. You may map :attr:`END` to one of the parents
        states to continue the parent conversation after this has ended or even map a state to
        :attr:`END` to end the *parent* conversation from within the nested one. For an example on
        nested :class:`ConversationHandler` s, see our `examples`_.

    .. _`examples`: https://github.com/python-telegram-bot/python-telegram-bot/blob/master/examples

    Args:
        entry_points (List[:class:`telegram.ext.Handler`]): A list of ``Handler`` objects that can
            trigger the start of the conversation. The first handler which :attr:`check_update`
            method returns :obj:`True` will be used. If all return :obj:`False`, the update is not
            handled.
        states (Dict[:obj:`object`, List[:class:`telegram.ext.Handler`]]): A :obj:`dict` that
            defines the different states of conversation a user can be in and one or more
            associated ``Handler`` objects that should be used in that state. The first handler
            which :attr:`check_update` method returns :obj:`True` will be used.
        fallbacks (List[:class:`telegram.ext.Handler`]): A list of handlers that might be used if
            the user is in a conversation, but every handler for their current state returned
            :obj:`False` on :attr:`check_update`. The first handler which :attr:`check_update`
            method returns :obj:`True` will be used. If all return :obj:`False`, the update is not
            handled.
        allow_reentry (:obj:`bool`, optional): If set to :obj:`True`, a user that is currently in a
            conversation can restart the conversation by triggering one of the entry points.
        per_chat (:obj:`bool`, optional): If the conversationkey should contain the Chat's ID.
            Default is :obj:`True`.
        per_user (:obj:`bool`, optional): If the conversationkey should contain the User's ID.
            Default is :obj:`True`.
        per_message (:obj:`bool`, optional): If the conversationkey should contain the Message's
            ID. Default is :obj:`False`.
        conversation_timeout (:obj:`float` | :obj:`datetime.timedelta`, optional): When this
            handler is inactive more than this timeout (in seconds), it will be automatically
            ended. If this value is 0 or :obj:`None` (default), there will be no timeout. The last
            received update and the corresponding ``context`` will be handled by ALL the handler's
            who's :attr:`check_update` method returns :obj:`True` that are in the state
            :attr:`ConversationHandler.TIMEOUT`.

            Note:
                 Using `conversation_timeout` with nested conversations is currently not
                 supported. You can still try to use it, but it will likely behave differently
                 from what you expect.


        name (:obj:`str`, optional): The name for this conversationhandler. Required for
            persistence.
        persistent (:obj:`bool`, optional): If the conversations dict for this handler should be
            saved. Name is required and persistence has to be set in :class:`telegram.ext.Updater`
        map_to_parent (Dict[:obj:`object`, :obj:`object`], optional): A :obj:`dict` that can be
            used to instruct a nested conversationhandler to transition into a mapped state on
            its parent conversationhandler in place of a specified nested state.
        run_async (:obj:`bool`, optional): Pass :obj:`True` to *override* the
            :attr:`Handler.run_async` setting of all handlers (in :attr:`entry_points`,
            :attr:`states` and :attr:`fallbacks`).

            Note:
                If set to :obj:`True`, you should not pass a handler instance, that needs to be
                run synchronously in another context.

            .. versionadded:: 13.2

    Raises:
        ValueError

    Attributes:
        persistent (:obj:`bool`): Optional. If the conversations dict for this handler should be
            saved. Name is required and persistence has to be set in :class:`telegram.ext.Updater`
        run_async (:obj:`bool`): If :obj:`True`, will override the
            :attr:`Handler.run_async` setting of all internal handlers on initialization.

            .. versionadded:: 13.2

    """

    __slots__ = (
        '_entry_points',
        '_states',
        '_fallbacks',
        '_allow_reentry',
        '_per_user',
        '_per_chat',
        '_per_message',
        '_conversation_timeout',
        '_name',
        'persistent',
        '_persistence',
        '_map_to_parent',
        'timeout_jobs',
        '_timeout_jobs_lock',
        '_conversations',
        '_conversations_lock',
        'logger',
    )

    END: ClassVar[int] = -1
    """:obj:`int`: Used as a constant to return when a conversation is ended."""
    TIMEOUT: ClassVar[int] = -2
    """:obj:`int`: Used as a constant to handle state when a conversation is timed out."""
    WAITING: ClassVar[int] = -3
    """:obj:`int`: Used as a constant to handle state when a conversation is still waiting on the
    previous ``@run_sync`` decorated running handler to finish."""
    # pylint: disable=W0231
    def __init__(
        self,
        entry_points: List[Handler[Update, CCT]],
        states: Dict[object, List[Handler[Update, CCT]]],
        fallbacks: List[Handler[Update, CCT]],
        allow_reentry: bool = False,
        per_chat: bool = True,
        per_user: bool = True,
        per_message: bool = False,
        conversation_timeout: Union[float, datetime.timedelta] = None,
        name: str = None,
        persistent: bool = False,
        map_to_parent: Dict[object, object] = None,
        run_async: bool = False,
    ):
        self.run_async = run_async

        self._entry_points = entry_points
        self._states = states
        self._fallbacks = fallbacks

        self._allow_reentry = allow_reentry
        self._per_user = per_user
        self._per_chat = per_chat
        self._per_message = per_message
        self._conversation_timeout = conversation_timeout
        self._name = name
        if persistent and not self.name:
            raise ValueError("Conversations can't be persistent when handler is unnamed.")
        self.persistent: bool = persistent
        self._persistence: Optional[BasePersistence] = None
        """:obj:`telegram.ext.BasePersistence`: The persistence used to store conversations.
        Set by dispatcher"""
        self._map_to_parent = map_to_parent

        self.timeout_jobs: Dict[Tuple[int, ...], 'Job'] = {}
        self._timeout_jobs_lock = Lock()
        self._conversations: ConversationDict = {}
        self._conversations_lock = Lock()

        self.logger = logging.getLogger(__name__)

        if not any((self.per_user, self.per_chat, self.per_message)):
            raise ValueError("'per_user', 'per_chat' and 'per_message' can't all be 'False'")

        if self.per_message and not self.per_chat:
            warnings.warn(
                "If 'per_message=True' is used, 'per_chat=True' should also be used, "
                "since message IDs are not globally unique."
            )

        all_handlers: List[Handler] = []
        all_handlers.extend(entry_points)
        all_handlers.extend(fallbacks)

        for state_handlers in states.values():
            all_handlers.extend(state_handlers)

        if self.per_message:
            for handler in all_handlers:
                if not isinstance(handler, CallbackQueryHandler):
                    warnings.warn(
                        "If 'per_message=True', all entry points and state handlers"
                        " must be 'CallbackQueryHandler', since no other handlers "
                        "have a message context."
                    )
                    break
        else:
            for handler in all_handlers:
                if isinstance(handler, CallbackQueryHandler):
                    warnings.warn(
                        "If 'per_message=False', 'CallbackQueryHandler' will not be "
                        "tracked for every message."
                    )
                    break

        if self.per_chat:
            for handler in all_handlers:
                if isinstance(handler, (InlineQueryHandler, ChosenInlineResultHandler)):
                    warnings.warn(
                        "If 'per_chat=True', 'InlineQueryHandler' can not be used, "
                        "since inline queries have no chat context."
                    )
                    break

        if self.conversation_timeout:
            for handler in all_handlers:
                if isinstance(handler, self.__class__):
                    warnings.warn(
                        "Using `conversation_timeout` with nested conversations is currently not "
                        "supported. You can still try to use it, but it will likely behave "
                        "differently from what you expect."
                    )
                    break

        if self.run_async:
            for handler in all_handlers:
                handler.run_async = True

    @property
    def entry_points(self) -> List[Handler]:
        """List[:class:`telegram.ext.Handler`]: A list of ``Handler`` objects that can trigger the
        start of the conversation.
        """
        return self._entry_points

    @entry_points.setter
    def entry_points(self, value: object) -> NoReturn:
        raise ValueError('You can not assign a new value to entry_points after initialization.')

    @property
    def states(self) -> Dict[object, List[Handler]]:
        """Dict[:obj:`object`, List[:class:`telegram.ext.Handler`]]: A :obj:`dict` that
        defines the different states of conversation a user can be in and one or more
        associated ``Handler`` objects that should be used in that state.
        """
        return self._states

    @states.setter
    def states(self, value: object) -> NoReturn:
        raise ValueError('You can not assign a new value to states after initialization.')

    @property
    def fallbacks(self) -> List[Handler]:
        """List[:class:`telegram.ext.Handler`]: A list of handlers that might be used if
        the user is in a conversation, but every handler for their current state returned
        :obj:`False` on :attr:`check_update`.
        """
        return self._fallbacks

    @fallbacks.setter
    def fallbacks(self, value: object) -> NoReturn:
        raise ValueError('You can not assign a new value to fallbacks after initialization.')

    @property
    def allow_reentry(self) -> bool:
        """:obj:`bool`: Determines if a user can restart a conversation with an entry point."""
        return self._allow_reentry

    @allow_reentry.setter
    def allow_reentry(self, value: object) -> NoReturn:
        raise ValueError('You can not assign a new value to allow_reentry after initialization.')

    @property
    def per_user(self) -> bool:
        """:obj:`bool`: If the conversation key should contain the User's ID."""
        return self._per_user

    @per_user.setter
    def per_user(self, value: object) -> NoReturn:
        raise ValueError('You can not assign a new value to per_user after initialization.')

    @property
    def per_chat(self) -> bool:
        """:obj:`bool`: If the conversation key should contain the Chat's ID."""
        return self._per_chat

    @per_chat.setter
    def per_chat(self, value: object) -> NoReturn:
        raise ValueError('You can not assign a new value to per_chat after initialization.')

    @property
    def per_message(self) -> bool:
        """:obj:`bool`: If the conversation key should contain the message's ID."""
        return self._per_message

    @per_message.setter
    def per_message(self, value: object) -> NoReturn:
        raise ValueError('You can not assign a new value to per_message after initialization.')

    @property
    def conversation_timeout(
        self,
    ) -> Optional[Union[float, datetime.timedelta]]:
        """:obj:`float` | :obj:`datetime.timedelta`: Optional. When this
        handler is inactive more than this timeout (in seconds), it will be automatically
        ended.
        """
        return self._conversation_timeout

    @conversation_timeout.setter
    def conversation_timeout(self, value: object) -> NoReturn:
        raise ValueError(
            'You can not assign a new value to conversation_timeout after initialization.'
        )

    @property
    def name(self) -> Optional[str]:
        """:obj:`str`: Optional. The name for this :class:`ConversationHandler`."""
        return self._name

    @name.setter
    def name(self, value: object) -> NoReturn:
        raise ValueError('You can not assign a new value to name after initialization.')

    @property
    def map_to_parent(self) -> Optional[Dict[object, object]]:
        """Dict[:obj:`object`, :obj:`object`]: Optional. A :obj:`dict` that can be
        used to instruct a nested :class:`ConversationHandler` to transition into a mapped state on
        its parent :class:`ConversationHandler` in place of a specified nested state.
        """
        return self._map_to_parent

    @map_to_parent.setter
    def map_to_parent(self, value: object) -> NoReturn:
        raise ValueError('You can not assign a new value to map_to_parent after initialization.')

    @property
    def persistence(self) -> Optional[BasePersistence]:
        """The persistence class as provided by the :class:`Dispatcher`."""
        return self._persistence

    @persistence.setter
    def persistence(self, persistence: BasePersistence) -> None:
        self._persistence = persistence
        # Set persistence for nested conversations
        for handlers in self.states.values():
            for handler in handlers:
                if isinstance(handler, ConversationHandler):
                    handler.persistence = self.persistence

    @property
    def conversations(self) -> ConversationDict:  # skipcq: PY-D0003
        return self._conversations

    @conversations.setter
    def conversations(self, value: ConversationDict) -> None:
        self._conversations = value
        # Set conversations for nested conversations
        for handlers in self.states.values():
            for handler in handlers:
                if isinstance(handler, ConversationHandler) and self.persistence and handler.name:
                    handler.conversations = self.persistence.get_conversations(handler.name)

    def _get_key(self, update: Update) -> Tuple[int, ...]:
        chat = update.effective_chat
        user = update.effective_user

        key = []

        if self.per_chat:
            key.append(chat.id)  # type: ignore[union-attr]

        if self.per_user and user is not None:
            key.append(user.id)

        if self.per_message:
            key.append(
                update.callback_query.inline_message_id  # type: ignore[union-attr]
                or update.callback_query.message.message_id  # type: ignore[union-attr]
            )

        return tuple(key)

    def _resolve_promise(self, state: Tuple) -> object:
        old_state, new_state = state
        try:
            res = new_state.result(0)
            res = res if res is not None else old_state
        except Exception as exc:
            self.logger.exception("Promise function raised exception")
            self.logger.exception("%s", exc)
            res = old_state
        finally:
            if res is None and old_state is None:
                res = self.END
        return res

    def _schedule_job(
        self,
        new_state: object,
        dispatcher: 'Dispatcher[Any, CCT, Any, Any, Any, JobQueue, Any]',
        update: Update,
        context: CallbackContext,
        conversation_key: Tuple[int, ...],
    ) -> None:
        if new_state != self.END:
            try:
                # both job_queue & conversation_timeout are checked before calling _schedule_job
                j_queue = dispatcher.job_queue
                self.timeout_jobs[conversation_key] = j_queue.run_once(
                    self._trigger_timeout,
                    self.conversation_timeout,  # type: ignore[arg-type]
                    context=_ConversationTimeoutContext(
                        conversation_key, update, dispatcher, context
                    ),
                )
            except Exception as exc:
                self.logger.exception(
                    "Failed to schedule timeout job due to the following exception:"
                )
                self.logger.exception("%s", exc)

    def check_update(self, update: object) -> CheckUpdateType:  # pylint: disable=R0911
        """
        Determines whether an update should be handled by this conversationhandler, and if so in
        which state the conversation currently is.

        Args:
            update (:class:`telegram.Update` | :obj:`object`): Incoming update.

        Returns:
            :obj:`bool`

        """
        if not isinstance(update, Update):
            return None
        # Ignore messages in channels
        if update.channel_post or update.edited_channel_post:
            return None
        if self.per_chat and not update.effective_chat:
            return None
        if self.per_message and not update.callback_query:
            return None
        if update.callback_query and self.per_chat and not update.callback_query.message:
            return None

        key = self._get_key(update)
        with self._conversations_lock:
            state = self.conversations.get(key)

        # Resolve promises
        if isinstance(state, tuple) and len(state) == 2 and isinstance(state[1], Promise):
            self.logger.debug('waiting for promise...')

            # check if promise is finished or not
            if state[1].done.wait(0):
                res = self._resolve_promise(state)
                self._update_state(res, key)
                with self._conversations_lock:
                    state = self.conversations.get(key)

            # if not then handle WAITING state instead
            else:
                hdlrs = self.states.get(self.WAITING, [])
                for hdlr in hdlrs:
                    check = hdlr.check_update(update)
                    if check is not None and check is not False:
                        return key, hdlr, check
                return None

        self.logger.debug('selecting conversation %s with state %s', str(key), str(state))

        handler = None

        # Search entry points for a match
        if state is None or self.allow_reentry:
            for entry_point in self.entry_points:
                check = entry_point.check_update(update)
                if check is not None and check is not False:
                    handler = entry_point
                    break

            else:
                if state is None:
                    return None

        # Get the handler list for current state, if we didn't find one yet and we're still here
        if state is not None and not handler:
            handlers = self.states.get(state)

            for candidate in handlers or []:
                check = candidate.check_update(update)
                if check is not None and check is not False:
                    handler = candidate
                    break

            # Find a fallback handler if all other handlers fail
            else:
                for fallback in self.fallbacks:
                    check = fallback.check_update(update)
                    if check is not None and check is not False:
                        handler = fallback
                        break

                else:
                    return None

        return key, handler, check  # type: ignore[return-value]

    def handle_update(  # type: ignore[override]
        self,
        update: Update,
        dispatcher: 'Dispatcher',
        check_result: CheckUpdateType,
        context: CallbackContext,
    ) -> Optional[object]:
        """Send the update to the callback for the current state and Handler

        Args:
            check_result: The result from check_update. For this handler it's a tuple of key,
                handler, and the handler's check result.
            update (:class:`telegram.Update`): Incoming telegram update.
            dispatcher (:class:`telegram.ext.Dispatcher`): Dispatcher that originated the Update.
            context (:class:`telegram.ext.CallbackContext`): The context as provided by
                the dispatcher.

        """
        conversation_key, handler, check_result = check_result  # type: ignore[assignment,misc]
        raise_dp_handler_stop = False

        with self._timeout_jobs_lock:
            # Remove the old timeout job (if present)
            timeout_job = self.timeout_jobs.pop(conversation_key, None)

            if timeout_job is not None:
                timeout_job.schedule_removal()
        try:
            new_state = handler.handle_update(update, dispatcher, check_result, context)
        except DispatcherHandlerStop as exception:
            new_state = exception.state
            raise_dp_handler_stop = True
        with self._timeout_jobs_lock:
            if self.conversation_timeout:
                if dispatcher.job_queue is not None:
                    # Add the new timeout job
                    if isinstance(new_state, Promise):
                        new_state.add_done_callback(
                            functools.partial(
                                self._schedule_job,
                                dispatcher=dispatcher,
                                update=update,
                                context=context,
                                conversation_key=conversation_key,
                            )
                        )
                    elif new_state != self.END:
                        self._schedule_job(
                            new_state, dispatcher, update, context, conversation_key
                        )
                else:
                    self.logger.warning(
                        "Ignoring `conversation_timeout` because the Dispatcher has no JobQueue."
                    )

        if isinstance(self.map_to_parent, dict) and new_state in self.map_to_parent:
            self._update_state(self.END, conversation_key)
            if raise_dp_handler_stop:
                raise DispatcherHandlerStop(self.map_to_parent.get(new_state))
            return self.map_to_parent.get(new_state)

        self._update_state(new_state, conversation_key)
        if raise_dp_handler_stop:
            # Don't pass the new state here. If we're in a nested conversation, the parent is
            # expecting None as return value.
            raise DispatcherHandlerStop()
        return None

    def _update_state(self, new_state: object, key: Tuple[int, ...]) -> None:
        if new_state == self.END:
            with self._conversations_lock:
                if key in self.conversations:
                    # If there is no key in conversations, nothing is done.
                    del self.conversations[key]
                    if self.persistent and self.persistence and self.name:
                        self.persistence.update_conversation(self.name, key, None)

        elif isinstance(new_state, Promise):
            with self._conversations_lock:
                self.conversations[key] = (self.conversations.get(key), new_state)
                if self.persistent and self.persistence and self.name:
                    self.persistence.update_conversation(
                        self.name, key, (self.conversations.get(key), new_state)
                    )

        elif new_state is not None:
            if new_state not in self.states:
                warnings.warn(
                    f"Handler returned state {new_state} which is unknown to the "
                    f"ConversationHandler{' ' + self.name if self.name is not None else ''}."
                )
            with self._conversations_lock:
                self.conversations[key] = new_state
                if self.persistent and self.persistence and self.name:
                    self.persistence.update_conversation(self.name, key, new_state)

    def _trigger_timeout(self, context: CallbackContext) -> None:
        self.logger.debug('conversation timeout was triggered!')

        job = cast('Job', context.job)
        ctxt = cast(_ConversationTimeoutContext, job.context)

        callback_context = ctxt.callback_context

        with self._timeout_jobs_lock:
            found_job = self.timeout_jobs[ctxt.conversation_key]
            if found_job is not job:
                # The timeout has been cancelled in handle_update
                return
            del self.timeout_jobs[ctxt.conversation_key]

        handlers = self.states.get(self.TIMEOUT, [])
        for handler in handlers:
            check = handler.check_update(ctxt.update)
            if check is not None and check is not False:
                try:
                    handler.handle_update(ctxt.update, ctxt.dispatcher, check, callback_context)
                except DispatcherHandlerStop:
                    self.logger.warning(
                        'DispatcherHandlerStop in TIMEOUT state of '
                        'ConversationHandler has no effect. Ignoring.'
                    )

        self._update_state(self.END, ctxt.conversation_key)<|MERGE_RESOLUTION|>--- conflicted
+++ resolved
@@ -63,13 +63,8 @@
         self,
         conversation_key: Tuple[int, ...],
         update: Update,
-<<<<<<< HEAD
         dispatcher: 'Dispatcher[Any, CCT, Any, Any, Any, JobQueue, Any]',
-        callback_context: Optional[CallbackContext],
-=======
-        dispatcher: 'Dispatcher',
         callback_context: CallbackContext,
->>>>>>> 48698ea4
     ):
         self.conversation_key = conversation_key
         self.update = update
