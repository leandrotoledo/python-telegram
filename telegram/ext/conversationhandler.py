#!/usr/bin/env python
#
# A library that provides a Python interface to the Telegram Bot API
# Copyright (C) 2015-2020
# Leandro Toledo de Souza <devs@python-telegram-bot.org>
#
# This program is free software: you can redistribute it and/or modify
# it under the terms of the GNU Lesser Public License as published by
# the Free Software Foundation, either version 3 of the License, or
# (at your option) any later version.
#
# This program is distributed in the hope that it will be useful,
# but WITHOUT ANY WARRANTY; without even the implied warranty of
# MERCHANTABILITY or FITNESS FOR A PARTICULAR PURPOSE.  See the
# GNU Lesser Public License for more details.
#
# You should have received a copy of the GNU Lesser Public License
# along with this program.  If not, see [http://www.gnu.org/licenses/].
"""This module contains the ConversationHandler."""

import logging
import warnings
from threading import Lock

from telegram import Update
from telegram.ext import (Handler, CallbackQueryHandler, InlineQueryHandler,
                          ChosenInlineResultHandler, CallbackContext, BasePersistence)
from telegram.utils.promise import Promise

from telegram.utils.typing import ConversationDict, HandlerArg
from typing import Dict, Any, List, Optional, Tuple, TYPE_CHECKING, cast

if TYPE_CHECKING:
    from telegram.ext import Dispatcher, Job
CheckUpdateType = Optional[Tuple[Tuple[int, ...], Handler, object]]


<<<<<<< HEAD
class _ConversationTimeoutContext(object):
    def __init__(self,
                 conversation_key: Tuple[int, ...],
                 update: Update,
                 dispatcher: 'Dispatcher',
                 callback_context: Optional[CallbackContext]):
=======
class _ConversationTimeoutContext:
    def __init__(self, conversation_key, update, dispatcher, callback_context):
>>>>>>> 6005861f
        self.conversation_key = conversation_key
        self.update = update
        self.dispatcher = dispatcher
        self.callback_context = callback_context


class ConversationHandler(Handler):
    """
    A handler to hold a conversation with a single user by managing four collections of other
    handlers.

    The first collection, a ``list`` named :attr:`entry_points`, is used to initiate the
    conversation, for example with a :class:`telegram.ext.CommandHandler` or
    :class:`telegram.ext.RegexHandler`.

    The second collection, a ``dict`` named :attr:`states`, contains the different conversation
    steps and one or more associated handlers that should be used if the user sends a message when
    the conversation with them is currently in that state. Here you can also define a state for
    :attr:`TIMEOUT` to define the behavior when :attr:`conversation_timeout` is exceeded, and a
    state for :attr:`WAITING` to define behavior when a new update is received while the previous
    ``@run_async`` decorated handler is not finished.

    The third collection, a ``list`` named :attr:`fallbacks`, is used if the user is currently in a
    conversation but the state has either no associated handler or the handler that is associated
    to the state is inappropriate for the update, for example if the update contains a command, but
    a regular text message is expected. You could use this for a ``/cancel`` command or to let the
    user know their message was not recognized.

    To change the state of conversation, the callback function of a handler must return the new
    state after responding to the user. If it does not return anything (returning ``None`` by
    default), the state will not change. If an entry point callback function returns None,
    the conversation ends immediately after the execution of this callback function.
    To end the conversation, the callback function must return :attr:`END` or ``-1``. To
    handle the conversation timeout, use handler :attr:`TIMEOUT` or ``-2``.

    Note:
        In each of the described collections of handlers, a handler may in turn be a
        :class:`ConversationHandler`. In that case, the nested :class:`ConversationHandler` should
        have the attribute :attr:`map_to_parent` which allows to return to the parent conversation
        at specified states within the nested conversation.

        Note that the keys in :attr:`map_to_parent` must not appear as keys in :attr:`states`
        attribute or else the latter will be ignored. You may map :attr:`END` to one of the parents
        states to continue the parent conversation after this has ended or even map a state to
        :attr:`END` to end the *parent* conversation from within the nested one. For an example on
        nested :class:`ConversationHandler` s, see our `examples`_.

    .. _`examples`: https://github.com/python-telegram-bot/python-telegram-bot/blob/master/examples

    Attributes:
        entry_points (List[:class:`telegram.ext.Handler`]): A list of ``Handler`` objects that can
            trigger the start of the conversation.
        states (Dict[:obj:`object`, List[:class:`telegram.ext.Handler`]]): A :obj:`dict` that
            defines the different states of conversation a user can be in and one or more
            associated ``Handler`` objects that should be used in that state.
        fallbacks (List[:class:`telegram.ext.Handler`]): A list of handlers that might be used if
            the user is in a conversation, but every handler for their current state returned
            ``False`` on :attr:`check_update`.
        allow_reentry (:obj:`bool`): Determines if a user can restart a conversation with
            an entry point.
        per_chat (:obj:`bool`): If the conversationkey should contain the Chat's ID.
        per_user (:obj:`bool`): If the conversationkey should contain the User's ID.
        per_message (:obj:`bool`): If the conversationkey should contain the Message's
            ID.
        conversation_timeout (:obj:`float` | :obj:`datetime.timedelta`): Optional. When this
            handler is inactive more than this timeout (in seconds), it will be automatically
            ended. If this value is 0 (default), there will be no timeout. When it's triggered, the
            last received update and the corresponding ``context`` will be handled by ALL the
            handler's who's `check_update` method returns True that are in the state
            :attr:`ConversationHandler.TIMEOUT`.
        name (:obj:`str`): Optional. The name for this conversationhandler. Required for
            persistence
        persistent (:obj:`bool`): Optional. If the conversations dict for this handler should be
            saved. Name is required and persistence has to be set in :class:`telegram.ext.Updater`
        map_to_parent (Dict[:obj:`object`, :obj:`object`]): Optional. A :obj:`dict` that can be
            used to instruct a nested conversationhandler to transition into a mapped state on
            its parent conversationhandler in place of a specified nested state.

    Args:
        entry_points (List[:class:`telegram.ext.Handler`]): A list of ``Handler`` objects that can
            trigger the start of the conversation. The first handler which :attr:`check_update`
            method returns ``True`` will be used. If all return ``False``, the update is not
            handled.
        states (Dict[:obj:`object`, List[:class:`telegram.ext.Handler`]]): A :obj:`dict` that
            defines the different states of conversation a user can be in and one or more
            associated ``Handler`` objects that should be used in that state. The first handler
            which :attr:`check_update` method returns ``True`` will be used.
        fallbacks (List[:class:`telegram.ext.Handler`]): A list of handlers that might be used if
            the user is in a conversation, but every handler for their current state returned
            ``False`` on :attr:`check_update`. The first handler which :attr:`check_update` method
            returns ``True`` will be used. If all return ``False``, the update is not handled.
        allow_reentry (:obj:`bool`, optional): If set to ``True``, a user that is currently in a
            conversation can restart the conversation by triggering one of the entry points.
        per_chat (:obj:`bool`, optional): If the conversationkey should contain the Chat's ID.
            Default is ``True``.
        per_user (:obj:`bool`, optional): If the conversationkey should contain the User's ID.
            Default is ``True``.
        per_message (:obj:`bool`, optional): If the conversationkey should contain the Message's
            ID. Default is ``False``.
        conversation_timeout (:obj:`float` | :obj:`datetime.timedelta`, optional): When this
            handler is inactive more than this timeout (in seconds), it will be automatically
            ended. If this value is 0 or None (default), there will be no timeout. The last
            received update and the corresponding ``context`` will be handled by ALL the handler's
            who's `check_update` method returns True that are in the state
            :attr:`ConversationHandler.TIMEOUT`.
        name (:obj:`str`, optional): The name for this conversationhandler. Required for
            persistence
        persistent (:obj:`bool`, optional): If the conversations dict for this handler should be
            saved. Name is required and persistence has to be set in :class:`telegram.ext.Updater`
        map_to_parent (Dict[:obj:`object`, :obj:`object`], optional): A :obj:`dict` that can be
            used to instruct a nested conversationhandler to transition into a mapped state on
            its parent conversationhandler in place of a specified nested state.

    Raises:
        ValueError

    """
    END = -1
    """:obj:`int`: Used as a constant to return when a conversation is ended."""
    TIMEOUT = -2
    """:obj:`int`: Used as a constant to handle state when a conversation is timed out."""
    WAITING = -3
    """:obj:`int`: Used as a constant to handle state when a conversation is still waiting on the
    previous ``@run_sync`` decorated running handler to finish."""

    def __init__(self,
                 entry_points: List[Handler],
                 states: Dict[object, List[Handler]],
                 fallbacks: List[Handler],
                 allow_reentry: bool = False,
                 per_chat: bool = True,
                 per_user: bool = True,
                 per_message: bool = False,
                 conversation_timeout: int = None,
                 name: str = None,
                 persistent: bool = False,
                 map_to_parent: Dict[object, object] = None):

        self._entry_points = entry_points
        self._states = states
        self._fallbacks = fallbacks

        self._allow_reentry = allow_reentry
        self._per_user = per_user
        self._per_chat = per_chat
        self._per_message = per_message
        self._conversation_timeout = conversation_timeout
        self._name = name
        if persistent and not self.name:
            raise ValueError("Conversations can't be persistent when handler is unnamed.")
        self.persistent: bool = persistent
        self._persistence: Optional[BasePersistence] = None
        """:obj:`telegram.ext.BasePersistance`: The persistence used to store conversations.
        Set by dispatcher"""
        self._map_to_parent = map_to_parent

        self.timeout_jobs: Dict[Tuple[int, ...], 'Job'] = dict()
        self._timeout_jobs_lock = Lock()
        self._conversations: ConversationDict = dict()
        self._conversations_lock = Lock()

        self.logger = logging.getLogger(__name__)

        if not any((self.per_user, self.per_chat, self.per_message)):
            raise ValueError("'per_user', 'per_chat' and 'per_message' can't all be 'False'")

        if self.per_message and not self.per_chat:
            warnings.warn("If 'per_message=True' is used, 'per_chat=True' should also be used, "
                          "since message IDs are not globally unique.")

        all_handlers = list()
        all_handlers.extend(entry_points)
        all_handlers.extend(fallbacks)

        for state_handlers in states.values():
            all_handlers.extend(state_handlers)

        if self.per_message:
            for handler in all_handlers:
                if not isinstance(handler, CallbackQueryHandler):
                    warnings.warn("If 'per_message=True', all entry points and state handlers"
                                  " must be 'CallbackQueryHandler', since no other handlers "
                                  "have a message context.")
                    break
        else:
            for handler in all_handlers:
                if isinstance(handler, CallbackQueryHandler):
                    warnings.warn("If 'per_message=False', 'CallbackQueryHandler' will not be "
                                  "tracked for every message.")
                    break

        if self.per_chat:
            for handler in all_handlers:
                if isinstance(handler, (InlineQueryHandler, ChosenInlineResultHandler)):
                    warnings.warn("If 'per_chat=True', 'InlineQueryHandler' can not be used, "
                                  "since inline queries have no chat context.")
                    break

    @property
    def entry_points(self) -> List[Handler]:
        return self._entry_points

    @entry_points.setter
    def entry_points(self, value: Any) -> None:
        raise ValueError('You can not assign a new value to entry_points after initialization.')

    @property
    def states(self) -> Dict[object, List[Handler]]:
        return self._states

    @states.setter
    def states(self, value: Any) -> None:
        raise ValueError('You can not assign a new value to states after initialization.')

    @property
    def fallbacks(self) -> List[Handler]:
        return self._fallbacks

    @fallbacks.setter
    def fallbacks(self, value: Any) -> None:
        raise ValueError('You can not assign a new value to fallbacks after initialization.')

    @property
    def allow_reentry(self) -> bool:
        return self._allow_reentry

    @allow_reentry.setter
    def allow_reentry(self, value: Any) -> None:
        raise ValueError('You can not assign a new value to allow_reentry after initialization.')

    @property
    def per_user(self) -> bool:
        return self._per_user

    @per_user.setter
    def per_user(self, value: Any) -> None:
        raise ValueError('You can not assign a new value to per_user after initialization.')

    @property
    def per_chat(self) -> bool:
        return self._per_chat

    @per_chat.setter
    def per_chat(self, value: Any) -> None:
        raise ValueError('You can not assign a new value to per_chat after initialization.')

    @property
    def per_message(self) -> bool:
        return self._per_message

    @per_message.setter
    def per_message(self, value: Any) -> None:
        raise ValueError('You can not assign a new value to per_message after initialization.')

    @property
    def conversation_timeout(self) -> Optional[int]:
        return self._conversation_timeout

    @conversation_timeout.setter
    def conversation_timeout(self, value: Any) -> None:
        raise ValueError('You can not assign a new value to conversation_timeout after '
                         'initialization.')

    @property
    def name(self) -> Optional[str]:
        return self._name

    @name.setter
    def name(self, value: Any) -> None:
        raise ValueError('You can not assign a new value to name after initialization.')

    @property
    def map_to_parent(self) -> Optional[Dict[object, object]]:
        return self._map_to_parent

    @map_to_parent.setter
    def map_to_parent(self, value: Any) -> None:
        raise ValueError('You can not assign a new value to map_to_parent after initialization.')

    @property
    def persistence(self) -> Optional[BasePersistence]:
        return self._persistence

    @persistence.setter
    def persistence(self, persistence: BasePersistence) -> None:
        self._persistence = persistence
        # Set persistence for nested conversations
        for handlers in self.states.values():
            for handler in handlers:
                if isinstance(handler, ConversationHandler):
                    handler.persistence = self.persistence

    @property
    def conversations(self) -> ConversationDict:
        return self._conversations

    @conversations.setter
    def conversations(self, value: ConversationDict) -> None:
        self._conversations = value
        # Set conversations for nested conversations
        for handlers in self.states.values():
            for handler in handlers:
                if isinstance(handler, ConversationHandler) and self.persistence and handler.name:
                    handler.conversations = self.persistence.get_conversations(handler.name)

    def _get_key(self, update: Update) -> Tuple[int, ...]:
        chat = update.effective_chat
        user = update.effective_user

        key = list()

        if self.per_chat:
            key.append(chat.id)  # type: ignore[union-attr]

        if self.per_user and user is not None:
            key.append(user.id)

        if self.per_message:
            key.append(update.callback_query.inline_message_id  # type: ignore[union-attr]
                       or update.callback_query.message.message_id)  # type: ignore[union-attr]

        return tuple(key)

    def check_update(self, update: HandlerArg) -> CheckUpdateType:
        """
        Determines whether an update should be handled by this conversationhandler, and if so in
        which state the conversation currently is.

        Args:
            update (:class:`telegram.Update`): Incoming telegram update.

        Returns:
            :obj:`bool`

        """
        # Ignore messages in channels
        if (not isinstance(update, Update)
                or update.channel_post
                or self.per_chat and not update.effective_chat
                or self.per_message and not update.callback_query
                or update.callback_query and self.per_chat and not update.callback_query.message):
            return None

        key = self._get_key(update)
        with self._conversations_lock:
            state = self.conversations.get(key)

        # Resolve promises
        if isinstance(state, tuple) and len(state) == 2 and isinstance(state[1], Promise):
            self.logger.debug('waiting for promise...')

            old_state, new_state = state
            if new_state.done.wait(0):
                try:
                    res = new_state.result(0)
                    res = res if res is not None else old_state
                except Exception as exc:
                    self.logger.exception("Promise function raised exception")
                    self.logger.exception("{}".format(exc))
                    res = old_state
                finally:
                    if res is None and old_state is None:
                        res = self.END
                    self.update_state(res, key)
                    with self._conversations_lock:
                        state = self.conversations.get(key)
            else:
                hdlrs = self.states.get(self.WAITING, [])
                for hdlr in hdlrs:
                    check = hdlr.check_update(update)
                    if check is not None and check is not False:
                        return key, hdlr, check
                return None

        self.logger.debug('selecting conversation {} with state {}'.format(str(key), str(state)))

        handler = None

        # Search entry points for a match
        if state is None or self.allow_reentry:
            for entry_point in self.entry_points:
                check = entry_point.check_update(update)
                if check is not None and check is not False:
                    handler = entry_point
                    break

            else:
                if state is None:
                    return None

        # Get the handler list for current state, if we didn't find one yet and we're still here
        if state is not None and not handler:
            handlers = self.states.get(state)

            for candidate in (handlers or []):
                check = candidate.check_update(update)
                if check is not None and check is not False:
                    handler = candidate
                    break

            # Find a fallback handler if all other handlers fail
            else:
                for fallback in self.fallbacks:
                    check = fallback.check_update(update)
                    if check is not None and check is not False:
                        handler = fallback
                        break

                else:
                    return None

        return key, handler, check  # type: ignore[return-value]

    def handle_update(self,  # type: ignore[override]
                      update: HandlerArg,
                      dispatcher: 'Dispatcher',
                      check_result: CheckUpdateType,
                      context: CallbackContext = None) -> Optional[object]:
        """Send the update to the callback for the current state and Handler

        Args:
            check_result: The result from check_update. For this handler it's a tuple of key,
                handler, and the handler's check result.
            update (:class:`telegram.Update`): Incoming telegram update.
            dispatcher (:class:`telegram.ext.Dispatcher`): Dispatcher that originated the Update.
            context (:class:`telegram.ext.CallbackContext`, optional): The context as provided by
                the dispatcher.

        """
        update = cast(Update, update)  # for mypy
        conversation_key, handler, check_result = check_result  # type: ignore[assignment,misc]

        with self._timeout_jobs_lock:
            # Remove the old timeout job (if present)
            timeout_job = self.timeout_jobs.pop(conversation_key, None)

            if timeout_job is not None:
                timeout_job.schedule_removal()

        new_state = handler.handle_update(update, dispatcher, check_result, context)

        with self._timeout_jobs_lock:
            if self.conversation_timeout and new_state != self.END and dispatcher.job_queue:
                # Add the new timeout job
                self.timeout_jobs[conversation_key] = dispatcher.job_queue.run_once(
                    self._trigger_timeout, self.conversation_timeout,  # type: ignore[arg-type]
                    context=_ConversationTimeoutContext(conversation_key, update,
                                                        dispatcher, context))

        if isinstance(self.map_to_parent, dict) and new_state in self.map_to_parent:
            self.update_state(self.END, conversation_key)
            return self.map_to_parent.get(new_state)
        else:
            self.update_state(new_state, conversation_key)
        return None

    def update_state(self,
                     new_state: object,
                     key: Tuple[int, ...]) -> None:
        if new_state == self.END:
            with self._conversations_lock:
                if key in self.conversations:
                    # If there is no key in conversations, nothing is done.
                    del self.conversations[key]
                    if self.persistent and self.persistence and self.name:
                        self.persistence.update_conversation(self.name, key, None)

        elif isinstance(new_state, Promise):
            with self._conversations_lock:
                self.conversations[key] = (self.conversations.get(key), new_state)
                if self.persistent and self.persistence and self.name:
                    self.persistence.update_conversation(self.name, key,
                                                         (self.conversations.get(key), new_state))

        elif new_state is not None:
            with self._conversations_lock:
                self.conversations[key] = new_state
                if self.persistent and self.persistence and self.name:
                    self.persistence.update_conversation(self.name, key, new_state)

    def _trigger_timeout(self,
                         context: _ConversationTimeoutContext,
                         job: 'Job' = None) -> None:
        self.logger.debug('conversation timeout was triggered!')

        # Backward compatibility with bots that do not use CallbackContext
        callback_context = None
        if isinstance(context, CallbackContext):
            job = context.job

        context = job.context  # type:ignore[union-attr,assignment]
        callback_context = context.callback_context

        with self._timeout_jobs_lock:
            found_job = self.timeout_jobs[context.conversation_key]
            if found_job is not job:
                # The timeout has been canceled in handle_update
                return
            del self.timeout_jobs[context.conversation_key]

        handlers = self.states.get(self.TIMEOUT, [])
        for handler in handlers:
            check = handler.check_update(context.update)
            if check is not None and check is not False:
                handler.handle_update(context.update, context.dispatcher, check, callback_context)
        self.update_state(self.END, context.conversation_key)<|MERGE_RESOLUTION|>--- conflicted
+++ resolved
@@ -35,17 +35,12 @@
 CheckUpdateType = Optional[Tuple[Tuple[int, ...], Handler, object]]
 
 
-<<<<<<< HEAD
-class _ConversationTimeoutContext(object):
+class _ConversationTimeoutContext:
     def __init__(self,
                  conversation_key: Tuple[int, ...],
                  update: Update,
                  dispatcher: 'Dispatcher',
                  callback_context: Optional[CallbackContext]):
-=======
-class _ConversationTimeoutContext:
-    def __init__(self, conversation_key, update, dispatcher, callback_context):
->>>>>>> 6005861f
         self.conversation_key = conversation_key
         self.update = update
         self.dispatcher = dispatcher
