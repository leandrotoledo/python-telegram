#!/usr/bin/env python
#
# A library that provides a Python interface to the Telegram Bot API
# Copyright (C) 2015-2022
# Leandro Toledo de Souza <devs@python-telegram-bot.org>
#
# This program is free software: you can redistribute it and/or modify
# it under the terms of the GNU Lesser Public License as published by
# the Free Software Foundation, either version 3 of the License, or
# (at your option) any later version.
#
# This program is distributed in the hope that it will be useful,
# but WITHOUT ANY WARRANTY; without even the implied warranty of
# MERCHANTABILITY or FITNESS FOR A PARTICULAR PURPOSE.  See the
# GNU Lesser Public License for more details.
#
# You should have received a copy of the GNU Lesser Public License
# along with this program.  If not, see [http://www.gnu.org/licenses/].
"""This module contains the base class for handlers as used by the Application."""
from abc import ABC, abstractmethod
from typing import TYPE_CHECKING, Any, Optional, TypeVar, Union, Generic

from telegram._utils.defaultvalue import DEFAULT_TRUE
from telegram._utils.types import DVInput
from telegram.ext._utils.types import CCT, HandlerCallback

if TYPE_CHECKING:
    from telegram.ext import Application

RT = TypeVar('RT')
UT = TypeVar('UT')


class Handler(Generic[UT, CCT], ABC):
    """The base class for all update handlers. Create custom handlers by inheriting from it.

    Warning:
<<<<<<< HEAD
        When setting ``block`` to :obj:`True`, you cannot rely on adding custom
=======
        When setting :paramref:`run_async` to :obj:`True`, you cannot rely on adding custom
>>>>>>> dea487bb
        attributes to :class:`telegram.ext.CallbackContext`. See its docs for more info.

    Args:
        callback (:obj:`callable`): The callback function for this handler. Will be called when
            :attr:`check_update` has determined that an update should be processed by this handler.
            Callback signature: ``def callback(update: Update, context: CallbackContext)``

            The return value of the callback is usually ignored except for the special case of
            :class:`telegram.ext.ConversationHandler`.
        block (:obj:`bool`, optional): Determines whether the return value of the callback should
            be awaited before processing the next handler in
            :meth:`telegram.ext.Application.process_update`. Defaults to :obj:`True`.

    Attributes:
        callback (:obj:`callable`): The callback function for this handler.
        block (:obj:`bool`): Determines whether the callback will run asynchronously.

    """

    __slots__ = (
        'callback',
        'block',
    )

    def __init__(
        self,
        callback: HandlerCallback[UT, CCT, RT],
        block: DVInput[bool] = DEFAULT_TRUE,
    ):
        self.callback = callback
        self.block = block

    @abstractmethod
    def check_update(self, update: object) -> Optional[Union[bool, object]]:
        """
        This method is called to determine if an update should be handled by
        this handler instance. It should always be overridden.

        Note:
<<<<<<< HEAD
            Custom updates types can be handled by the application. Therefore, an implementation of
            this method should always check the type of :attr:`update`.
=======
            Custom updates types can be handled by the dispatcher. Therefore, an implementation of
            this method should always check the type of :paramref:`update`.
>>>>>>> dea487bb

        Args:
            update (:obj:`object` | :class:`telegram.Update`): The update to be tested.

        Returns:
            Either :obj:`None` or :obj:`False` if the update should not be handled. Otherwise an
            object that will be passed to :meth:`handle_update` and
            :meth:`collect_additional_context` when the update gets handled.

        """

    async def handle_update(
        self,
        update: UT,
        application: 'Application',
        check_result: object,
        context: CCT,
    ) -> RT:
        """
        This method is called if it was determined that an update should indeed
        be handled by this instance. Calls :attr:`callback` along with its respectful
        arguments. To work with the :class:`telegram.ext.ConversationHandler`, this method
        returns the value returned from :attr:`callback`.
        Note that it can be overridden if needed by the subclassing handler.

        Args:
            update (:obj:`str` | :class:`telegram.Update`): The update to be handled.
<<<<<<< HEAD
            application (:class:`telegram.ext.Application`): The calling application.
            check_result (:obj:`obj`): The result from :attr:`check_update`.
=======
            dispatcher (:class:`telegram.ext.Dispatcher`): The calling dispatcher.
            check_result (:class:`object`): The result from :attr:`check_update`.
>>>>>>> dea487bb
            context (:class:`telegram.ext.CallbackContext`): The context as provided by
                the application.

        """
        self.collect_additional_context(context, update, application, check_result)
        return await self.callback(update, context)

    def collect_additional_context(
        self,
        context: CCT,
        update: UT,
        application: 'Application',
        check_result: Any,
    ) -> None:
        """Prepares additional arguments for the context. Override if needed.

        Args:
            context (:class:`telegram.ext.CallbackContext`): The context object.
            update (:class:`telegram.Update`): The update to gather chat/user id from.
            application (:class:`telegram.ext.Application`): The calling application.
            check_result: The result (return value) from :attr:`check_update`.

        """<|MERGE_RESOLUTION|>--- conflicted
+++ resolved
@@ -35,11 +35,7 @@
     """The base class for all update handlers. Create custom handlers by inheriting from it.
 
     Warning:
-<<<<<<< HEAD
-        When setting ``block`` to :obj:`True`, you cannot rely on adding custom
-=======
-        When setting :paramref:`run_async` to :obj:`True`, you cannot rely on adding custom
->>>>>>> dea487bb
+        When setting :paramref:`block` to :obj:`True`, you cannot rely on adding custom
         attributes to :class:`telegram.ext.CallbackContext`. See its docs for more info.
 
     Args:
@@ -79,13 +75,8 @@
         this handler instance. It should always be overridden.
 
         Note:
-<<<<<<< HEAD
             Custom updates types can be handled by the application. Therefore, an implementation of
-            this method should always check the type of :attr:`update`.
-=======
-            Custom updates types can be handled by the dispatcher. Therefore, an implementation of
             this method should always check the type of :paramref:`update`.
->>>>>>> dea487bb
 
         Args:
             update (:obj:`object` | :class:`telegram.Update`): The update to be tested.
@@ -113,13 +104,8 @@
 
         Args:
             update (:obj:`str` | :class:`telegram.Update`): The update to be handled.
-<<<<<<< HEAD
             application (:class:`telegram.ext.Application`): The calling application.
-            check_result (:obj:`obj`): The result from :attr:`check_update`.
-=======
-            dispatcher (:class:`telegram.ext.Dispatcher`): The calling dispatcher.
             check_result (:class:`object`): The result from :attr:`check_update`.
->>>>>>> dea487bb
             context (:class:`telegram.ext.CallbackContext`): The context as provided by
                 the application.
 
