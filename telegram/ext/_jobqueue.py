--- conflicted
+++ resolved
@@ -58,14 +58,11 @@
         `Timerbot Example <examples.timerbot.html>`_,
         `Job Queue <https://github.com/python-telegram-bot/
         python-telegram-bot/wiki/Extensions-%E2%80%93-JobQueue>`_
-<<<<<<< HEAD
 
     .. versionchanged:: 20.0
         To use this class, PTB must be installed via
         ``pip install python-telegram-bot[job-queue]``.
 
-=======
->>>>>>> 1c20ff3f
     Attributes:
         scheduler (:class:`apscheduler.schedulers.asyncio.AsyncIOScheduler`): The scheduler.
 
