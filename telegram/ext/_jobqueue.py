#!/usr/bin/env python
#
# A library that provides a Python interface to the Telegram Bot API
# Copyright (C) 2015-2022
# Leandro Toledo de Souza <devs@python-telegram-bot.org>
#
# This program is free software: you can redistribute it and/or modify
# it under the terms of the GNU Lesser Public License as published by
# the Free Software Foundation, either version 3 of the License, or
# (at your option) any later version.
#
# This program is distributed in the hope that it will be useful,
# but WITHOUT ANY WARRANTY; without even the implied warranty of
# MERCHANTABILITY or FITNESS FOR A PARTICULAR PURPOSE.  See the
# GNU Lesser Public License for more details.
#
# You should have received a copy of the GNU Lesser Public License
# along with this program.  If not, see [http://www.gnu.org/licenses/].
"""This module contains the classes JobQueue and Job."""
import asyncio
import datetime
import weakref
from typing import TYPE_CHECKING, Optional, Tuple, Union, cast, overload

try:
    import pytz
    from apscheduler.executors.asyncio import AsyncIOExecutor
    from apscheduler.job import Job as APSJob
    from apscheduler.schedulers.asyncio import AsyncIOScheduler

    APS_AVAILABLE = True
except ImportError:
    APS_AVAILABLE = False

from telegram._utils.types import JSONDict
from telegram._utils.warnings import warn
from telegram.ext._extbot import ExtBot
from telegram.ext._utils.types import JobCallback

if TYPE_CHECKING:
    from telegram.ext import Application


class JobQueue:
    """This class allows you to periodically perform tasks with the bot. It is a convenience
    wrapper for the APScheduler library.

    Important:
        If you want to use this class, you must install PTB with the optional requirement
        ``job-queue``, i.e.

        .. code-block:: bash

           pip install python-telegram-bot[job-queue]

    .. seealso:: :attr:`telegram.ext.Application.job_queue`,
        :attr:`telegram.ext.CallbackContext.job_queue`,
        `Architecture Overview <https://github.com/\
        python-telegram-bot/python-telegram-bot/wiki/Architecture>`_,
        `Job Queue <https://github.com/python-telegram-bot/
<<<<<<< HEAD
        python-telegram-bot/wiki/Extensions-%E2%80%93-JobQueue>`_,
        :any:`Timerbot Example <examples.timerbot>`
=======
        python-telegram-bot/wiki/Extensions-%E2%80%93-JobQueue>`_

    .. versionchanged:: 20.0
        To use this class, PTB must be installed via
        ``pip install python-telegram-bot[job-queue]``.
>>>>>>> d2c6c4b3

    Attributes:
        scheduler (:class:`apscheduler.schedulers.asyncio.AsyncIOScheduler`): The scheduler.

            .. versionchanged:: 20.0
                Uses :class:`~apscheduler.schedulers.asyncio.AsyncIOScheduler` instead of
                :class:`~apscheduler.schedulers.background.BackgroundScheduler`

    """

    __slots__ = ("_application", "scheduler", "_executor")
    _CRON_MAPPING = ("sun", "mon", "tue", "wed", "thu", "fri", "sat")

    def __init__(self) -> None:
        if not APS_AVAILABLE:
            raise RuntimeError(
                "To use `JobQueue`, PTB must be installed via `pip install "
                "python-telegram-bot[job-queue]`."
            )

        self._application: "Optional[weakref.ReferenceType[Application]]" = None
        self._executor = AsyncIOExecutor()
        self.scheduler = AsyncIOScheduler(timezone=pytz.utc, executors={"default": self._executor})

    def _tz_now(self) -> datetime.datetime:
        return datetime.datetime.now(self.scheduler.timezone)

    @overload
    def _parse_time_input(self, time: None, shift_day: bool = False) -> None:
        ...

    @overload
    def _parse_time_input(
        self,
        time: Union[float, int, datetime.timedelta, datetime.datetime, datetime.time],
        shift_day: bool = False,
    ) -> datetime.datetime:
        ...

    def _parse_time_input(
        self,
        time: Union[float, int, datetime.timedelta, datetime.datetime, datetime.time, None],
        shift_day: bool = False,
    ) -> Optional[datetime.datetime]:
        if time is None:
            return None
        if isinstance(time, (int, float)):
            return self._tz_now() + datetime.timedelta(seconds=time)
        if isinstance(time, datetime.timedelta):
            return self._tz_now() + time
        if isinstance(time, datetime.time):
            date_time = datetime.datetime.combine(
                datetime.datetime.now(tz=time.tzinfo or self.scheduler.timezone).date(), time
            )
            if date_time.tzinfo is None:
                date_time = self.scheduler.timezone.localize(date_time)
            if shift_day and date_time <= datetime.datetime.now(pytz.utc):
                date_time += datetime.timedelta(days=1)
            return date_time
        return time

    def set_application(self, application: "Application") -> None:
        """Set the application to be used by this JobQueue.

        Args:
            application (:class:`telegram.ext.Application`): The application.

        """
        self._application = weakref.ref(application)
        if isinstance(application.bot, ExtBot) and application.bot.defaults:
            self.scheduler.configure(
                timezone=application.bot.defaults.tzinfo or pytz.utc,
                executors={"default": self._executor},
            )

    @property
    def application(self) -> "Application":
        """The application this JobQueue is associated with."""
        if self._application is None:
            raise RuntimeError("No application was set for this JobQueue.")
        application = self._application()
        if application is not None:
            return application
        raise RuntimeError("The application instance is no longer alive.")

    def run_once(
        self,
        callback: JobCallback,
        when: Union[float, datetime.timedelta, datetime.datetime, datetime.time],
        data: object = None,
        name: str = None,
        chat_id: int = None,
        user_id: int = None,
        job_kwargs: JSONDict = None,
    ) -> "Job":
        """Creates a new :class:`Job` instance that runs once and adds it to the queue.

        Args:
            callback (:term:`coroutine function`): The callback function that should be executed by
                the new job. Callback signature::

                    async def callback(context: CallbackContext)

            when (:obj:`int` | :obj:`float` | :obj:`datetime.timedelta` |                         \
                  :obj:`datetime.datetime` | :obj:`datetime.time`):
                Time in or at which the job should run. This parameter will be interpreted
                depending on its type.

                * :obj:`int` or :obj:`float` will be interpreted as "seconds from now" in which the
                  job should run.
                * :obj:`datetime.timedelta` will be interpreted as "time from now" in which the
                  job should run.
                * :obj:`datetime.datetime` will be interpreted as a specific date and time at
                  which the job should run. If the timezone (:attr:`datetime.datetime.tzinfo`) is
                  :obj:`None`, the default timezone of the bot will be used, which is UTC unless
                  :attr:`telegram.ext.Defaults.tzinfo` is used.
                * :obj:`datetime.time` will be interpreted as a specific time of day at which the
                  job should run. This could be either today or, if the time has already passed,
                  tomorrow. If the timezone (:attr:`datetime.time.tzinfo`) is :obj:`None`, the
                  default timezone of the bot will be used, which is UTC unless
                  :attr:`telegram.ext.Defaults.tzinfo` is used.

            chat_id (:obj:`int`, optional): Chat id of the chat associated with this job. If
                passed, the corresponding :attr:`~telegram.ext.CallbackContext.chat_data` will
                be available in the callback.

                .. versionadded:: 20.0

            user_id (:obj:`int`, optional): User id of the user associated with this job. If
                passed, the corresponding :attr:`~telegram.ext.CallbackContext.user_data` will
                be available in the callback.

                .. versionadded:: 20.0
            data (:obj:`object`, optional): Additional data needed for the callback function.
                Can be accessed through :attr:`Job.data` in the callback. Defaults to
                :obj:`None`.

                .. versionchanged:: 20.0
                    Renamed the parameter ``context`` to :paramref:`data`.
            name (:obj:`str`, optional): The name of the new job. Defaults to
                :external:attr:`callback.__name__ <definition.__name__>`.
            job_kwargs (:obj:`dict`, optional): Arbitrary keyword arguments to pass to the
                :meth:`apscheduler.schedulers.base.BaseScheduler.add_job()`.

        Returns:
            :class:`telegram.ext.Job`: The new :class:`Job` instance that has been added to the job
            queue.

        """
        if not job_kwargs:
            job_kwargs = {}

        name = name or callback.__name__
        job = Job(callback=callback, data=data, name=name, chat_id=chat_id, user_id=user_id)
        date_time = self._parse_time_input(when, shift_day=True)

        j = self.scheduler.add_job(
            job.run,
            name=name,
            trigger="date",
            run_date=date_time,
            args=(self.application,),
            timezone=date_time.tzinfo or self.scheduler.timezone,
            **job_kwargs,
        )

        job._job = j  # pylint: disable=protected-access
        return job

    def run_repeating(
        self,
        callback: JobCallback,
        interval: Union[float, datetime.timedelta],
        first: Union[float, datetime.timedelta, datetime.datetime, datetime.time] = None,
        last: Union[float, datetime.timedelta, datetime.datetime, datetime.time] = None,
        data: object = None,
        name: str = None,
        chat_id: int = None,
        user_id: int = None,
        job_kwargs: JSONDict = None,
    ) -> "Job":
        """Creates a new :class:`Job` instance that runs at specified intervals and adds it to the
        queue.

        Note:
            For a note about DST, please see the documentation of `APScheduler`_.

        .. _`APScheduler`: https://apscheduler.readthedocs.io/en/stable/modules/triggers/cron.html
                           #daylight-saving-time-behavior

        Args:
            callback (:term:`coroutine function`): The callback function that should be executed by
                the new job. Callback signature::

                    async def callback(context: CallbackContext)

            interval (:obj:`int` | :obj:`float` | :obj:`datetime.timedelta`): The interval in which
                the job will run. If it is an :obj:`int` or a :obj:`float`, it will be interpreted
                as seconds.
            first (:obj:`int` | :obj:`float` | :obj:`datetime.timedelta` |                        \
                   :obj:`datetime.datetime` | :obj:`datetime.time`, optional):
                Time in or at which the job should run. This parameter will be interpreted
                depending on its type.

                * :obj:`int` or :obj:`float` will be interpreted as "seconds from now" in which the
                  job should run.
                * :obj:`datetime.timedelta` will be interpreted as "time from now" in which the
                  job should run.
                * :obj:`datetime.datetime` will be interpreted as a specific date and time at
                  which the job should run. If the timezone (:attr:`datetime.datetime.tzinfo`) is
                  :obj:`None`, the default timezone of the bot will be used.
                * :obj:`datetime.time` will be interpreted as a specific time of day at which the
                  job should run. This could be either today or, if the time has already passed,
                  tomorrow. If the timezone (:attr:`datetime.time.tzinfo`) is :obj:`None`, the
                  default timezone of the bot will be used, which is UTC unless
                  :attr:`telegram.ext.Defaults.tzinfo` is used.

                Defaults to :paramref:`interval`
            last (:obj:`int` | :obj:`float` | :obj:`datetime.timedelta` |                        \
                   :obj:`datetime.datetime` | :obj:`datetime.time`, optional):
                Latest possible time for the job to run. This parameter will be interpreted
                depending on its type. See :paramref:`first` for details.

                If :paramref:`last` is :obj:`datetime.datetime` or :obj:`datetime.time` type
                and ``last.tzinfo`` is :obj:`None`, the default timezone of the bot will be
                assumed, which is UTC unless :attr:`telegram.ext.Defaults.tzinfo` is used.

                Defaults to :obj:`None`.
            data (:obj:`object`, optional): Additional data needed for the callback function.
                Can be accessed through :attr:`Job.data` in the callback. Defaults to
                :obj:`None`.

                .. versionchanged:: 20.0
                    Renamed the parameter ``context`` to :paramref:`data`.
            name (:obj:`str`, optional): The name of the new job. Defaults to
                :external:attr:`callback.__name__ <definition.__name__>`.
            chat_id (:obj:`int`, optional): Chat id of the chat associated with this job. If
                passed, the corresponding :attr:`~telegram.ext.CallbackContext.chat_data` will
                be available in the callback.

                .. versionadded:: 20.0

            user_id (:obj:`int`, optional): User id of the user associated with this job. If
                passed, the corresponding :attr:`~telegram.ext.CallbackContext.user_data` will
                be available in the callback.

                .. versionadded:: 20.0
            job_kwargs (:obj:`dict`, optional): Arbitrary keyword arguments to pass to the
                :meth:`apscheduler.schedulers.base.BaseScheduler.add_job()`.

        Returns:
            :class:`telegram.ext.Job`: The new :class:`Job` instance that has been added to the job
            queue.

        """
        if not job_kwargs:
            job_kwargs = {}

        name = name or callback.__name__
        job = Job(callback=callback, data=data, name=name, chat_id=chat_id, user_id=user_id)

        dt_first = self._parse_time_input(first)
        dt_last = self._parse_time_input(last)

        if dt_last and dt_first and dt_last < dt_first:
            raise ValueError("'last' must not be before 'first'!")

        if isinstance(interval, datetime.timedelta):
            interval = interval.total_seconds()

        j = self.scheduler.add_job(
            job.run,
            trigger="interval",
            args=(self.application,),
            start_date=dt_first,
            end_date=dt_last,
            seconds=interval,
            name=name,
            **job_kwargs,
        )

        job._job = j  # pylint: disable=protected-access
        return job

    def run_monthly(
        self,
        callback: JobCallback,
        when: datetime.time,
        day: int,
        data: object = None,
        name: str = None,
        chat_id: int = None,
        user_id: int = None,
        job_kwargs: JSONDict = None,
    ) -> "Job":
        """Creates a new :class:`Job` that runs on a monthly basis and adds it to the queue.

        .. versionchanged:: 20.0
            The ``day_is_strict`` argument was removed. Instead one can now pass ``-1`` to the
            :paramref:`day` parameter to have the job run on the last day of the month.

        Args:
            callback (:term:`coroutine function`): The callback function that should be executed by
                the new job. Callback signature::

                    async def callback(context: CallbackContext)

            when (:obj:`datetime.time`): Time of day at which the job should run. If the timezone
                (``when.tzinfo``) is :obj:`None`, the default timezone of the bot will be used,
                which is UTC unless :attr:`telegram.ext.Defaults.tzinfo` is used.
            day (:obj:`int`): Defines the day of the month whereby the job would run. It should
                be within the range of ``1`` and ``31``, inclusive. If a month has fewer days than
                this number, the job will not run in this month. Passing ``-1`` leads to the job
                running on the last day of the month.
            data (:obj:`object`, optional): Additional data needed for the callback function.
                Can be accessed through :attr:`Job.data` in the callback. Defaults to
                :obj:`None`.

                .. versionchanged:: 20.0
                    Renamed the parameter ``context`` to :paramref:`data`.
            name (:obj:`str`, optional): The name of the new job. Defaults to
                :external:attr:`callback.__name__ <definition.__name__>`.
            chat_id (:obj:`int`, optional): Chat id of the chat associated with this job. If
                passed, the corresponding :attr:`~telegram.ext.CallbackContext.chat_data` will
                be available in the callback.

                .. versionadded:: 20.0

            user_id (:obj:`int`, optional): User id of the user associated with this job. If
                passed, the corresponding :attr:`~telegram.ext.CallbackContext.user_data` will
                be available in the callback.

                .. versionadded:: 20.0
            job_kwargs (:obj:`dict`, optional): Arbitrary keyword arguments to pass to the
                :meth:`apscheduler.schedulers.base.BaseScheduler.add_job()`.

        Returns:
            :class:`telegram.ext.Job`: The new :class:`Job` instance that has been added to the job
            queue.

        """
        if not job_kwargs:
            job_kwargs = {}

        name = name or callback.__name__
        job = Job(callback=callback, data=data, name=name, chat_id=chat_id, user_id=user_id)

        j = self.scheduler.add_job(
            job.run,
            trigger="cron",
            args=(self.application,),
            name=name,
            day="last" if day == -1 else day,
            hour=when.hour,
            minute=when.minute,
            second=when.second,
            timezone=when.tzinfo or self.scheduler.timezone,
            **job_kwargs,
        )
        job._job = j  # pylint: disable=protected-access
        return job

    def run_daily(
        self,
        callback: JobCallback,
        time: datetime.time,
        days: Tuple[int, ...] = tuple(range(7)),
        data: object = None,
        name: str = None,
        chat_id: int = None,
        user_id: int = None,
        job_kwargs: JSONDict = None,
    ) -> "Job":
        """Creates a new :class:`Job` that runs on a daily basis and adds it to the queue.

        Note:
            For a note about DST, please see the documentation of `APScheduler`_.

        .. _`APScheduler`: https://apscheduler.readthedocs.io/en/stable/modules/triggers/cron.html
                           #daylight-saving-time-behavior

        Args:
            callback (:term:`coroutine function`): The callback function that should be executed by
                the new job. Callback signature::

                    async def callback(context: CallbackContext)

            time (:obj:`datetime.time`): Time of day at which the job should run. If the timezone
                (:obj:`datetime.time.tzinfo`) is :obj:`None`, the default timezone of the bot will
                be used, which is UTC unless :attr:`telegram.ext.Defaults.tzinfo` is used.
            days (Tuple[:obj:`int`], optional): Defines on which days of the week the job should
                run (where ``0-6`` correspond to sunday - saturday). By default, the job will run
                every day.

                .. versionchanged:: 20.0
                    Changed day of the week mapping of 0-6 from monday-sunday to sunday-saturday.
            data (:obj:`object`, optional): Additional data needed for the callback function.
                Can be accessed through :attr:`Job.data` in the callback. Defaults to
                :obj:`None`.

                .. versionchanged:: 20.0
                    Renamed the parameter ``context`` to :paramref:`data`.
            name (:obj:`str`, optional): The name of the new job. Defaults to
                :external:attr:`callback.__name__ <definition.__name__>`.
            chat_id (:obj:`int`, optional): Chat id of the chat associated with this job. If
                passed, the corresponding :attr:`~telegram.ext.CallbackContext.chat_data` will
                be available in the callback.

                .. versionadded:: 20.0

            user_id (:obj:`int`, optional): User id of the user associated with this job. If
                passed, the corresponding :attr:`~telegram.ext.CallbackContext.user_data` will
                be available in the callback.

                .. versionadded:: 20.0
            job_kwargs (:obj:`dict`, optional): Arbitrary keyword arguments to pass to the
                :meth:`apscheduler.schedulers.base.BaseScheduler.add_job()`.

        Returns:
            :class:`telegram.ext.Job`: The new :class:`Job` instance that has been added to the job
            queue.

        """
        # TODO: After v20.0, we should remove the this warning.
        warn(
            "Prior to v20.0 the `days` parameter was not aligned to that of cron's weekday scheme."
            "We recommend double checking if the passed value is correct.",
            stacklevel=2,
        )
        if not job_kwargs:
            job_kwargs = {}

        name = name or callback.__name__
        job = Job(callback=callback, data=data, name=name, chat_id=chat_id, user_id=user_id)

        j = self.scheduler.add_job(
            job.run,
            name=name,
            args=(self.application,),
            trigger="cron",
            day_of_week=",".join([self._CRON_MAPPING[d] for d in days]),
            hour=time.hour,
            minute=time.minute,
            second=time.second,
            timezone=time.tzinfo or self.scheduler.timezone,
            **job_kwargs,
        )

        job._job = j  # pylint: disable=protected-access
        return job

    def run_custom(
        self,
        callback: JobCallback,
        job_kwargs: JSONDict,
        data: object = None,
        name: str = None,
        chat_id: int = None,
        user_id: int = None,
    ) -> "Job":
        """Creates a new custom defined :class:`Job`.

        Args:
            callback (:term:`coroutine function`): The callback function that should be executed by
                the new job. Callback signature::

                    async def callback(context: CallbackContext)

            job_kwargs (:obj:`dict`): Arbitrary keyword arguments. Used as arguments for
                :meth:`apscheduler.schedulers.base.BaseScheduler.add_job`.
            data (:obj:`object`, optional): Additional data needed for the callback function.
                Can be accessed through :attr:`Job.data` in the callback. Defaults to
                :obj:`None`.

                .. versionchanged:: 20.0
                    Renamed the parameter ``context`` to :paramref:`data`.
            name (:obj:`str`, optional): The name of the new job. Defaults to
                :external:attr:`callback.__name__ <definition.__name__>`.
            chat_id (:obj:`int`, optional): Chat id of the chat associated with this job. If
                passed, the corresponding :attr:`~telegram.ext.CallbackContext.chat_data` will
                be available in the callback.

                .. versionadded:: 20.0

            user_id (:obj:`int`, optional): User id of the user associated with this job. If
                passed, the corresponding :attr:`~telegram.ext.CallbackContext.user_data` will
                be available in the callback.

                .. versionadded:: 20.0

        Returns:
            :class:`telegram.ext.Job`: The new :class:`Job` instance that has been added to the job
            queue.

        """
        name = name or callback.__name__
        job = Job(callback=callback, data=data, name=name, chat_id=chat_id, user_id=user_id)

        j = self.scheduler.add_job(job.run, args=(self.application,), name=name, **job_kwargs)

        job._job = j  # pylint: disable=protected-access
        return job

    async def start(self) -> None:
        # this method async just in case future versions need that
        """Starts the :class:`~telegram.ext.JobQueue`."""
        if not self.scheduler.running:
            self.scheduler.start()

    async def stop(self, wait: bool = True) -> None:
        """Shuts down the :class:`~telegram.ext.JobQueue`.

        Args:
            wait (:obj:`bool`, optional): Whether to wait until all currently running jobs
                have finished. Defaults to :obj:`True`.

        """
        # the interface methods of AsyncIOExecutor are currently not really asyncio-compatible
        # so we apply some small tweaks here to try and smoothen the integration into PTB
        # TODO: When APS 4.0 hits, we should be able to remove the tweaks
        if wait:
            # Unfortunately AsyncIOExecutor just cancels them all ...
            await asyncio.gather(
                *self._executor._pending_futures,  # pylint: disable=protected-access
                return_exceptions=True,
            )
        if self.scheduler.running:
            self.scheduler.shutdown(wait=wait)
            # scheduler.shutdown schedules a task in the event loop but immediately returns
            # so give it a tiny bit of time to actually shut down.
            await asyncio.sleep(0.01)

    def jobs(self) -> Tuple["Job", ...]:
        """Returns a tuple of all *scheduled* jobs that are currently in the :class:`JobQueue`.

        Returns:
            Tuple[:class:`Job`]: Tuple of all *scheduled* jobs.
        """
        return tuple(
            Job._from_aps_job(job)  # pylint: disable=protected-access
            for job in self.scheduler.get_jobs()
        )

    def get_jobs_by_name(self, name: str) -> Tuple["Job", ...]:
        """Returns a tuple of all *pending/scheduled* jobs with the given name that are currently
        in the :class:`JobQueue`.

        Returns:
            Tuple[:class:`Job`]: Tuple of all *pending* or *scheduled* jobs matching the name.
        """
        return tuple(job for job in self.jobs() if job.name == name)


class Job:
    """This class is a convenience wrapper for the jobs held in a :class:`telegram.ext.JobQueue`.
    With the current backend APScheduler, :attr:`job` holds a :class:`apscheduler.job.Job`
    instance.

    Objects of this class are comparable in terms of equality. Two objects of this class are
    considered equal, if their :class:`id <apscheduler.job.Job>` is equal.

    Important:
        If you want to use this class, you must install PTB with the optional requirement
        ``job-queue``, i.e.

        .. code-block:: bash

           pip install python-telegram-bot[job-queue]

    Note:
        All attributes and instance methods of :attr:`job` are also directly available as
        attributes/methods of the corresponding :class:`telegram.ext.Job` object.

    Warning:
        This class should not be instantiated manually.
        Use the methods of :class:`telegram.ext.JobQueue` to schedule jobs.

    .. seealso:: `Job Queue <https://github.com/python-telegram-bot/
        python-telegram-bot/wiki/Extensions-%E2%80%93-JobQueue>`_

    .. versionchanged:: 20.0

       * Removed argument and attribute ``job_queue``.
       * Renamed ``Job.context`` to :attr:`Job.data`.
       * Removed argument ``job``
       * To use this class, PTB must be installed via
         ``pip install python-telegram-bot[job-queue]``.

    Args:
        callback (:term:`coroutine function`): The callback function that should be executed by the
            new job. Callback signature::

                async def callback(context: CallbackContext)

        data (:obj:`object`, optional): Additional data needed for the callback function. Can be
            accessed through :attr:`Job.data` in the callback. Defaults to :obj:`None`.
        name (:obj:`str`, optional): The name of the new job. Defaults to
            :external:obj:`callback.__name__ <definition.__name__>`.
        chat_id (:obj:`int`, optional): Chat id of the chat that this job is associated with.

            .. versionadded:: 20.0
        user_id (:obj:`int`, optional): User id of the user that this job is associated with.

            .. versionadded:: 20.0
    Attributes:
        callback (:term:`coroutine function`): The callback function that should be executed by the
            new job.
        data (:obj:`object`): Optional. Additional data needed for the callback function.
        name (:obj:`str`): Optional. The name of the new job.
        chat_id (:obj:`int`): Optional. Chat id of the chat that this job is associated with.

            .. versionadded:: 20.0
        user_id (:obj:`int`): Optional. User id of the user that this job is associated with.

            .. versionadded:: 20.0
    """

    __slots__ = (
        "callback",
        "data",
        "name",
        "_removed",
        "_enabled",
        "_job",
        "chat_id",
        "user_id",
    )

    def __init__(
        self,
        callback: JobCallback,
        data: object = None,
        name: str = None,
        chat_id: int = None,
        user_id: int = None,
    ):
        if not APS_AVAILABLE:
            raise RuntimeError(
                "To use `Job`, PTB must be installed via `pip install "
                "python-telegram-bot[job-queue]`."
            )

        self.callback = callback
        self.data = data
        self.name = name or callback.__name__
        self.chat_id = chat_id
        self.user_id = user_id

        self._removed = False
        self._enabled = False

        self._job = cast("APSJob", None)  # skipcq: PTC-W0052

    @property
    def job(self) -> "APSJob":
        """:class:`apscheduler.job.Job`: The APS Job this job is a wrapper for.

        .. versionchanged:: 20.0
            This property is now read-only.
        """
        return self._job

    async def run(self, application: "Application") -> None:
        """Executes the callback function independently of the jobs schedule. Also calls
        :meth:`telegram.ext.Application.update_persistence`.

        .. versionchanged:: 20.0
            Calls :meth:`telegram.ext.Application.update_persistence`.

        Args:
            application (:class:`telegram.ext.Application`): The application this job is associated
                with.
        """
        # We shield the task such that the job isn't cancelled mid-run
        await asyncio.shield(self._run(application))

    async def _run(self, application: "Application") -> None:
        try:
            context = application.context_types.context.from_job(self, application)
            await context.refresh_data()
            await self.callback(context)
        except Exception as exc:
            await application.create_task(application.process_error(None, exc, job=self))
        finally:
            # This is internal logic of application - let's keep it private for now
            application._mark_for_persistence_update(job=self)  # pylint: disable=protected-access

    def schedule_removal(self) -> None:
        """
        Schedules this job for removal from the :class:`JobQueue`. It will be removed without
        executing its callback function again.
        """
        self.job.remove()
        self._removed = True

    @property
    def removed(self) -> bool:
        """:obj:`bool`: Whether this job is due to be removed."""
        return self._removed

    @property
    def enabled(self) -> bool:
        """:obj:`bool`: Whether this job is enabled."""
        return self._enabled

    @enabled.setter
    def enabled(self, status: bool) -> None:
        if status:
            self.job.resume()
        else:
            self.job.pause()
        self._enabled = status

    @property
    def next_t(self) -> Optional[datetime.datetime]:
        """
        :class:`datetime.datetime`: Datetime for the next job execution.
        Datetime is localized according to :attr:`datetime.datetime.tzinfo`.
        If job is removed or already ran it equals to :obj:`None`.

        Warning:
            This attribute is only available, if the :class:`telegram.ext.JobQueue` this job
            belongs to is already started. Otherwise APScheduler raises an :exc:`AttributeError`.
        """
        return self.job.next_run_time

    @classmethod
    def _from_aps_job(cls, job: "APSJob") -> "Job":
        return job.func.__self__

    def __getattr__(self, item: str) -> object:
        try:
            return getattr(self.job, item)
        except AttributeError as exc:
            raise AttributeError(
                f"Neither 'telegram.ext.Job' nor 'apscheduler.job.Job' has attribute '{item}'"
            ) from exc

    def __lt__(self, other: object) -> bool:
        return False

    def __eq__(self, other: object) -> bool:
        if isinstance(other, self.__class__):
            return self.id == other.id
        return False

    def __hash__(self) -> int:
        return hash(self.id)<|MERGE_RESOLUTION|>--- conflicted
+++ resolved
@@ -58,16 +58,14 @@
         `Architecture Overview <https://github.com/\
         python-telegram-bot/python-telegram-bot/wiki/Architecture>`_,
         `Job Queue <https://github.com/python-telegram-bot/
-<<<<<<< HEAD
         python-telegram-bot/wiki/Extensions-%E2%80%93-JobQueue>`_,
         :any:`Timerbot Example <examples.timerbot>`
-=======
+
         python-telegram-bot/wiki/Extensions-%E2%80%93-JobQueue>`_
 
     .. versionchanged:: 20.0
         To use this class, PTB must be installed via
         ``pip install python-telegram-bot[job-queue]``.
->>>>>>> d2c6c4b3
 
     Attributes:
         scheduler (:class:`apscheduler.schedulers.asyncio.AsyncIOScheduler`): The scheduler.
