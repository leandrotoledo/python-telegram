--- conflicted
+++ resolved
@@ -547,17 +547,10 @@
 
     async def _initialize_persistence(
         self, application: 'Application'
-<<<<<<< HEAD
-    ) -> TrackingDict[ConversationKey, object]:
+    ) -> Dict[str, TrackingDict[ConversationKey, object]]:
         """Initializes the persistence for this handler and its child conversations.
         While this method is marked as protected, we expect it to be called by the
         Application/parent conversations. It's just protected to hide it from users.
-=======
-    ) -> Dict[str, TrackingDict[ConversationKey, object]]:
-        """Initializes the persistence for this handler. While this method is marked as protected,
-        we expect it to be called by the Application/parent conversations. It's just protected to
-        hide it from users.
->>>>>>> 655d0807
 
         Args:
             application (:class:`telegram.ext.Application`): The application.
