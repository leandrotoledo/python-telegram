#!/usr/bin/env python
#
# A library that provides a Python interface to the Telegram Bot API
# Copyright (C) 2015-2022
# Leandro Toledo de Souza <devs@python-telegram-bot.org>
#
# This program is free software: you can redistribute it and/or modify
# it under the terms of the GNU Lesser Public License as published by
# the Free Software Foundation, either version 3 of the License, or
# (at your option) any later version.
#
# This program is distributed in the hope that it will be useful,
# but WITHOUT ANY WARRANTY; without even the implied warranty of
# MERCHANTABILITY or FITNESS FOR A PARTICULAR PURPOSE.  See the
# GNU Lesser Public License for more details.
#
# You should have received a copy of the GNU Lesser Public License
# along with this program.  If not, see [http://www.gnu.org/licenses/].
"""This module contains the Dispatcher class."""
import inspect
import logging
import weakref
from collections import defaultdict
from pathlib import Path
from queue import Empty, Queue
from threading import BoundedSemaphore, Event, Lock, Thread, current_thread
from time import sleep
from typing import (
    Callable,
    DefaultDict,
    Dict,
    List,
    Optional,
    Set,
    Union,
    Generic,
    TypeVar,
    TYPE_CHECKING,
    Tuple,
    Mapping,
)
from types import MappingProxyType
from uuid import uuid4

from telegram import Update
from telegram._utils.types import DVInput
from telegram.error import TelegramError
from telegram.ext import BasePersistence, ContextTypes, ExtBot
from telegram.ext._handler import Handler
from telegram.ext._callbackdatacache import CallbackDataCache
from telegram._utils.defaultvalue import DefaultValue, DEFAULT_FALSE
from telegram._utils.warnings import warn
from telegram.ext._utils.promise import Promise
from telegram.ext._utils.types import CCT, UD, CD, BD, BT, JQ, PT
from telegram.ext._utils.stack import was_called_by

if TYPE_CHECKING:
    from telegram import Message
    from telegram.ext._jobqueue import Job
    from telegram.ext._builders import InitDispatcherBuilder

DEFAULT_GROUP: int = 0

UT = TypeVar('UT')


class DispatcherHandlerStop(Exception):
    """
    Raise this in a handler or an error handler to prevent execution of any other handler (even in
    different group).

    In order to use this exception in a :class:`telegram.ext.ConversationHandler`, pass the
    optional ``state`` parameter instead of returning the next state:

    .. code-block:: python

        def callback(update, context):
            ...
            raise DispatcherHandlerStop(next_state)

    Note:
        Has no effect, if the handler or error handler is run asynchronously.

    Args:
        state (:obj:`object`, optional): The next state of the conversation.

    Attributes:
        state (:obj:`object`): Optional. The next state of the conversation.
    """

    __slots__ = ('state',)

    def __init__(self, state: object = None) -> None:
        super().__init__()
        self.state = state


class Dispatcher(Generic[BT, CCT, UD, CD, BD, JQ, PT]):
    """This class dispatches all kinds of updates to its registered handlers.

    Note:
         This class may not be initialized directly. Use :class:`telegram.ext.DispatcherBuilder` or
         :meth:`builder` (for convenience).

    .. versionchanged:: 14.0

        * Initialization is now done through the :class:`telegram.ext.DispatcherBuilder`.
        * Removed the attribute ``groups``.

    Attributes:
        bot (:class:`telegram.Bot`): The bot object that should be passed to the handlers.
        update_queue (:class:`queue.Queue`): The synchronized queue that will contain the updates.
        job_queue (:class:`telegram.ext.JobQueue`): Optional. The :class:`telegram.ext.JobQueue`
            instance to pass onto handler callbacks.
        workers (:obj:`int`, optional): Number of maximum concurrent worker threads for the
            ``@run_async`` decorator and :meth:`run_async`.
<<<<<<< HEAD
        user_data (:class:`collections.defaultdict`): A dictionary handlers can use to store data
            for the user.
        chat_data (:class:`collections.defaultdict`): A dictionary handlers can use to store data
            for the chat.
=======
        chat_data (:obj:`types.MappingProxyType`): A dictionary handlers can use to store data for
            the chat.

            .. versionchanged:: 14.0
                :attr:`chat_data` is now read-only

            Tip:
               Manually modifying :attr:`chat_data` is almost never needed and unadvisable.

        user_data (:obj:`types.MappingProxyType`): A dictionary handlers can use to store data for
            the user.

            .. versionchanged:: 14.0
               :attr:`user_data` is now read-only

            Tip:
               Manually modifying :attr:`user_data` is almost never needed and unadvisable.

>>>>>>> cbce6af1
        bot_data (:obj:`dict`): A dictionary handlers can use to store data for the bot.
        persistence (:class:`telegram.ext.BasePersistence`): Optional. The persistence class to
            store data that should be persistent over restarts.
        exception_event (:class:`threading.Event`): When this event is set, the dispatcher will
            stop processing updates. If this dispatcher is used together with an
            :class:`telegram.ext.Updater`, then this event will be the same object as
            :attr:`telegram.ext.Updater.exception_event`.
        handlers (Dict[:obj:`int`, List[:class:`telegram.ext.Handler`]]): A dictionary mapping each
            handler group to the list of handlers registered to that group.

            .. seealso::
                :meth:`add_handler`, :meth:`add_handlers`.
        error_handlers (Dict[:obj:`callable`, :obj:`bool`]): A dict, where the keys are error
            handlers and the values indicate whether they are to be run asynchronously via
            :meth:`run_async`.

            .. seealso::
                :meth:`add_error_handler`
        running (:obj:`bool`): Indicates if this dispatcher is running.

            .. seealso::
                :meth:`start`, :meth:`stop`
        context_types (:class:`telegram.ext.ContextTypes`): Specifies the types used by this
            dispatcher for the ``context`` argument of handler and job callbacks.

    """

    # Allowing '__weakref__' creation here since we need it for the singleton
    __slots__ = (
        'workers',
        'persistence',
        'update_queue',
        'job_queue',
        '_user_data',
        'user_data',
        '_chat_data',
        'chat_data',
        'bot_data',
        '_update_persistence_lock',
        'handlers',
        'error_handlers',
        'running',
        '__stop_event',
        'exception_event',
        '__async_queue',
        '__async_threads',
        'bot',
        '__weakref__',
        'context_types',
    )

    __singleton_lock = Lock()
    __singleton_semaphore = BoundedSemaphore()
    __singleton = None
    logger = logging.getLogger(__name__)

    def __init__(
        self: 'Dispatcher[BT, CCT, UD, CD, BD, JQ, PT]',
        *,
        bot: BT,
        update_queue: Queue,
        job_queue: JQ,
        workers: int,
        persistence: PT,
        context_types: ContextTypes[CCT, UD, CD, BD],
        exception_event: Event,
        stack_level: int = 4,
    ):
        if not was_called_by(
            inspect.currentframe(), Path(__file__).parent.resolve() / '_builders.py'
        ):
            warn(
                '`Dispatcher` instances should be built via the `DispatcherBuilder`.',
                stacklevel=2,
            )

        self.bot = bot
        self.update_queue = update_queue
        self.job_queue = job_queue
        self.workers = workers
        self.context_types = context_types
        self.exception_event = exception_event

        if self.workers < 1:
            warn(
                'Asynchronous callbacks can not be processed without at least one worker thread.',
                stacklevel=stack_level,
            )

        self._user_data: DefaultDict[int, UD] = defaultdict(self.context_types.user_data)
        self._chat_data: DefaultDict[int, CD] = defaultdict(self.context_types.chat_data)
        # Read only mapping-
        self.user_data: Mapping[int, UD] = MappingProxyType(self._user_data)
        self.chat_data: Mapping[int, CD] = MappingProxyType(self._chat_data)

        self.bot_data = self.context_types.bot_data()

        self.persistence: Optional[BasePersistence]
        self._update_persistence_lock = Lock()
        if persistence:
            if not isinstance(persistence, BasePersistence):
                raise TypeError("persistence must be based on telegram.ext.BasePersistence")

            self.persistence = persistence
            # This raises an exception if persistence.store_data.callback_data is True
            # but self.bot is not an instance of ExtBot - so no need to check that later on
            self.persistence.set_bot(self.bot)

            if self.persistence.store_data.user_data:
                self._user_data.update(self.persistence.get_user_data())
            if self.persistence.store_data.chat_data:
                self._chat_data.update(self.persistence.get_chat_data())
            if self.persistence.store_data.bot_data:
                self.bot_data = self.persistence.get_bot_data()
                if not isinstance(self.bot_data, self.context_types.bot_data):
                    raise ValueError(
                        f"bot_data must be of type {self.context_types.bot_data.__name__}"
                    )
            if self.persistence.store_data.callback_data:
                persistent_data = self.persistence.get_callback_data()
                if persistent_data is not None:
                    if not isinstance(persistent_data, tuple) and len(persistent_data) != 2:
                        raise ValueError('callback_data must be a tuple of length 2')
                    # Mypy doesn't know that persistence.set_bot (see above) already checks that
                    # self.bot is an instance of ExtBot if callback_data should be stored ...
                    self.bot.callback_data_cache = CallbackDataCache(  # type: ignore[attr-defined]
                        self.bot,  # type: ignore[arg-type]
                        self.bot.callback_data_cache.maxsize,  # type: ignore[attr-defined]
                        persistent_data=persistent_data,
                    )
        else:
            self.persistence = None

        self.handlers: Dict[int, List[Handler]] = {}
        self.error_handlers: Dict[Callable, Union[bool, DefaultValue]] = {}

        self.running = False
        self.__stop_event = Event()
        self.__async_queue: Queue = Queue()
        self.__async_threads: Set[Thread] = set()

        # For backward compatibility, we allow a "singleton" mode for the dispatcher. When there's
        # only one instance of Dispatcher, it will be possible to use the `run_async` decorator.
        with self.__singleton_lock:
            # pylint: disable=consider-using-with
            if self.__singleton_semaphore.acquire(blocking=False):
                self._set_singleton(self)
            else:
                self._set_singleton(None)

    @staticmethod
    def builder() -> 'InitDispatcherBuilder':
        """Convenience method. Returns a new :class:`telegram.ext.DispatcherBuilder`.

        .. versionadded:: 14.0
        """
        # Unfortunately this needs to be here due to cyclical imports
        from telegram.ext import DispatcherBuilder  # pylint: disable=import-outside-toplevel

        return DispatcherBuilder()

    def _init_async_threads(self, base_name: str, workers: int) -> None:
        base_name = f'{base_name}_' if base_name else ''

        for i in range(workers):
            thread = Thread(target=self._pooled, name=f'Bot:{self.bot.id}:worker:{base_name}{i}')
            self.__async_threads.add(thread)
            thread.start()

    @classmethod
    def _set_singleton(cls, val: Optional['Dispatcher']) -> None:
        cls.logger.debug('Setting singleton dispatcher as %s', val)
        cls.__singleton = weakref.ref(val) if val else None

    @classmethod
    def get_instance(cls) -> 'Dispatcher':
        """Get the singleton instance of this class.

        Returns:
            :class:`telegram.ext.Dispatcher`

        Raises:
            RuntimeError

        """
        if cls.__singleton is not None:
            return cls.__singleton()  # type: ignore[return-value] # pylint: disable=not-callable
        raise RuntimeError(f'{cls.__name__} not initialized or multiple instances exist')

    def _pooled(self) -> None:
        thr_name = current_thread().name
        while 1:
            promise = self.__async_queue.get()

            # If unpacking fails, the thread pool is being closed from Updater._join_async_threads
            if not isinstance(promise, Promise):
                self.logger.debug(
                    "Closing run_async thread %s/%d", thr_name, len(self.__async_threads)
                )
                break

            promise.run()

            if not promise.exception:
                self.update_persistence(update=promise.update)
                continue

            if isinstance(promise.exception, DispatcherHandlerStop):
                warn(
                    'DispatcherHandlerStop is not supported with async functions; '
                    f'func: {promise.pooled_function.__name__}',
                )
                continue

            # Avoid infinite recursion of error handlers.
            if promise.pooled_function in self.error_handlers:
                self.logger.exception(
                    'An error was raised and an uncaught error was raised while '
                    'handling the error with an error_handler.',
                    exc_info=promise.exception,
                )
                continue

            # If we arrive here, an exception happened in the promise and was neither
            # DispatcherHandlerStop nor raised by an error handler. So we can and must handle it
            self.dispatch_error(promise.update, promise.exception, promise=promise)

    def run_async(
        self, func: Callable[..., object], *args: object, update: object = None, **kwargs: object
    ) -> Promise:
        """
        Queue a function (with given args/kwargs) to be run asynchronously. Exceptions raised
        by the function will be handled by the error handlers registered with
        :meth:`add_error_handler`.

        Warning:
            * If you're using ``@run_async``/:meth:`run_async` you cannot rely on adding custom
              attributes to :class:`telegram.ext.CallbackContext`. See its docs for more info.
            * Calling a function through :meth:`run_async` from within an error handler can lead to
              an infinite error handling loop.

        Args:
            func (:obj:`callable`): The function to run in the thread.
            *args (:obj:`tuple`, optional): Arguments to :paramref:`func`.
            update (:class:`telegram.Update` | :obj:`object`, optional): The update associated with
                the functions call. If passed, it will be available in the error handlers, in case
                an exception is raised by :paramref:`func`.
            **kwargs (:obj:`dict`, optional): Keyword arguments to :paramref:`func`.

        Returns:
            Promise

        """
        promise = Promise(func, args, kwargs, update=update)
        self.__async_queue.put(promise)
        return promise

    def start(self, ready: Event = None) -> None:
        """Thread target of thread 'dispatcher'.

        Runs in background and processes the update queue. Also starts :attr:`job_queue`, if set.

        Args:
            ready (:obj:`threading.Event`, optional): If specified, the event will be set once the
                dispatcher is ready.

        """
        if self.running:
            self.logger.warning('already running')
            if ready is not None:
                ready.set()
            return

        if self.exception_event.is_set():
            msg = 'reusing dispatcher after exception event is forbidden'
            self.logger.error(msg)
            raise TelegramError(msg)

        if self.job_queue:
            self.job_queue.start()
        self._init_async_threads(str(uuid4()), self.workers)
        self.running = True
        self.logger.debug('Dispatcher started')

        if ready is not None:
            ready.set()

        while 1:
            try:
                # Pop update from update queue.
                update = self.update_queue.get(True, 1)
            except Empty:
                if self.__stop_event.is_set():
                    self.logger.debug('orderly stopping')
                    break
                if self.exception_event.is_set():
                    self.logger.critical('stopping due to exception in another thread')
                    break
                continue

            self.logger.debug('Processing Update: %s', update)
            self.process_update(update)
            self.update_queue.task_done()

        self.running = False
        self.logger.debug('Dispatcher thread stopped')

    def stop(self) -> None:
        """Stops the thread and :attr:`job_queue`, if set.
        Also calls :meth:`update_persistence` and :meth:`BasePersistence.flush` on
        :attr:`persistence`, if set.
        """
        if self.running:
            self.__stop_event.set()
            while self.running:
                sleep(0.1)
            self.__stop_event.clear()

        # async threads must be join()ed only after the dispatcher thread was joined,
        # otherwise we can still have new async threads dispatched
        threads = list(self.__async_threads)
        total = len(threads)

        # Stop all threads in the thread pool by put()ting one non-tuple per thread
        for i in range(total):
            self.__async_queue.put(None)

        for i, thr in enumerate(threads):
            self.logger.debug('Waiting for async thread %s/%s to end', i + 1, total)
            thr.join()
            self.__async_threads.remove(thr)
            self.logger.debug('async thread %s/%s has ended', i + 1, total)

        if self.job_queue:
            self.job_queue.stop()
            self.logger.debug('JobQueue was shut down.')

        self.update_persistence()
        if self.persistence:
            self.persistence.flush()

        # Clear the connection pool
        self.bot.request.stop()

    @property
    def has_running_threads(self) -> bool:  # skipcq: PY-D0003
        return self.running or bool(self.__async_threads)

    def process_update(self, update: object) -> None:
        """Processes a single update and updates the persistence.

        Note:
            If the update is handled by least one synchronously running handlers (i.e.
            ``run_async=False``), :meth:`update_persistence` is called *once* after all handlers
            synchronous handlers are done. Each asynchronously running handler will trigger
            :meth:`update_persistence` on its own.

        Args:
            update (:class:`telegram.Update` | :obj:`object` | \
                :class:`telegram.error.TelegramError`):
                The update to process.

        """
        # An error happened while polling
        if isinstance(update, TelegramError):
            self.dispatch_error(None, update)
            return

        context = None
        handled = False
        sync_modes = []

        for handlers in self.handlers.values():
            try:
                for handler in handlers:
                    check = handler.check_update(update)
                    if check is not None and check is not False:
                        if not context:
                            context = self.context_types.context.from_update(update, self)
                            context.refresh_data()
                        handled = True
                        sync_modes.append(handler.run_async)
                        handler.handle_update(update, self, check, context)
                        break

            # Stop processing with any other handler.
            except DispatcherHandlerStop:
                self.logger.debug('Stopping further handlers due to DispatcherHandlerStop')
                self.update_persistence(update=update)
                break

            # Dispatch any error.
            except Exception as exc:
                if self.dispatch_error(update, exc):
                    self.logger.debug('Error handler stopped further handlers.')
                    break

        # Update persistence, if handled
        handled_only_async = all(sync_modes)
        if handled:
            # Respect default settings
            if (
                all(mode is DEFAULT_FALSE for mode in sync_modes)
                and isinstance(self.bot, ExtBot)
                and self.bot.defaults
            ):
                handled_only_async = self.bot.defaults.run_async
            # If update was only handled by async handlers, we don't need to update here
            if not handled_only_async:
                self.update_persistence(update=update)

    def add_handler(self, handler: Handler[UT, CCT], group: int = DEFAULT_GROUP) -> None:
        """Register a handler.

        TL;DR: Order and priority counts. 0 or 1 handlers per group will be used. End handling of
        update with :class:`telegram.ext.DispatcherHandlerStop`.

        A handler must be an instance of a subclass of :class:`telegram.ext.Handler`. All handlers
        are organized in groups with a numeric value. The default group is 0. All groups will be
        evaluated for handling an update, but only 0 or 1 handler per group will be used. If
        :class:`telegram.ext.DispatcherHandlerStop` is raised from one of the handlers, no further
        handlers (regardless of the group) will be called.

        The priority/order of handlers is determined as follows:

          * Priority of the group (lower group number == higher priority)
          * The first handler in a group which should handle an update (see
            :attr:`telegram.ext.Handler.check_update`) will be used. Other handlers from the
            group will not be used. The order in which handlers were added to the group defines the
            priority.

        Args:
            handler (:class:`telegram.ext.Handler`): A Handler instance.
            group (:obj:`int`, optional): The group identifier. Default is 0.

        """
        # Unfortunately due to circular imports this has to be here
        # pylint: disable=import-outside-toplevel
        from telegram.ext._conversationhandler import ConversationHandler

        if not isinstance(handler, Handler):
            raise TypeError(f'handler is not an instance of {Handler.__name__}')
        if not isinstance(group, int):
            raise TypeError('group is not int')
        # For some reason MyPy infers the type of handler is <nothing> here,
        # so for now we just ignore all the errors
        if (
            isinstance(handler, ConversationHandler)
            and handler.persistent  # type: ignore[attr-defined]
            and handler.name  # type: ignore[attr-defined]
        ):
            if not self.persistence:
                raise ValueError(
                    f"ConversationHandler {handler.name} "  # type: ignore[attr-defined]
                    f"can not be persistent if dispatcher has no persistence"
                )
            handler.persistence = self.persistence  # type: ignore[attr-defined]
            handler.conversations = (  # type: ignore[attr-defined]
                self.persistence.get_conversations(handler.name)  # type: ignore[attr-defined]
            )

        if group not in self.handlers:
            self.handlers[group] = []
            self.handlers = dict(sorted(self.handlers.items()))  # lower -> higher groups

        self.handlers[group].append(handler)

    def add_handlers(
        self,
        handlers: Union[
            Union[List[Handler], Tuple[Handler]], Dict[int, Union[List[Handler], Tuple[Handler]]]
        ],
        group: DVInput[int] = DefaultValue(0),
    ) -> None:
        """Registers multiple handlers at once. The order of the handlers in the passed
        sequence(s) matters. See :meth:`add_handler` for details.

        .. versionadded:: 14.0
        .. seealso:: :meth:`add_handler`

        Args:
            handlers (List[:obj:`telegram.ext.Handler`] | \
                Dict[int, List[:obj:`telegram.ext.Handler`]]): \
                Specify a sequence of handlers *or* a dictionary where the keys are groups and
                values are handlers.
            group (:obj:`int`, optional): Specify which group the sequence of ``handlers``
                should be added to. Defaults to ``0``.

        """
        if isinstance(handlers, dict) and not isinstance(group, DefaultValue):
            raise ValueError('The `group` argument can only be used with a sequence of handlers.')

        if isinstance(handlers, dict):
            for handler_group, grp_handlers in handlers.items():
                if not isinstance(grp_handlers, (list, tuple)):
                    raise ValueError(f'Handlers for group {handler_group} must be a list or tuple')

                for handler in grp_handlers:
                    self.add_handler(handler, handler_group)

        elif isinstance(handlers, (list, tuple)):
            for handler in handlers:
                self.add_handler(handler, DefaultValue.get_value(group))

        else:
            raise ValueError(
                "The `handlers` argument must be a sequence of handlers or a "
                "dictionary where the keys are groups and values are sequences of handlers."
            )

    def remove_handler(self, handler: Handler, group: int = DEFAULT_GROUP) -> None:
        """Remove a handler from the specified group.

        Args:
            handler (:class:`telegram.ext.Handler`): A Handler instance.
            group (:obj:`object`, optional): The group identifier. Default is 0.

        """
        if handler in self.handlers[group]:
            self.handlers[group].remove(handler)
            if not self.handlers[group]:
                del self.handlers[group]

    def drop_chat_data(self, chat_id: int) -> None:
        """Used for deleting a key from the :attr:`chat_data`.

        .. versionadded:: 14.0

        Args:
            chat_id (:obj:`int`): The chat id to delete from the persistence. The entry
                will be deleted even if it is not empty.
        """
        self._chat_data.pop(chat_id, None)  # type: ignore[arg-type]

        if self.persistence:
            self.persistence.drop_chat_data(chat_id)

    def drop_user_data(self, user_id: int) -> None:
        """Used for deleting a key from the :attr:`user_data`.

        .. versionadded:: 14.0

        Args:
            user_id (:obj:`int`): The user id to delete from the persistence. The entry
                will be deleted even if it is not empty.
        """
        self._user_data.pop(user_id, None)  # type: ignore[arg-type]

        if self.persistence:
            self.persistence.drop_user_data(user_id)

    def migrate_chat_data(
        self, message: 'Message' = None, old_chat_id: int = None, new_chat_id: int = None
    ) -> None:
        """Moves the contents of :attr:`chat_data` at key old_chat_id to the key new_chat_id.
        Also updates the persistence by calling :attr:`update_persistence`.

        Warning:

            * Any data stored in :attr:`chat_data` at key `new_chat_id` will be overridden
            * The key `old_chat_id` of :attr:`chat_data` will be deleted

        Args:
            message (:class:`Message`, optional): A message with either
                :attr:`telegram.Message.migrate_from_chat_id` or
                :attr:`telegram.Message.migrate_to_chat_id`.
                Mutually exclusive with passing ``old_chat_id`` and ``new_chat_id``

                .. seealso: `telegram.ext.filters.StatusUpdate.MIGRATE`
            old_chat_id (:obj:`int`, optional): The old chat ID.
                Mutually exclusive with passing ``message``
            new_chat_id (:obj:`int`, optional): The new chat ID.
                Mutually exclusive with passing ``message``

        """
        if message and (old_chat_id or new_chat_id):
            raise ValueError("Message and chat_id pair are mutually exclusive")
        if not any((message, old_chat_id, new_chat_id)):
            raise ValueError("chat_id pair or message must be passed")

        if message:
            if message.migrate_from_chat_id is None and message.migrate_to_chat_id is None:
                raise ValueError(
                    "Invalid message instance. The message must have either "
                    "`Message.migrate_from_chat_id` or `Message.migrate_to_chat_id`."
                )

            old_chat_id = message.migrate_from_chat_id or message.chat.id
            new_chat_id = message.migrate_to_chat_id or message.chat.id

        elif not (isinstance(old_chat_id, int) and isinstance(new_chat_id, int)):
            raise ValueError("old_chat_id and new_chat_id must be integers")

        self._chat_data[new_chat_id] = self._chat_data[old_chat_id]
        self.drop_chat_data(old_chat_id)
        self.update_persistence()

    def update_persistence(self, update: object = None) -> None:
        """Update :attr:`user_data`, :attr:`chat_data` and :attr:`bot_data` in :attr:`persistence`.

        Args:
            update (:class:`telegram.Update`, optional): The update to process. If passed, only the
                corresponding ``user_data`` and ``chat_data`` will be updated.
        """
        with self._update_persistence_lock:
            self.__update_persistence(update)

    def __update_persistence(self, update: object = None) -> None:
        if self.persistence:
            # We use list() here in order to decouple chat_ids from self._chat_data, as dict view
            # objects will change, when the dict does and we want to loop over chat_ids
            chat_ids = list(self.chat_data.keys())
            user_ids = list(self.user_data.keys())

            if isinstance(update, Update):
                if update.effective_chat:
                    chat_ids = [update.effective_chat.id]
                else:
                    chat_ids = []
                if update.effective_user:
                    user_ids = [update.effective_user.id]
                else:
                    user_ids = []

            if self.persistence.store_data.callback_data:
                try:
                    # Mypy doesn't know that persistence.set_bot (see above) already checks that
                    # self.bot is an instance of ExtBot if callback_data should be stored ...
                    self.persistence.update_callback_data(
                        self.bot.callback_data_cache.persistence_data  # type: ignore[attr-defined]
                    )
                except Exception as exc:
                    self.dispatch_error(update, exc)
            if self.persistence.store_data.bot_data:
                try:
                    self.persistence.update_bot_data(self.bot_data)
                except Exception as exc:
                    self.dispatch_error(update, exc)
            if self.persistence.store_data.chat_data:
                for chat_id in chat_ids:
                    try:
                        self.persistence.update_chat_data(chat_id, self.chat_data[chat_id])
                    except Exception as exc:
                        self.dispatch_error(update, exc)
            if self.persistence.store_data.user_data:
                for user_id in user_ids:
                    try:
                        self.persistence.update_user_data(user_id, self.user_data[user_id])
                    except Exception as exc:
                        self.dispatch_error(update, exc)

    def add_error_handler(
        self,
        callback: Callable[[object, CCT], None],
        run_async: Union[bool, DefaultValue] = DEFAULT_FALSE,
    ) -> None:
        """Registers an error handler in the Dispatcher. This handler will receive every error
        which happens in your bot. See the docs of :meth:`dispatch_error` for more details on how
        errors are handled.

        Note:
            Attempts to add the same callback multiple times will be ignored.

        Args:
            callback (:obj:`callable`): The callback function for this error handler. Will be
                called when an error is raised. Callback signature:
                ``def callback(update: Update, context: CallbackContext)``.
                The error that happened will be present in ``context.error``.
            run_async (:obj:`bool`, optional): Whether this handlers callback should be run
                asynchronously using :meth:`run_async`. Defaults to :obj:`False`.
        """
        if callback in self.error_handlers:
            self.logger.debug('The callback is already registered as an error handler. Ignoring.')
            return

        if (
            run_async is DEFAULT_FALSE
            and isinstance(self.bot, ExtBot)
            and self.bot.defaults
            and self.bot.defaults.run_async
        ):
            run_async = True

        self.error_handlers[callback] = run_async

    def remove_error_handler(self, callback: Callable[[object, CCT], None]) -> None:
        """Removes an error handler.

        Args:
            callback (:obj:`callable`): The error handler to remove.

        """
        self.error_handlers.pop(callback, None)

    def dispatch_error(
        self,
        update: Optional[object],
        error: Exception,
        promise: Promise = None,
        job: 'Job' = None,
    ) -> bool:
        """Dispatches an error by passing it to all error handlers registered with
        :meth:`add_error_handler`. If one of the error handlers raises
        :class:`telegram.ext.DispatcherHandlerStop`, the update will not be handled by other error
        handlers or handlers (even in other groups). All other exceptions raised by an error
        handler will just be logged.

        .. versionchanged:: 14.0

            * Exceptions raised by error handlers are now properly logged.
            * :class:`telegram.ext.DispatcherHandlerStop` is no longer reraised but converted into
              the return value.

        Args:
            update (:obj:`object` | :class:`telegram.Update`): The update that caused the error.
            error (:obj:`Exception`): The error that was raised.
            job (:class:`telegram.ext.Job`, optional): The job that caused the error.

                .. versionadded:: 14.0

        Returns:
            :obj:`bool`: :obj:`True` if one of the error handlers raised
            :class:`telegram.ext.DispatcherHandlerStop`. :obj:`False`, otherwise.
        """
        async_args = None if not promise else promise.args
        async_kwargs = None if not promise else promise.kwargs

        if self.error_handlers:
            for (
                callback,
                run_async,
            ) in self.error_handlers.items():  # pylint: disable=redefined-outer-name
                context = self.context_types.context.from_error(
                    update=update,
                    error=error,
                    dispatcher=self,
                    async_args=async_args,
                    async_kwargs=async_kwargs,
                    job=job,
                )
                if run_async:
                    self.run_async(callback, update, context, update=update)
                else:
                    try:
                        callback(update, context)
                    except DispatcherHandlerStop:
                        return True
                    except Exception as exc:
                        self.logger.exception(
                            'An error was raised and an uncaught error was raised while '
                            'handling the error with an error_handler.',
                            exc_info=exc,
                        )
            return False

        self.logger.exception(
            'No error handlers are registered, logging exception.', exc_info=error
        )
        return False<|MERGE_RESOLUTION|>--- conflicted
+++ resolved
@@ -114,12 +114,6 @@
             instance to pass onto handler callbacks.
         workers (:obj:`int`, optional): Number of maximum concurrent worker threads for the
             ``@run_async`` decorator and :meth:`run_async`.
-<<<<<<< HEAD
-        user_data (:class:`collections.defaultdict`): A dictionary handlers can use to store data
-            for the user.
-        chat_data (:class:`collections.defaultdict`): A dictionary handlers can use to store data
-            for the chat.
-=======
         chat_data (:obj:`types.MappingProxyType`): A dictionary handlers can use to store data for
             the chat.
 
@@ -138,7 +132,6 @@
             Tip:
                Manually modifying :attr:`user_data` is almost never needed and unadvisable.
 
->>>>>>> cbce6af1
         bot_data (:obj:`dict`): A dictionary handlers can use to store data for the bot.
         persistence (:class:`telegram.ext.BasePersistence`): Optional. The persistence class to
             store data that should be persistent over restarts.
