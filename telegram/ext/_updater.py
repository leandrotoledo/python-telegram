--- conflicted
+++ resolved
@@ -18,11 +18,7 @@
 # along with this program.  If not, see [http://www.gnu.org/licenses/].
 """This module contains the class Updater, which tries to make creating Telegram bots intuitive."""
 import asyncio
-<<<<<<< HEAD
-=======
 import contextlib
-import logging
->>>>>>> 9997a9f4
 import ssl
 from pathlib import Path
 from types import TracebackType
