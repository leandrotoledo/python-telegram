#!/usr/bin/env python
#
# A library that provides a Python interface to the Telegram Bot API
# Copyright (C) 2015-2021
# Leandro Toledo de Souza <devs@python-telegram-bot.org>
#
# This program is free software: you can redistribute it and/or modify
# it under the terms of the GNU Lesser Public License as published by
# the Free Software Foundation, either version 3 of the License, or
# (at your option) any later version.
#
# This program is distributed in the hope that it will be useful,
# but WITHOUT ANY WARRANTY; without even the implied warranty of
# MERCHANTABILITY or FITNESS FOR A PARTICULAR PURPOSE.  See the
# GNU Lesser Public License for more details.
#
# You should have received a copy of the GNU Lesser Public License
# along with this program.  If not, see [http://www.gnu.org/licenses/].
"""This module contains the TypeHandler class."""

<<<<<<< HEAD
from typing import Any, Callable, Type, TypeVar, Union
=======
from typing import TYPE_CHECKING, Callable, Type, TypeVar, Union
>>>>>>> 94a9b7f9
from telegram.utils.helpers import DefaultValue, DEFAULT_FALSE

from .handler import Handler
from ..utils.types import CCT

RT = TypeVar('RT')
UT = TypeVar('UT')


class TypeHandler(Handler[UT, CCT]):
    """Handler class to handle updates of custom types.

    Warning:
        When setting ``run_async`` to :obj:`True`, you cannot rely on adding custom
        attributes to :class:`telegram.ext.CallbackContext`. See its docs for more info.

    Args:
        type (:obj:`type`): The ``type`` of updates this handler should process, as
            determined by ``isinstance``
        callback (:obj:`callable`): The callback function for this handler. Will be called when
            :attr:`check_update` has determined that an update should be processed by this handler.
            Callback signature for context based API:

            ``def callback(update: Update, context: CallbackContext)``

            The return value of the callback is usually ignored except for the special case of
            :class:`telegram.ext.ConversationHandler`.
        strict (:obj:`bool`, optional): Use ``type`` instead of ``isinstance``.
            Default is :obj:`False`
        pass_update_queue (:obj:`bool`, optional): If set to :obj:`True`, a keyword argument called
            ``update_queue`` will be passed to the callback function. It will be the ``Queue``
            instance used by the :class:`telegram.ext.Updater` and :class:`telegram.ext.Dispatcher`
            that contains new updates which can be used to insert updates. Default is :obj:`False`.
            DEPRECATED: Please switch to context based callbacks.
        pass_job_queue (:obj:`bool`, optional): If set to :obj:`True`, a keyword argument called
            ``job_queue`` will be passed to the callback function. It will be a
            :class:`telegram.ext.JobQueue` instance created by the :class:`telegram.ext.Updater`
            which can be used to schedule new jobs. Default is :obj:`False`.
            DEPRECATED: Please switch to context based callbacks.
        run_async (:obj:`bool`): Determines whether the callback will run asynchronously.
            Defaults to :obj:`False`.

    Attributes:
        type (:obj:`type`): The ``type`` of updates this handler should process.
        callback (:obj:`callable`): The callback function for this handler.
        strict (:obj:`bool`): Use ``type`` instead of ``isinstance``. Default is :obj:`False`.
        pass_update_queue (:obj:`bool`): Determines whether ``update_queue`` will be
            passed to the callback function.
        pass_job_queue (:obj:`bool`): Determines whether ``job_queue`` will be passed to
            the callback function.
        run_async (:obj:`bool`): Determines whether the callback will run asynchronously.

    """

    def __init__(
        self,
        type: Type[UT],  # pylint: disable=W0622
        callback: Callable[[UT, CCT], RT],
        strict: bool = False,
        pass_update_queue: bool = False,
        pass_job_queue: bool = False,
        run_async: Union[bool, DefaultValue] = DEFAULT_FALSE,
    ):
        super().__init__(
            callback,
            pass_update_queue=pass_update_queue,
            pass_job_queue=pass_job_queue,
            run_async=run_async,
        )
        self.type = type
        self.strict = strict

    def check_update(self, update: object) -> bool:
        """Determines whether an update should be passed to this handlers :attr:`callback`.

        Args:
            update (:obj:`object`): Incoming update.

        Returns:
            :obj:`bool`

        """
        if not self.strict:
            return isinstance(update, self.type)
        return type(update) is self.type  # pylint: disable=C0123<|MERGE_RESOLUTION|>--- conflicted
+++ resolved
@@ -18,11 +18,7 @@
 # along with this program.  If not, see [http://www.gnu.org/licenses/].
 """This module contains the TypeHandler class."""
 
-<<<<<<< HEAD
-from typing import Any, Callable, Type, TypeVar, Union
-=======
-from typing import TYPE_CHECKING, Callable, Type, TypeVar, Union
->>>>>>> 94a9b7f9
+from typing import Callable, Type, TypeVar, Union
 from telegram.utils.helpers import DefaultValue, DEFAULT_FALSE
 
 from .handler import Handler
