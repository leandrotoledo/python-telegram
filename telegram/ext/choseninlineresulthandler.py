--- conflicted
+++ resolved
@@ -99,9 +99,8 @@
 
     """
 
-<<<<<<< HEAD
     __slots__ = ()
-=======
+
     def __init__(
         self,
         callback: Callable[[Update, 'CallbackContext'], RT],
@@ -125,7 +124,6 @@
             pattern = re.compile(pattern)
 
         self.pattern = pattern
->>>>>>> 8bf88c32
 
     def check_update(self, update: object) -> Optional[Union[bool, object]]:
         """Determines whether an update should be passed to this handlers :attr:`callback`.
