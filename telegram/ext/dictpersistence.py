--- conflicted
+++ resolved
@@ -286,7 +286,6 @@
         if self.bot_data is None:
             self._bot_data = {}
         return self.bot_data  # type: ignore[return-value]
-<<<<<<< HEAD
 
     def get_callback_data(self) -> Optional[CDCData]:
         """Returns the callback_data created from the ``callback_data_json`` or :obj:`None`.
@@ -301,8 +300,6 @@
             self._callback_data = None
             return None
         return self.callback_data[0], self.callback_data[1].copy()
-=======
->>>>>>> fce7cc90
 
     def get_conversations(self, name: str) -> ConversationDict:
         """Returns the conversations created from the ``conversations_json`` or an empty
@@ -371,7 +368,6 @@
         self._bot_data = data
         self._bot_data_json = None
 
-<<<<<<< HEAD
     def update_callback_data(self, data: CDCData) -> None:
         """Will update the callback_data (if changed).
 
@@ -385,7 +381,7 @@
             return
         self._callback_data = (data[0], data[1].copy())
         self._callback_data_json = None
-=======
+
     def refresh_user_data(self, user_id: int, user_data: Dict) -> None:
         """Does nothing.
 
@@ -405,5 +401,4 @@
 
         .. versionadded:: 13.6
         .. seealso:: :meth:`telegram.ext.BasePersistence.refresh_bot_data`
-        """
->>>>>>> fce7cc90
+        """