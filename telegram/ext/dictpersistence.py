#!/usr/bin/env python
#
# A library that provides a Python interface to the Telegram Bot API
# Copyright (C) 2015-2020
# Leandro Toledo de Souza <devs@python-telegram-bot.org>
#
# This program is free software: you can redistribute it and/or modify
# it under the terms of the GNU Lesser Public License as published by
# the Free Software Foundation, either version 3 of the License, or
# (at your option) any later version.
#
# This program is distributed in the hope that it will be useful,
# but WITHOUT ANY WARRANTY; without even the implied warranty of
# MERCHANTABILITY or FITNESS FOR A PARTICULAR PURPOSE.  See the
# GNU Lesser Public License for more details.
#
# You should have received a copy of the GNU Lesser Public License
# along with this program.  If not, see [http://www.gnu.org/licenses/].
"""This module contains the DictPersistence class."""
from copy import deepcopy

from telegram.utils.helpers import decode_user_chat_data_from_json,\
    decode_conversations_from_json, encode_conversations_to_json

try:
    import ujson as json
except ImportError:
    import json  # type: ignore[no-redef]
from collections import defaultdict
from telegram.ext import BasePersistence

from typing import DefaultDict, Dict, Any, Tuple, Optional
from telegram.utils.typing import ConversationDict


class DictPersistence(BasePersistence):
    """Using python's dicts and json for making your bot persistent.

    Attributes:
        store_user_data (:obj:`bool`): Whether user_data should be saved by this
            persistence class.
        store_chat_data (:obj:`bool`): Whether chat_data should be saved by this
            persistence class.
        store_bot_data (:obj:`bool`): Whether bot_data should be saved by this
            persistence class.

    Args:
        store_user_data (:obj:`bool`, optional): Whether user_data should be saved by this
            persistence class. Default is ``True``.
        store_chat_data (:obj:`bool`, optional): Whether user_data should be saved by this
            persistence class. Default is ``True``.
        store_bot_data (:obj:`bool`, optional): Whether bot_data should be saved by this
            persistence class. Default is ``True`` .
        user_data_json (:obj:`str`, optional): Json string that will be used to reconstruct
            user_data on creating this persistence. Default is ``""``.
        chat_data_json (:obj:`str`, optional): Json string that will be used to reconstruct
            chat_data on creating this persistence. Default is ``""``.
        bot_data_json (:obj:`str`, optional): Json string that will be used to reconstruct
            bot_data on creating this persistence. Default is ``""``.
        conversations_json (:obj:`str`, optional): Json string that will be used to reconstruct
            conversation on creating this persistence. Default is ``""``.
    """

    def __init__(self,
<<<<<<< HEAD
                 store_user_data: bool = True,
                 store_chat_data: bool = True,
                 store_bot_data: bool = True,
                 user_data_json: str = '',
                 chat_data_json: str = '',
                 bot_data_json: str = '',
                 conversations_json: str = ''):
        super(DictPersistence, self).__init__(store_user_data=store_user_data,
                                              store_chat_data=store_chat_data,
                                              store_bot_data=store_bot_data)
=======
                 store_user_data=True,
                 store_chat_data=True,
                 store_bot_data=True,
                 user_data_json='',
                 chat_data_json='',
                 bot_data_json='',
                 conversations_json=''):
        super().__init__(store_user_data=store_user_data,
                         store_chat_data=store_chat_data,
                         store_bot_data=store_bot_data)
>>>>>>> 6005861f
        self._user_data = None
        self._chat_data = None
        self._bot_data = None
        self._conversations = None
        self._user_data_json = None
        self._chat_data_json = None
        self._bot_data_json = None
        self._conversations_json = None
        if user_data_json:
            try:
                self._user_data = decode_user_chat_data_from_json(user_data_json)
                self._user_data_json = user_data_json
            except (ValueError, AttributeError):
                raise TypeError("Unable to deserialize user_data_json. Not valid JSON")
        if chat_data_json:
            try:
                self._chat_data = decode_user_chat_data_from_json(chat_data_json)
                self._chat_data_json = chat_data_json
            except (ValueError, AttributeError):
                raise TypeError("Unable to deserialize chat_data_json. Not valid JSON")
        if bot_data_json:
            try:
                self._bot_data = json.loads(bot_data_json)
                self._bot_data_json = bot_data_json
            except (ValueError, AttributeError):
                raise TypeError("Unable to deserialize bot_data_json. Not valid JSON")
            if not isinstance(self._bot_data, dict):
                raise TypeError("bot_data_json must be serialized dict")

        if conversations_json:
            try:
                self._conversations = decode_conversations_from_json(conversations_json)
                self._conversations_json = conversations_json
            except (ValueError, AttributeError):
                raise TypeError("Unable to deserialize conversations_json. Not valid JSON")

    @property
    def user_data(self) -> Optional[DefaultDict[int, Dict]]:
        """:obj:`dict`: The user_data as a dict"""
        return self._user_data

    @property
    def user_data_json(self) -> str:
        """:obj:`str`: The user_data serialized as a JSON-string."""
        if self._user_data_json:
            return self._user_data_json
        else:
            return json.dumps(self.user_data)

    @property
    def chat_data(self) -> Optional[DefaultDict[int, Dict]]:
        """:obj:`dict`: The chat_data as a dict"""
        return self._chat_data

    @property
    def chat_data_json(self) -> str:
        """:obj:`str`: The chat_data serialized as a JSON-string."""
        if self._chat_data_json:
            return self._chat_data_json
        else:
            return json.dumps(self.chat_data)

    @property
    def bot_data(self) -> Optional[Dict]:
        """:obj:`dict`: The bot_data as a dict"""
        return self._bot_data

    @property
    def bot_data_json(self) -> str:
        """:obj:`str`: The bot_data serialized as a JSON-string."""
        if self._bot_data_json:
            return self._bot_data_json
        else:
            return json.dumps(self.bot_data)

    @property
    def conversations(self) -> Optional[Dict[str, Dict[Tuple, Any]]]:
        """:obj:`dict`: The conversations as a dict"""
        return self._conversations

    @property
    def conversations_json(self) -> str:
        """:obj:`str`: The conversations serialized as a JSON-string."""
        if self._conversations_json:
            return self._conversations_json
        else:
            return encode_conversations_to_json(self.conversations)  # type: ignore[arg-type]

    def get_user_data(self) -> DefaultDict[int, Dict[Any, Any]]:
        """Returns the user_data created from the ``user_data_json`` or an empty defaultdict.

        Returns:
            :obj:`defaultdict`: The restored user data.
        """
        if self.user_data:
            pass
        else:
            self._user_data = defaultdict(dict)
        return deepcopy(self.user_data)  # type: ignore[arg-type]

    def get_chat_data(self) -> DefaultDict[int, Dict[Any, Any]]:
        """Returns the chat_data created from the ``chat_data_json`` or an empty defaultdict.

        Returns:
            :obj:`defaultdict`: The restored user data.
        """
        if self.chat_data:
            pass
        else:
            self._chat_data = defaultdict(dict)
        return deepcopy(self.chat_data)  # type: ignore[arg-type]

    def get_bot_data(self) -> Dict[Any, Any]:
        """Returns the bot_data created from the ``bot_data_json`` or an empty dict.

        Returns:
            :obj:`dict`: The restored bot data.
        """
        if self.bot_data:
            pass
        else:
            self._bot_data = {}
        return deepcopy(self.bot_data)  # type: ignore[arg-type]

    def get_conversations(self, name: str) -> ConversationDict:
        """Returns the conversations created from the ``conversations_json`` or an empty
        dict.

        Returns:
            :obj:`dict`: The restored conversations for the handler.
        """
        if self.conversations:
            pass
        else:
            self._conversations = {}
        return self.conversations.get(name, {}).copy()  # type: ignore[union-attr]

    def update_conversation(self,
                            name: str, key: Tuple[int, ...],
                            new_state: Optional[object]) -> None:
        """Will update the conversations for the given handler.

        Args:
            name (:obj:`str`): The handlers name.
            key (:obj:`tuple`): The key the state is changed for.
            new_state (:obj:`tuple` | :obj:`any`): The new state for the given key.
        """
        if not self._conversations:
            self._conversations = {}
        if self._conversations.setdefault(name, {}).get(key) == new_state:
            return
        self._conversations[name][key] = new_state
        self._conversations_json = None

    def update_user_data(self, user_id: int, data: Dict) -> None:
        """Will update the user_data (if changed).

        Args:
            user_id (:obj:`int`): The user the data might have been changed for.
            data (:obj:`dict`): The :attr:`telegram.ext.dispatcher.user_data` [user_id].
        """
        if self._user_data is None:
            self._user_data = defaultdict(dict)
        if self._user_data.get(user_id) == data:
            return
        self._user_data[user_id] = data
        self._user_data_json = None

    def update_chat_data(self, chat_id: int, data: Dict) -> None:
        """Will update the chat_data (if changed).

        Args:
            chat_id (:obj:`int`): The chat the data might have been changed for.
            data (:obj:`dict`): The :attr:`telegram.ext.dispatcher.chat_data` [chat_id].
        """
        if self._chat_data is None:
            self._chat_data = defaultdict(dict)
        if self._chat_data.get(chat_id) == data:
            return
        self._chat_data[chat_id] = data
        self._chat_data_json = None

    def update_bot_data(self, data: Dict) -> None:
        """Will update the bot_data (if changed).

        Args:
            data (:obj:`dict`): The :attr:`telegram.ext.dispatcher.bot_data`.
        """
        if self._bot_data == data:
            return
        self._bot_data = data.copy()
        self._bot_data_json = None<|MERGE_RESOLUTION|>--- conflicted
+++ resolved
@@ -62,7 +62,6 @@
     """
 
     def __init__(self,
-<<<<<<< HEAD
                  store_user_data: bool = True,
                  store_chat_data: bool = True,
                  store_bot_data: bool = True,
@@ -70,21 +69,9 @@
                  chat_data_json: str = '',
                  bot_data_json: str = '',
                  conversations_json: str = ''):
-        super(DictPersistence, self).__init__(store_user_data=store_user_data,
-                                              store_chat_data=store_chat_data,
-                                              store_bot_data=store_bot_data)
-=======
-                 store_user_data=True,
-                 store_chat_data=True,
-                 store_bot_data=True,
-                 user_data_json='',
-                 chat_data_json='',
-                 bot_data_json='',
-                 conversations_json=''):
         super().__init__(store_user_data=store_user_data,
                          store_chat_data=store_chat_data,
                          store_bot_data=store_bot_data)
->>>>>>> 6005861f
         self._user_data = None
         self._chat_data = None
         self._bot_data = None
