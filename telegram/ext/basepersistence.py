#!/usr/bin/env python
#
# A library that provides a Python interface to the Telegram Bot API
# Copyright (C) 2015-2021
# Leandro Toledo de Souza <devs@python-telegram-bot.org>
#
# This program is free software: you can redistribute it and/or modify
# it under the terms of the GNU Lesser Public License as published by
# the Free Software Foundation, either version 3 of the License, or
# (at your option) any later version.
#
# This program is distributed in the hope that it will be useful,
# but WITHOUT ANY WARRANTY; without even the implied warranty of
# MERCHANTABILITY or FITNESS FOR A PARTICULAR PURPOSE.  See the
# GNU Lesser Public License for more details.
#
# You should have received a copy of the GNU Lesser Public License
# along with this program.  If not, see [http://www.gnu.org/licenses/].
"""This module contains the BasePersistence class."""
import warnings
from sys import version_info as py_ver
from abc import ABC, abstractmethod
from copy import copy
from typing import DefaultDict, Dict, Optional, Tuple, cast, ClassVar

from telegram.utils.deprecate import set_new_attribute_deprecated

from telegram import Bot
import telegram.ext.bot

from telegram.ext.utils.types import ConversationDict, CDCData


class BasePersistence(ABC):
    """Interface class for adding persistence to your bot.
    Subclass this object for different implementations of a persistent bot.

    All relevant methods must be overwritten. This includes:

    * :meth:`get_bot_data`
    * :meth:`update_bot_data`
    * :meth:`get_chat_data`
    * :meth:`update_chat_data`
    * :meth:`get_user_data`
    * :meth:`update_user_data`
    * :meth:`get_callback_data`
    * :meth:`update_callback_data`
    * :meth:`get_conversations`
    * :meth:`update_conversation`
    * :meth:`flush`

    If you don't actually need one of those methods, a simple ``pass`` is enough. For example, if
    ``store_bot_data=False``, you don't need :meth:`get_bot_data` and :meth:`update_bot_data`.

    Warning:
        Persistence will try to replace :class:`telegram.Bot` instances by :attr:`REPLACED_BOT` and
        insert the bot set with :meth:`set_bot` upon loading of the data. This is to ensure that
        changes to the bot apply to the saved objects, too. If you change the bots token, this may
        lead to e.g. ``Chat not found`` errors. For the limitations on replacing bots see
        :meth:`replace_bot` and :meth:`insert_bot`.

    Note:
         :meth:`replace_bot` and :meth:`insert_bot` are used *independently* of the implementation
         of the :meth:`update/get_*` methods, i.e. you don't need to worry about it while
         implementing a custom persistence subclass.

    Args:
        store_user_data (:obj:`bool`, optional): Whether user_data should be saved by this
            persistence class. Default is :obj:`True`.
        store_chat_data (:obj:`bool`, optional): Whether chat_data should be saved by this
            persistence class. Default is :obj:`True` .
        store_bot_data (:obj:`bool`, optional): Whether bot_data should be saved by this
            persistence class. Default is :obj:`True`.
        store_callback_data (:obj:`bool`, optional): Whether callback_data should be saved by this
            persistence class. Default is :obj:`False`.

    Attributes:
        store_user_data (:obj:`bool`): Optional, Whether user_data should be saved by this
            persistence class.
        store_chat_data (:obj:`bool`): Optional. Whether chat_data should be saved by this
            persistence class.
        store_bot_data (:obj:`bool`): Optional. Whether bot_data should be saved by this
            persistence class.
        store_callback_data (:obj:`bool`): Optional. Whether callback_data should be saved by this
            persistence class.
    """

    # Apparently Py 3.7 and below have '__dict__' in ABC
    if py_ver < (3, 7):
        __slots__ = ('store_user_data', 'store_chat_data', 'store_bot_data', 'bot')
    else:
        __slots__ = (
            'store_user_data',  # type: ignore[assignment]
            'store_chat_data',
            'store_bot_data',
            'bot',
            '__dict__',
        )

    def __new__(
        cls, *args: object, **kwargs: object  # pylint: disable=W0613
    ) -> 'BasePersistence':
        instance = super().__new__(cls)
        get_user_data = instance.get_user_data
        get_chat_data = instance.get_chat_data
        get_bot_data = instance.get_bot_data
        get_callback_data = instance.get_callback_data
        update_user_data = instance.update_user_data
        update_chat_data = instance.update_chat_data
        update_bot_data = instance.update_bot_data
        update_callback_data = instance.update_callback_data

        def get_user_data_insert_bot() -> DefaultDict[int, Dict[object, object]]:
            return instance.insert_bot(get_user_data())

        def get_chat_data_insert_bot() -> DefaultDict[int, Dict[object, object]]:
            return instance.insert_bot(get_chat_data())

        def get_bot_data_insert_bot() -> Dict[object, object]:
            return instance.insert_bot(get_bot_data())

        def get_callback_data_insert_bot() -> Optional[CDCData]:
            cdc_data = get_callback_data()
            if cdc_data is None:
                return None
            return instance.insert_bot(cdc_data[0]), cdc_data[1]

        def update_user_data_replace_bot(user_id: int, data: Dict) -> None:
            return update_user_data(user_id, instance.replace_bot(data))

        def update_chat_data_replace_bot(chat_id: int, data: Dict) -> None:
            return update_chat_data(chat_id, instance.replace_bot(data))

        def update_bot_data_replace_bot(data: Dict) -> None:
            return update_bot_data(instance.replace_bot(data))

<<<<<<< HEAD
        def update_callback_data_replace_bot(data: CDCData) -> None:
            obj_data, queue = data
            return update_callback_data((instance.replace_bot(obj_data), queue))

        instance.get_user_data = get_user_data_insert_bot
        instance.get_chat_data = get_chat_data_insert_bot
        instance.get_bot_data = get_bot_data_insert_bot
        instance.get_callback_data = get_callback_data_insert_bot
        instance.update_user_data = update_user_data_replace_bot
        instance.update_chat_data = update_chat_data_replace_bot
        instance.update_bot_data = update_bot_data_replace_bot
        instance.update_callback_data = update_callback_data_replace_bot
=======
        # We want to ignore TGDeprecation warnings so we use obj.__setattr__. Adds to __dict__
        object.__setattr__(instance, 'get_user_data', get_user_data_insert_bot)
        object.__setattr__(instance, 'get_chat_data', get_chat_data_insert_bot)
        object.__setattr__(instance, 'get_bot_data', get_bot_data_insert_bot)
        object.__setattr__(instance, 'update_user_data', update_user_data_replace_bot)
        object.__setattr__(instance, 'update_chat_data', update_chat_data_replace_bot)
        object.__setattr__(instance, 'update_bot_data', update_bot_data_replace_bot)
>>>>>>> 92ff6a8e
        return instance

    def __init__(
        self,
        store_user_data: bool = True,
        store_chat_data: bool = True,
        store_bot_data: bool = True,
        store_callback_data: bool = False,
    ):
        self.store_user_data = store_user_data
        self.store_chat_data = store_chat_data
        self.store_bot_data = store_bot_data
        self.store_callback_data = store_callback_data
        self.bot: Bot = None  # type: ignore[assignment]

    def __setattr__(self, key: str, value: object) -> None:
        # Allow user defined subclasses to have custom attributes.
        if issubclass(self.__class__, BasePersistence) and self.__class__.__name__ not in {
            'DictPersistence',
            'PicklePersistence',
        }:
            object.__setattr__(self, key, value)
            return
        set_new_attribute_deprecated(self, key, value)

    def set_bot(self, bot: Bot) -> None:
        """Set the Bot to be used by this persistence instance.

        Args:
            bot (:class:`telegram.Bot`): The bot.
        """
        if self.store_callback_data and not isinstance(bot, telegram.ext.bot.Bot):
            raise TypeError('store_callback_data can only be used with telegram.ext.Bot.')

        self.bot = bot

    @classmethod
    def replace_bot(cls, obj: object) -> object:
        """
        Replaces all instances of :class:`telegram.Bot` that occur within the passed object with
        :attr:`REPLACED_BOT`. Currently, this handles objects of type ``list``, ``tuple``, ``set``,
        ``frozenset``, ``dict``, ``defaultdict`` and objects that have a ``__dict__`` or
        ``__slot__`` attribute, excluding classes and objects that can't be copied with
        ``copy.copy``.

        Args:
            obj (:obj:`object`): The object

        Returns:
            :obj:`obj`: Copy of the object with Bot instances replaced.
        """
        return cls._replace_bot(obj, {})

    @classmethod
    def _replace_bot(cls, obj: object, memo: Dict[int, object]) -> object:  # pylint: disable=R0911
        obj_id = id(obj)
        if obj_id in memo:
            return memo[obj_id]

        if isinstance(obj, Bot):
            memo[obj_id] = cls.REPLACED_BOT
            return cls.REPLACED_BOT
        if isinstance(obj, (list, set)):
            # We copy the iterable here for thread safety, i.e. make sure the object we iterate
            # over doesn't change its length during the iteration
            temp_iterable = obj.copy()
            new_iterable = obj.__class__(cls._replace_bot(item, memo) for item in temp_iterable)
            memo[obj_id] = new_iterable
            return new_iterable
        if isinstance(obj, (tuple, frozenset)):
            # tuples and frozensets are immutable so we don't need to worry about thread safety
            new_immutable = obj.__class__(cls._replace_bot(item, memo) for item in obj)
            memo[obj_id] = new_immutable
            return new_immutable
        if isinstance(obj, type):
            # classes usually do have a __dict__, but it's not writable
            warnings.warn(
                'BasePersistence.replace_bot does not handle classes. See '
                'the docs of BasePersistence.replace_bot for more information.',
                RuntimeWarning,
            )
            return obj

        try:
            new_obj = copy(obj)
            memo[obj_id] = new_obj
        except Exception:
            warnings.warn(
                'BasePersistence.replace_bot does not handle objects that can not be copied. See '
                'the docs of BasePersistence.replace_bot for more information.',
                RuntimeWarning,
            )
            memo[obj_id] = obj
            return obj

        if isinstance(obj, dict):
            # We handle dicts via copy(obj) so we don't have to make a
            # difference between dict and defaultdict
            new_obj = cast(dict, new_obj)
            # We can't iterate over obj.items() due to thread safety, i.e. the dicts length may
            # change during the iteration
            temp_dict = new_obj.copy()
            new_obj.clear()
            for k, val in temp_dict.items():
                new_obj[cls._replace_bot(k, memo)] = cls._replace_bot(val, memo)
            memo[obj_id] = new_obj
            return new_obj
        if hasattr(obj, '__dict__'):
            for attr_name, attr in new_obj.__dict__.items():
                setattr(new_obj, attr_name, cls._replace_bot(attr, memo))
            memo[obj_id] = new_obj
            return new_obj
        if hasattr(obj, '__slots__'):
            for attr_name in new_obj.__slots__:
                setattr(
                    new_obj,
                    attr_name,
                    cls._replace_bot(cls._replace_bot(getattr(new_obj, attr_name), memo), memo),
                )
            memo[obj_id] = new_obj
            return new_obj

        return obj

    def insert_bot(self, obj: object) -> object:
        """
        Replaces all instances of :attr:`REPLACED_BOT` that occur within the passed object with
        :attr:`bot`. Currently, this handles objects of type ``list``, ``tuple``, ``set``,
        ``frozenset``, ``dict``, ``defaultdict`` and objects that have a ``__dict__`` or
        ``__slot__`` attribute, excluding classes and objects that can't be copied with
        ``copy.copy``.

        Args:
            obj (:obj:`object`): The object

        Returns:
            :obj:`obj`: Copy of the object with Bot instances inserted.
        """
        return self._insert_bot(obj, {})

    def _insert_bot(self, obj: object, memo: Dict[int, object]) -> object:  # pylint: disable=R0911
        obj_id = id(obj)
        if obj_id in memo:
            return memo[obj_id]

        if isinstance(obj, Bot):
            memo[obj_id] = self.bot
            return self.bot
        if isinstance(obj, str) and obj == self.REPLACED_BOT:
            memo[obj_id] = self.bot
            return self.bot
        if isinstance(obj, (list, set)):
            # We copy the iterable here for thread safety, i.e. make sure the object we iterate
            # over doesn't change its length during the iteration
            temp_iterable = obj.copy()
            new_iterable = obj.__class__(self._insert_bot(item, memo) for item in temp_iterable)
            memo[obj_id] = new_iterable
            return new_iterable
        if isinstance(obj, (tuple, frozenset)):
            # tuples and frozensets are immutable so we don't need to worry about thread safety
            new_immutable = obj.__class__(self._insert_bot(item, memo) for item in obj)
            memo[obj_id] = new_immutable
            return new_immutable
        if isinstance(obj, type):
            # classes usually do have a __dict__, but it's not writable
            warnings.warn(
                'BasePersistence.insert_bot does not handle classes. See '
                'the docs of BasePersistence.insert_bot for more information.',
                RuntimeWarning,
            )
            return obj

        try:
            new_obj = copy(obj)
        except Exception:
            warnings.warn(
                'BasePersistence.insert_bot does not handle objects that can not be copied. See '
                'the docs of BasePersistence.insert_bot for more information.',
                RuntimeWarning,
            )
            memo[obj_id] = obj
            return obj

        if isinstance(obj, dict):
            # We handle dicts via copy(obj) so we don't have to make a
            # difference between dict and defaultdict
            new_obj = cast(dict, new_obj)
            # We can't iterate over obj.items() due to thread safety, i.e. the dicts length may
            # change during the iteration
            temp_dict = new_obj.copy()
            new_obj.clear()
            for k, val in temp_dict.items():
                new_obj[self._insert_bot(k, memo)] = self._insert_bot(val, memo)
            memo[obj_id] = new_obj
            return new_obj
        if hasattr(obj, '__dict__'):
            for attr_name, attr in new_obj.__dict__.items():
                setattr(new_obj, attr_name, self._insert_bot(attr, memo))
            memo[obj_id] = new_obj
            return new_obj
        if hasattr(obj, '__slots__'):
            for attr_name in obj.__slots__:
                setattr(
                    new_obj,
                    attr_name,
                    self._insert_bot(self._insert_bot(getattr(new_obj, attr_name), memo), memo),
                )
            memo[obj_id] = new_obj
            return new_obj

        return obj

    @abstractmethod
    def get_user_data(self) -> DefaultDict[int, Dict[object, object]]:
        """Will be called by :class:`telegram.ext.Dispatcher` upon creation with a
        persistence object. It should return the ``user_data`` if stored, or an empty
        ``defaultdict(dict)``.

        Returns:
            :obj:`defaultdict`: The restored user data.
        """

    @abstractmethod
    def get_chat_data(self) -> DefaultDict[int, Dict[object, object]]:
        """Will be called by :class:`telegram.ext.Dispatcher` upon creation with a
        persistence object. It should return the ``chat_data`` if stored, or an empty
        ``defaultdict(dict)``.

        Returns:
            :obj:`defaultdict`: The restored chat data.
        """

    @abstractmethod
    def get_bot_data(self) -> Dict[object, object]:
        """Will be called by :class:`telegram.ext.Dispatcher` upon creation with a
        persistence object. It should return the ``bot_data`` if stored, or an empty
        :obj:`dict`.

        Returns:
            :obj:`dict`: The restored bot data.
        """

    def get_callback_data(self) -> Optional[CDCData]:
        """Will be called by :class:`telegram.ext.Dispatcher` upon creation with a
        persistence object. If callback data was stored, it should be returned.

        Returns:
            Optional[:class:`telegram.utils.types.CDCData`:]: The restored meta data as three-tuple
                of :obj:`int`, dictionary and :class:`collections.deque` or :obj:`None`, if no data
                was stored.
        """
        raise NotImplementedError

    @abstractmethod
    def get_conversations(self, name: str) -> ConversationDict:
        """Will be called by :class:`telegram.ext.Dispatcher` when a
        :class:`telegram.ext.ConversationHandler` is added if
        :attr:`telegram.ext.ConversationHandler.persistent` is :obj:`True`.
        It should return the conversations for the handler with `name` or an empty :obj:`dict`

        Args:
            name (:obj:`str`): The handlers name.

        Returns:
            :obj:`dict`: The restored conversations for the handler.
        """

    @abstractmethod
    def update_conversation(
        self, name: str, key: Tuple[int, ...], new_state: Optional[object]
    ) -> None:
        """Will be called when a :attr:`telegram.ext.ConversationHandler.update_state`
        is called. This allows the storage of the new state in the persistence.

        Args:
            name (:obj:`str`): The handler's name.
            key (:obj:`tuple`): The key the state is changed for.
            new_state (:obj:`tuple` | :obj:`any`): The new state for the given key.
        """

    @abstractmethod
    def update_user_data(self, user_id: int, data: Dict) -> None:
        """Will be called by the :class:`telegram.ext.Dispatcher` after a handler has
        handled an update.

        Args:
            user_id (:obj:`int`): The user the data might have been changed for.
            data (:obj:`dict`): The :attr:`telegram.ext.dispatcher.user_data` [user_id].
        """

    @abstractmethod
    def update_chat_data(self, chat_id: int, data: Dict) -> None:
        """Will be called by the :class:`telegram.ext.Dispatcher` after a handler has
        handled an update.

        Args:
            chat_id (:obj:`int`): The chat the data might have been changed for.
            data (:obj:`dict`): The :attr:`telegram.ext.dispatcher.chat_data` [chat_id].
        """

    @abstractmethod
    def update_bot_data(self, data: Dict) -> None:
        """Will be called by the :class:`telegram.ext.Dispatcher` after a handler has
        handled an update.

        Args:
            data (:obj:`dict`): The :attr:`telegram.ext.dispatcher.bot_data` .
        """

    def update_callback_data(self, data: CDCData) -> None:
        """Will be called by the :class:`telegram.ext.Dispatcher` after a handler has
        handled an update.

        Args:
            data (:class:`telegram.utils.types.CDCData`:): The relevant data to restore
                :attr:`telegram.ext.dispatcher.bot.callback_data_cache`.
        """
        raise NotImplementedError

    def flush(self) -> None:
        """Will be called by :class:`telegram.ext.Updater` upon receiving a stop signal. Gives the
        persistence a chance to finish up saving or close a database connection gracefully.
        """

    REPLACED_BOT: ClassVar[str] = 'bot_instance_replaced_by_ptb_persistence'
    """:obj:`str`: Placeholder for :class:`telegram.Bot` instances replaced in saved data."""<|MERGE_RESOLUTION|>--- conflicted
+++ resolved
@@ -87,12 +87,19 @@
 
     # Apparently Py 3.7 and below have '__dict__' in ABC
     if py_ver < (3, 7):
-        __slots__ = ('store_user_data', 'store_chat_data', 'store_bot_data', 'bot')
+        __slots__ = (
+            'store_user_data',
+            'store_chat_data',
+            'store_bot_data',
+            'store_callback_data',
+            'bot',
+        )
     else:
         __slots__ = (
             'store_user_data',  # type: ignore[assignment]
             'store_chat_data',
             'store_bot_data',
+            'store_callback_data',
             'bot',
             '__dict__',
         )
@@ -134,28 +141,19 @@
         def update_bot_data_replace_bot(data: Dict) -> None:
             return update_bot_data(instance.replace_bot(data))
 
-<<<<<<< HEAD
         def update_callback_data_replace_bot(data: CDCData) -> None:
             obj_data, queue = data
             return update_callback_data((instance.replace_bot(obj_data), queue))
 
-        instance.get_user_data = get_user_data_insert_bot
-        instance.get_chat_data = get_chat_data_insert_bot
-        instance.get_bot_data = get_bot_data_insert_bot
-        instance.get_callback_data = get_callback_data_insert_bot
-        instance.update_user_data = update_user_data_replace_bot
-        instance.update_chat_data = update_chat_data_replace_bot
-        instance.update_bot_data = update_bot_data_replace_bot
-        instance.update_callback_data = update_callback_data_replace_bot
-=======
         # We want to ignore TGDeprecation warnings so we use obj.__setattr__. Adds to __dict__
         object.__setattr__(instance, 'get_user_data', get_user_data_insert_bot)
         object.__setattr__(instance, 'get_chat_data', get_chat_data_insert_bot)
         object.__setattr__(instance, 'get_bot_data', get_bot_data_insert_bot)
+        object.__setattr__(instance, 'get_callback_data', get_callback_data_insert_bot)
         object.__setattr__(instance, 'update_user_data', update_user_data_replace_bot)
         object.__setattr__(instance, 'update_chat_data', update_chat_data_replace_bot)
         object.__setattr__(instance, 'update_bot_data', update_bot_data_replace_bot)
->>>>>>> 92ff6a8e
+        object.__setattr__(instance, 'update_callback_data', update_callback_data_replace_bot)
         return instance
 
     def __init__(
