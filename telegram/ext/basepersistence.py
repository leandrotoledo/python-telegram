#!/usr/bin/env python
#
# A library that provides a Python interface to the Telegram Bot API
# Copyright (C) 2015-2020
# Leandro Toledo de Souza <devs@python-telegram-bot.org>
#
# This program is free software: you can redistribute it and/or modify
# it under the terms of the GNU Lesser Public License as published by
# the Free Software Foundation, either version 3 of the License, or
# (at your option) any later version.
#
# This program is distributed in the hope that it will be useful,
# but WITHOUT ANY WARRANTY; without even the implied warranty of
# MERCHANTABILITY or FITNESS FOR A PARTICULAR PURPOSE.  See the
# GNU Lesser Public License for more details.
#
# You should have received a copy of the GNU Lesser Public License
# along with this program.  If not, see [http://www.gnu.org/licenses/].
"""This module contains the BasePersistence class."""

from abc import ABC, abstractmethod
from collections import defaultdict
from copy import copy

from telegram import Bot

from typing import DefaultDict, Dict, Any, Tuple, Optional
from telegram.utils.types import ConversationDict


class BasePersistence(ABC):
    """Interface class for adding persistence to your bot.
    Subclass this object for different implementations of a persistent bot.

    All relevant methods must be overwritten. This means:

    * If :attr:`store_bot_data` is ``True`` you must overwrite :meth:`get_bot_data` and
      :meth:`update_bot_data`.
    * If :attr:`store_chat_data` is ``True`` you must overwrite :meth:`get_chat_data` and
      :meth:`update_chat_data`.
    * If :attr:`store_user_data` is ``True`` you must overwrite :meth:`get_user_data` and
      :meth:`update_user_data`.
    * If you want to store conversation data with :class:`telegram.ext.ConversationHandler`, you
      must overwrite :meth:`get_conversations` and :meth:`update_conversation`.
    * :meth:`flush` will be called when the bot is shutdown.

    Warning:
        Persistence will try to replace :class:`telegram.Bot` instances by :attr:`REPLACED_BOT` and
        insert the bot set with :meth:`set_bot` upon loading of the data. This is to ensure that
        changes to the bot apply to the saved objects, too. If you change the bots token, this may
        lead to e.g. ``Chat not found`` errors. For the limitations on replacing bots see
        :meth:`replace_bot` and :meth:`insert_bot`.

    Note:
         :meth:`replace_bot` and :meth:`insert_bot` are used *independently* of the implementation
         of the :meth:`update/get_*` methods, i.e. you don't need to worry about it while
         implementing a custom persistence subclass.

    Attributes:
        store_user_data (:obj:`bool`): Optional, Whether user_data should be saved by this
            persistence class.
        store_chat_data (:obj:`bool`): Optional. Whether chat_data should be saved by this
            persistence class.
        store_bot_data (:obj:`bool`): Optional. Whether bot_data should be saved by this
            persistence class.

    Args:
        store_user_data (:obj:`bool`, optional): Whether user_data should be saved by this
            persistence class. Default is ``True``.
        store_chat_data (:obj:`bool`, optional): Whether chat_data should be saved by this
            persistence class. Default is ``True`` .
        store_bot_data (:obj:`bool`, optional): Whether bot_data should be saved by this
            persistence class. Default is ``True`` .
    """

<<<<<<< HEAD
    def __init__(self,
                 store_user_data: bool = True,
                 store_chat_data: bool = True,
                 store_bot_data: bool = True):
=======
    def __new__(cls, *args, **kwargs):
        instance = super().__new__(cls)
        get_user_data = instance.get_user_data
        get_chat_data = instance.get_chat_data
        get_bot_data = instance.get_bot_data
        update_user_data = instance.update_user_data
        update_chat_data = instance.update_chat_data
        update_bot_data = instance.update_bot_data

        def get_user_data_insert_bot():
            return instance.insert_bot(get_user_data())

        def get_chat_data_insert_bot():
            return instance.insert_bot(get_chat_data())

        def get_bot_data_insert_bot():
            return instance.insert_bot(get_bot_data())

        def update_user_data_replace_bot(user_id, data):
            return update_user_data(user_id, instance.replace_bot(data))

        def update_chat_data_replace_bot(chat_id, data):
            return update_chat_data(chat_id, instance.replace_bot(data))

        def update_bot_data_replace_bot(data):
            return update_bot_data(instance.replace_bot(data))

        instance.get_user_data = get_user_data_insert_bot
        instance.get_chat_data = get_chat_data_insert_bot
        instance.get_bot_data = get_bot_data_insert_bot
        instance.update_user_data = update_user_data_replace_bot
        instance.update_chat_data = update_chat_data_replace_bot
        instance.update_bot_data = update_bot_data_replace_bot
        return instance

    def __init__(self, store_user_data=True, store_chat_data=True, store_bot_data=True):
>>>>>>> 1e29c1a7
        self.store_user_data = store_user_data
        self.store_chat_data = store_chat_data
        self.store_bot_data = store_bot_data
        self.bot = None

    def set_bot(self, bot):
        """Set the Bot to be used by this persistence instance.

        Args:
            bot (:class:`telegram.Bot`): The bot.
        """
        self.bot = bot

    @classmethod
    def replace_bot(cls, obj):
        """
        Replaces all instances of :class:`telegram.Bot` that occur within the passed object with
        :attr:`REPLACED_BOT`. Currently, this handles objects of type ``list``, ``tuple``, ``set``,
        ``frozenset``, ``dict``, ``defaultdict`` and objects that have a ``__dict__`` or
        ``__slot__`` attribute.

        Args:
            obj (:obj:`object`): The object

        Returns:
            :obj:`obj`: Copy of the object with Bot instances replaced.
        """
        if isinstance(obj, Bot):
            return cls.REPLACED_BOT
        if isinstance(obj, (list, tuple, set, frozenset)):
            return obj.__class__(cls.replace_bot(item) for item in obj)

        new_obj = copy(obj)
        if isinstance(obj, (dict, defaultdict)):
            new_obj.clear()
            for k, v in obj.items():
                new_obj[cls.replace_bot(k)] = cls.replace_bot(v)
            return new_obj
        if hasattr(obj, '__dict__'):
            for attr_name, attr in new_obj.__dict__.items():
                setattr(new_obj, attr_name, cls.replace_bot(attr))
            return new_obj
        if hasattr(obj, '__slots__'):
            for attr_name in new_obj.__slots__:
                setattr(new_obj, attr_name,
                        cls.replace_bot(cls.replace_bot(getattr(new_obj, attr_name))))
            return new_obj

        return obj

    def insert_bot(self, obj):
        """
        Replaces all instances of :attr:`REPLACED_BOT` that occur within the passed object with
        :attr:`bot`. Currently, this handles objects of type ``list``, ``tuple``, ``set``,
        ``frozenset``, ``dict``, ``defaultdict`` and objects that have a ``__dict__`` or
        ``__slot__`` attribute.

        Args:
            obj (:obj:`object`): The object

        Returns:
            :obj:`obj`: Copy of the object with Bot instances inserted.
        """
        if isinstance(obj, Bot):
            return self.bot
        if obj == self.REPLACED_BOT:
            return self.bot
        if isinstance(obj, (list, tuple, set, frozenset)):
            return obj.__class__(self.insert_bot(item) for item in obj)

        new_obj = copy(obj)
        if isinstance(obj, (dict, defaultdict)):
            new_obj.clear()
            for k, v in obj.items():
                new_obj[self.insert_bot(k)] = self.insert_bot(v)
            return new_obj
        if hasattr(obj, '__dict__'):
            for attr_name, attr in new_obj.__dict__.items():
                setattr(new_obj, attr_name, self.insert_bot(attr))
            return new_obj
        if hasattr(obj, '__slots__'):
            for attr_name in obj.__slots__:
                setattr(new_obj, attr_name,
                        self.insert_bot(self.insert_bot(getattr(new_obj, attr_name))))
            return new_obj
        return obj

    @abstractmethod
    def get_user_data(self) -> DefaultDict[int, Dict[Any, Any]]:
        """"Will be called by :class:`telegram.ext.Dispatcher` upon creation with a
        persistence object. It should return the user_data if stored, or an empty
        ``defaultdict(dict)``.

        Returns:
            :obj:`defaultdict`: The restored user data.
        """

    @abstractmethod
    def get_chat_data(self) -> DefaultDict[int, Dict[Any, Any]]:
        """"Will be called by :class:`telegram.ext.Dispatcher` upon creation with a
        persistence object. It should return the chat_data if stored, or an empty
        ``defaultdict(dict)``.

        Returns:
            :obj:`defaultdict`: The restored chat data.
        """

    @abstractmethod
    def get_bot_data(self) -> Dict[Any, Any]:
        """"Will be called by :class:`telegram.ext.Dispatcher` upon creation with a
        persistence object. It should return the bot_data if stored, or an empty
        ``dict``.

        Returns:
            :obj:`dict`: The restored bot data.
        """

    @abstractmethod
    def get_conversations(self, name: str) -> ConversationDict:
        """"Will be called by :class:`telegram.ext.Dispatcher` when a
        :class:`telegram.ext.ConversationHandler` is added if
        :attr:`telegram.ext.ConversationHandler.persistent` is ``True``.
        It should return the conversations for the handler with `name` or an empty ``dict``

        Args:
            name (:obj:`str`): The handlers name.

        Returns:
            :obj:`dict`: The restored conversations for the handler.
        """

    @abstractmethod
    def update_conversation(self,
                            name: str, key: Tuple[int, ...],
                            new_state: Optional[object]) -> None:
        """Will be called when a :attr:`telegram.ext.ConversationHandler.update_state`
        is called. This allows the storage of the new state in the persistence.

        Args:
            name (:obj:`str`): The handlers name.
            key (:obj:`tuple`): The key the state is changed for.
            new_state (:obj:`tuple` | :obj:`any`): The new state for the given key.
        """

    @abstractmethod
    def update_user_data(self, user_id: int, data: Dict) -> None:
        """Will be called by the :class:`telegram.ext.Dispatcher` after a handler has
        handled an update.

        Args:
            user_id (:obj:`int`): The user the data might have been changed for.
            data (:obj:`dict`): The :attr:`telegram.ext.dispatcher.user_data` [user_id].
        """

    @abstractmethod
    def update_chat_data(self, chat_id: int, data: Dict) -> None:
        """Will be called by the :class:`telegram.ext.Dispatcher` after a handler has
        handled an update.

        Args:
            chat_id (:obj:`int`): The chat the data might have been changed for.
            data (:obj:`dict`): The :attr:`telegram.ext.dispatcher.chat_data` [chat_id].
        """

    @abstractmethod
    def update_bot_data(self, data: Dict) -> None:
        """Will be called by the :class:`telegram.ext.Dispatcher` after a handler has
        handled an update.

        Args:
            data (:obj:`dict`): The :attr:`telegram.ext.dispatcher.bot_data` .
        """

    def flush(self) -> None:
        """Will be called by :class:`telegram.ext.Updater` upon receiving a stop signal. Gives the
        persistence a chance to finish up saving or close a database connection gracefully. If this
        is not of any importance just pass will be sufficient.
        """
        pass

    REPLACED_BOT = 'bot_instance_replaced_by_ptb_persistence'
    """:obj:`str`: Placeholder for :class:`telegram.Bot` instances replaced in saved data."""<|MERGE_RESOLUTION|>--- conflicted
+++ resolved
@@ -24,7 +24,7 @@
 
 from telegram import Bot
 
-from typing import DefaultDict, Dict, Any, Tuple, Optional
+from typing import DefaultDict, Dict, Any, Tuple, Optional, cast
 from telegram.utils.types import ConversationDict
 
 
@@ -73,13 +73,7 @@
             persistence class. Default is ``True`` .
     """
 
-<<<<<<< HEAD
-    def __init__(self,
-                 store_user_data: bool = True,
-                 store_chat_data: bool = True,
-                 store_bot_data: bool = True):
-=======
-    def __new__(cls, *args, **kwargs):
+    def __new__(cls, *args: Any, **kwargs: Any) -> 'BasePersistence':
         instance = super().__new__(cls)
         get_user_data = instance.get_user_data
         get_chat_data = instance.get_chat_data
@@ -88,22 +82,22 @@
         update_chat_data = instance.update_chat_data
         update_bot_data = instance.update_bot_data
 
-        def get_user_data_insert_bot():
+        def get_user_data_insert_bot() -> DefaultDict[int, Dict[Any, Any]]:
             return instance.insert_bot(get_user_data())
 
-        def get_chat_data_insert_bot():
+        def get_chat_data_insert_bot() -> DefaultDict[int, Dict[Any, Any]]:
             return instance.insert_bot(get_chat_data())
 
-        def get_bot_data_insert_bot():
+        def get_bot_data_insert_bot() -> Dict[Any, Any]:
             return instance.insert_bot(get_bot_data())
 
-        def update_user_data_replace_bot(user_id, data):
+        def update_user_data_replace_bot(user_id: int, data: Dict) -> None:
             return update_user_data(user_id, instance.replace_bot(data))
 
-        def update_chat_data_replace_bot(chat_id, data):
+        def update_chat_data_replace_bot(chat_id: int, data: Dict) -> None:
             return update_chat_data(chat_id, instance.replace_bot(data))
 
-        def update_bot_data_replace_bot(data):
+        def update_bot_data_replace_bot(data: Dict) -> None:
             return update_bot_data(instance.replace_bot(data))
 
         instance.get_user_data = get_user_data_insert_bot
@@ -114,14 +108,17 @@
         instance.update_bot_data = update_bot_data_replace_bot
         return instance
 
-    def __init__(self, store_user_data=True, store_chat_data=True, store_bot_data=True):
->>>>>>> 1e29c1a7
+    def __init__(self,
+                 store_user_data: bool = True,
+                 store_chat_data: bool = True,
+                 store_bot_data: bool = True):
         self.store_user_data = store_user_data
         self.store_chat_data = store_chat_data
         self.store_bot_data = store_bot_data
-        self.bot = None
-
-    def set_bot(self, bot):
+
+        self.bot = cast(Bot, None)
+
+    def set_bot(self, bot: Bot) -> None:
         """Set the Bot to be used by this persistence instance.
 
         Args:
@@ -130,7 +127,7 @@
         self.bot = bot
 
     @classmethod
-    def replace_bot(cls, obj):
+    def replace_bot(cls, obj: object) -> object:
         """
         Replaces all instances of :class:`telegram.Bot` that occur within the passed object with
         :attr:`REPLACED_BOT`. Currently, this handles objects of type ``list``, ``tuple``, ``set``,
@@ -150,6 +147,7 @@
 
         new_obj = copy(obj)
         if isinstance(obj, (dict, defaultdict)):
+            new_obj = cast(dict, new_obj)
             new_obj.clear()
             for k, v in obj.items():
                 new_obj[cls.replace_bot(k)] = cls.replace_bot(v)
@@ -166,7 +164,7 @@
 
         return obj
 
-    def insert_bot(self, obj):
+    def insert_bot(self, obj: object) -> object:
         """
         Replaces all instances of :attr:`REPLACED_BOT` that occur within the passed object with
         :attr:`bot`. Currently, this handles objects of type ``list``, ``tuple``, ``set``,
@@ -188,6 +186,7 @@
 
         new_obj = copy(obj)
         if isinstance(obj, (dict, defaultdict)):
+            new_obj = cast(dict, new_obj)
             new_obj.clear()
             for k, v in obj.items():
                 new_obj[self.insert_bot(k)] = self.insert_bot(v)
