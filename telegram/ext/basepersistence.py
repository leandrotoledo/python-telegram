--- conflicted
+++ resolved
@@ -24,11 +24,7 @@
 
 from telegram import Bot
 
-<<<<<<< HEAD
-from typing import DefaultDict, Dict, Any, Tuple, Optional, cast, List, Set
-=======
-from typing import DefaultDict, Dict, Any, Tuple, Optional, cast, ClassVar
->>>>>>> 9be4c756
+from typing import DefaultDict, Dict, Any, Tuple, Optional, cast, ClassVar, List, Set
 from telegram.utils.types import ConversationDict
 
 
