--- conflicted
+++ resolved
@@ -75,18 +75,22 @@
             raise ValueError('CallbackContext should not be used with a non context aware '
                              'dispatcher!')
         self._dispatcher = dispatcher
-<<<<<<< HEAD
-        self.bot_data = dispatcher.bot_data
-        self.chat_data = None
-        self.user_data = None
-=======
+        self._bot_data = dispatcher.bot_data
         self._chat_data = None
         self._user_data = None
->>>>>>> 88eccc66
         self.args = None
         self.matches = None
         self.error = None
         self.job = None
+
+    @property
+    def bot_data(self):
+        return self._bot_data
+
+    @bot_data.setter
+    def bot_data(self, value):
+        raise AttributeError("You can not assign a new value to bot_data, see "
+                             "https://git.io/fjxKe")
 
     @property
     def chat_data(self):
