#!/usr/bin/env python
#
# A library that provides a Python interface to the Telegram Bot API
# Copyright (C) 2015-2024
# Leandro Toledo de Souza <devs@python-telegram-bot.org>
#
# This program is free software: you can redistribute it and/or modify
# it under the terms of the GNU Lesser Public License as published by
# the Free Software Foundation, either version 3 of the License, or
# (at your option) any later version.
#
# This program is distributed in the hope that it will be useful,
# but WITHOUT ANY WARRANTY; without even the implied warranty of
# MERCHANTABILITY or FITNESS FOR A PARTICULAR PURPOSE.  See the
# GNU Lesser Public License for more details.
#
# You should have received a copy of the GNU Lesser Public License
# along with this program.  If not, see [http://www.gnu.org/licenses/].
"""
This module contains filters for use with :class:`telegram.ext.MessageHandler`,
:class:`telegram.ext.CommandHandler`, or :class:`telegram.ext.PrefixHandler`.

.. versionchanged:: 20.0

    #. Filters are no longer callable, if you're using a custom filter and are calling an existing
       filter, then switch to the new syntax: ``filters.{filter}.check_update(update)``.
    #. Removed the ``Filters`` class. The filters are now directly attributes/classes of the
       :mod:`~telegram.ext.filters` module.
    #. The names of all filters has been updated:

       * Filter classes which are ready for use, e.g ``Filters.all`` are now capitalized, e.g
         ``filters.ALL``.
       * Filters which need to be initialized are now in CamelCase. E.g. ``filters.User(...)``.
       * Filters which do both (like ``Filters.text``) are now split as ready-to-use version
         ``filters.TEXT`` and class version ``filters.Text(...)``.

"""

__all__ = (
    "ALL",
    "ANIMATION",
    "ATTACHMENT",
    "AUDIO",
    "BOOST_ADDED",
    "CAPTION",
    "CHAT",
    "COMMAND",
    "CONTACT",
    "FORWARDED",
    "GAME",
    "GIVEAWAY",
    "GIVEAWAY_WINNERS",
    "HAS_MEDIA_SPOILER",
    "HAS_PROTECTED_CONTENT",
    "INVOICE",
    "IS_AUTOMATIC_FORWARD",
    "IS_FROM_OFFLINE",
    "IS_TOPIC_MESSAGE",
    "LOCATION",
    "PASSPORT_DATA",
    "PHOTO",
    "POLL",
    "PREMIUM_USER",
    "REPLY",
    "REPLY_TO_STORY",
    "SENDER_BOOST_COUNT",
    "STORY",
    "SUCCESSFUL_PAYMENT",
    "TEXT",
    "USER",
    "USER_ATTACHMENT",
    "VENUE",
    "VIA_BOT",
    "VIDEO",
    "VIDEO_NOTE",
    "VOICE",
    "BaseFilter",
    "Caption",
    "CaptionEntity",
    "CaptionRegex",
    "Chat",
    "ChatType",
    "Command",
    "Dice",
    "Document",
    "Entity",
    "ForwardedFrom",
    "Language",
    "Mention",
    "MessageFilter",
    "Regex",
    "SenderChat",
    "StatusUpdate",
    "Sticker",
    "SuccessfulPayment",
    "Text",
    "UpdateFilter",
    "UpdateType",
    "User",
    "ViaBot",
)
import mimetypes
import re
from abc import ABC, abstractmethod
from typing import (
    Collection,
    Dict,
    FrozenSet,
    Iterable,
    List,
    Match,
    NoReturn,
    Optional,
    Pattern,
    Sequence,
    Set,
    Tuple,
    Union,
    cast,
)

from telegram import Chat as TGChat
from telegram import (
    Message,
    MessageEntity,
    MessageOriginChannel,
    MessageOriginChat,
    MessageOriginUser,
    Update,
)
from telegram import User as TGUser
from telegram._utils.types import SCT
from telegram.constants import DiceEmoji as DiceEmojiEnum
from telegram.ext._utils._update_parsing import parse_chat_id, parse_username
from telegram.ext._utils.types import FilterDataDict


class BaseFilter:
    """Base class for all Filters.

    Filters subclassing from this class can combined using bitwise operators:

    And::

        filters.TEXT & filters.Entity(MENTION)

    Or::

        filters.AUDIO | filters.VIDEO

    Exclusive Or::

        filters.Regex('To Be') ^ filters.Regex('Not 2B')

    Not::

        ~ filters.COMMAND

    Also works with more than two filters::

        filters.TEXT & (filters.Entity("url") | filters.Entity("text_link"))
        filters.TEXT & (~ filters.FORWARDED)

    Note:
        Filters use the same short circuiting logic as python's :keyword:`and`, :keyword:`or` and
        :keyword:`not`. This means that for example::

            filters.Regex(r'(a?x)') | filters.Regex(r'(b?x)')

        With ``message.text == 'x'``, will only ever return the matches for the first filter,
        since the second one is never evaluated.

    If you want to create your own filters create a class inheriting from either
    :class:`MessageFilter` or :class:`UpdateFilter` and implement a ``filter()``
    method that returns a boolean: :obj:`True` if the message should be
    handled, :obj:`False` otherwise.
    Note that the filters work only as class instances, not actual class objects (so remember to
    initialize your filter classes).

    By default, the filters name (what will get printed when converted to a string for display)
    will be the class name. If you want to overwrite this assign a better name to the :attr:`name`
    class variable.

    .. versionadded:: 20.0
        Added the arguments :attr:`name` and :attr:`data_filter`.

    Args:
        name (:obj:`str`): Name for this filter. Defaults to the type of filter.
        data_filter (:obj:`bool`): Whether this filter is a data filter. A data filter should
            return a dict with lists. The dict will be merged with
            :class:`telegram.ext.CallbackContext`'s internal dict in most cases
            (depends on the handler).
    """

    __slots__ = ("_data_filter", "_name")

    def __init__(self, name: Optional[str] = None, data_filter: bool = False):
        self._name = self.__class__.__name__ if name is None else name
        self._data_filter = data_filter

    def __and__(self, other: "BaseFilter") -> "BaseFilter":
        """Defines `AND` bitwise operator for :class:`BaseFilter` object.
        The combined filter accepts an update only if it is accepted by both filters.
        For example, ``filters.PHOTO & filters.CAPTION`` will only accept messages that contain
        both a photo and a caption.

        Returns:
           :obj:`BaseFilter`
        """
        return _MergedFilter(self, and_filter=other)

    def __or__(self, other: "BaseFilter") -> "BaseFilter":
        """Defines `OR` bitwise operator for :class:`BaseFilter` object.
        The combined filter accepts an update only if it is accepted by any of the filters.
        For example, ``filters.PHOTO | filters.CAPTION`` will only accept messages that contain
        photo or caption or both.

        Returns:
           :obj:`BaseFilter`
        """
        return _MergedFilter(self, or_filter=other)

    def __xor__(self, other: "BaseFilter") -> "BaseFilter":
        """Defines `XOR` bitwise operator for :class:`BaseFilter` object.
        The combined filter accepts an update only if it is accepted by any of the filters and
        not both of them. For example, ``filters.PHOTO ^ filters.CAPTION`` will only accept
        messages that contain photo or caption, not both of them.

        Returns:
           :obj:`BaseFilter`
        """
        return _XORFilter(self, other)

    def __invert__(self) -> "BaseFilter":
        """Defines `NOT` bitwise operator for :class:`BaseFilter` object.
        The combined filter accepts an update only if it is accepted by any of the filters.
        For example, ``~ filters.PHOTO`` will only accept messages that do not contain photo.

        Returns:
           :obj:`BaseFilter`
        """
        return _InvertedFilter(self)

    def __repr__(self) -> str:
        """Gives name for this filter.

        .. seealso::
               :meth:`name`

        Returns:
            :obj:`str`:
        """
        return self.name

    @property
    def data_filter(self) -> bool:
        """:obj:`bool`: Whether this filter is a data filter."""
        return self._data_filter

    @data_filter.setter
    def data_filter(self, value: bool) -> None:
        self._data_filter = value

    @property
    def name(self) -> str:
        """:obj:`str`: Name for this filter."""
        return self._name

    @name.setter
    def name(self, name: str) -> None:
        self._name = name

    def check_update(self, update: Update) -> Optional[Union[bool, FilterDataDict]]:
        """Checks if the specified update should be handled by this filter.

        Args:
            update (:class:`telegram.Update`): The update to check.

        Returns:
            :obj:`bool`: :obj:`True` if the update contains one of
            :attr:`~telegram.Update.channel_post`, :attr:`~telegram.Update.message`,
            :attr:`~telegram.Update.edited_channel_post`,
            :attr:`~telegram.Update.edited_message`, :attr:`telegram.Update.business_message`,
            :attr:`telegram.Update.edited_business_message`, or :obj:`False` otherwise.
        """
<<<<<<< HEAD
        if (  # Only message updates should be handled.
            update.channel_post  # pylint: disable=too-many-boolean-expressions
            or update.message
            or update.edited_channel_post
            or update.edited_message
            or update.business_message
            or update.edited_business_message
        ):
            return True
        return False
=======
        return bool(  # Only message updates should be handled.
            update.channel_post
            or update.message
            or update.edited_channel_post
            or update.edited_message
        )
>>>>>>> 3ec7bb81


class MessageFilter(BaseFilter):
    """Base class for all Message Filters. In contrast to :class:`UpdateFilter`, the object passed
    to :meth:`filter` is :obj:`telegram.Update.effective_message`.

    Please see :class:`BaseFilter` for details on how to create custom filters.

    .. seealso:: :wiki:`Advanced Filters <Extensions---Advanced-Filters>`

    """

    __slots__ = ()

    def check_update(self, update: Update) -> Optional[Union[bool, FilterDataDict]]:
        """Checks if the specified update should be handled by this filter by passing
        :attr:`~telegram.Update.effective_message` to :meth:`filter`.

        Args:
            update (:class:`telegram.Update`): The update to check.

        Returns:
            :obj:`bool` | Dict[:obj:`str`, :obj:`list`] | :obj:`None`: If the update should be
            handled by this filter, returns :obj:`True` or a dict with lists, in case the filter
            is a data filter. If the update should not be handled by this filter, :obj:`False` or
            :obj:`None`.
        """
        if super().check_update(update):
            return self.filter(update.effective_message)  # type: ignore[arg-type]
        return False

    @abstractmethod
    def filter(self, message: Message) -> Optional[Union[bool, FilterDataDict]]:
        """This method must be overwritten.

        Args:
            message (:class:`telegram.Message`): The message that is tested.

        Returns:
            :obj:`dict` or :obj:`bool`

        """


class UpdateFilter(BaseFilter):
    """Base class for all Update Filters. In contrast to :class:`MessageFilter`, the object
    passed to :meth:`filter` is an instance of :class:`telegram.Update`, which allows to create
    filters like :attr:`telegram.ext.filters.UpdateType.EDITED_MESSAGE`.

    Please see :class:`telegram.ext.filters.BaseFilter` for details on how to create custom
    filters.

    """

    __slots__ = ()

    def check_update(self, update: Update) -> Optional[Union[bool, FilterDataDict]]:
        """Checks if the specified update should be handled by this filter.

        Args:
            update (:class:`telegram.Update`): The update to check.

        Returns:
            :obj:`bool` | Dict[:obj:`str`, :obj:`list`] | :obj:`None`: If the update should be
            handled by this filter, returns :obj:`True` or a dict with lists, in case the filter
            is a data filter. If the update should not be handled by this filter, :obj:`False` or
            :obj:`None`.
        """
        return self.filter(update) if super().check_update(update) else False

    @abstractmethod
    def filter(self, update: Update) -> Optional[Union[bool, FilterDataDict]]:
        """This method must be overwritten.

        Args:
            update (:class:`telegram.Update`): The update that is tested.

        Returns:
            :obj:`dict` or :obj:`bool`.

        """


class _InvertedFilter(UpdateFilter):
    """Represents a filter that has been inverted.

    Args:
        f: The filter to invert.

    """

    __slots__ = ("inv_filter",)

    def __init__(self, f: BaseFilter):
        super().__init__()
        self.inv_filter = f

    def filter(self, update: Update) -> bool:
        return not bool(self.inv_filter.check_update(update))

    @property
    def name(self) -> str:
        return f"<inverted {self.inv_filter}>"

    @name.setter
    def name(self, name: str) -> NoReturn:
        raise RuntimeError("Cannot set name for combined filters.")


class _MergedFilter(UpdateFilter):
    """Represents a filter consisting of two other filters.

    Args:
        base_filter: Filter 1 of the merged filter.
        and_filter: Optional filter to "and" with base_filter. Mutually exclusive with or_filter.
        or_filter: Optional filter to "or" with base_filter. Mutually exclusive with and_filter.

    """

    __slots__ = ("and_filter", "base_filter", "or_filter")

    def __init__(
        self,
        base_filter: BaseFilter,
        and_filter: Optional[BaseFilter] = None,
        or_filter: Optional[BaseFilter] = None,
    ):
        super().__init__()
        self.base_filter = base_filter
        if self.base_filter.data_filter:
            self.data_filter = True
        self.and_filter = and_filter
        if (
            self.and_filter
            and not isinstance(self.and_filter, bool)
            and self.and_filter.data_filter
        ):
            self.data_filter = True
        self.or_filter = or_filter
        if self.or_filter and not isinstance(self.and_filter, bool) and self.or_filter.data_filter:
            self.data_filter = True

    @staticmethod
    def _merge(base_output: Union[bool, Dict], comp_output: Union[bool, Dict]) -> FilterDataDict:
        base = base_output if isinstance(base_output, dict) else {}
        comp = comp_output if isinstance(comp_output, dict) else {}
        for k in comp:
            # Make sure comp values are lists
            comp_value = comp[k] if isinstance(comp[k], list) else []
            try:
                # If base is a list then merge
                if isinstance(base[k], list):
                    base[k] += comp_value
                else:
                    base[k] = [base[k], *comp_value]
            except KeyError:
                base[k] = comp_value
        return base

    # pylint: disable=too-many-return-statements
    def filter(self, update: Update) -> Union[bool, FilterDataDict]:
        base_output = self.base_filter.check_update(update)
        # We need to check if the filters are data filters and if so return the merged data.
        # If it's not a data filter or an or_filter but no matches return bool
        if self.and_filter:
            # And filter needs to short circuit if base is falsy
            if base_output:
                comp_output = self.and_filter.check_update(update)
                if comp_output:
                    if self.data_filter:
                        merged = self._merge(base_output, comp_output)
                        if merged:
                            return merged
                    return True
        elif self.or_filter:
            # Or filter needs to short circuit if base is truthy
            if base_output:
                if self.data_filter:
                    return base_output
                return True

            comp_output = self.or_filter.check_update(update)
            if comp_output:
                if self.data_filter:
                    return comp_output
                return True
        return False

    @property
    def name(self) -> str:
        return (
            f"<{self.base_filter} {'and' if self.and_filter else 'or'} "
            f"{self.and_filter or self.or_filter}>"
        )

    @name.setter
    def name(self, name: str) -> NoReturn:
        raise RuntimeError("Cannot set name for combined filters.")


class _XORFilter(UpdateFilter):
    """Convenience filter acting as wrapper for :class:`MergedFilter` representing the an XOR gate
    for two filters.

    Args:
        base_filter: Filter 1 of the merged filter.
        xor_filter: Filter 2 of the merged filter.

    """

    __slots__ = ("base_filter", "merged_filter", "xor_filter")

    def __init__(self, base_filter: BaseFilter, xor_filter: BaseFilter):
        super().__init__()
        self.base_filter = base_filter
        self.xor_filter = xor_filter
        self.merged_filter = (base_filter & ~xor_filter) | (~base_filter & xor_filter)

    def filter(self, update: Update) -> Optional[Union[bool, FilterDataDict]]:
        return self.merged_filter.check_update(update)

    @property
    def name(self) -> str:
        return f"<{self.base_filter} xor {self.xor_filter}>"

    @name.setter
    def name(self, name: str) -> NoReturn:
        raise RuntimeError("Cannot set name for combined filters.")


class _All(MessageFilter):
    __slots__ = ()

    def filter(self, message: Message) -> bool:
        return True


ALL = _All(name="filters.ALL")
"""All Messages."""


class _Animation(MessageFilter):
    __slots__ = ()

    def filter(self, message: Message) -> bool:
        return bool(message.animation)


ANIMATION = _Animation(name="filters.ANIMATION")
"""Messages that contain :attr:`telegram.Message.animation`."""


class _Attachment(MessageFilter):
    __slots__ = ()

    def filter(self, message: Message) -> bool:
        return bool(message.effective_attachment)


ATTACHMENT = _Attachment(name="filters.ATTACHMENT")
"""Messages that contain :meth:`telegram.Message.effective_attachment`.

.. versionadded:: 13.6"""


class _Audio(MessageFilter):
    __slots__ = ()

    def filter(self, message: Message) -> bool:
        return bool(message.audio)


AUDIO = _Audio(name="filters.AUDIO")
"""Messages that contain :attr:`telegram.Message.audio`."""


class Caption(MessageFilter):
    """Messages with a caption. If a list of strings is passed, it filters messages to only
    allow those whose caption is appearing in the given list.

    Examples:
        ``MessageHandler(filters.Caption(['PTB rocks!', 'PTB']), callback_method_2)``

    .. seealso::
        :attr:`telegram.ext.filters.CAPTION`

    Args:
        strings (List[:obj:`str`] | Tuple[:obj:`str`], optional): Which captions to allow. Only
            exact matches are allowed. If not specified, will allow any message with a caption.
    """

    __slots__ = ("strings",)

    def __init__(self, strings: Optional[Union[List[str], Tuple[str, ...]]] = None):
        self.strings: Optional[Sequence[str]] = strings
        super().__init__(name=f"filters.Caption({strings})" if strings else "filters.CAPTION")

    def filter(self, message: Message) -> bool:
        if self.strings is None:
            return bool(message.caption)
        return message.caption in self.strings if message.caption else False


CAPTION = Caption()
"""Shortcut for :class:`telegram.ext.filters.Caption()`.

Examples:
    To allow any caption, simply use ``MessageHandler(filters.CAPTION, callback_method)``.
"""


class CaptionEntity(MessageFilter):
    """
    Filters media messages to only allow those which have a :class:`telegram.MessageEntity`
    where their :class:`~telegram.MessageEntity.type` matches `entity_type`.

    Examples:
        ``MessageHandler(filters.CaptionEntity("hashtag"), callback_method)``

    Args:
        entity_type (:obj:`str`): Caption Entity type to check for. All types can be found as
            constants in :class:`telegram.MessageEntity`.

    """

    __slots__ = ("entity_type",)

    def __init__(self, entity_type: str):
        self.entity_type: str = entity_type
        super().__init__(name=f"filters.CaptionEntity({self.entity_type})")

    def filter(self, message: Message) -> bool:
        return any(entity.type == self.entity_type for entity in message.caption_entities)


class CaptionRegex(MessageFilter):
    """
    Filters updates by searching for an occurrence of :paramref:`~CaptionRegex.pattern` in the
    message caption.

    This filter works similarly to :class:`Regex`, with the only exception being that
    it applies to the message caption instead of the text.

    Examples:
        Use ``MessageHandler(filters.PHOTO & filters.CaptionRegex(r'help'), callback)``
        to capture all photos with caption containing the word 'help'.

    Note:
        This filter will not work on simple text messages, but only on media with caption.

    Args:
        pattern (:obj:`str` | :func:`re.Pattern <re.compile>`): The regex pattern.
    """

    __slots__ = ("pattern",)

    def __init__(self, pattern: Union[str, Pattern[str]]):
        if isinstance(pattern, str):
            pattern = re.compile(pattern)
        self.pattern: Pattern[str] = pattern
        super().__init__(name=f"filters.CaptionRegex({self.pattern})", data_filter=True)

    def filter(self, message: Message) -> Optional[Dict[str, List[Match[str]]]]:
        if message.caption and (match := self.pattern.search(message.caption)):
            return {"matches": [match]}
        return {}


class _ChatUserBaseFilter(MessageFilter, ABC):
    __slots__ = (
        "_chat_id_name",
        "_chat_ids",
        "_username_name",
        "_usernames",
        "allow_empty",
    )

    def __init__(
        self,
        chat_id: Optional[SCT[int]] = None,
        username: Optional[SCT[str]] = None,
        allow_empty: bool = False,
    ):
        super().__init__()
        self._chat_id_name: str = "chat_id"
        self._username_name: str = "username"
        self.allow_empty: bool = allow_empty

        self._chat_ids: Set[int] = set()
        self._usernames: Set[str] = set()

        self._set_chat_ids(chat_id)
        self._set_usernames(username)

    @abstractmethod
    def _get_chat_or_user(self, message: Message) -> Union[TGChat, TGUser, None]: ...

    def _set_chat_ids(self, chat_id: Optional[SCT[int]]) -> None:
        if chat_id and self._usernames:
            raise RuntimeError(
                f"Can't set {self._chat_id_name} in conjunction with (already set) "
                f"{self._username_name}s."
            )
        self._chat_ids = set(parse_chat_id(chat_id))

    def _set_usernames(self, username: Optional[SCT[str]]) -> None:
        if username and self._chat_ids:
            raise RuntimeError(
                f"Can't set {self._username_name} in conjunction with (already set) "
                f"{self._chat_id_name}s."
            )
        self._usernames = set(parse_username(username))

    @property
    def chat_ids(self) -> FrozenSet[int]:
        return frozenset(self._chat_ids)

    @chat_ids.setter
    def chat_ids(self, chat_id: SCT[int]) -> None:
        self._set_chat_ids(chat_id)

    @property
    def usernames(self) -> FrozenSet[str]:
        """Which username(s) to allow through.

        Warning:
            :attr:`usernames` will give a *copy* of the saved usernames as :obj:`frozenset`. This
            is to ensure thread safety. To add/remove a user, you should use :meth:`add_usernames`,
            and :meth:`remove_usernames`. Only update the entire set by
            ``filter.usernames = new_set``, if you are entirely sure that it is not causing race
            conditions, as this will complete replace the current set of allowed users.

        Returns:
            frozenset(:obj:`str`)
        """
        return frozenset(self._usernames)

    @usernames.setter
    def usernames(self, username: SCT[str]) -> None:
        self._set_usernames(username)

    def add_usernames(self, username: SCT[str]) -> None:
        """
        Add one or more chats to the allowed usernames.

        Args:
            username(:obj:`str` | Collection[:obj:`str`]): Which username(s) to
                allow through. Leading ``'@'`` s in usernames will be discarded.
        """
        if self._chat_ids:
            raise RuntimeError(
                f"Can't set {self._username_name} in conjunction with (already set) "
                f"{self._chat_id_name}s."
            )

        parsed_username = set(parse_username(username))
        self._usernames |= parsed_username

    def _add_chat_ids(self, chat_id: SCT[int]) -> None:
        if self._usernames:
            raise RuntimeError(
                f"Can't set {self._chat_id_name} in conjunction with (already set) "
                f"{self._username_name}s."
            )

        parsed_chat_id = set(parse_chat_id(chat_id))

        self._chat_ids |= parsed_chat_id

    def remove_usernames(self, username: SCT[str]) -> None:
        """
        Remove one or more chats from allowed usernames.

        Args:
            username(:obj:`str` | Collection[:obj:`str`]): Which username(s) to
                disallow through. Leading ``'@'`` s in usernames will be discarded.
        """
        if self._chat_ids:
            raise RuntimeError(
                f"Can't set {self._username_name} in conjunction with (already set) "
                f"{self._chat_id_name}s."
            )

        parsed_username = set(parse_username(username))
        self._usernames -= parsed_username

    def _remove_chat_ids(self, chat_id: SCT[int]) -> None:
        if self._usernames:
            raise RuntimeError(
                f"Can't set {self._chat_id_name} in conjunction with (already set) "
                f"{self._username_name}s."
            )
        parsed_chat_id = set(parse_chat_id(chat_id))
        self._chat_ids -= parsed_chat_id

    def filter(self, message: Message) -> bool:
        chat_or_user = self._get_chat_or_user(message)
        if chat_or_user:
            if self.chat_ids:
                return chat_or_user.id in self.chat_ids
            if self.usernames:
                return bool(chat_or_user.username and chat_or_user.username in self.usernames)
            return self.allow_empty
        return False

    @property
    def name(self) -> str:
        return (
            f"filters.{self.__class__.__name__}("
            f"{', '.join(str(s) for s in (self.usernames or self.chat_ids))})"
        )

    @name.setter
    def name(self, name: str) -> NoReturn:
        raise RuntimeError(f"Cannot set name for filters.{self.__class__.__name__}")


class Chat(_ChatUserBaseFilter):
    """Filters messages to allow only those which are from a specified chat ID or username.

    Examples:
        ``MessageHandler(filters.Chat(-1234), callback_method)``

    Warning:
        :attr:`chat_ids` will give a *copy* of the saved chat ids as :class:`frozenset`. This
        is to ensure thread safety. To add/remove a chat, you should use :meth:`add_chat_ids`, and
        :meth:`remove_chat_ids`. Only update the entire set by ``filter.chat_ids = new_set``,
        if you are entirely sure that it is not causing race conditions, as this will complete
        replace the current set of allowed chats.

    Args:
        chat_id(:obj:`int` | Collection[:obj:`int`], optional):
            Which chat ID(s) to allow through.
        username(:obj:`str` | Collection[:obj:`str`], optional):
            Which username(s) to allow through.
            Leading ``'@'`` s in usernames will be discarded.
        allow_empty(:obj:`bool`, optional): Whether updates should be processed, if no chat
            is specified in :attr:`chat_ids` and :attr:`usernames`. Defaults to :obj:`False`.

    Attributes:
        chat_ids (set(:obj:`int`)): Which chat ID(s) to allow through.
        allow_empty (:obj:`bool`): Whether updates should be processed, if no chat
            is specified in :attr:`chat_ids` and :attr:`usernames`.

    Raises:
        RuntimeError: If ``chat_id`` and ``username`` are both present.
    """

    __slots__ = ()

    def _get_chat_or_user(self, message: Message) -> Optional[TGChat]:
        return message.chat

    def add_chat_ids(self, chat_id: SCT[int]) -> None:
        """
        Add one or more chats to the allowed chat ids.

        Args:
            chat_id(:obj:`int` | Collection[:obj:`int`]): Which chat ID(s) to allow
                through.
        """
        return super()._add_chat_ids(chat_id)

    def remove_chat_ids(self, chat_id: SCT[int]) -> None:
        """
        Remove one or more chats from allowed chat ids.

        Args:
            chat_id(:obj:`int` | Collection[:obj:`int`]): Which chat ID(s) to
                disallow through.
        """
        return super()._remove_chat_ids(chat_id)


class _Chat(MessageFilter):
    __slots__ = ()

    def filter(self, message: Message) -> bool:
        return bool(message.chat)


CHAT = _Chat(name="filters.CHAT")
"""This filter filters *any* message that has a :attr:`telegram.Message.chat`.

.. deprecated:: 20.8
   This filter has no effect since :attr:`telegram.Message.chat` is always present.
"""


class ChatType:  # A convenience namespace for Chat types.
    """Subset for filtering the type of chat.

    Examples:
        Use these filters like: ``filters.ChatType.CHANNEL`` or
        ``filters.ChatType.SUPERGROUP`` etc.

    Caution:
        ``filters.ChatType`` itself is *not* a filter, but just a convenience namespace.
    """

    __slots__ = ()

    class _Channel(MessageFilter):
        __slots__ = ()

        def filter(self, message: Message) -> bool:
            return message.chat.type == TGChat.CHANNEL

    CHANNEL = _Channel(name="filters.ChatType.CHANNEL")
    """Updates from channel."""

    class _Group(MessageFilter):
        __slots__ = ()

        def filter(self, message: Message) -> bool:
            return message.chat.type == TGChat.GROUP

    GROUP = _Group(name="filters.ChatType.GROUP")
    """Updates from group."""

    class _Groups(MessageFilter):
        __slots__ = ()

        def filter(self, message: Message) -> bool:
            return message.chat.type in [TGChat.GROUP, TGChat.SUPERGROUP]

    GROUPS = _Groups(name="filters.ChatType.GROUPS")
    """Update from group *or* supergroup."""

    class _Private(MessageFilter):
        __slots__ = ()

        def filter(self, message: Message) -> bool:
            return message.chat.type == TGChat.PRIVATE

    PRIVATE = _Private(name="filters.ChatType.PRIVATE")
    """Update from private chats."""

    class _SuperGroup(MessageFilter):
        __slots__ = ()

        def filter(self, message: Message) -> bool:
            return message.chat.type == TGChat.SUPERGROUP

    SUPERGROUP = _SuperGroup(name="filters.ChatType.SUPERGROUP")
    """Updates from supergroup."""


class Command(MessageFilter):
    """
    Messages with a :attr:`telegram.MessageEntity.BOT_COMMAND`. By default, only allows
    messages `starting` with a bot command. Pass :obj:`False` to also allow messages that contain a
    bot command `anywhere` in the text.

    Examples:
        ``MessageHandler(filters.Command(False), command_anywhere_callback)``

    .. seealso::
        :attr:`telegram.ext.filters.COMMAND`.

    Note:
        :attr:`telegram.ext.filters.TEXT` also accepts messages containing a command.

    Args:
        only_start (:obj:`bool`, optional): Whether to only allow messages that `start` with a bot
            command. Defaults to :obj:`True`.
    """

    __slots__ = ("only_start",)

    def __init__(self, only_start: bool = True):
        self.only_start: bool = only_start
        super().__init__(f"filters.Command({only_start})" if not only_start else "filters.COMMAND")

    def filter(self, message: Message) -> bool:
        if not message.entities:
            return False

        first = message.entities[0]

        if self.only_start:
            return bool(first.type == MessageEntity.BOT_COMMAND and first.offset == 0)
        return bool(any(e.type == MessageEntity.BOT_COMMAND for e in message.entities))


COMMAND = Command()
"""Shortcut for :class:`telegram.ext.filters.Command()`.

Examples:
    To allow messages starting with a command use
    ``MessageHandler(filters.COMMAND, command_at_start_callback)``.
"""


class _Contact(MessageFilter):
    __slots__ = ()

    def filter(self, message: Message) -> bool:
        return bool(message.contact)


CONTACT = _Contact(name="filters.CONTACT")
"""Messages that contain :attr:`telegram.Message.contact`."""


class _Dice(MessageFilter):
    __slots__ = ("emoji", "values")

    def __init__(self, values: Optional[SCT[int]] = None, emoji: Optional[DiceEmojiEnum] = None):
        super().__init__()
        self.emoji: Optional[DiceEmojiEnum] = emoji
        self.values: Optional[Collection[int]] = [values] if isinstance(values, int) else values

        if emoji:  # for filters.Dice.BASKETBALL
            self.name = f"filters.Dice.{emoji.name}"
            if self.values and emoji:  # for filters.Dice.Dice(4)  SLOT_MACHINE -> SlotMachine
                self.name = f"filters.Dice.{emoji.name.title().replace('_', '')}({self.values})"
        elif values:  # for filters.Dice(4)
            self.name = f"filters.Dice({self.values})"
        else:
            self.name = "filters.Dice.ALL"

    def filter(self, message: Message) -> bool:
        if not (dice := message.dice):  # no dice
            return False

        if self.emoji:
            emoji_match = dice.emoji == self.emoji
            if self.values:
                return dice.value in self.values and emoji_match  # emoji and value
            return emoji_match  # emoji, no value
        return dice.value in self.values if self.values else True  # no emoji, only value


class Dice(_Dice):
    """Dice Messages. If an integer or a list of integers is passed, it filters messages to only
    allow those whose dice value is appearing in the given list.

    .. versionadded:: 13.4

    Examples:
        To allow any dice message, simply use
        ``MessageHandler(filters.Dice.ALL, callback_method)``.

        To allow any dice message, but with value 3 `or` 4, use
        ``MessageHandler(filters.Dice([3, 4]), callback_method)``

        To allow only dice messages with the emoji 🎲, but any value, use
        ``MessageHandler(filters.Dice.DICE, callback_method)``.

        To allow only dice messages with the emoji 🎯 and with value 6, use
        ``MessageHandler(filters.Dice.Darts(6), callback_method)``.

        To allow only dice messages with the emoji ⚽ and with value 5 `or` 6, use
        ``MessageHandler(filters.Dice.Football([5, 6]), callback_method)``.

    Note:
        Dice messages don't have text. If you want to filter either text or dice messages, use
        ``filters.TEXT | filters.Dice.ALL``.

    Args:
        values (:obj:`int` | Collection[:obj:`int`], optional):
            Which values to allow. If not specified, will allow the specified dice message.
    """

    __slots__ = ()

    ALL = _Dice()
    """Dice messages with any value and any emoji."""

    class Basketball(_Dice):
        """Dice messages with the emoji 🏀. Supports passing a list of integers.

        Args:
            values (:obj:`int` | Collection[:obj:`int`]): Which values to allow.
        """

        __slots__ = ()

        def __init__(self, values: SCT[int]):
            super().__init__(values, emoji=DiceEmojiEnum.BASKETBALL)

    BASKETBALL = _Dice(emoji=DiceEmojiEnum.BASKETBALL)
    """Dice messages with the emoji 🏀. Matches any dice value."""

    class Bowling(_Dice):
        """Dice messages with the emoji 🎳. Supports passing a list of integers.

        Args:
            values (:obj:`int` | Collection[:obj:`int`]): Which values to allow.
        """

        __slots__ = ()

        def __init__(self, values: SCT[int]):
            super().__init__(values, emoji=DiceEmojiEnum.BOWLING)

    BOWLING = _Dice(emoji=DiceEmojiEnum.BOWLING)
    """Dice messages with the emoji 🎳. Matches any dice value."""

    class Darts(_Dice):
        """Dice messages with the emoji 🎯. Supports passing a list of integers.

        Args:
            values (:obj:`int` | Collection[:obj:`int`]): Which values to allow.
        """

        __slots__ = ()

        def __init__(self, values: SCT[int]):
            super().__init__(values, emoji=DiceEmojiEnum.DARTS)

    DARTS = _Dice(emoji=DiceEmojiEnum.DARTS)
    """Dice messages with the emoji 🎯. Matches any dice value."""

    class Dice(_Dice):
        """Dice messages with the emoji 🎲. Supports passing a list of integers.

        Args:
            values (:obj:`int` | Collection[:obj:`int`]): Which values to allow.
        """

        __slots__ = ()

        def __init__(self, values: SCT[int]):
            super().__init__(values, emoji=DiceEmojiEnum.DICE)

    DICE = _Dice(emoji=DiceEmojiEnum.DICE)
    """Dice messages with the emoji 🎲. Matches any dice value."""

    class Football(_Dice):
        """Dice messages with the emoji ⚽. Supports passing a list of integers.

        Args:
            values (:obj:`int` | Collection[:obj:`int`]): Which values to allow.
        """

        __slots__ = ()

        def __init__(self, values: SCT[int]):
            super().__init__(values, emoji=DiceEmojiEnum.FOOTBALL)

    FOOTBALL = _Dice(emoji=DiceEmojiEnum.FOOTBALL)
    """Dice messages with the emoji ⚽. Matches any dice value."""

    class SlotMachine(_Dice):
        """Dice messages with the emoji 🎰. Supports passing a list of integers.

        Args:
            values (:obj:`int` | Collection[:obj:`int`]): Which values to allow.
        """

        __slots__ = ()

        def __init__(self, values: SCT[int]):
            super().__init__(values, emoji=DiceEmojiEnum.SLOT_MACHINE)

    SLOT_MACHINE = _Dice(emoji=DiceEmojiEnum.SLOT_MACHINE)
    """Dice messages with the emoji 🎰. Matches any dice value."""


class Document:
    """
    Subset for messages containing a document/file.

    Examples:
        Use these filters like: ``filters.Document.MP3``,
        ``filters.Document.MimeType("text/plain")`` etc. Or just use ``filters.Document.ALL`` for
        all document messages.

    Caution:
        ``filters.Document`` itself is *not* a filter, but just a convenience namespace.
    """

    __slots__ = ()

    class _All(MessageFilter):
        __slots__ = ()

        def filter(self, message: Message) -> bool:
            return bool(message.document)

    ALL = _All(name="filters.Document.ALL")
    """Messages that contain a :attr:`telegram.Message.document`."""

    class Category(MessageFilter):
        """Filters documents by their category in the mime-type attribute.

        Args:
            category (:obj:`str`): Category of the media you want to filter.

        Example:
            ``filters.Document.Category('audio/')`` returns :obj:`True` for all types
            of audio sent as a file, for example ``'audio/mpeg'`` or ``'audio/x-wav'``.

        Note:
            This Filter only filters by the mime_type of the document, it doesn't check the
            validity of the document. The user can manipulate the mime-type of a message and
            send media with wrong types that don't fit to this handler.
        """

        __slots__ = ("_category",)

        def __init__(self, category: str):
            self._category = category
            super().__init__(name=f"filters.Document.Category('{self._category}')")

        def filter(self, message: Message) -> bool:
            if message.document and message.document.mime_type:
                return message.document.mime_type.startswith(self._category)
            return False

    APPLICATION = Category("application/")
    """Use as ``filters.Document.APPLICATION``."""
    AUDIO = Category("audio/")
    """Use as ``filters.Document.AUDIO``."""
    IMAGE = Category("image/")
    """Use as ``filters.Document.IMAGE``."""
    VIDEO = Category("video/")
    """Use as ``filters.Document.VIDEO``."""
    TEXT = Category("text/")
    """Use as ``filters.Document.TEXT``."""

    class FileExtension(MessageFilter):
        """This filter filters documents by their file ending/extension.

        Args:
            file_extension (:obj:`str` | :obj:`None`): Media file extension you want to filter.
            case_sensitive (:obj:`bool`, optional): Pass :obj:`True` to make the filter case
                sensitive. Default: :obj:`False`.

        Example:
            * ``filters.Document.FileExtension("jpg")``
              filters files with extension ``".jpg"``.
            * ``filters.Document.FileExtension(".jpg")``
              filters files with extension ``"..jpg"``.
            * ``filters.Document.FileExtension("Dockerfile", case_sensitive=True)``
              filters files with extension ``".Dockerfile"`` minding the case.
            * ``filters.Document.FileExtension(None)``
              filters files without a dot in the filename.

        Note:
            * This Filter only filters by the file ending/extension of the document,
              it doesn't check the validity of document.
            * The user can manipulate the file extension of a document and
              send media with wrong types that don't fit to this handler.
            * Case insensitive by default,
              you may change this with the flag ``case_sensitive=True``.
            * Extension should be passed without leading dot
              unless it's a part of the extension.
            * Pass :obj:`None` to filter files with no extension,
              i.e. without a dot in the filename.
        """

        __slots__ = ("_file_extension", "is_case_sensitive")

        def __init__(self, file_extension: Optional[str], case_sensitive: bool = False):
            super().__init__()
            self.is_case_sensitive: bool = case_sensitive
            if file_extension is None:
                self._file_extension = None
                self.name = "filters.Document.FileExtension(None)"
            elif self.is_case_sensitive:
                self._file_extension = f".{file_extension}"
                self.name = (
                    f"filters.Document.FileExtension({file_extension!r}, case_sensitive=True)"
                )
            else:
                self._file_extension = f".{file_extension}".lower()
                self.name = f"filters.Document.FileExtension({file_extension.lower()!r})"

        def filter(self, message: Message) -> bool:
            if message.document is None or message.document.file_name is None:
                return False
            if self._file_extension is None:
                return "." not in message.document.file_name
            if self.is_case_sensitive:
                filename = message.document.file_name
            else:
                filename = message.document.file_name.lower()
            return filename.endswith(self._file_extension)

    class MimeType(MessageFilter):
        """This Filter filters documents by their mime-type attribute.

        Args:
            mimetype (:obj:`str`): The mimetype to filter.

        Example:
            ``filters.Document.MimeType('audio/mpeg')`` filters all audio in `.mp3` format.

        Note:
            This Filter only filters by the mime_type of the document, it doesn't check the
            validity of document. The user can manipulate the mime-type of a message and
            send media with wrong types that don't fit to this handler.
        """

        __slots__ = ("mimetype",)

        def __init__(self, mimetype: str):
            self.mimetype: str = mimetype
            super().__init__(name=f"filters.Document.MimeType('{self.mimetype}')")

        def filter(self, message: Message) -> bool:
            if message.document:
                return message.document.mime_type == self.mimetype
            return False

    APK = MimeType("application/vnd.android.package-archive")
    """Use as ``filters.Document.APK``."""
    DOC = MimeType(mimetypes.types_map[".doc"])
    """Use as ``filters.Document.DOC``."""
    DOCX = MimeType("application/vnd.openxmlformats-officedocument.wordprocessingml.document")
    """Use as ``filters.Document.DOCX``."""
    EXE = MimeType(mimetypes.types_map[".exe"])
    """Use as ``filters.Document.EXE``."""
    MP4 = MimeType(mimetypes.types_map[".mp4"])
    """Use as ``filters.Document.MP4``."""
    GIF = MimeType(mimetypes.types_map[".gif"])
    """Use as ``filters.Document.GIF``."""
    JPG = MimeType(mimetypes.types_map[".jpg"])
    """Use as ``filters.Document.JPG``."""
    MP3 = MimeType(mimetypes.types_map[".mp3"])
    """Use as ``filters.Document.MP3``."""
    PDF = MimeType(mimetypes.types_map[".pdf"])
    """Use as ``filters.Document.PDF``."""
    PY = MimeType(mimetypes.types_map[".py"])
    """Use as ``filters.Document.PY``."""
    SVG = MimeType(mimetypes.types_map[".svg"])
    """Use as ``filters.Document.SVG``."""
    TXT = MimeType(mimetypes.types_map[".txt"])
    """Use as ``filters.Document.TXT``."""
    TARGZ = MimeType("application/x-compressed-tar")
    """Use as ``filters.Document.TARGZ``."""
    WAV = MimeType(mimetypes.types_map[".wav"])
    """Use as ``filters.Document.WAV``."""
    XML = MimeType(mimetypes.types_map[".xml"])
    """Use as ``filters.Document.XML``."""
    ZIP = MimeType(mimetypes.types_map[".zip"])
    """Use as ``filters.Document.ZIP``."""


class Entity(MessageFilter):
    """
    Filters messages to only allow those which have a :class:`telegram.MessageEntity`
    where their :class:`~telegram.MessageEntity.type` matches `entity_type`.

    Examples:
        ``MessageHandler(filters.Entity("hashtag"), callback_method)``

    Args:
        entity_type (:obj:`str`): Entity type to check for. All types can be found as constants
            in :class:`telegram.MessageEntity`.

    """

    __slots__ = ("entity_type",)

    def __init__(self, entity_type: str):
        self.entity_type: str = entity_type
        super().__init__(name=f"filters.Entity({self.entity_type})")

    def filter(self, message: Message) -> bool:
        return any(entity.type == self.entity_type for entity in message.entities)


class _Forwarded(MessageFilter):
    __slots__ = ()

    def filter(self, message: Message) -> bool:
        return bool(message.forward_origin)


FORWARDED = _Forwarded(name="filters.FORWARDED")
"""Messages that contain :attr:`telegram.Message.forward_origin`.

.. versionchanged:: 20.8
   Now based on :attr:`telegram.Message.forward_origin` instead of
   ``telegram.Message.forward_date``.
"""


class ForwardedFrom(_ChatUserBaseFilter):
    """Filters messages to allow only those which are forwarded from the specified chat ID(s)
    or username(s) based on :attr:`telegram.Message.forward_origin` and in particular

    * :attr:`telegram.MessageOriginUser.sender_user`
    * :attr:`telegram.MessageOriginChat.sender_chat`
    * :attr:`telegram.MessageOriginChannel.chat`

    .. versionadded:: 13.5

    .. versionchanged:: 20.8
       Was previously based on ``telegram.Message.forward_from`` and
         ``telegram.Message.forward_from_chat``.

    Examples:
        ``MessageHandler(filters.ForwardedFrom(chat_id=1234), callback_method)``

    Note:
        When a user has disallowed adding a link to their account while forwarding their
        messages, this filter will *not* work since
        :attr:`telegram.Message.forward_origin` will be of type
        :class:`telegram.MessageOriginHiddenUser`. However, this behaviour
        is undocumented and might be changed by Telegram.

    Warning:
        :attr:`chat_ids` will give a *copy* of the saved chat ids as :class:`frozenset`. This
        is to ensure thread safety. To add/remove a chat, you should use :meth:`add_chat_ids`, and
        :meth:`remove_chat_ids`. Only update the entire set by ``filter.chat_ids = new_set``, if
        you are entirely sure that it is not causing race conditions, as this will complete replace
        the current set of allowed chats.

    Args:
        chat_id(:obj:`int` | Collection[:obj:`int`], optional):
            Which chat/user ID(s) to allow through.
        username(:obj:`str` | Collection[:obj:`str`], optional):
            Which username(s) to allow through. Leading ``'@'`` s in usernames will be
            discarded.
        allow_empty(:obj:`bool`, optional): Whether updates should be processed, if no chat
            is specified in :attr:`chat_ids` and :attr:`usernames`. Defaults to :obj:`False`.

    Attributes:
        chat_ids (set(:obj:`int`)): Which chat/user ID(s) to allow through.
        allow_empty (:obj:`bool`): Whether updates should be processed, if no chat
            is specified in :attr:`chat_ids` and :attr:`usernames`.

    Raises:
        RuntimeError: If both ``chat_id`` and ``username`` are present.
    """

    __slots__ = ()

    def _get_chat_or_user(self, message: Message) -> Union[TGUser, TGChat, None]:
        if (forward_origin := message.forward_origin) is None:
            return None

        if isinstance(forward_origin, MessageOriginUser):
            return forward_origin.sender_user
        if isinstance(forward_origin, MessageOriginChat):
            return forward_origin.sender_chat
        if isinstance(forward_origin, MessageOriginChannel):
            return forward_origin.chat

        return None

    def add_chat_ids(self, chat_id: SCT[int]) -> None:
        """
        Add one or more chats to the allowed chat ids.

        Args:
            chat_id(:obj:`int` | Collection[:obj:`int`]): Which chat/user ID(s) to
                allow through.
        """
        return super()._add_chat_ids(chat_id)

    def remove_chat_ids(self, chat_id: SCT[int]) -> None:
        """
        Remove one or more chats from allowed chat ids.

        Args:
            chat_id(:obj:`int` | Collection[:obj:`int`]): Which chat/user ID(s) to
                disallow through.
        """
        return super()._remove_chat_ids(chat_id)


class _Game(MessageFilter):
    __slots__ = ()

    def filter(self, message: Message) -> bool:
        return bool(message.game)


GAME = _Game(name="filters.GAME")
"""Messages that contain :attr:`telegram.Message.game`."""


class _Giveaway(MessageFilter):
    __slots__ = ()

    def filter(self, message: Message) -> bool:
        return bool(message.giveaway)


GIVEAWAY = _Giveaway(name="filters.GIVEAWAY")
"""Messages that contain :attr:`telegram.Message.giveaway`."""


class _GiveawayWinners(MessageFilter):
    __slots__ = ()

    def filter(self, message: Message) -> bool:
        return bool(message.giveaway_winners)


GIVEAWAY_WINNERS = _GiveawayWinners(name="filters.GIVEAWAY_WINNERS")
"""Messages that contain :attr:`telegram.Message.giveaway_winners`."""


class _HasMediaSpoiler(MessageFilter):
    __slots__ = ()

    def filter(self, message: Message) -> bool:
        return bool(message.has_media_spoiler)


HAS_MEDIA_SPOILER = _HasMediaSpoiler(name="filters.HAS_MEDIA_SPOILER")
"""Messages that contain :attr:`telegram.Message.has_media_spoiler`.

    .. versionadded:: 20.0
"""


class _HasProtectedContent(MessageFilter):
    __slots__ = ()

    def filter(self, message: Message) -> bool:
        return bool(message.has_protected_content)


HAS_PROTECTED_CONTENT = _HasProtectedContent(name="filters.HAS_PROTECTED_CONTENT")
"""Messages that contain :attr:`telegram.Message.has_protected_content`.

    .. versionadded:: 13.9
"""


class _Invoice(MessageFilter):
    __slots__ = ()

    def filter(self, message: Message) -> bool:
        return bool(message.invoice)


INVOICE = _Invoice(name="filters.INVOICE")
"""Messages that contain :attr:`telegram.Message.invoice`."""


class _IsAutomaticForward(MessageFilter):
    __slots__ = ()

    def filter(self, message: Message) -> bool:
        return bool(message.is_automatic_forward)


IS_AUTOMATIC_FORWARD = _IsAutomaticForward(name="filters.IS_AUTOMATIC_FORWARD")
"""Messages that contain :attr:`telegram.Message.is_automatic_forward`.

    .. versionadded:: 13.9
"""


class _IsTopicMessage(MessageFilter):
    __slots__ = ()

    def filter(self, message: Message) -> bool:
        return bool(message.is_topic_message)


IS_TOPIC_MESSAGE = _IsTopicMessage(name="filters.IS_TOPIC_MESSAGE")
"""Messages that contain :attr:`telegram.Message.is_topic_message`.

    .. versionadded:: 20.0
"""


class _IsFromOffline(MessageFilter):
    __slots__ = ()

    def filter(self, message: Message) -> bool:
        return bool(message.is_from_offline)


IS_FROM_OFFLINE = _IsFromOffline(name="filters.IS_FROM_OFFLINE")
"""Messages that contain :attr:`telegram.Message.is_from_offline`.

    .. versionadded:: NEXT.VERSION
"""


class Language(MessageFilter):
    """Filters messages to only allow those which are from users with a certain language code.

    Note:
        According to official Telegram Bot API documentation, not every single user has the
        `language_code` attribute. Do not count on this filter working on all users.

    Examples:
        ``MessageHandler(filters.Language("en"), callback_method)``

    Args:
        lang (:obj:`str` | Collection[:obj:`str`]):
            Which language code(s) to allow through.
            This will be matched using :obj:`str.startswith` meaning that
            'en' will match both 'en_US' and 'en_GB'.

    """

    __slots__ = ("lang",)

    def __init__(self, lang: SCT[str]):
        if isinstance(lang, str):
            lang = cast(str, lang)
            self.lang: Sequence[str] = [lang]
        else:
            lang = cast(List[str], lang)
            self.lang = lang
        super().__init__(name=f"filters.Language({self.lang})")

    def filter(self, message: Message) -> bool:
        return bool(
            message.from_user
            and message.from_user.language_code
            and any(message.from_user.language_code.startswith(x) for x in self.lang)
        )


class _Location(MessageFilter):
    __slots__ = ()

    def filter(self, message: Message) -> bool:
        return bool(message.location)


LOCATION = _Location(name="filters.LOCATION")
"""Messages that contain :attr:`telegram.Message.location`."""


class Mention(MessageFilter):
    """Messages containing mentions of specified users or chats.

    Examples:
        .. code-block:: python

            MessageHandler(filters.Mention("username"), callback)
            MessageHandler(filters.Mention(["@username", 123456]), callback)

    .. versionadded:: 20.7

    Args:
        mentions (:obj:`int` | :obj:`str` | :class:`telegram.User` | Collection[:obj:`int` | \
            :obj:`str` | :class:`telegram.User`]):
            Specifies the users and chats to filter for. Messages that do not mention at least one
            of the specified users or chats will not be handled. Leading ``'@'`` s in usernames
            will be discarded.
    """

    __slots__ = ("_mentions",)

    def __init__(self, mentions: SCT[Union[int, str, TGUser]]):
        super().__init__(name=f"filters.Mention({mentions})")
        if isinstance(mentions, Iterable) and not isinstance(mentions, str):
            self._mentions = {self._fix_mention_username(mention) for mention in mentions}
        else:
            self._mentions = {self._fix_mention_username(mentions)}

    @staticmethod
    def _fix_mention_username(mention: Union[int, str, TGUser]) -> Union[int, str, TGUser]:
        if not isinstance(mention, str):
            return mention
        return mention.lstrip("@")

    @classmethod
    def _check_mention(cls, message: Message, mention: Union[int, str, TGUser]) -> bool:
        if not message.entities:
            return False

        entity_texts = message.parse_entities(
            types=[MessageEntity.MENTION, MessageEntity.TEXT_MENTION]
        )

        if isinstance(mention, TGUser):
            return any(
                mention.id == entity.user.id
                or mention.username == entity.user.username
                or mention.username == cls._fix_mention_username(entity_texts[entity])
                for entity in message.entities
                if entity.user
            ) or any(
                mention.username == cls._fix_mention_username(entity_text)
                for entity_text in entity_texts.values()
            )
        if isinstance(mention, int):
            return bool(
                any(mention == entity.user.id for entity in message.entities if entity.user)
            )
        return any(
            mention == cls._fix_mention_username(entity_text)
            for entity_text in entity_texts.values()
        )

    def filter(self, message: Message) -> bool:
        return any(self._check_mention(message, mention) for mention in self._mentions)


class _PassportData(MessageFilter):
    __slots__ = ()

    def filter(self, message: Message) -> bool:
        return bool(message.passport_data)


PASSPORT_DATA = _PassportData(name="filters.PASSPORT_DATA")
"""Messages that contain :attr:`telegram.Message.passport_data`."""


class _Photo(MessageFilter):
    __slots__ = ()

    def filter(self, message: Message) -> bool:
        return bool(message.photo)


PHOTO = _Photo("filters.PHOTO")
"""Messages that contain :attr:`telegram.Message.photo`."""


class _Poll(MessageFilter):
    __slots__ = ()

    def filter(self, message: Message) -> bool:
        return bool(message.poll)


POLL = _Poll(name="filters.POLL")
"""Messages that contain :attr:`telegram.Message.poll`."""


class Regex(MessageFilter):
    """
    Filters updates by searching for an occurrence of :paramref:`~Regex.pattern` in the message
    text.
    The :func:`re.search` function is used to determine whether an update should be filtered.

    Refer to the documentation of the :obj:`re` module for more information.

    To get the groups and groupdict matched, see :attr:`telegram.ext.CallbackContext.matches`.

    Examples:
        Use ``MessageHandler(filters.Regex(r'help'), callback)`` to capture all messages that
        contain the word 'help'. You can also use
        ``MessageHandler(filters.Regex(re.compile(r'help', re.IGNORECASE)), callback)`` if
        you want your pattern to be case insensitive. This approach is recommended
        if you need to specify flags on your pattern.

    Note:
        Filters use the same short circuiting logic as python's :keyword:`and`, :keyword:`or` and
        :keyword:`not`.
        This means that for example:

            >>> filters.Regex(r'(a?x)') | filters.Regex(r'(b?x)')

        With a :attr:`telegram.Message.text` of `x`, will only ever return the matches for the
        first filter, since the second one is never evaluated.

    .. seealso:: :wiki:`Types of Handlers <Types-of-Handlers>`

    Args:
        pattern (:obj:`str` | :func:`re.Pattern <re.compile>`): The regex pattern.
    """

    __slots__ = ("pattern",)

    def __init__(self, pattern: Union[str, Pattern[str]]):
        if isinstance(pattern, str):
            pattern = re.compile(pattern)
        self.pattern: Pattern[str] = pattern
        super().__init__(name=f"filters.Regex({self.pattern})", data_filter=True)

    def filter(self, message: Message) -> Optional[Dict[str, List[Match[str]]]]:
        if message.text and (match := self.pattern.search(message.text)):
            return {"matches": [match]}
        return {}


class _Reply(MessageFilter):
    __slots__ = ()

    def filter(self, message: Message) -> bool:
        return bool(message.reply_to_message)


REPLY = _Reply(name="filters.REPLY")
"""Messages that contain :attr:`telegram.Message.reply_to_message`."""


class _SenderChat(MessageFilter):
    __slots__ = ()

    def filter(self, message: Message) -> bool:
        return bool(message.sender_chat)


class SenderChat(_ChatUserBaseFilter):
    """Filters messages to allow only those which are from a specified sender chat's chat ID or
    username.

    Examples:
        * To filter for messages sent to a group by a channel with ID
          ``-1234``, use ``MessageHandler(filters.SenderChat(-1234), callback_method)``.
        * To filter for messages of anonymous admins in a super group with username
          ``@anonymous``, use
          ``MessageHandler(filters.SenderChat(username='anonymous'), callback_method)``.
        * To filter for messages sent to a group by *any* channel, use
          ``MessageHandler(filters.SenderChat.CHANNEL, callback_method)``.
        * To filter for messages of anonymous admins in *any* super group, use
          ``MessageHandler(filters.SenderChat.SUPERGROUP, callback_method)``.
        * To filter for messages forwarded to a discussion group from *any* channel or of anonymous
          admins in *any* super group, use ``MessageHandler(filters.SenderChat.ALL, callback)``

    Note:
        Remember, ``sender_chat`` is also set for messages in a channel as the channel itself,
        so when your bot is an admin in a channel and the linked discussion group, you would
        receive the message twice (once from inside the channel, once inside the discussion
        group). Since v13.9, the field :attr:`telegram.Message.is_automatic_forward` will be
        :obj:`True` for the discussion group message.

    .. seealso:: :attr:`telegram.ext.filters.IS_AUTOMATIC_FORWARD`

    Warning:
        :attr:`chat_ids` will return a *copy* of the saved chat ids as :obj:`frozenset`. This
        is to ensure thread safety. To add/remove a chat, you should use :meth:`add_chat_ids`, and
        :meth:`remove_chat_ids`. Only update the entire set by ``filter.chat_ids = new_set``, if
        you are entirely sure that it is not causing race conditions, as this will complete replace
        the current set of allowed chats.

    Args:
        chat_id(:obj:`int` | Collection[:obj:`int`], optional):
            Which sender chat chat ID(s) to allow through.
        username(:obj:`str` | Collection[:obj:`str`], optional):
            Which sender chat username(s) to allow through.
            Leading ``'@'`` s in usernames will be discarded.
        allow_empty(:obj:`bool`, optional): Whether updates should be processed, if no sender
            chat is specified in :attr:`chat_ids` and :attr:`usernames`. Defaults to :obj:`False`.

    Attributes:
        chat_ids (set(:obj:`int`)): Which sender chat chat ID(s) to allow through.
        allow_empty (:obj:`bool`): Whether updates should be processed, if no sender chat is
            specified in :attr:`chat_ids` and :attr:`usernames`.

    Raises:
        RuntimeError: If both ``chat_id`` and ``username`` are present.
    """

    __slots__ = ()

    class _CHANNEL(MessageFilter):
        __slots__ = ()

        def filter(self, message: Message) -> bool:
            if message.sender_chat:
                return message.sender_chat.type == TGChat.CHANNEL
            return False

    class _SUPERGROUP(MessageFilter):
        __slots__ = ()

        def filter(self, message: Message) -> bool:
            if message.sender_chat:
                return message.sender_chat.type == TGChat.SUPERGROUP
            return False

    ALL = _SenderChat(name="filters.SenderChat.ALL")
    """All messages with a :attr:`telegram.Message.sender_chat`."""
    SUPER_GROUP = _SUPERGROUP(name="filters.SenderChat.SUPER_GROUP")
    """Messages whose sender chat is a super group."""
    CHANNEL = _CHANNEL(name="filters.SenderChat.CHANNEL")
    """Messages whose sender chat is a channel."""

    def add_chat_ids(self, chat_id: SCT[int]) -> None:
        """
        Add one or more sender chats to the allowed chat ids.

        Args:
            chat_id(:obj:`int` | Collection[:obj:`int`]): Which sender chat ID(s) to
                allow through.
        """
        return super()._add_chat_ids(chat_id)

    def _get_chat_or_user(self, message: Message) -> Optional[TGChat]:
        return message.sender_chat

    def remove_chat_ids(self, chat_id: SCT[int]) -> None:
        """
        Remove one or more sender chats from allowed chat ids.

        Args:
            chat_id(:obj:`int` | Collection[:obj:`int`]): Which sender chat ID(s) to
                disallow through.
        """
        return super()._remove_chat_ids(chat_id)


class StatusUpdate:
    """Subset for messages containing a status update.

    Examples:
        Use these filters like: ``filters.StatusUpdate.NEW_CHAT_MEMBERS`` etc. Or use just
        ``filters.StatusUpdate.ALL`` for all status update messages.

    Caution:
        ``filters.StatusUpdate`` itself is *not* a filter, but just a convenience namespace.
    """

    __slots__ = ()

    class _All(UpdateFilter):
        __slots__ = ()

        def filter(self, update: Update) -> bool:
            return bool(
                # keep this alphabetically sorted for easier maintenance
                StatusUpdate.CHAT_CREATED.check_update(update)
                or StatusUpdate.CHAT_SHARED.check_update(update)
                or StatusUpdate.CONNECTED_WEBSITE.check_update(update)
                or StatusUpdate.DELETE_CHAT_PHOTO.check_update(update)
                or StatusUpdate.FORUM_TOPIC_CLOSED.check_update(update)
                or StatusUpdate.FORUM_TOPIC_CREATED.check_update(update)
                or StatusUpdate.FORUM_TOPIC_EDITED.check_update(update)
                or StatusUpdate.FORUM_TOPIC_REOPENED.check_update(update)
                or StatusUpdate.GENERAL_FORUM_TOPIC_HIDDEN.check_update(update)
                or StatusUpdate.GENERAL_FORUM_TOPIC_UNHIDDEN.check_update(update)
                or StatusUpdate.GIVEAWAY_COMPLETED.check_update(update)
                or StatusUpdate.GIVEAWAY_CREATED.check_update(update)
                or StatusUpdate.LEFT_CHAT_MEMBER.check_update(update)
                or StatusUpdate.MESSAGE_AUTO_DELETE_TIMER_CHANGED.check_update(update)
                or StatusUpdate.MIGRATE.check_update(update)
                or StatusUpdate.NEW_CHAT_MEMBERS.check_update(update)
                or StatusUpdate.NEW_CHAT_PHOTO.check_update(update)
                or StatusUpdate.NEW_CHAT_TITLE.check_update(update)
                or StatusUpdate.PINNED_MESSAGE.check_update(update)
                or StatusUpdate.PROXIMITY_ALERT_TRIGGERED.check_update(update)
                or StatusUpdate.USERS_SHARED.check_update(update)
                or StatusUpdate.USER_SHARED.check_update(update)
                or StatusUpdate.VIDEO_CHAT_ENDED.check_update(update)
                or StatusUpdate.VIDEO_CHAT_PARTICIPANTS_INVITED.check_update(update)
                or StatusUpdate.VIDEO_CHAT_SCHEDULED.check_update(update)
                or StatusUpdate.VIDEO_CHAT_STARTED.check_update(update)
                or StatusUpdate.WEB_APP_DATA.check_update(update)
                or StatusUpdate.WRITE_ACCESS_ALLOWED.check_update(update)
            )

    ALL = _All(name="filters.StatusUpdate.ALL")
    """Messages that contain any of the below."""

    class _ChatCreated(MessageFilter):
        __slots__ = ()

        def filter(self, message: Message) -> bool:
            return bool(
                message.group_chat_created
                or message.supergroup_chat_created
                or message.channel_chat_created
            )

    CHAT_CREATED = _ChatCreated(name="filters.StatusUpdate.CHAT_CREATED")
    """Messages that contain :attr:`telegram.Message.group_chat_created`,
        :attr:`telegram.Message.supergroup_chat_created` or
        :attr:`telegram.Message.channel_chat_created`."""

    class _ChatShared(MessageFilter):
        __slots__ = ()

        def filter(self, message: Message) -> bool:
            return bool(message.chat_shared)

    CHAT_SHARED = _ChatShared(name="filters.StatusUpdate.CHAT_SHARED")
    """Messages that contain :attr:`telegram.Message.chat_shared`.

    .. versionadded:: 20.1
    """

    class _ConnectedWebsite(MessageFilter):
        __slots__ = ()

        def filter(self, message: Message) -> bool:
            return bool(message.connected_website)

    CONNECTED_WEBSITE = _ConnectedWebsite(name="filters.StatusUpdate.CONNECTED_WEBSITE")
    """Messages that contain :attr:`telegram.Message.connected_website`."""

    class _DeleteChatPhoto(MessageFilter):
        __slots__ = ()

        def filter(self, message: Message) -> bool:
            return bool(message.delete_chat_photo)

    DELETE_CHAT_PHOTO = _DeleteChatPhoto(name="filters.StatusUpdate.DELETE_CHAT_PHOTO")
    """Messages that contain :attr:`telegram.Message.delete_chat_photo`."""

    class _ForumTopicClosed(MessageFilter):
        __slots__ = ()

        def filter(self, message: Message) -> bool:
            return bool(message.forum_topic_closed)

    FORUM_TOPIC_CLOSED = _ForumTopicClosed(name="filters.StatusUpdate.FORUM_TOPIC_CLOSED")
    """Messages that contain :attr:`telegram.Message.forum_topic_closed`.

    .. versionadded:: 20.0
    """

    class _ForumTopicCreated(MessageFilter):
        __slots__ = ()

        def filter(self, message: Message) -> bool:
            return bool(message.forum_topic_created)

    FORUM_TOPIC_CREATED = _ForumTopicCreated(name="filters.StatusUpdate.FORUM_TOPIC_CREATED")
    """Messages that contain :attr:`telegram.Message.forum_topic_created`.

    .. versionadded:: 20.0
    """

    class _ForumTopicEdited(MessageFilter):
        __slots__ = ()

        def filter(self, message: Message) -> bool:
            return bool(message.forum_topic_edited)

    FORUM_TOPIC_EDITED = _ForumTopicEdited(name="filters.StatusUpdate.FORUM_TOPIC_EDITED")
    """Messages that contain :attr:`telegram.Message.forum_topic_edited`.

    .. versionadded:: 20.0
    """

    class _ForumTopicReopened(MessageFilter):
        __slots__ = ()

        def filter(self, message: Message) -> bool:
            return bool(message.forum_topic_reopened)

    FORUM_TOPIC_REOPENED = _ForumTopicReopened(name="filters.StatusUpdate.FORUM_TOPIC_REOPENED")
    """Messages that contain :attr:`telegram.Message.forum_topic_reopened`.

    .. versionadded:: 20.0
    """

    class _GeneralForumTopicHidden(MessageFilter):
        __slots__ = ()

        def filter(self, message: Message) -> bool:
            return bool(message.general_forum_topic_hidden)

    GENERAL_FORUM_TOPIC_HIDDEN = _GeneralForumTopicHidden(
        name="filters.StatusUpdate.GENERAL_FORUM_TOPIC_HIDDEN"
    )
    """Messages that contain :attr:`telegram.Message.general_forum_topic_hidden`.

    .. versionadded:: 20.0
    """

    class _GeneralForumTopicUnhidden(MessageFilter):
        __slots__ = ()

        def filter(self, message: Message) -> bool:
            return bool(message.general_forum_topic_unhidden)

    GENERAL_FORUM_TOPIC_UNHIDDEN = _GeneralForumTopicUnhidden(
        name="filters.StatusUpdate.GENERAL_FORUM_TOPIC_UNHIDDEN"
    )
    """Messages that contain :attr:`telegram.Message.general_forum_topic_unhidden`.

    .. versionadded:: 20.0
    """

    class _GiveawayCreated(MessageFilter):
        __slots__ = ()

        def filter(self, message: Message) -> bool:
            return bool(message.giveaway_created)

    GIVEAWAY_CREATED = _GiveawayCreated(name="filters.StatusUpdate.GIVEAWAY_CREATED")
    """Messages that contain :attr:`telegram.Message.giveaway_created`.

    .. versionadded:: 20.8
    """

    class _GiveawayCompleted(MessageFilter):
        __slots__ = ()

        def filter(self, message: Message) -> bool:
            return bool(message.giveaway_completed)

    GIVEAWAY_COMPLETED = _GiveawayCompleted(name="filters.StatusUpdate.GIVEAWAY_COMPLETED")
    """Messages that contain :attr:`telegram.Message.giveaway_completed`.
    .. versionadded:: 20.8
    """

    class _LeftChatMember(MessageFilter):
        __slots__ = ()

        def filter(self, message: Message) -> bool:
            return bool(message.left_chat_member)

    LEFT_CHAT_MEMBER = _LeftChatMember(name="filters.StatusUpdate.LEFT_CHAT_MEMBER")
    """Messages that contain :attr:`telegram.Message.left_chat_member`."""

    class _MessageAutoDeleteTimerChanged(MessageFilter):
        __slots__ = ()

        def filter(self, message: Message) -> bool:
            return bool(message.message_auto_delete_timer_changed)

    MESSAGE_AUTO_DELETE_TIMER_CHANGED = _MessageAutoDeleteTimerChanged(
        "filters.StatusUpdate.MESSAGE_AUTO_DELETE_TIMER_CHANGED"
    )
    """Messages that contain :attr:`telegram.Message.message_auto_delete_timer_changed`

    .. versionadded:: 13.4
    """

    class _Migrate(MessageFilter):
        __slots__ = ()

        def filter(self, message: Message) -> bool:
            return bool(message.migrate_from_chat_id or message.migrate_to_chat_id)

    MIGRATE = _Migrate(name="filters.StatusUpdate.MIGRATE")
    """Messages that contain :attr:`telegram.Message.migrate_from_chat_id` or
        :attr:`telegram.Message.migrate_to_chat_id`."""

    class _NewChatMembers(MessageFilter):
        __slots__ = ()

        def filter(self, message: Message) -> bool:
            return bool(message.new_chat_members)

    NEW_CHAT_MEMBERS = _NewChatMembers(name="filters.StatusUpdate.NEW_CHAT_MEMBERS")
    """Messages that contain :attr:`telegram.Message.new_chat_members`."""

    class _NewChatPhoto(MessageFilter):
        __slots__ = ()

        def filter(self, message: Message) -> bool:
            return bool(message.new_chat_photo)

    NEW_CHAT_PHOTO = _NewChatPhoto(name="filters.StatusUpdate.NEW_CHAT_PHOTO")
    """Messages that contain :attr:`telegram.Message.new_chat_photo`."""

    class _NewChatTitle(MessageFilter):
        __slots__ = ()

        def filter(self, message: Message) -> bool:
            return bool(message.new_chat_title)

    NEW_CHAT_TITLE = _NewChatTitle(name="filters.StatusUpdate.NEW_CHAT_TITLE")
    """Messages that contain :attr:`telegram.Message.new_chat_title`."""

    class _PinnedMessage(MessageFilter):
        __slots__ = ()

        def filter(self, message: Message) -> bool:
            return bool(message.pinned_message)

    PINNED_MESSAGE = _PinnedMessage(name="filters.StatusUpdate.PINNED_MESSAGE")
    """Messages that contain :attr:`telegram.Message.pinned_message`."""

    class _ProximityAlertTriggered(MessageFilter):
        __slots__ = ()

        def filter(self, message: Message) -> bool:
            return bool(message.proximity_alert_triggered)

    PROXIMITY_ALERT_TRIGGERED = _ProximityAlertTriggered(
        "filters.StatusUpdate.PROXIMITY_ALERT_TRIGGERED"
    )
    """Messages that contain :attr:`telegram.Message.proximity_alert_triggered`."""

    class _UserShared(MessageFilter):
        __slots__ = ()

        def filter(self, message: Message) -> bool:
            return bool(message.api_kwargs.get("user_shared"))

    USER_SHARED = _UserShared(name="filters.StatusUpdate.USER_SHARED")
    """Messages that contain ``"user_shared"`` in :attr:`telegram.TelegramObject.api_kwargs`.

    Warning:
        This will only catch the legacy ``user_shared`` field, not the
        new :attr:`telegram.Message.users_shared` attribute!

    .. versionchanged:: 21.0
       Now relies on :attr:`telegram.TelegramObject.api_kwargs` as the native attribute
       ``Message.user_shared`` was removed.

    .. versionadded:: 20.1
    .. deprecated:: 20.8
       Use :attr:`USERS_SHARED` instead.
    """

    class _UsersShared(MessageFilter):
        __slots__ = ()

        def filter(self, message: Message) -> bool:
            return bool(message.users_shared)

    USERS_SHARED = _UsersShared(name="filters.StatusUpdate.USERS_SHARED")
    """Messages that contain :attr:`telegram.Message.users_shared`.

    .. versionadded:: 20.8
    """

    class _VideoChatEnded(MessageFilter):
        __slots__ = ()

        def filter(self, message: Message) -> bool:
            return bool(message.video_chat_ended)

    VIDEO_CHAT_ENDED = _VideoChatEnded(name="filters.StatusUpdate.VIDEO_CHAT_ENDED")
    """Messages that contain :attr:`telegram.Message.video_chat_ended`.

    .. versionadded:: 13.4
    .. versionchanged:: 20.0
        This filter was formerly named ``VOICE_CHAT_ENDED``
    """

    class _VideoChatScheduled(MessageFilter):
        __slots__ = ()

        def filter(self, message: Message) -> bool:
            return bool(message.video_chat_scheduled)

    VIDEO_CHAT_SCHEDULED = _VideoChatScheduled(name="filters.StatusUpdate.VIDEO_CHAT_SCHEDULED")
    """Messages that contain :attr:`telegram.Message.video_chat_scheduled`.

    .. versionadded:: 13.5
    .. versionchanged:: 20.0
        This filter was formerly named ``VOICE_CHAT_SCHEDULED``
    """

    class _VideoChatStarted(MessageFilter):
        __slots__ = ()

        def filter(self, message: Message) -> bool:
            return bool(message.video_chat_started)

    VIDEO_CHAT_STARTED = _VideoChatStarted(name="filters.StatusUpdate.VIDEO_CHAT_STARTED")
    """Messages that contain :attr:`telegram.Message.video_chat_started`.

    .. versionadded:: 13.4
    .. versionchanged:: 20.0
        This filter was formerly named ``VOICE_CHAT_STARTED``
    """

    class _VideoChatParticipantsInvited(MessageFilter):
        __slots__ = ()

        def filter(self, message: Message) -> bool:
            return bool(message.video_chat_participants_invited)

    VIDEO_CHAT_PARTICIPANTS_INVITED = _VideoChatParticipantsInvited(
        "filters.StatusUpdate.VIDEO_CHAT_PARTICIPANTS_INVITED"
    )
    """Messages that contain :attr:`telegram.Message.video_chat_participants_invited`.

    .. versionadded:: 13.4
    .. versionchanged:: 20.0
        This filter was formerly named ``VOICE_CHAT_PARTICIPANTS_INVITED``
    """

    class _WebAppData(MessageFilter):
        __slots__ = ()

        def filter(self, message: Message) -> bool:
            return bool(message.web_app_data)

    WEB_APP_DATA = _WebAppData(name="filters.StatusUpdate.WEB_APP_DATA")
    """Messages that contain :attr:`telegram.Message.web_app_data`.

    .. versionadded:: 20.0
    """

    class _WriteAccessAllowed(MessageFilter):
        __slots__ = ()

        def filter(self, message: Message) -> bool:
            return bool(message.write_access_allowed)

    WRITE_ACCESS_ALLOWED = _WriteAccessAllowed(name="filters.StatusUpdate.WRITE_ACCESS_ALLOWED")
    """Messages that contain :attr:`telegram.Message.write_access_allowed`.

    .. versionadded:: 20.0
    """


class Sticker:
    """Filters messages which contain a sticker.

    Examples:
        Use this filter like: ``filters.Sticker.VIDEO``. Or, just use ``filters.Sticker.ALL`` for
        any type of sticker.

    Caution:
        ``filters.Sticker`` itself is *not* a filter, but just a convenience namespace.
    """

    __slots__ = ()

    class _All(MessageFilter):
        __slots__ = ()

        def filter(self, message: Message) -> bool:
            return bool(message.sticker)

    ALL = _All(name="filters.Sticker.ALL")
    """Messages that contain :attr:`telegram.Message.sticker`."""

    class _Animated(MessageFilter):
        __slots__ = ()

        def filter(self, message: Message) -> bool:
            return bool(message.sticker) and bool(message.sticker.is_animated)  # type: ignore

    ANIMATED = _Animated(name="filters.Sticker.ANIMATED")
    """Messages that contain :attr:`telegram.Message.sticker` and
    :attr:`is animated <telegram.Sticker.is_animated>`.

    .. versionadded:: 20.0
    """

    class _Static(MessageFilter):
        __slots__ = ()

        def filter(self, message: Message) -> bool:
            return bool(message.sticker) and (
                not bool(message.sticker.is_animated)  # type: ignore[union-attr]
                and not bool(message.sticker.is_video)  # type: ignore[union-attr]
            )

    STATIC = _Static(name="filters.Sticker.STATIC")
    """Messages that contain :attr:`telegram.Message.sticker` and is a static sticker, i.e. does
    not contain :attr:`telegram.Sticker.is_animated` or :attr:`telegram.Sticker.is_video`.

    .. versionadded:: 20.0
    """

    class _Video(MessageFilter):
        __slots__ = ()

        def filter(self, message: Message) -> bool:
            return bool(message.sticker) and bool(message.sticker.is_video)  # type: ignore

    VIDEO = _Video(name="filters.Sticker.VIDEO")
    """Messages that contain :attr:`telegram.Message.sticker` and is a
    :attr:`video sticker <telegram.Sticker.is_video>`.

    .. versionadded:: 20.0
    """

    class _Premium(MessageFilter):
        __slots__ = ()

        def filter(self, message: Message) -> bool:
            return bool(message.sticker) and bool(
                message.sticker.premium_animation  # type: ignore
            )

    PREMIUM = _Premium(name="filters.Sticker.PREMIUM")
    """Messages that contain :attr:`telegram.Message.sticker` and have a
    :attr:`premium animation <telegram.Sticker.premium_animation>`.

    .. versionadded:: 20.0
    """
    # neither mask nor emoji can be a message.sticker, so no filters for them


class _Story(MessageFilter):
    __slots__ = ()

    def filter(self, message: Message) -> bool:
        return bool(message.story)


STORY = _Story(name="filters.STORY")
"""Messages that contain :attr:`telegram.Message.story`.

.. versionadded:: 20.5
"""


class SuccessfulPayment(MessageFilter):
    """Successful Payment Messages. If a list of invoice payloads is passed, it filters
    messages to only allow those whose `invoice_payload` is appearing in the given list.

    Examples:
        `MessageHandler(filters.SuccessfulPayment(['Custom-Payload']), callback_method)`

    .. seealso::
        :attr:`telegram.ext.filters.SUCCESSFUL_PAYMENT`

    Args:
        invoice_payloads (List[:obj:`str`] | Tuple[:obj:`str`], optional): Which
            invoice payloads to allow. Only exact matches are allowed. If not
            specified, will allow any invoice payload.

    .. versionadded:: 20.8
    """

    __slots__ = ("invoice_payloads",)

    def __init__(self, invoice_payloads: Optional[Union[List[str], Tuple[str, ...]]] = None):
        self.invoice_payloads: Optional[Sequence[str]] = invoice_payloads
        super().__init__(
            name=(
                f"filters.SuccessfulPayment({invoice_payloads})"
                if invoice_payloads
                else "filters.SUCCESSFUL_PAYMENT"
            )
        )

    def filter(self, message: Message) -> bool:
        if self.invoice_payloads is None:
            return bool(message.successful_payment)
        return (
            payment.invoice_payload in self.invoice_payloads
            if (payment := message.successful_payment)
            else False
        )


SUCCESSFUL_PAYMENT = SuccessfulPayment()
"""Messages that contain :attr:`telegram.Message.successful_payment`."""


class Text(MessageFilter):
    """Text Messages. If a list of strings is passed, it filters messages to only allow those
    whose text is appearing in the given list.

    Examples:
        A simple use case for passing a list is to allow only messages that were sent by a
        custom :class:`telegram.ReplyKeyboardMarkup`::

            buttons = ['Start', 'Settings', 'Back']
            markup = ReplyKeyboardMarkup.from_column(buttons)
            ...
            MessageHandler(filters.Text(buttons), callback_method)

    .. seealso::
        :attr:`telegram.ext.filters.TEXT`


    Note:
        * Dice messages don't have text. If you want to filter either text or dice messages, use
          ``filters.TEXT | filters.Dice.ALL``.
        * Messages containing a command are accepted by this filter. Use
          ``filters.TEXT & (~filters.COMMAND)``, if you want to filter only text messages without
          commands.

    Args:
        strings (List[:obj:`str`] | Tuple[:obj:`str`], optional): Which messages to allow. Only
            exact matches are allowed. If not specified, will allow any text message.
    """

    __slots__ = ("strings",)

    def __init__(self, strings: Optional[Union[List[str], Tuple[str, ...]]] = None):
        self.strings: Optional[Sequence[str]] = strings
        super().__init__(name=f"filters.Text({strings})" if strings else "filters.TEXT")

    def filter(self, message: Message) -> bool:
        if self.strings is None:
            return bool(message.text)
        return message.text in self.strings if message.text else False


TEXT = Text()
"""
Shortcut for :class:`telegram.ext.filters.Text()`.

Examples:
    To allow any text message, simply use ``MessageHandler(filters.TEXT, callback_method)``.
"""


class UpdateType:
    """
    Subset for filtering the type of update.

    Examples:
        Use these filters like: ``filters.UpdateType.MESSAGE`` or
        ``filters.UpdateType.CHANNEL_POSTS`` etc.

    Caution:
        ``filters.UpdateType`` itself is *not* a filter, but just a convenience namespace.
    """

    __slots__ = ()

    class _ChannelPost(UpdateFilter):
        __slots__ = ()

        def filter(self, update: Update) -> bool:
            return update.channel_post is not None

    CHANNEL_POST = _ChannelPost(name="filters.UpdateType.CHANNEL_POST")
    """Updates with :attr:`telegram.Update.channel_post`."""

    class _ChannelPosts(UpdateFilter):
        __slots__ = ()

        def filter(self, update: Update) -> bool:
            return update.channel_post is not None or update.edited_channel_post is not None

    CHANNEL_POSTS = _ChannelPosts(name="filters.UpdateType.CHANNEL_POSTS")
    """Updates with either :attr:`telegram.Update.channel_post` or
    :attr:`telegram.Update.edited_channel_post`."""

    class _Edited(UpdateFilter):
        __slots__ = ()

        def filter(self, update: Update) -> bool:
            return (
                update.edited_message is not None
                or update.edited_channel_post is not None
                or update.edited_business_message is not None
            )

    EDITED = _Edited(name="filters.UpdateType.EDITED")
    """Updates with :attr:`telegram.Update.edited_message`,
    :attr:`telegram.Update.edited_channel_post`, or
    :attr:`telegram.Update.edited_business_message`.

    .. versionadded:: 20.0

    .. versionchanged:: NEXT.VERSION
        Added :attr:`telegram.Update.edited_business_message` to the filter.
    """

    class _EditedChannelPost(UpdateFilter):
        __slots__ = ()

        def filter(self, update: Update) -> bool:
            return update.edited_channel_post is not None

    EDITED_CHANNEL_POST = _EditedChannelPost(name="filters.UpdateType.EDITED_CHANNEL_POST")
    """Updates with :attr:`telegram.Update.edited_channel_post`."""

    class _EditedMessage(UpdateFilter):
        __slots__ = ()

        def filter(self, update: Update) -> bool:
            return update.edited_message is not None

    EDITED_MESSAGE = _EditedMessage(name="filters.UpdateType.EDITED_MESSAGE")
    """Updates with :attr:`telegram.Update.edited_message`."""

    class _Message(UpdateFilter):
        __slots__ = ()

        def filter(self, update: Update) -> bool:
            return update.message is not None

    MESSAGE = _Message(name="filters.UpdateType.MESSAGE")
    """Updates with :attr:`telegram.Update.message`."""

    class _Messages(UpdateFilter):
        __slots__ = ()

        def filter(self, update: Update) -> bool:
            return update.message is not None or update.edited_message is not None

    MESSAGES = _Messages(name="filters.UpdateType.MESSAGES")
    """Updates with either :attr:`telegram.Update.message` or
    :attr:`telegram.Update.edited_message`.
    """

    class _BusinessMessage(UpdateFilter):
        __slots__ = ()

        def filter(self, update: Update) -> bool:
            return update.business_message is not None

    BUSINESS_MESSAGE = _BusinessMessage(name="filters.UpdateType.BUSINESS_MESSAGE")
    """Updates with :attr:`telegram.Update.business_message`.

    .. versionadded:: NEXT.VERSION"""

    class _EditedBusinessMessage(UpdateFilter):
        __slots__ = ()

        def filter(self, update: Update) -> bool:
            return update.edited_business_message is not None

    EDITED_BUSINESS_MESSAGE = _EditedBusinessMessage(
        name="filters.UpdateType.EDITED_BUSINESS_MESSAGE"
    )
    """Updates with :attr:`telegram.Update.edited_business_message`.

    .. versionadded:: NEXT.VERSION
    """

    class _BusinessMessages(UpdateFilter):
        __slots__ = ()

        def filter(self, update: Update) -> bool:
            return (
                update.business_message is not None or update.edited_business_message is not None
            )

    BUSINESS_MESSAGES = _BusinessMessages(name="filters.UpdateType.BUSINESS_MESSAGES")
    """Updates with either :attr:`telegram.Update.business_message` or
    :attr:`telegram.Update.edited_business_message`.

    .. versionadded:: NEXT.VERSION
    """


class User(_ChatUserBaseFilter):
    """Filters messages to allow only those which are from specified user ID(s) or
    username(s).

    Examples:
        ``MessageHandler(filters.User(1234), callback_method)``

    Args:
        user_id(:obj:`int` | Collection[:obj:`int`], optional): Which user ID(s) to
            allow through.
        username(:obj:`str` | Collection[:obj:`str`], optional):
            Which username(s) to allow through. Leading ``'@'`` s in usernames will be discarded.
        allow_empty(:obj:`bool`, optional): Whether updates should be processed, if no user is
            specified in :attr:`user_ids` and :attr:`usernames`. Defaults to :obj:`False`.

    Raises:
        RuntimeError: If ``user_id`` and ``username`` are both present.

    Attributes:
        allow_empty (:obj:`bool`): Whether updates should be processed, if no user is specified in
            :attr:`user_ids` and :attr:`usernames`.
    """

    __slots__ = ()

    def __init__(
        self,
        user_id: Optional[SCT[int]] = None,
        username: Optional[SCT[str]] = None,
        allow_empty: bool = False,
    ):
        super().__init__(chat_id=user_id, username=username, allow_empty=allow_empty)
        self._chat_id_name = "user_id"

    def _get_chat_or_user(self, message: Message) -> Optional[TGUser]:
        return message.from_user

    @property
    def user_ids(self) -> FrozenSet[int]:
        """
        Which user ID(s) to allow through.

        Warning:
            :attr:`user_ids` will give a *copy* of the saved user ids as :obj:`frozenset`. This
            is to ensure thread safety. To add/remove a user, you should use :meth:`add_user_ids`,
            and :meth:`remove_user_ids`. Only update the entire set by
            ``filter.user_ids = new_set``, if you are entirely sure that it is not causing race
            conditions, as this will complete replace the current set of allowed users.

        Returns:
            frozenset(:obj:`int`)
        """
        return self.chat_ids

    @user_ids.setter
    def user_ids(self, user_id: SCT[int]) -> None:
        self.chat_ids = user_id  # type: ignore[assignment]

    def add_user_ids(self, user_id: SCT[int]) -> None:
        """
        Add one or more users to the allowed user ids.

        Args:
            user_id(:obj:`int` | Collection[:obj:`int`]): Which user ID(s) to allow
                through.
        """
        return super()._add_chat_ids(user_id)

    def remove_user_ids(self, user_id: SCT[int]) -> None:
        """
        Remove one or more users from allowed user ids.

        Args:
            user_id(:obj:`int` | Collection[:obj:`int`]): Which user ID(s) to
                disallow through.
        """
        return super()._remove_chat_ids(user_id)


class _User(MessageFilter):
    __slots__ = ()

    def filter(self, message: Message) -> bool:
        return bool(message.from_user)


USER = _User(name="filters.USER")
"""This filter filters *any* message that has a :attr:`telegram.Message.from_user`."""


class _UserAttachment(UpdateFilter):
    __slots__ = ()

    def filter(self, update: Update) -> bool:
        return bool(update.effective_user) and bool(
            update.effective_user.added_to_attachment_menu  # type: ignore
        )


USER_ATTACHMENT = _UserAttachment(name="filters.USER_ATTACHMENT")
"""This filter filters *any* message that have a user who added the bot to their
:attr:`attachment menu <telegram.User.added_to_attachment_menu>` as
:attr:`telegram.Update.effective_user`.

.. versionadded:: 20.0
"""


class _UserPremium(UpdateFilter):
    __slots__ = ()

    def filter(self, update: Update) -> bool:
        return bool(update.effective_user) and bool(
            update.effective_user.is_premium  # type: ignore
        )


PREMIUM_USER = _UserPremium(name="filters.PREMIUM_USER")
"""This filter filters *any* message from a
:attr:`Telegram Premium user <telegram.User.is_premium>` as :attr:`telegram.Update.effective_user`.

.. versionadded:: 20.0
"""


class _Venue(MessageFilter):
    __slots__ = ()

    def filter(self, message: Message) -> bool:
        return bool(message.venue)


VENUE = _Venue(name="filters.VENUE")
"""Messages that contain :attr:`telegram.Message.venue`."""


class ViaBot(_ChatUserBaseFilter):
    """Filters messages to allow only those which are from specified via_bot ID(s) or username(s).

    Examples:
        ``MessageHandler(filters.ViaBot(1234), callback_method)``

    .. seealso:: :attr:`~telegram.ext.filters.VIA_BOT`

    Args:
        bot_id(:obj:`int` | Collection[:obj:`int`], optional): Which bot ID(s) to
            allow through.
        username(:obj:`str` | Collection[:obj:`str`], optional):
            Which username(s) to allow through. Leading ``'@'`` s in usernames will be
            discarded.
        allow_empty(:obj:`bool`, optional): Whether updates should be processed, if no user
            is specified in :attr:`bot_ids` and :attr:`usernames`. Defaults to :obj:`False`.

    Raises:
        RuntimeError: If ``bot_id`` and ``username`` are both present.

    Attributes:
        allow_empty (:obj:`bool`): Whether updates should be processed, if no bot is specified in
            :attr:`bot_ids` and :attr:`usernames`.
    """

    __slots__ = ()

    def __init__(
        self,
        bot_id: Optional[SCT[int]] = None,
        username: Optional[SCT[str]] = None,
        allow_empty: bool = False,
    ):
        super().__init__(chat_id=bot_id, username=username, allow_empty=allow_empty)
        self._chat_id_name = "bot_id"

    def _get_chat_or_user(self, message: Message) -> Optional[TGUser]:
        return message.via_bot

    @property
    def bot_ids(self) -> FrozenSet[int]:
        """
        Which bot ID(s) to allow through.

        Warning:
            :attr:`bot_ids` will give a *copy* of the saved bot ids as :obj:`frozenset`. This
            is to ensure thread safety. To add/remove a bot, you should use :meth:`add_bot_ids`,
            and :meth:`remove_bot_ids`. Only update the entire set by ``filter.bot_ids = new_set``,
            if you are entirely sure that it is not causing race conditions, as this will complete
            replace the current set of allowed bots.

        Returns:
            frozenset(:obj:`int`)
        """
        return self.chat_ids

    @bot_ids.setter
    def bot_ids(self, bot_id: SCT[int]) -> None:
        self.chat_ids = bot_id  # type: ignore[assignment]

    def add_bot_ids(self, bot_id: SCT[int]) -> None:
        """
        Add one or more bots to the allowed bot ids.

        Args:
            bot_id(:obj:`int` | Collection[:obj:`int`]): Which bot ID(s) to allow
                through.
        """
        return super()._add_chat_ids(bot_id)

    def remove_bot_ids(self, bot_id: SCT[int]) -> None:
        """
        Remove one or more bots from allowed bot ids.

        Args:
            bot_id(:obj:`int` | Collection[:obj:`int`], optional): Which bot ID(s) to
                disallow through.
        """
        return super()._remove_chat_ids(bot_id)


class _ViaBot(MessageFilter):
    __slots__ = ()

    def filter(self, message: Message) -> bool:
        return bool(message.via_bot)


VIA_BOT = _ViaBot(name="filters.VIA_BOT")
"""This filter filters for message that were sent via *any* bot.

.. seealso:: :class:`~telegram.ext.filters.ViaBot`"""


class _Video(MessageFilter):
    __slots__ = ()

    def filter(self, message: Message) -> bool:
        return bool(message.video)


VIDEO = _Video(name="filters.VIDEO")
"""Messages that contain :attr:`telegram.Message.video`."""


class _VideoNote(MessageFilter):
    __slots__ = ()

    def filter(self, message: Message) -> bool:
        return bool(message.video_note)


VIDEO_NOTE = _VideoNote(name="filters.VIDEO_NOTE")
"""Messages that contain :attr:`telegram.Message.video_note`."""


class _Voice(MessageFilter):
    __slots__ = ()

    def filter(self, message: Message) -> bool:
        return bool(message.voice)


VOICE = _Voice("filters.VOICE")
"""Messages that contain :attr:`telegram.Message.voice`."""


class _ReplyToStory(MessageFilter):
    __slots__ = ()

    def filter(self, message: Message) -> bool:
        return bool(message.reply_to_story)


REPLY_TO_STORY = _ReplyToStory(name="filters.REPLY_TO_STORY")
"""Messages that contain :attr:`telegram.Message.reply_to_story`."""


class _BoostAdded(MessageFilter):
    __slots__ = ()

    def filter(self, message: Message) -> bool:
        return bool(message.boost_added)


BOOST_ADDED = _BoostAdded(name="filters.BOOST_ADDED")
"""Messages that contain :attr:`telegram.Message.boost_added`."""


class _SenderBoostCount(MessageFilter):
    __slots__ = ()

    def filter(self, message: Message) -> bool:
        return bool(message.sender_boost_count)


SENDER_BOOST_COUNT = _SenderBoostCount(name="filters.SENDER_BOOST_COUNT")
"""Messages that contain :attr:`telegram.Message.sender_boost_count`."""<|MERGE_RESOLUTION|>--- conflicted
+++ resolved
@@ -283,25 +283,14 @@
             :attr:`~telegram.Update.edited_message`, :attr:`telegram.Update.business_message`,
             :attr:`telegram.Update.edited_business_message`, or :obj:`False` otherwise.
         """
-<<<<<<< HEAD
-        if (  # Only message updates should be handled.
+        return bool(  # Only message updates should be handled.
             update.channel_post  # pylint: disable=too-many-boolean-expressions
             or update.message
             or update.edited_channel_post
             or update.edited_message
             or update.business_message
             or update.edited_business_message
-        ):
-            return True
-        return False
-=======
-        return bool(  # Only message updates should be handled.
-            update.channel_post
-            or update.message
-            or update.edited_channel_post
-            or update.edited_message
         )
->>>>>>> 3ec7bb81
 
 
 class MessageFilter(BaseFilter):
