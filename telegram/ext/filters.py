#!/usr/bin/env python
#
# A library that provides a Python interface to the Telegram Bot API
# Copyright (C) 2015-2021
# Leandro Toledo de Souza <devs@python-telegram-bot.org>
#
# This program is free software: you can redistribute it and/or modify
# it under the terms of the GNU Lesser Public License as published by
# the Free Software Foundation, either version 3 of the License, or
# (at your option) any later version.
#
# This program is distributed in the hope that it will be useful,
# but WITHOUT ANY WARRANTY; without even the implied warranty of
# MERCHANTABILITY or FITNESS FOR A PARTICULAR PURPOSE.  See the
# GNU Lesser Public License for more details.
#
# You should have received a copy of the GNU Lesser Public License
# along with this program.  If not, see [http://www.gnu.org/licenses/].
# pylint: disable=C0112, C0103, W0221
"""This module contains the Filters for use with the MessageHandler class."""

import re
import warnings

from abc import ABC, abstractmethod
from sys import version_info as py_ver
from threading import Lock
from typing import (
    Dict,
    FrozenSet,
    List,
    Match,
    Optional,
    Pattern,
    Set,
    Tuple,
    Union,
    cast,
    NoReturn,
)

from telegram import Chat, Message, MessageEntity, Update, User

__all__ = [
    'Filters',
    'BaseFilter',
    'MessageFilter',
    'UpdateFilter',
    'InvertedFilter',
    'MergedFilter',
    'XORFilter',
]

from telegram.utils.deprecate import TelegramDeprecationWarning, set_new_attribute_deprecated
from telegram.utils.types import SLT

DataDict = Dict[str, list]


class BaseFilter(ABC):
    """Base class for all Filters.

    Filters subclassing from this class can combined using bitwise operators:

    And:

        >>> (Filters.text & Filters.entity(MENTION))

    Or:

        >>> (Filters.audio | Filters.video)

    Exclusive Or:

        >>> (Filters.regex('To Be') ^ Filters.regex('Not 2B'))

    Not:

        >>> ~ Filters.command

    Also works with more than two filters:

        >>> (Filters.text & (Filters.entity(URL) | Filters.entity(TEXT_LINK)))
        >>> Filters.text & (~ Filters.forwarded)

    Note:
        Filters use the same short circuiting logic as python's `and`, `or` and `not`.
        This means that for example:

            >>> Filters.regex(r'(a?x)') | Filters.regex(r'(b?x)')

        With ``message.text == x``, will only ever return the matches for the first filter,
        since the second one is never evaluated.


    If you want to create your own filters create a class inheriting from either
    :class:`MessageFilter` or :class:`UpdateFilter` and implement a :meth:`filter` method that
    returns a boolean: :obj:`True` if the message should be
    handled, :obj:`False` otherwise.
    Note that the filters work only as class instances, not
    actual class objects (so remember to
    initialize your filter classes).

    By default the filters name (what will get printed when converted to a string for display)
    will be the class name. If you want to overwrite this assign a better name to the :attr:`name`
    class variable.

    Attributes:
        name (:obj:`str`): Name for this filter. Defaults to the type of filter.
        data_filter (:obj:`bool`): Whether this filter is a data filter. A data filter should
            return a dict with lists. The dict will be merged with
            :class:`telegram.ext.CallbackContext`'s internal dict in most cases
            (depends on the handler).
    """

    if py_ver < (3, 7):
        __slots__ = ('_name', '_data_filter')
    else:
        __slots__ = ('_name', '_data_filter', '__dict__')  # type: ignore[assignment]

    def __new__(cls, *args: object, **kwargs: object) -> 'BaseFilter':  # pylint: disable=W0613
        instance = super().__new__(cls)
        instance._name = None
        instance._data_filter = False

        return instance

    @abstractmethod
    def __call__(self, update: Update) -> Optional[Union[bool, DataDict]]:
        pass

    def __and__(self, other: 'BaseFilter') -> 'BaseFilter':
        return MergedFilter(self, and_filter=other)

    def __or__(self, other: 'BaseFilter') -> 'BaseFilter':
        return MergedFilter(self, or_filter=other)

    def __xor__(self, other: 'BaseFilter') -> 'BaseFilter':
        return XORFilter(self, other)

    def __invert__(self) -> 'BaseFilter':
        return InvertedFilter(self)

    def __setattr__(self, key: str, value: object) -> None:
        # Allow setting custom attributes w/o warning for user defined custom filters.
        # To differentiate between a custom and a PTB filter, we use this hacky but
        # simple way of checking the module name where the class is defined from.
        if (
            issubclass(self.__class__, (UpdateFilter, MessageFilter))
            and self.__class__.__module__ != __name__
        ):  # __name__ is telegram.ext.filters
            object.__setattr__(self, key, value)
            return
        set_new_attribute_deprecated(self, key, value)

    @property
    def data_filter(self) -> bool:
        return self._data_filter

    @data_filter.setter
    def data_filter(self, value: bool) -> None:
        self._data_filter = value

    @property
    def name(self) -> Optional[str]:
        return self._name

    @name.setter
    def name(self, name: Optional[str]) -> None:
        self._name = name  # pylint: disable=E0237

    def __repr__(self) -> str:
        # We do this here instead of in a __init__ so filter don't have to call __init__ or super()
        if self.name is None:
            self.name = self.__class__.__name__
        return self.name


class MessageFilter(BaseFilter):
    """Base class for all Message Filters. In contrast to :class:`UpdateFilter`, the object passed
    to :meth:`filter` is ``update.effective_message``.

    Please see :class:`telegram.ext.filters.BaseFilter` for details on how to create custom
    filters.

    Attributes:
        name (:obj:`str`): Name for this filter. Defaults to the type of filter.
        data_filter (:obj:`bool`): Whether this filter is a data filter. A data filter should
            return a dict with lists. The dict will be merged with
            :class:`telegram.ext.CallbackContext`'s internal dict in most cases
            (depends on the handler).

    """

<<<<<<< HEAD
    __slots__ = ()

    def __call__(self, update: Update) -> Optional[Union[bool, Dict]]:
=======
    def __call__(self, update: Update) -> Optional[Union[bool, DataDict]]:
>>>>>>> 9737b1d3
        return self.filter(update.effective_message)

    @abstractmethod
    def filter(self, message: Message) -> Optional[Union[bool, DataDict]]:
        """This method must be overwritten.

        Args:
            message (:class:`telegram.Message`): The message that is tested.

        Returns:
            :obj:`dict` or :obj:`bool`

        """


class UpdateFilter(BaseFilter):
    """Base class for all Update Filters. In contrast to :class:`MessageFilter`, the object
    passed to :meth:`filter` is ``update``, which allows to create filters like
    :attr:`Filters.update.edited_message`.

    Please see :class:`telegram.ext.filters.BaseFilter` for details on how to create custom
    filters.

    Attributes:
        name (:obj:`str`): Name for this filter. Defaults to the type of filter.
        data_filter (:obj:`bool`): Whether this filter is a data filter. A data filter should
            return a dict with lists. The dict will be merged with
            :class:`telegram.ext.CallbackContext`'s internal dict in most cases
            (depends on the handler).

    """

<<<<<<< HEAD
    __slots__ = ()

    def __call__(self, update: Update) -> Optional[Union[bool, Dict]]:
=======
    def __call__(self, update: Update) -> Optional[Union[bool, DataDict]]:
>>>>>>> 9737b1d3
        return self.filter(update)

    @abstractmethod
    def filter(self, update: Update) -> Optional[Union[bool, DataDict]]:
        """This method must be overwritten.

        Args:
            update (:class:`telegram.Update`): The update that is tested.

        Returns:
            :obj:`dict` or :obj:`bool`.

        """


class InvertedFilter(UpdateFilter):
    """Represents a filter that has been inverted.

    Args:
        f: The filter to invert.

    """

    __slots__ = ('f',)

    def __init__(self, f: BaseFilter):
        self.f = f

    def filter(self, update: Update) -> bool:
        return not bool(self.f(update))

    @property
    def name(self) -> str:
        return f"<inverted {self.f}>"

    @name.setter
    def name(self, name: str) -> NoReturn:
        raise RuntimeError('Cannot set name for InvertedFilter')


class MergedFilter(UpdateFilter):
    """Represents a filter consisting of two other filters.

    Args:
        base_filter: Filter 1 of the merged filter.
        and_filter: Optional filter to "and" with base_filter. Mutually exclusive with or_filter.
        or_filter: Optional filter to "or" with base_filter. Mutually exclusive with and_filter.

    """

    __slots__ = ('base_filter', 'and_filter', 'or_filter')

    def __init__(
        self, base_filter: BaseFilter, and_filter: BaseFilter = None, or_filter: BaseFilter = None
    ):
        self.base_filter = base_filter
        if self.base_filter.data_filter:
            self.data_filter = True
        self.and_filter = and_filter
        if (
            self.and_filter
            and not isinstance(self.and_filter, bool)
            and self.and_filter.data_filter
        ):
            self.data_filter = True
        self.or_filter = or_filter
        if self.or_filter and not isinstance(self.and_filter, bool) and self.or_filter.data_filter:
            self.data_filter = True

    @staticmethod
    def _merge(base_output: Union[bool, Dict], comp_output: Union[bool, Dict]) -> DataDict:
        base = base_output if isinstance(base_output, dict) else {}
        comp = comp_output if isinstance(comp_output, dict) else {}
        for k in comp.keys():
            # Make sure comp values are lists
            comp_value = comp[k] if isinstance(comp[k], list) else []
            try:
                # If base is a list then merge
                if isinstance(base[k], list):
                    base[k] += comp_value
                else:
                    base[k] = [base[k]] + comp_value
            except KeyError:
                base[k] = comp_value
        return base

    def filter(self, update: Update) -> Union[bool, DataDict]:  # pylint: disable=R0911
        base_output = self.base_filter(update)
        # We need to check if the filters are data filters and if so return the merged data.
        # If it's not a data filter or an or_filter but no matches return bool
        if self.and_filter:
            # And filter needs to short circuit if base is falsey
            if base_output:
                comp_output = self.and_filter(update)
                if comp_output:
                    if self.data_filter:
                        merged = self._merge(base_output, comp_output)
                        if merged:
                            return merged
                    return True
        elif self.or_filter:
            # Or filter needs to short circuit if base is truthey
            if base_output:
                if self.data_filter:
                    return base_output
                return True

            comp_output = self.or_filter(update)
            if comp_output:
                if self.data_filter:
                    return comp_output
                return True
        return False

    @property
    def name(self) -> str:
        return (
            f"<{self.base_filter} {'and' if self.and_filter else 'or'} "
            f"{self.and_filter or self.or_filter}>"
        )

    @name.setter
    def name(self, name: str) -> NoReturn:
        raise RuntimeError('Cannot set name for MergedFilter')


class XORFilter(UpdateFilter):
    """Convenience filter acting as wrapper for :class:`MergedFilter` representing the an XOR gate
    for two filters.

    Args:
        base_filter: Filter 1 of the merged filter.
        xor_filter: Filter 2 of the merged filter.

    """

    __slots__ = ('base_filter', 'xor_filter', 'merged_filter')

    def __init__(self, base_filter: BaseFilter, xor_filter: BaseFilter):
        self.base_filter = base_filter
        self.xor_filter = xor_filter
        self.merged_filter = (base_filter & ~xor_filter) | (~base_filter & xor_filter)

    def filter(self, update: Update) -> Optional[Union[bool, DataDict]]:
        return self.merged_filter(update)

    @property
    def name(self) -> str:
        return f'<{self.base_filter} xor {self.xor_filter}>'

    @name.setter
    def name(self, name: str) -> NoReturn:
        raise RuntimeError('Cannot set name for XORFilter')


class _DiceEmoji(MessageFilter):
    __slots__ = ('emoji',)

    def __init__(self, emoji: str = None, name: str = None):
        self.name = f'Filters.dice.{name}' if name else 'Filters.dice'
        self.emoji = emoji

    class _DiceValues(MessageFilter):
        __slots__ = ('values', 'emoji')

        def __init__(
            self,
            values: SLT[int],
            name: str,
            emoji: str = None,
        ):
            self.values = [values] if isinstance(values, int) else values
            self.emoji = emoji
            self.name = f'{name}({values})'

        def filter(self, message: Message) -> bool:
            if message.dice and message.dice.value in self.values:
                if self.emoji:
                    return message.dice.emoji == self.emoji
                return True
            return False

    def __call__(  # type: ignore[override]
        self, update: Union[Update, List[int], Tuple[int]]
    ) -> Union[bool, '_DiceValues']:
        if isinstance(update, Update):
            return self.filter(update.effective_message)
        return self._DiceValues(update, self.name, emoji=self.emoji)

    def filter(self, message: Message) -> bool:
        if bool(message.dice):
            if self.emoji:
                return message.dice.emoji == self.emoji
            return True
        return False


class Filters:
    """Predefined filters for use as the ``filter`` argument of
    :class:`telegram.ext.MessageHandler`.

    Examples:
        Use ``MessageHandler(Filters.video, callback_method)`` to filter all video
        messages. Use ``MessageHandler(Filters.contact, callback_method)`` for all contacts. etc.

    """

    __slots__ = ('__dict__',)

    def __setattr__(self, key: str, value: object) -> None:
        set_new_attribute_deprecated(self, key, value)

    class _All(MessageFilter):
        __slots__ = ()
        name = 'Filters.all'

        def filter(self, message: Message) -> bool:
            return True

    all = _All()
    """All Messages."""

    class _Text(MessageFilter):
        __slots__ = ()
        name = 'Filters.text'

        class _TextStrings(MessageFilter):
            __slots__ = ('strings',)

            def __init__(self, strings: Union[List[str], Tuple[str]]):
                self.strings = strings
                self.name = f'Filters.text({strings})'

            def filter(self, message: Message) -> bool:
                if message.text:
                    return message.text in self.strings
                return False

        def __call__(  # type: ignore[override]
            self, update: Union[Update, List[str], Tuple[str]]
        ) -> Union[bool, '_TextStrings']:
            if isinstance(update, Update):
                return self.filter(update.effective_message)
            return self._TextStrings(update)

        def filter(self, message: Message) -> bool:
            return bool(message.text)

    text = _Text()
    """Text Messages. If a list of strings is passed, it filters messages to only allow those
    whose text is appearing in the given list.

    Examples:
        To allow any text message, simply use
        ``MessageHandler(Filters.text, callback_method)``.

        A simple use case for passing a list is to allow only messages that were sent by a
        custom :class:`telegram.ReplyKeyboardMarkup`::

            buttons = ['Start', 'Settings', 'Back']
            markup = ReplyKeyboardMarkup.from_column(buttons)
            ...
            MessageHandler(Filters.text(buttons), callback_method)

    Note:
        * Dice messages don't have text. If you want to filter either text or dice messages, use
          ``Filters.text | Filters.dice``.
        * Messages containing a command are accepted by this filter. Use
          ``Filters.text & (~Filters.command)``, if you want to filter only text messages without
          commands.

    Args:
        update (List[:obj:`str`] | Tuple[:obj:`str`], optional): Which messages to allow. Only
            exact matches are allowed. If not specified, will allow any text message.
    """

    class _Caption(MessageFilter):
        __slots__ = ()
        name = 'Filters.caption'

        class _CaptionStrings(MessageFilter):
            __slots__ = ('strings',)

            def __init__(self, strings: Union[List[str], Tuple[str]]):
                self.strings = strings
                self.name = f'Filters.caption({strings})'

            def filter(self, message: Message) -> bool:
                if message.caption:
                    return message.caption in self.strings
                return False

        def __call__(  # type: ignore[override]
            self, update: Union[Update, List[str], Tuple[str]]
        ) -> Union[bool, '_CaptionStrings']:
            if isinstance(update, Update):
                return self.filter(update.effective_message)
            return self._CaptionStrings(update)

        def filter(self, message: Message) -> bool:
            return bool(message.caption)

    caption = _Caption()
    """Messages with a caption. If a list of strings is passed, it filters messages to only
    allow those whose caption is appearing in the given list.

    Examples:
        ``MessageHandler(Filters.caption, callback_method)``

    Args:
        update (List[:obj:`str`] | Tuple[:obj:`str`], optional): Which captions to allow. Only
            exact matches are allowed. If not specified, will allow any message with a caption.
    """

    class _Command(MessageFilter):
        __slots__ = ()
        name = 'Filters.command'

        class _CommandOnlyStart(MessageFilter):
            __slots__ = ('only_start',)

            def __init__(self, only_start: bool):
                self.only_start = only_start
                self.name = f'Filters.command({only_start})'

            def filter(self, message: Message) -> bool:
                return bool(
                    message.entities
                    and any(e.type == MessageEntity.BOT_COMMAND for e in message.entities)
                )

        def __call__(  # type: ignore[override]
            self, update: Union[bool, Update]
        ) -> Union[bool, '_CommandOnlyStart']:
            if isinstance(update, Update):
                return self.filter(update.effective_message)
            return self._CommandOnlyStart(update)

        def filter(self, message: Message) -> bool:
            return bool(
                message.entities
                and message.entities[0].type == MessageEntity.BOT_COMMAND
                and message.entities[0].offset == 0
            )

    command = _Command()
    """
    Messages with a :attr:`telegram.MessageEntity.BOT_COMMAND`. By default only allows
    messages `starting` with a bot command. Pass :obj:`False` to also allow messages that contain a
    bot command `anywhere` in the text.

    Examples::

        MessageHandler(Filters.command, command_at_start_callback)
        MessageHandler(Filters.command(False), command_anywhere_callback)

    Note:
        ``Filters.text`` also accepts messages containing a command.

    Args:
        update (:obj:`bool`, optional): Whether to only allow messages that `start` with a bot
            command. Defaults to :obj:`True`.
    """

    class regex(MessageFilter):
        """
        Filters updates by searching for an occurrence of ``pattern`` in the message text.
        The ``re.search()`` function is used to determine whether an update should be filtered.

        Refer to the documentation of the ``re`` module for more information.

        To get the groups and groupdict matched, see :attr:`telegram.ext.CallbackContext.matches`.

        Examples:
            Use ``MessageHandler(Filters.regex(r'help'), callback)`` to capture all messages that
            contain the word 'help'. You can also use
            ``MessageHandler(Filters.regex(re.compile(r'help', re.IGNORECASE)), callback)`` if
            you want your pattern to be case insensitive. This approach is recommended
            if you need to specify flags on your pattern.

        Note:
            Filters use the same short circuiting logic as python's `and`, `or` and `not`.
            This means that for example:

                >>> Filters.regex(r'(a?x)') | Filters.regex(r'(b?x)')

            With a message.text of `x`, will only ever return the matches for the first filter,
            since the second one is never evaluated.

        Args:
            pattern (:obj:`str` | :obj:`Pattern`): The regex pattern.
        """

        __slots__ = ('pattern',)
        data_filter = True

        def __init__(self, pattern: Union[str, Pattern]):
            if isinstance(pattern, str):
                pattern = re.compile(pattern)
            pattern = cast(Pattern, pattern)
            self.pattern: Pattern = pattern
            self.name = f'Filters.regex({self.pattern})'

        def filter(self, message: Message) -> Optional[Dict[str, List[Match]]]:
            """"""  # remove method from docs
            if message.text:
                match = self.pattern.search(message.text)
                if match:
                    return {'matches': [match]}
            return {}

    class caption_regex(MessageFilter):
        """
        Filters updates by searching for an occurrence of ``pattern`` in the message caption.

        This filter works similarly to :class:`Filters.regex`, with the only exception being that
        it applies to the message caption instead of the text.

        Examples:
            Use ``MessageHandler(Filters.photo & Filters.caption_regex(r'help'), callback)``
            to capture all photos with caption containing the word 'help'.

        Note:
            This filter will not work on simple text messages, but only on media with caption.

        Args:
            pattern (:obj:`str` | :obj:`Pattern`): The regex pattern.
        """

        __slots__ = ('pattern',)
        data_filter = True

        def __init__(self, pattern: Union[str, Pattern]):
            if isinstance(pattern, str):
                pattern = re.compile(pattern)
            pattern = cast(Pattern, pattern)
            self.pattern: Pattern = pattern
            self.name = f'Filters.caption_regex({self.pattern})'

        def filter(self, message: Message) -> Optional[Dict[str, List[Match]]]:
            """"""  # remove method from docs
            if message.caption:
                match = self.pattern.search(message.caption)
                if match:
                    return {'matches': [match]}
            return {}

    class _Reply(MessageFilter):
        __slots__ = ()
        name = 'Filters.reply'

        def filter(self, message: Message) -> bool:
            return bool(message.reply_to_message)

    reply = _Reply()
    """Messages that are a reply to another message."""

    class _Audio(MessageFilter):
        __slots__ = ()
        name = 'Filters.audio'

        def filter(self, message: Message) -> bool:
            return bool(message.audio)

    audio = _Audio()
    """Messages that contain :class:`telegram.Audio`."""

    class _Document(MessageFilter):
        __slots__ = ()
        name = 'Filters.document'

        class category(MessageFilter):
            """Filters documents by their category in the mime-type attribute.

            Note:
                This Filter only filters by the mime_type of the document,
                    it doesn't check the validity of the document.
                The user can manipulate the mime-type of a message and
                    send media with wrong types that don't fit to this handler.

            Example:
                Filters.document.category('audio/') returns :obj:`True` for all types
                of audio sent as file, for example 'audio/mpeg' or 'audio/x-wav'.
            """

            __slots__ = ('category',)

            def __init__(self, category: Optional[str]):
                """Initialize the category you want to filter

                Args:
                    category (str, optional): category of the media you want to filter"""
                self.name = f"Filters.document.category('{category}')"
                self.category = category

            def filter(self, message: Message) -> bool:
                """"""  # remove method from docs
                if message.document:
                    return message.document.mime_type.startswith(self.category)
                return False

        application = category('application/')
        audio = category('audio/')
        image = category('image/')
        video = category('video/')
        text = category('text/')

        class mime_type(MessageFilter):
            """This Filter filters documents by their mime-type attribute

            Note:
                This Filter only filters by the mime_type of the document,
                    it doesn't check the validity of document.
                The user can manipulate the mime-type of a message and
                    send media with wrong types that don't fit to this handler.

            Example:
                ``Filters.document.mime_type('audio/mpeg')`` filters all audio in mp3 format.
            """

            __slots__ = ('mimetype',)

            def __init__(self, mimetype: Optional[str]):
                """Initialize the category you want to filter

                Args:
                    mimetype (str, optional): mime_type of the media you want to filter"""
                self.mimetype = mimetype
                self.name = f"Filters.document.mime_type('{self.mimetype}')"

            def filter(self, message: Message) -> bool:
                """"""  # remove method from docs
                if message.document:
                    return message.document.mime_type == self.mimetype
                return False

        apk = mime_type('application/vnd.android.package-archive')
        doc = mime_type('application/msword')
        docx = mime_type('application/vnd.openxmlformats-officedocument.wordprocessingml.document')
        exe = mime_type('application/x-ms-dos-executable')
        gif = mime_type('video/mp4')
        jpg = mime_type('image/jpeg')
        mp3 = mime_type('audio/mpeg')
        pdf = mime_type('application/pdf')
        py = mime_type('text/x-python')
        svg = mime_type('image/svg+xml')
        txt = mime_type('text/plain')
        targz = mime_type('application/x-compressed-tar')
        wav = mime_type('audio/x-wav')
        xml = mime_type('application/xml')
        zip = mime_type('application/zip')

        class file_extension(MessageFilter):
            """This filter filters documents by their file ending/extension.

            Note:
                * This Filter only filters by the file ending/extension of the document,
                  it doesn't check the validity of document.
                * The user can manipulate the file extension of a document and
                  send media with wrong types that don't fit to this handler.
                * Case insensitive by default,
                  you may change this with the flag ``case_sensitive=True``.
                * Extension should be passed without leading dot
                  unless it's a part of the extension.
                * Pass :obj:`None` to filter files with no extension,
                  i.e. without a dot in the filename.

            Example:
                * ``Filters.document.file_extension("jpg")``
                  filters files with extension ``".jpg"``.
                * ``Filters.document.file_extension(".jpg")``
                  filters files with extension ``"..jpg"``.
                * ``Filters.document.file_extension("Dockerfile", case_sensitive=True)``
                  filters files with extension ``".Dockerfile"`` minding the case.
                * ``Filters.document.file_extension(None)``
                  filters files without a dot in the filename.
            """

            __slots__ = ('file_extension', 'is_case_sensitive')

            def __init__(self, file_extension: Optional[str], case_sensitive: bool = False):
                """Initialize the extension you want to filter.

                Args:
                    file_extension (:obj:`str` | :obj:`None`):
                        media file extension you want to filter.
                    case_sensitive (:obj:bool, optional):
                        pass :obj:`True` to make the filter case sensitive.
                        Default: :obj:`False`.
                """
                self.is_case_sensitive = case_sensitive
                if file_extension is None:
                    self.file_extension = None
                    self.name = "Filters.document.file_extension(None)"
                elif case_sensitive:
                    self.file_extension = f".{file_extension}"
                    self.name = (
                        f"Filters.document.file_extension({file_extension!r},"
                        " case_sensitive=True)"
                    )
                else:
                    self.file_extension = f".{file_extension}".lower()
                    self.name = f"Filters.document.file_extension({file_extension.lower()!r})"

            def filter(self, message: Message) -> bool:
                """"""  # remove method from docs
                if message.document is None:
                    return False
                if self.file_extension is None:
                    return "." not in message.document.file_name
                if self.is_case_sensitive:
                    filename = message.document.file_name
                else:
                    filename = message.document.file_name.lower()
                return filename.endswith(self.file_extension)

        def filter(self, message: Message) -> bool:
            return bool(message.document)

    document = _Document()
    """
    Subset for messages containing a document/file.

    Examples:
        Use these filters like: ``Filters.document.mp3``,
        ``Filters.document.mime_type("text/plain")`` etc. Or use just
        ``Filters.document`` for all document messages.

    Attributes:
        category: Filters documents by their category in the mime-type attribute

            Note:
                This Filter only filters by the mime_type of the document,
                it doesn't check the validity of the document.
                The user can manipulate the mime-type of a message and
                send media with wrong types that don't fit to this handler.

            Example:
                ``Filters.document.category('audio/')`` filters all types
                of audio sent as file, for example 'audio/mpeg' or 'audio/x-wav'.
        application: Same as ``Filters.document.category("application")``.
        audio: Same as ``Filters.document.category("audio")``.
        image: Same as ``Filters.document.category("image")``.
        video: Same as ``Filters.document.category("video")``.
        text: Same as ``Filters.document.category("text")``.
        mime_type: Filters documents by their mime-type attribute

            Note:
                This Filter only filters by the mime_type of the document,
                it doesn't check the validity of document.

                The user can manipulate the mime-type of a message and
                send media with wrong types that don't fit to this handler.

            Example:
                ``Filters.document.mime_type('audio/mpeg')`` filters all audio in mp3 format.
        apk: Same as ``Filters.document.mime_type("application/vnd.android.package-archive")``.
        doc: Same as ``Filters.document.mime_type("application/msword")``.
        docx: Same as ``Filters.document.mime_type("application/vnd.openxmlformats-\
officedocument.wordprocessingml.document")``.
        exe: Same as ``Filters.document.mime_type("application/x-ms-dos-executable")``.
        gif: Same as ``Filters.document.mime_type("video/mp4")``.
        jpg: Same as ``Filters.document.mime_type("image/jpeg")``.
        mp3: Same as ``Filters.document.mime_type("audio/mpeg")``.
        pdf: Same as ``Filters.document.mime_type("application/pdf")``.
        py: Same as ``Filters.document.mime_type("text/x-python")``.
        svg: Same as ``Filters.document.mime_type("image/svg+xml")``.
        txt: Same as ``Filters.document.mime_type("text/plain")``.
        targz: Same as ``Filters.document.mime_type("application/x-compressed-tar")``.
        wav: Same as ``Filters.document.mime_type("audio/x-wav")``.
        xml: Same as ``Filters.document.mime_type("application/xml")``.
        zip: Same as ``Filters.document.mime_type("application/zip")``.
        file_extension: This filter filters documents by their file ending/extension.

            Note:
                * This Filter only filters by the file ending/extension of the document,
                  it doesn't check the validity of document.
                * The user can manipulate the file extension of a document and
                  send media with wrong types that don't fit to this handler.
                * Case insensitive by default,
                  you may change this with the flag ``case_sensitive=True``.
                * Extension should be passed without leading dot
                  unless it's a part of the extension.
                * Pass :obj:`None` to filter files with no extension,
                  i.e. without a dot in the filename.

            Example:
                * ``Filters.document.file_extension("jpg")``
                  filters files with extension ``".jpg"``.
                * ``Filters.document.file_extension(".jpg")``
                  filters files with extension ``"..jpg"``.
                * ``Filters.document.file_extension("Dockerfile", case_sensitive=True)``
                  filters files with extension ``".Dockerfile"`` minding the case.
                * ``Filters.document.file_extension(None)``
                  filters files without a dot in the filename.
    """

    class _Animation(MessageFilter):
        __slots__ = ()
        name = 'Filters.animation'

        def filter(self, message: Message) -> bool:
            return bool(message.animation)

    animation = _Animation()
    """Messages that contain :class:`telegram.Animation`."""

    class _Photo(MessageFilter):
        __slots__ = ()
        name = 'Filters.photo'

        def filter(self, message: Message) -> bool:
            return bool(message.photo)

    photo = _Photo()
    """Messages that contain :class:`telegram.PhotoSize`."""

    class _Sticker(MessageFilter):
        __slots__ = ()
        name = 'Filters.sticker'

        def filter(self, message: Message) -> bool:
            return bool(message.sticker)

    sticker = _Sticker()
    """Messages that contain :class:`telegram.Sticker`."""

    class _Video(MessageFilter):
        __slots__ = ()
        name = 'Filters.video'

        def filter(self, message: Message) -> bool:
            return bool(message.video)

    video = _Video()
    """Messages that contain :class:`telegram.Video`."""

    class _Voice(MessageFilter):
        __slots__ = ()
        name = 'Filters.voice'

        def filter(self, message: Message) -> bool:
            return bool(message.voice)

    voice = _Voice()
    """Messages that contain :class:`telegram.Voice`."""

    class _VideoNote(MessageFilter):
        __slots__ = ()
        name = 'Filters.video_note'

        def filter(self, message: Message) -> bool:
            return bool(message.video_note)

    video_note = _VideoNote()
    """Messages that contain :class:`telegram.VideoNote`."""

    class _Contact(MessageFilter):
        __slots__ = ()
        name = 'Filters.contact'

        def filter(self, message: Message) -> bool:
            return bool(message.contact)

    contact = _Contact()
    """Messages that contain :class:`telegram.Contact`."""

    class _Location(MessageFilter):
        __slots__ = ()
        name = 'Filters.location'

        def filter(self, message: Message) -> bool:
            return bool(message.location)

    location = _Location()
    """Messages that contain :class:`telegram.Location`."""

    class _Venue(MessageFilter):
        __slots__ = ()
        name = 'Filters.venue'

        def filter(self, message: Message) -> bool:
            return bool(message.venue)

    venue = _Venue()
    """Messages that contain :class:`telegram.Venue`."""

    class _StatusUpdate(UpdateFilter):
        """Subset for messages containing a status update.

        Examples:
            Use these filters like: ``Filters.status_update.new_chat_members`` etc. Or use just
            ``Filters.status_update`` for all status update messages.

        """

        __slots__ = ()

        class _NewChatMembers(MessageFilter):
            __slots__ = ()
            name = 'Filters.status_update.new_chat_members'

            def filter(self, message: Message) -> bool:
                return bool(message.new_chat_members)

        new_chat_members = _NewChatMembers()
        """Messages that contain :attr:`telegram.Message.new_chat_members`."""

        class _LeftChatMember(MessageFilter):
            __slots__ = ()
            name = 'Filters.status_update.left_chat_member'

            def filter(self, message: Message) -> bool:
                return bool(message.left_chat_member)

        left_chat_member = _LeftChatMember()
        """Messages that contain :attr:`telegram.Message.left_chat_member`."""

        class _NewChatTitle(MessageFilter):
            __slots__ = ()
            name = 'Filters.status_update.new_chat_title'

            def filter(self, message: Message) -> bool:
                return bool(message.new_chat_title)

        new_chat_title = _NewChatTitle()
        """Messages that contain :attr:`telegram.Message.new_chat_title`."""

        class _NewChatPhoto(MessageFilter):
            __slots__ = ()
            name = 'Filters.status_update.new_chat_photo'

            def filter(self, message: Message) -> bool:
                return bool(message.new_chat_photo)

        new_chat_photo = _NewChatPhoto()
        """Messages that contain :attr:`telegram.Message.new_chat_photo`."""

        class _DeleteChatPhoto(MessageFilter):
            __slots__ = ()
            name = 'Filters.status_update.delete_chat_photo'

            def filter(self, message: Message) -> bool:
                return bool(message.delete_chat_photo)

        delete_chat_photo = _DeleteChatPhoto()
        """Messages that contain :attr:`telegram.Message.delete_chat_photo`."""

        class _ChatCreated(MessageFilter):
            __slots__ = ()
            name = 'Filters.status_update.chat_created'

            def filter(self, message: Message) -> bool:
                return bool(
                    message.group_chat_created
                    or message.supergroup_chat_created
                    or message.channel_chat_created
                )

        chat_created = _ChatCreated()
        """Messages that contain :attr:`telegram.Message.group_chat_created`,
            :attr: `telegram.Message.supergroup_chat_created` or
            :attr: `telegram.Message.channel_chat_created`."""

        class _MessageAutoDeleteTimerChanged(MessageFilter):
            name = 'MessageAutoDeleteTimerChanged'

            def filter(self, message: Message) -> bool:
                return bool(message.message_auto_delete_timer_changed)

        message_auto_delete_timer_changed = _MessageAutoDeleteTimerChanged()
        """Messages that contain :attr:`message_auto_delete_timer_changed`"""

        class _Migrate(MessageFilter):
            __slots__ = ()
            name = 'Filters.status_update.migrate'

            def filter(self, message: Message) -> bool:
                return bool(message.migrate_from_chat_id or message.migrate_to_chat_id)

        migrate = _Migrate()
        """Messages that contain :attr:`telegram.Message.migrate_from_chat_id` or
            :attr:`telegram.Message.migrate_to_chat_id`."""

        class _PinnedMessage(MessageFilter):
            __slots__ = ()
            name = 'Filters.status_update.pinned_message'

            def filter(self, message: Message) -> bool:
                return bool(message.pinned_message)

        pinned_message = _PinnedMessage()
        """Messages that contain :attr:`telegram.Message.pinned_message`."""

        class _ConnectedWebsite(MessageFilter):
            __slots__ = ()
            name = 'Filters.status_update.connected_website'

            def filter(self, message: Message) -> bool:
                return bool(message.connected_website)

        connected_website = _ConnectedWebsite()
        """Messages that contain :attr:`telegram.Message.connected_website`."""

        class _ProximityAlertTriggered(MessageFilter):
            __slots__ = ()
            name = 'Filters.status_update.proximity_alert_triggered'

            def filter(self, message: Message) -> bool:
                return bool(message.proximity_alert_triggered)

        proximity_alert_triggered = _ProximityAlertTriggered()
        """Messages that contain :attr:`telegram.Message.proximity_alert_triggered`."""

        class _VoiceChatScheduled(MessageFilter):
            name = 'Filters.status_update.voice_chat_scheduled'

            def filter(self, message: Message) -> bool:
                return bool(message.voice_chat_scheduled)

        voice_chat_scheduled = _VoiceChatScheduled()
        """Messages that contain :attr:`telegram.Message.voice_chat_scheduled`."""

        class _VoiceChatStarted(MessageFilter):
            name = 'Filters.status_update.voice_chat_started'

            def filter(self, message: Message) -> bool:
                return bool(message.voice_chat_started)

        voice_chat_started = _VoiceChatStarted()
        """Messages that contain :attr:`telegram.Message.voice_chat_started`."""

        class _VoiceChatEnded(MessageFilter):
            name = 'Filters.status_update.voice_chat_ended'

            def filter(self, message: Message) -> bool:
                return bool(message.voice_chat_ended)

        voice_chat_ended = _VoiceChatEnded()
        """Messages that contain :attr:`telegram.Message.voice_chat_ended`."""

        class _VoiceChatParticipantsInvited(MessageFilter):
            name = 'Filters.status_update.voice_chat_participants_invited'

            def filter(self, message: Message) -> bool:
                return bool(message.voice_chat_participants_invited)

        voice_chat_participants_invited = _VoiceChatParticipantsInvited()
        """Messages that contain :attr:`telegram.Message.voice_chat_participants_invited`."""

        name = 'Filters.status_update'

        def filter(self, message: Update) -> bool:
            return bool(
                self.new_chat_members(message)
                or self.left_chat_member(message)
                or self.new_chat_title(message)
                or self.new_chat_photo(message)
                or self.delete_chat_photo(message)
                or self.chat_created(message)
                or self.message_auto_delete_timer_changed(message)
                or self.migrate(message)
                or self.pinned_message(message)
                or self.connected_website(message)
                or self.proximity_alert_triggered(message)
                or self.voice_chat_scheduled(message)
                or self.voice_chat_started(message)
                or self.voice_chat_ended(message)
                or self.voice_chat_participants_invited(message)
            )

    status_update = _StatusUpdate()
    """Subset for messages containing a status update.

    Examples:
        Use these filters like: ``Filters.status_update.new_chat_members`` etc. Or use just
        ``Filters.status_update`` for all status update messages.

    Attributes:
        chat_created: Messages that contain
            :attr:`telegram.Message.group_chat_created`,
            :attr:`telegram.Message.supergroup_chat_created` or
            :attr:`telegram.Message.channel_chat_created`.
        connected_website: Messages that contain
            :attr:`telegram.Message.connected_website`.
        delete_chat_photo: Messages that contain
            :attr:`telegram.Message.delete_chat_photo`.
        left_chat_member: Messages that contain
            :attr:`telegram.Message.left_chat_member`.
        migrate: Messages that contain
            :attr:`telegram.Message.migrate_to_chat_id` or
            :attr:`telegram.Message.migrate_from_chat_id`.
        new_chat_members: Messages that contain
            :attr:`telegram.Message.new_chat_members`.
        new_chat_photo: Messages that contain
            :attr:`telegram.Message.new_chat_photo`.
        new_chat_title: Messages that contain
            :attr:`telegram.Message.new_chat_title`.
        message_auto_delete_timer_changed: Messages that contain
            :attr:`message_auto_delete_timer_changed`.

            .. versionadded:: 13.4
        pinned_message: Messages that contain
            :attr:`telegram.Message.pinned_message`.
        proximity_alert_triggered: Messages that contain
            :attr:`telegram.Message.proximity_alert_triggered`.
        voice_chat_scheduled: Messages that contain
            :attr:`telegram.Message.voice_chat_scheduled`.

            .. versionadded:: 13.5
        voice_chat_started: Messages that contain
            :attr:`telegram.Message.voice_chat_started`.

            .. versionadded:: 13.4
        voice_chat_ended: Messages that contain
            :attr:`telegram.Message.voice_chat_ended`.

            .. versionadded:: 13.4
        voice_chat_participants_invited: Messages that contain
            :attr:`telegram.Message.voice_chat_participants_invited`.

            .. versionadded:: 13.4

    """

    class _Forwarded(MessageFilter):
        __slots__ = ()
        name = 'Filters.forwarded'

        def filter(self, message: Message) -> bool:
            return bool(message.forward_date)

    forwarded = _Forwarded()
    """Messages that are forwarded."""

    class _Game(MessageFilter):
        __slots__ = ()
        name = 'Filters.game'

        def filter(self, message: Message) -> bool:
            return bool(message.game)

    game = _Game()
    """Messages that contain :class:`telegram.Game`."""

    class entity(MessageFilter):
        """
        Filters messages to only allow those which have a :class:`telegram.MessageEntity`
        where their `type` matches `entity_type`.

        Examples:
            Example ``MessageHandler(Filters.entity("hashtag"), callback_method)``

        Args:
            entity_type: Entity type to check for. All types can be found as constants
                in :class:`telegram.MessageEntity`.

        """

        __slots__ = ('entity_type',)

        def __init__(self, entity_type: str):
            self.entity_type = entity_type
            self.name = f'Filters.entity({self.entity_type})'

        def filter(self, message: Message) -> bool:
            """"""  # remove method from docs
            return any(entity.type == self.entity_type for entity in message.entities)

    class caption_entity(MessageFilter):
        """
        Filters media messages to only allow those which have a :class:`telegram.MessageEntity`
        where their `type` matches `entity_type`.

        Examples:
            Example ``MessageHandler(Filters.caption_entity("hashtag"), callback_method)``

        Args:
            entity_type: Caption Entity type to check for. All types can be found as constants
                in :class:`telegram.MessageEntity`.

        """

        __slots__ = ('entity_type',)

        def __init__(self, entity_type: str):
            self.entity_type = entity_type
            self.name = f'Filters.caption_entity({self.entity_type})'

        def filter(self, message: Message) -> bool:
            """"""  # remove method from docs
            return any(entity.type == self.entity_type for entity in message.caption_entities)

    class _Private(MessageFilter):
        __slots__ = ()
        name = 'Filters.private'

        def filter(self, message: Message) -> bool:
            warnings.warn(
                'Filters.private is deprecated. Use Filters.chat_type.private instead.',
                TelegramDeprecationWarning,
                stacklevel=2,
            )
            return message.chat.type == Chat.PRIVATE

    private = _Private()
    """
    Messages sent in a private chat.

    Note:
        DEPRECATED. Use
        :attr:`telegram.ext.Filters.chat_type.private` instead.
    """

    class _Group(MessageFilter):
        __slots__ = ()
        name = 'Filters.group'

        def filter(self, message: Message) -> bool:
            warnings.warn(
                'Filters.group is deprecated. Use Filters.chat_type.groups instead.',
                TelegramDeprecationWarning,
                stacklevel=2,
            )
            return message.chat.type in [Chat.GROUP, Chat.SUPERGROUP]

    group = _Group()
    """
    Messages sent in a group or a supergroup chat.

    Note:
        DEPRECATED. Use
        :attr:`telegram.ext.Filters.chat_type.groups` instead.
    """

    class _ChatType(MessageFilter):
        __slots__ = ()
        name = 'Filters.chat_type'

        class _Channel(MessageFilter):
            __slots__ = ()
            name = 'Filters.chat_type.channel'

            def filter(self, message: Message) -> bool:
                return message.chat.type == Chat.CHANNEL

        channel = _Channel()

        class _Group(MessageFilter):
            __slots__ = ()
            name = 'Filters.chat_type.group'

            def filter(self, message: Message) -> bool:
                return message.chat.type == Chat.GROUP

        group = _Group()

        class _SuperGroup(MessageFilter):
            __slots__ = ()
            name = 'Filters.chat_type.supergroup'

            def filter(self, message: Message) -> bool:
                return message.chat.type == Chat.SUPERGROUP

        supergroup = _SuperGroup()

        class _Groups(MessageFilter):
            __slots__ = ()
            name = 'Filters.chat_type.groups'

            def filter(self, message: Message) -> bool:
                return message.chat.type in [Chat.GROUP, Chat.SUPERGROUP]

        groups = _Groups()

        class _Private(MessageFilter):
            __slots__ = ()
            name = 'Filters.chat_type.private'

            def filter(self, message: Message) -> bool:
                return message.chat.type == Chat.PRIVATE

        private = _Private()

        def filter(self, message: Message) -> bool:
            return bool(message.chat.type)

    chat_type = _ChatType()
    """Subset for filtering the type of chat.

    Examples:
        Use these filters like: ``Filters.chat_type.channel`` or
        ``Filters.chat_type.supergroup`` etc. Or use just ``Filters.chat_type`` for all
        chat types.

    Attributes:
        channel: Updates from channel
        group: Updates from group
        supergroup: Updates from supergroup
        groups: Updates from group *or* supergroup
        private: Updates sent in private chat
    """

    class _ChatUserBaseFilter(MessageFilter):
        __slots__ = (
            'chat_id_name',
            'username_name',
            'allow_empty',
            '__lock',
            '_chat_ids',
            '_usernames',
        )

        def __init__(
            self,
            chat_id: SLT[int] = None,
            username: SLT[str] = None,
            allow_empty: bool = False,
        ):
            self.chat_id_name = 'chat_id'
            self.username_name = 'username'
            self.allow_empty = allow_empty
            self.__lock = Lock()

            self._chat_ids: Set[int] = set()
            self._usernames: Set[str] = set()

            self._set_chat_ids(chat_id)
            self._set_usernames(username)

        @abstractmethod
        def get_chat_or_user(self, message: Message) -> Union[Chat, User, None]:
            pass

        @staticmethod
        def _parse_chat_id(chat_id: SLT[int]) -> Set[int]:
            if chat_id is None:
                return set()
            if isinstance(chat_id, int):
                return {chat_id}
            return set(chat_id)

        @staticmethod
        def _parse_username(username: SLT[str]) -> Set[str]:
            if username is None:
                return set()
            if isinstance(username, str):
                return {username[1:] if username.startswith('@') else username}
            return {chat[1:] if chat.startswith('@') else chat for chat in username}

        def _set_chat_ids(self, chat_id: SLT[int]) -> None:
            with self.__lock:
                if chat_id and self._usernames:
                    raise RuntimeError(
                        f"Can't set {self.chat_id_name} in conjunction with (already set) "
                        f"{self.username_name}s."
                    )
                self._chat_ids = self._parse_chat_id(chat_id)

        def _set_usernames(self, username: SLT[str]) -> None:
            with self.__lock:
                if username and self._chat_ids:
                    raise RuntimeError(
                        f"Can't set {self.username_name} in conjunction with (already set) "
                        f"{self.chat_id_name}s."
                    )
                self._usernames = self._parse_username(username)

        @property
        def chat_ids(self) -> FrozenSet[int]:
            with self.__lock:
                return frozenset(self._chat_ids)

        @chat_ids.setter
        def chat_ids(self, chat_id: SLT[int]) -> None:
            self._set_chat_ids(chat_id)

        @property
        def usernames(self) -> FrozenSet[str]:
            with self.__lock:
                return frozenset(self._usernames)

        @usernames.setter
        def usernames(self, username: SLT[str]) -> None:
            self._set_usernames(username)

        def add_usernames(self, username: SLT[str]) -> None:
            with self.__lock:
                if self._chat_ids:
                    raise RuntimeError(
                        f"Can't set {self.username_name} in conjunction with (already set) "
                        f"{self.chat_id_name}s."
                    )

                parsed_username = self._parse_username(username)
                self._usernames |= parsed_username

        def add_chat_ids(self, chat_id: SLT[int]) -> None:
            with self.__lock:
                if self._usernames:
                    raise RuntimeError(
                        f"Can't set {self.chat_id_name} in conjunction with (already set) "
                        f"{self.username_name}s."
                    )

                parsed_chat_id = self._parse_chat_id(chat_id)

                self._chat_ids |= parsed_chat_id

        def remove_usernames(self, username: SLT[str]) -> None:
            with self.__lock:
                if self._chat_ids:
                    raise RuntimeError(
                        f"Can't set {self.username_name} in conjunction with (already set) "
                        f"{self.chat_id_name}s."
                    )

                parsed_username = self._parse_username(username)
                self._usernames -= parsed_username

        def remove_chat_ids(self, chat_id: SLT[int]) -> None:
            with self.__lock:
                if self._usernames:
                    raise RuntimeError(
                        f"Can't set {self.chat_id_name} in conjunction with (already set) "
                        f"{self.username_name}s."
                    )
                parsed_chat_id = self._parse_chat_id(chat_id)
                self._chat_ids -= parsed_chat_id

        def filter(self, message: Message) -> bool:
            """"""  # remove method from docs
            chat_or_user = self.get_chat_or_user(message)
            if chat_or_user:
                if self.chat_ids:
                    return chat_or_user.id in self.chat_ids
                if self.usernames:
                    return bool(chat_or_user.username and chat_or_user.username in self.usernames)
                return self.allow_empty
            return False

        @property
        def name(self) -> str:
            return (
                f'Filters.{self.__class__.__name__}('
                f'{", ".join(str(s) for s in (self.usernames or self.chat_ids))})'
            )

        @name.setter
        def name(self, name: str) -> NoReturn:
            raise RuntimeError(f'Cannot set name for Filters.{self.__class__.__name__}')

    class user(_ChatUserBaseFilter):
        # pylint: disable=W0235
        """Filters messages to allow only those which are from specified user ID(s) or
        username(s).

        Examples:
            ``MessageHandler(Filters.user(1234), callback_method)``

        Warning:
            :attr:`user_ids` will give a *copy* of the saved user ids as :class:`frozenset`. This
            is to ensure thread safety. To add/remove a user, you should use :meth:`add_usernames`,
            :meth:`add_user_ids`, :meth:`remove_usernames` and :meth:`remove_user_ids`. Only update
            the entire set by ``filter.user_ids/usernames = new_set``, if you are entirely sure
            that it is not causing race conditions, as this will complete replace the current set
            of allowed users.

        Args:
            user_id(:class:`telegram.utils.types.SLT[int]`, optional):
                Which user ID(s) to allow through.
            username(:class:`telegram.utils.types.SLT[str]`, optional):
                Which username(s) to allow through. Leading ``'@'`` s in usernames will be
                discarded.
            allow_empty(:obj:`bool`, optional): Whether updates should be processed, if no user
                is specified in :attr:`user_ids` and :attr:`usernames`. Defaults to :obj:`False`

        Raises:
            RuntimeError: If user_id and username are both present.

        Attributes:
            user_ids(set(:obj:`int`), optional): Which user ID(s) to allow through.
            usernames(set(:obj:`str`), optional): Which username(s) (without leading ``'@'``) to
                allow through.
            allow_empty(:obj:`bool`, optional): Whether updates should be processed, if no user
                is specified in :attr:`user_ids` and :attr:`usernames`.

        """
        __slots__ = ()

        def __init__(
            self,
            user_id: SLT[int] = None,
            username: SLT[str] = None,
            allow_empty: bool = False,
        ):
            super().__init__(chat_id=user_id, username=username, allow_empty=allow_empty)
            self.chat_id_name = 'user_id'

        def get_chat_or_user(self, message: Message) -> Optional[User]:
            return message.from_user

        @property
        def user_ids(self) -> FrozenSet[int]:
            return self.chat_ids

        @user_ids.setter
        def user_ids(self, user_id: SLT[int]) -> None:
            self.chat_ids = user_id  # type: ignore[assignment]

        def add_usernames(self, username: SLT[str]) -> None:
            """
            Add one or more users to the allowed usernames.

            Args:
                username(:class:`telegram.utils.types.SLT[str]`, optional):
                    Which username(s) to allow through.
                    Leading ``'@'`` s in usernames will be discarded.
            """
            return super().add_usernames(username)

        def add_user_ids(self, user_id: SLT[int]) -> None:
            """
            Add one or more users to the allowed user ids.

            Args:
                user_id(:class:`telegram.utils.types.SLT[int]`, optional):
                    Which user ID(s) to allow through.
            """
            return super().add_chat_ids(user_id)

        def remove_usernames(self, username: SLT[str]) -> None:
            """
            Remove one or more users from allowed usernames.

            Args:
                username(:class:`telegram.utils.types.SLT[str]`, optional):
                    Which username(s) to disallow through.
                    Leading ``'@'`` s in usernames will be discarded.
            """
            return super().remove_usernames(username)

        def remove_user_ids(self, user_id: SLT[int]) -> None:
            """
            Remove one or more users from allowed user ids.

            Args:
                user_id(:class:`telegram.utils.types.SLT[int]`, optional):
                    Which user ID(s) to disallow through.
            """
            return super().remove_chat_ids(user_id)

    class via_bot(_ChatUserBaseFilter):
        # pylint: disable=W0235
        """Filters messages to allow only those which are from specified via_bot ID(s) or
        username(s).

        Examples:
            ``MessageHandler(Filters.via_bot(1234), callback_method)``

        Warning:
            :attr:`bot_ids` will give a *copy* of the saved bot ids as :class:`frozenset`. This
            is to ensure thread safety. To add/remove a bot, you should use :meth:`add_usernames`,
            :meth:`add_bot_ids`, :meth:`remove_usernames` and :meth:`remove_bot_ids`. Only update
            the entire set by ``filter.bot_ids/usernames = new_set``, if you are entirely sure
            that it is not causing race conditions, as this will complete replace the current set
            of allowed bots.

        Args:
            bot_id(:class:`telegram.utils.types.SLT[int]`, optional):
                Which bot ID(s) to allow through.
            username(:class:`telegram.utils.types.SLT[str]`, optional):
                Which username(s) to allow through. Leading ``'@'`` s in usernames will be
                discarded.
            allow_empty(:obj:`bool`, optional): Whether updates should be processed, if no user
                is specified in :attr:`bot_ids` and :attr:`usernames`. Defaults to :obj:`False`

        Raises:
            RuntimeError: If bot_id and username are both present.

        Attributes:
            bot_ids(set(:obj:`int`), optional): Which bot ID(s) to allow through.
            usernames(set(:obj:`str`), optional): Which username(s) (without leading ``'@'``) to
                allow through.
            allow_empty(:obj:`bool`, optional): Whether updates should be processed, if no bot
                is specified in :attr:`bot_ids` and :attr:`usernames`.

        """
        __slots__ = ()

        def __init__(
            self,
            bot_id: SLT[int] = None,
            username: SLT[str] = None,
            allow_empty: bool = False,
        ):
            super().__init__(chat_id=bot_id, username=username, allow_empty=allow_empty)
            self.chat_id_name = 'bot_id'

        def get_chat_or_user(self, message: Message) -> Optional[User]:
            return message.via_bot

        @property
        def bot_ids(self) -> FrozenSet[int]:
            return self.chat_ids

        @bot_ids.setter
        def bot_ids(self, bot_id: SLT[int]) -> None:
            self.chat_ids = bot_id  # type: ignore[assignment]

        def add_usernames(self, username: SLT[str]) -> None:
            """
            Add one or more users to the allowed usernames.

            Args:
                username(:class:`telegram.utils.types.SLT[str]`, optional):
                    Which username(s) to allow through.
                    Leading ``'@'`` s in usernames will be discarded.
            """
            return super().add_usernames(username)

        def add_bot_ids(self, bot_id: SLT[int]) -> None:
            """

            Add one or more users to the allowed user ids.

            Args:
                bot_id(:class:`telegram.utils.types.SLT[int]`, optional):
                    Which bot ID(s) to allow through.
            """
            return super().add_chat_ids(bot_id)

        def remove_usernames(self, username: SLT[str]) -> None:
            """
            Remove one or more users from allowed usernames.

            Args:
                username(:class:`telegram.utils.types.SLT[str]`, optional):
                    Which username(s) to disallow through.
                    Leading ``'@'`` s in usernames will be discarded.
            """
            return super().remove_usernames(username)

        def remove_bot_ids(self, bot_id: SLT[int]) -> None:
            """
            Remove one or more users from allowed user ids.

            Args:
                bot_id(:class:`telegram.utils.types.SLT[int]`, optional):
                    Which bot ID(s) to disallow through.
            """
            return super().remove_chat_ids(bot_id)

    class chat(_ChatUserBaseFilter):
        # pylint: disable=W0235
        """Filters messages to allow only those which are from a specified chat ID or username.

        Examples:
            ``MessageHandler(Filters.chat(-1234), callback_method)``

        Warning:
            :attr:`chat_ids` will give a *copy* of the saved chat ids as :class:`frozenset`. This
            is to ensure thread safety. To add/remove a chat, you should use :meth:`add_usernames`,
            :meth:`add_chat_ids`, :meth:`remove_usernames` and :meth:`remove_chat_ids`. Only update
            the entire set by ``filter.chat_ids/usernames = new_set``, if you are entirely sure
            that it is not causing race conditions, as this will complete replace the current set
            of allowed chats.

        Args:
            chat_id(:class:`telegram.utils.types.SLT[int]`, optional):
                Which chat ID(s) to allow through.
            username(:class:`telegram.utils.types.SLT[str]`, optional):
                Which username(s) to allow through.
                Leading ``'@'`` s in usernames will be discarded.
            allow_empty(:obj:`bool`, optional): Whether updates should be processed, if no chat
                is specified in :attr:`chat_ids` and :attr:`usernames`. Defaults to :obj:`False`

        Raises:
            RuntimeError: If chat_id and username are both present.

        Attributes:
            chat_ids(set(:obj:`int`), optional): Which chat ID(s) to allow through.
            usernames(set(:obj:`str`), optional): Which username(s) (without leading ``'@'``) to
                allow through.
            allow_empty(:obj:`bool`, optional): Whether updates should be processed, if no chat
                is specified in :attr:`chat_ids` and :attr:`usernames`.

        """
        __slots__ = ()

        def get_chat_or_user(self, message: Message) -> Optional[Chat]:
            return message.chat

        def add_usernames(self, username: SLT[str]) -> None:
            """
            Add one or more chats to the allowed usernames.

            Args:
                username(:class:`telegram.utils.types.SLT[str]`, optional):
                    Which username(s) to allow through.
                    Leading ``'@'`` s in usernames will be discarded.
            """
            return super().add_usernames(username)

        def add_chat_ids(self, chat_id: SLT[int]) -> None:
            """
            Add one or more chats to the allowed chat ids.

            Args:
                chat_id(:class:`telegram.utils.types.SLT[int]`, optional):
                    Which chat ID(s) to allow through.
            """
            return super().add_chat_ids(chat_id)

        def remove_usernames(self, username: SLT[str]) -> None:
            """
            Remove one or more chats from allowed usernames.

            Args:
                username(:class:`telegram.utils.types.SLT[str]`, optional):
                    Which username(s) to disallow through.
                    Leading ``'@'`` s in usernames will be discarded.
            """
            return super().remove_usernames(username)

        def remove_chat_ids(self, chat_id: SLT[int]) -> None:
            """
            Remove one or more chats from allowed chat ids.

            Args:
                chat_id(:class:`telegram.utils.types.SLT[int]`, optional):
                    Which chat ID(s) to disallow through.
            """
            return super().remove_chat_ids(chat_id)

    class forwarded_from(_ChatUserBaseFilter):
        # pylint: disable=W0235
        """Filters messages to allow only those which are forwarded from the specified chat ID(s)
        or username(s) based on :attr:`telegram.Message.forward_from` and
        :attr:`telegram.Message.forward_from_chat`.

        .. versionadded:: 13.5

        Examples:
            ``MessageHandler(Filters.forwarded_from(chat_id=1234), callback_method)``

        Note:
            When a user has disallowed adding a link to their account while forwarding their
            messages, this filter will *not* work since both
            :attr:`telegram.Message.forwarded_from` and
            :attr:`telegram.Message.forwarded_from_chat` are :obj:`None`. However, this behaviour
            is undocumented and might be changed by Telegram.

        Warning:
            :attr:`chat_ids` will give a *copy* of the saved chat ids as :class:`frozenset`. This
            is to ensure thread safety. To add/remove a chat, you should use :meth:`add_usernames`,
            :meth:`add_chat_ids`, :meth:`remove_usernames` and :meth:`remove_chat_ids`. Only update
            the entire set by ``filter.chat_ids/usernames = new_set``, if you are entirely sure
            that it is not causing race conditions, as this will complete replace the current set
            of allowed chats.

        Args:
            chat_id(:class:`telegram.utils.types.SLT[int]`, optional):
                Which chat/user ID(s) to allow through.
            username(:class:`telegram.utils.types.SLT[str]`, optional):
                Which username(s) to allow through. Leading ``'@'`` s in usernames will be
                discarded.
            allow_empty(:obj:`bool`, optional): Whether updates should be processed, if no chat
                is specified in :attr:`chat_ids` and :attr:`usernames`. Defaults to :obj:`False`.

        Raises:
            RuntimeError: If both chat_id and username are present.

        Attributes:
            chat_ids(set(:obj:`int`), optional): Which chat/user ID(s) to allow through.
            usernames(set(:obj:`str`), optional): Which username(s) (without leading ``'@'``) to
                allow through.
            allow_empty(:obj:`bool`, optional): Whether updates should be processed, if no chat
                is specified in :attr:`chat_ids` and :attr:`usernames`.
        """

        __slots__ = ()

        def get_chat_or_user(self, message: Message) -> Union[User, Chat, None]:
            return message.forward_from or message.forward_from_chat

        def add_usernames(self, username: SLT[str]) -> None:
            """
            Add one or more chats to the allowed usernames.

            Args:
                username(:class:`telegram.utils.types.SLT[str]`, optional):
                    Which username(s) to allow through.
                    Leading ``'@'`` s in usernames will be discarded.
            """
            return super().add_usernames(username)

        def add_chat_ids(self, chat_id: SLT[int]) -> None:
            """
            Add one or more chats to the allowed chat ids.

            Args:
                chat_id(:class:`telegram.utils.types.SLT[int]`, optional):
                    Which chat/user ID(s) to allow through.
            """
            return super().add_chat_ids(chat_id)

        def remove_usernames(self, username: SLT[str]) -> None:
            """
            Remove one or more chats from allowed usernames.

            Args:
                username(:class:`telegram.utils.types.SLT[str]`, optional):
                    Which username(s) to disallow through.
                    Leading ``'@'`` s in usernames will be discarded.
            """
            return super().remove_usernames(username)

        def remove_chat_ids(self, chat_id: SLT[int]) -> None:
            """
            Remove one or more chats from allowed chat ids.

            Args:
                chat_id(:class:`telegram.utils.types.SLT[int]`, optional):
                    Which chat/user ID(s) to disallow through.
            """
            return super().remove_chat_ids(chat_id)

    class sender_chat(_ChatUserBaseFilter):
        # pylint: disable=W0235
        """Filters messages to allow only those which are from a specified sender chats chat ID or
        username.

        Examples:
            * To filter for messages forwarded to a discussion group from a channel with ID
              ``-1234``, use ``MessageHandler(Filters.sender_chat(-1234), callback_method)``.
            * To filter for messages of anonymous admins in a super group with username
              ``@anonymous``, use
              ``MessageHandler(Filters.sender_chat(username='anonymous'), callback_method)``.
            * To filter for messages forwarded to a discussion group from *any* channel, use
              ``MessageHandler(Filters.sender_chat.channel, callback_method)``.
            * To filter for messages of anonymous admins in *any* super group, use
              ``MessageHandler(Filters.sender_chat.super_group, callback_method)``.

        Note:
            Remember, ``sender_chat`` is also set for messages in a channel as the channel itself,
            so when your bot is an admin in a channel and the linked discussion group, you would
            receive the message twice (once from inside the channel, once inside the discussion
            group).

        Warning:
            :attr:`chat_ids` will return a *copy* of the saved chat ids as :class:`frozenset`. This
            is to ensure thread safety. To add/remove a chat, you should use :meth:`add_usernames`,
            :meth:`add_chat_ids`, :meth:`remove_usernames` and :meth:`remove_chat_ids`. Only update
            the entire set by ``filter.chat_ids/usernames = new_set``, if you are entirely sure
            that it is not causing race conditions, as this will complete replace the current set
            of allowed chats.

        Args:
            chat_id(:class:`telegram.utils.types.SLT[int]`, optional):
                Which sender chat chat ID(s) to allow through.
            username(:class:`telegram.utils.types.SLT[str]`, optional):
                Which sender chat username(s) to allow through.
                Leading ``'@'`` s in usernames will be discarded.
            allow_empty(:obj:`bool`, optional): Whether updates should be processed, if no sender
                chat is specified in :attr:`chat_ids` and :attr:`usernames`. Defaults to
                :obj:`False`

        Raises:
            RuntimeError: If both chat_id and username are present.

        Attributes:
            chat_ids(set(:obj:`int`), optional): Which sender chat chat ID(s) to allow through.
            usernames(set(:obj:`str`), optional): Which sender chat username(s) (without leading
                ``'@'``) to allow through.
            allow_empty(:obj:`bool`, optional): Whether updates should be processed, if no sender
                chat is specified in :attr:`chat_ids` and :attr:`usernames`.
            super_group: Messages whose sender chat is a super group.

                Examples:
                    ``Filters.sender_chat.supergroup``
            channel: Messages whose sender chat is a channel.

                Examples:
                    ``Filters.sender_chat.channel``

        """
        __slots__ = ()

        def get_chat_or_user(self, message: Message) -> Optional[Chat]:
            return message.sender_chat

        def add_usernames(self, username: SLT[str]) -> None:
            """
            Add one or more sender chats to the allowed usernames.

            Args:
                username(:class:`telegram.utils.types.SLT[str]`, optional):
                    Which sender chat username(s) to allow through.
                    Leading ``'@'`` s in usernames will be discarded.
            """
            return super().add_usernames(username)

        def add_chat_ids(self, chat_id: SLT[int]) -> None:
            """
            Add one or more sender chats to the allowed chat ids.

            Args:
                chat_id(:class:`telegram.utils.types.SLT[int]`, optional):
                    Which sender chat ID(s) to allow through.
            """
            return super().add_chat_ids(chat_id)

        def remove_usernames(self, username: SLT[str]) -> None:
            """
            Remove one or more sender chats from allowed usernames.

            Args:
                username(:class:`telegram.utils.types.SLT[str]`, optional):
                    Which sender chat username(s) to disallow through.
                    Leading ``'@'`` s in usernames will be discarded.
            """
            return super().remove_usernames(username)

        def remove_chat_ids(self, chat_id: SLT[int]) -> None:
            """
            Remove one or more sender chats from allowed chat ids.

            Args:
                chat_id(:class:`telegram.utils.types.SLT[int]`, optional):
                    Which sender chat ID(s) to disallow through.
            """
            return super().remove_chat_ids(chat_id)

        class _SuperGroup(MessageFilter):
            __slots__ = ()

            def filter(self, message: Message) -> bool:
                if message.sender_chat:
                    return message.sender_chat.type == Chat.SUPERGROUP
                return False

        class _Channel(MessageFilter):
            __slots__ = ()

            def filter(self, message: Message) -> bool:
                if message.sender_chat:
                    return message.sender_chat.type == Chat.CHANNEL
                return False

        super_group = _SuperGroup()
        channel = _Channel()

    class _Invoice(MessageFilter):
        __slots__ = ()
        name = 'Filters.invoice'

        def filter(self, message: Message) -> bool:
            return bool(message.invoice)

    invoice = _Invoice()
    """Messages that contain :class:`telegram.Invoice`."""

    class _SuccessfulPayment(MessageFilter):
        __slots__ = ()
        name = 'Filters.successful_payment'

        def filter(self, message: Message) -> bool:
            return bool(message.successful_payment)

    successful_payment = _SuccessfulPayment()
    """Messages that confirm a :class:`telegram.SuccessfulPayment`."""

    class _PassportData(MessageFilter):
        __slots__ = ()
        name = 'Filters.passport_data'

        def filter(self, message: Message) -> bool:
            return bool(message.passport_data)

    passport_data = _PassportData()
    """Messages that contain a :class:`telegram.PassportData`"""

    class _Poll(MessageFilter):
        __slots__ = ()
        name = 'Filters.poll'

        def filter(self, message: Message) -> bool:
            return bool(message.poll)

    poll = _Poll()
    """Messages that contain a :class:`telegram.Poll`."""

    class _Dice(_DiceEmoji):
        __slots__ = ()
        dice = _DiceEmoji('🎲', 'dice')
        darts = _DiceEmoji('🎯', 'darts')
        basketball = _DiceEmoji('🏀', 'basketball')
        football = _DiceEmoji('⚽')
        slot_machine = _DiceEmoji('🎰')
        bowling = _DiceEmoji('🎳', 'bowling')

    dice = _Dice()
    """Dice Messages. If an integer or a list of integers is passed, it filters messages to only
    allow those whose dice value is appearing in the given list.

    Examples:
        To allow any dice message, simply use
        ``MessageHandler(Filters.dice, callback_method)``.
        To allow only dice with value 6, use
        ``MessageHandler(Filters.dice(6), callback_method)``.
        To allow only dice with value 5 `or` 6, use
        ``MessageHandler(Filters.dice([5, 6]), callback_method)``.

    Note:
        Dice messages don't have text. If you want to filter either text or dice messages, use
        ``Filters.text | Filters.dice``.

    Args:
        update (:class:`telegram.utils.types.SLT[int]`, optional):
            Which values to allow. If not specified, will allow any dice message.

    Attributes:
        dice: Dice messages with the emoji 🎲. Passing a list of integers is supported just as for
            :attr:`Filters.dice`.
        darts: Dice messages with the emoji 🎯. Passing a list of integers is supported just as for
            :attr:`Filters.dice`.
        basketball: Dice messages with the emoji 🏀. Passing a list of integers is supported just
            as for :attr:`Filters.dice`.
        football: Dice messages with the emoji ⚽. Passing a list of integers is supported just
            as for :attr:`Filters.dice`.
        slot_machine: Dice messages with the emoji 🎰. Passing a list of integers is supported just
            as for :attr:`Filters.dice`.
        bowling: Dice messages with the emoji 🎳. Passing a list of integers is supported just
            as for :attr:`Filters.dice`.

            .. versionadded:: 13.4

    """

    class language(MessageFilter):
        """Filters messages to only allow those which are from users with a certain language code.

        Note:
            According to official Telegram API documentation, not every single user has the
            `language_code` attribute. Do not count on this filter working on all users.

        Examples:
            ``MessageHandler(Filters.language("en"), callback_method)``

        Args:
            lang (:class:`telegram.utils.types.SLT[str]`):
                Which language code(s) to allow through.
                This will be matched using ``.startswith`` meaning that
                'en' will match both 'en_US' and 'en_GB'.

        """

        __slots__ = ('lang',)

        def __init__(self, lang: SLT[str]):
            if isinstance(lang, str):
                lang = cast(str, lang)
                self.lang = [lang]
            else:
                lang = cast(List[str], lang)
                self.lang = lang
            self.name = f'Filters.language({self.lang})'

        def filter(self, message: Message) -> bool:
            """"""  # remove method from docs
            return bool(
                message.from_user.language_code
                and any(message.from_user.language_code.startswith(x) for x in self.lang)
            )

    class _UpdateType(UpdateFilter):
        __slots__ = ()
        name = 'Filters.update'

        class _Message(UpdateFilter):
            __slots__ = ()
            name = 'Filters.update.message'

            def filter(self, update: Update) -> bool:
                return update.message is not None

        message = _Message()

        class _EditedMessage(UpdateFilter):
            __slots__ = ()
            name = 'Filters.update.edited_message'

            def filter(self, update: Update) -> bool:
                return update.edited_message is not None

        edited_message = _EditedMessage()

        class _Messages(UpdateFilter):
            __slots__ = ()
            name = 'Filters.update.messages'

            def filter(self, update: Update) -> bool:
                return update.message is not None or update.edited_message is not None

        messages = _Messages()

        class _ChannelPost(UpdateFilter):
            __slots__ = ()
            name = 'Filters.update.channel_post'

            def filter(self, update: Update) -> bool:
                return update.channel_post is not None

        channel_post = _ChannelPost()

        class _EditedChannelPost(UpdateFilter):
            __slots__ = ()
            name = 'Filters.update.edited_channel_post'

            def filter(self, update: Update) -> bool:
                return update.edited_channel_post is not None

        edited_channel_post = _EditedChannelPost()

        class _ChannelPosts(UpdateFilter):
            __slots__ = ()
            name = 'Filters.update.channel_posts'

            def filter(self, update: Update) -> bool:
                return update.channel_post is not None or update.edited_channel_post is not None

        channel_posts = _ChannelPosts()

        def filter(self, update: Update) -> bool:
            return bool(self.messages(update) or self.channel_posts(update))

    update = _UpdateType()
    """Subset for filtering the type of update.

    Examples:
        Use these filters like: ``Filters.update.message`` or
        ``Filters.update.channel_posts`` etc. Or use just ``Filters.update`` for all
        types.

    Attributes:
        message: Updates with :attr:`telegram.Update.message`
        edited_message: Updates with :attr:`telegram.Update.edited_message`
        messages: Updates with either :attr:`telegram.Update.message` or
            :attr:`telegram.Update.edited_message`
        channel_post: Updates with :attr:`telegram.Update.channel_post`
        edited_channel_post: Updates with
            :attr:`telegram.Update.edited_channel_post`
        channel_posts: Updates with either :attr:`telegram.Update.channel_post` or
            :attr:`telegram.Update.edited_channel_post`
    """<|MERGE_RESOLUTION|>--- conflicted
+++ resolved
@@ -192,13 +192,9 @@
 
     """
 
-<<<<<<< HEAD
     __slots__ = ()
 
-    def __call__(self, update: Update) -> Optional[Union[bool, Dict]]:
-=======
     def __call__(self, update: Update) -> Optional[Union[bool, DataDict]]:
->>>>>>> 9737b1d3
         return self.filter(update.effective_message)
 
     @abstractmethod
@@ -231,13 +227,9 @@
 
     """
 
-<<<<<<< HEAD
     __slots__ = ()
 
-    def __call__(self, update: Update) -> Optional[Union[bool, Dict]]:
-=======
     def __call__(self, update: Update) -> Optional[Union[bool, DataDict]]:
->>>>>>> 9737b1d3
         return self.filter(update)
 
     @abstractmethod
