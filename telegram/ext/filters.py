#!/usr/bin/env python
#
# A library that provides a Python interface to the Telegram Bot API
# Copyright (C) 2015-2020
# Leandro Toledo de Souza <devs@python-telegram-bot.org>
#
# This program is free software: you can redistribute it and/or modify
# it under the terms of the GNU Lesser Public License as published by
# the Free Software Foundation, either version 3 of the License, or
# (at your option) any later version.
#
# This program is distributed in the hope that it will be useful,
# but WITHOUT ANY WARRANTY; without even the implied warranty of
# MERCHANTABILITY or FITNESS FOR A PARTICULAR PURPOSE.  See the
# GNU Lesser Public License for more details.
#
# You should have received a copy of the GNU Lesser Public License
# along with this program.  If not, see [http://www.gnu.org/licenses/].
"""This module contains the Filters for use with the MessageHandler class."""

import re

from future.utils import string_types
<<<<<<< HEAD
from threading import Lock
=======
from abc import ABC, abstractmethod
>>>>>>> 13306962

from telegram import Chat, Update, MessageEntity

__all__ = ['Filters', 'BaseFilter', 'InvertedFilter', 'MergedFilter']


class BaseFilter(ABC):
    """Base class for all Message Filters.

    Subclassing from this class filters to be combined using bitwise operators:

    And:

        >>> (Filters.text & Filters.entity(MENTION))

    Or:

        >>> (Filters.audio | Filters.video)

    Not:

        >>> ~ Filters.command

    Also works with more than two filters:

        >>> (Filters.text & (Filters.entity(URL) | Filters.entity(TEXT_LINK)))
        >>> Filters.text & (~ Filters.forwarded)

    Note:
        Filters use the same short circuiting logic as python's `and`, `or` and `not`.
        This means that for example:

            >>> Filters.regex(r'(a?x)') | Filters.regex(r'(b?x)')

        With a message.text of `x`, will only ever return the matches for the first filter,
        since the second one is never evaluated.


    If you want to create your own filters create a class inheriting from this class and implement
    a `filter` method that returns a boolean: `True` if the message should be handled, `False`
    otherwise. Note that the filters work only as class instances, not actual class objects
    (so remember to initialize your filter classes).

    By default the filters name (what will get printed when converted to a string for display)
    will be the class name. If you want to overwrite this assign a better name to the `name`
    class variable.

    Attributes:
        name (:obj:`str`): Name for this filter. Defaults to the type of filter.
        update_filter (:obj:`bool`): Whether this filter should work on update. If ``False`` it
            will run the filter on :attr:`update.effective_message``. Default is ``False``.
        data_filter (:obj:`bool`): Whether this filter is a data filter. A data filter should
            return a dict with lists. The dict will be merged with
            :class:`telegram.ext.CallbackContext`'s internal dict in most cases
            (depends on the handler).
    """

    name = None
    update_filter = False
    data_filter = False

    def __call__(self, update):
        if self.update_filter:
            return self.filter(update)
        else:
            return self.filter(update.effective_message)

    def __and__(self, other):
        return MergedFilter(self, and_filter=other)

    def __or__(self, other):
        return MergedFilter(self, or_filter=other)

    def __invert__(self):
        return InvertedFilter(self)

    def __repr__(self):
        # We do this here instead of in a __init__ so filter don't have to call __init__ or super()
        if self.name is None:
            self.name = self.__class__.__name__
        return self.name

    @abstractmethod
    def filter(self, update):
        """This method must be overwritten.

        Note:
            If :attr:`update_filter` is false then the first argument is `message` and of
            type :class:`telegram.Message`.

        Args:
            update (:class:`telegram.Update`): The update that is tested.

        Returns:
            :obj:`dict` or :obj:`bool`

        """


class InvertedFilter(BaseFilter):
    """Represents a filter that has been inverted.

    Args:
        f: The filter to invert.

    """
    update_filter = True

    def __init__(self, f):
        self.f = f

    def filter(self, update):
        return not bool(self.f(update))

    def __repr__(self):
        return "<inverted {}>".format(self.f)


class MergedFilter(BaseFilter):
    """Represents a filter consisting of two other filters.

    Args:
        base_filter: Filter 1 of the merged filter
        and_filter: Optional filter to "and" with base_filter. Mutually exclusive with or_filter.
        or_filter: Optional filter to "or" with base_filter. Mutually exclusive with and_filter.

    """
    update_filter = True

    def __init__(self, base_filter, and_filter=None, or_filter=None):
        self.base_filter = base_filter
        if self.base_filter.data_filter:
            self.data_filter = True
        self.and_filter = and_filter
        if (self.and_filter
                and not isinstance(self.and_filter, bool)
                and self.and_filter.data_filter):
            self.data_filter = True
        self.or_filter = or_filter
        if (self.or_filter
                and not isinstance(self.and_filter, bool)
                and self.or_filter.data_filter):
            self.data_filter = True

    def _merge(self, base_output, comp_output):
        base = base_output if isinstance(base_output, dict) else {}
        comp = comp_output if isinstance(comp_output, dict) else {}
        for k in comp.keys():
            # Make sure comp values are lists
            comp_value = comp[k] if isinstance(comp[k], list) else []
            try:
                # If base is a list then merge
                if isinstance(base[k], list):
                    base[k] += comp_value
                else:
                    base[k] = [base[k]] + comp_value
            except KeyError:
                base[k] = comp_value
        return base

    def filter(self, update):
        base_output = self.base_filter(update)
        # We need to check if the filters are data filters and if so return the merged data.
        # If it's not a data filter or an or_filter but no matches return bool
        if self.and_filter:
            # And filter needs to short circuit if base is falsey
            if base_output:
                comp_output = self.and_filter(update)
                if comp_output:
                    if self.data_filter:
                        merged = self._merge(base_output, comp_output)
                        if merged:
                            return merged
                    return True
        elif self.or_filter:
            # Or filter needs to short circuit if base is truthey
            if base_output:
                if self.data_filter:
                    return base_output
                return True
            else:
                comp_output = self.or_filter(update)
                if comp_output:
                    if self.data_filter:
                        return comp_output
                    return True
        return False

    def __repr__(self):
        return "<{} {} {}>".format(self.base_filter, "and" if self.and_filter else "or",
                                   self.and_filter or self.or_filter)


class _DiceEmoji(BaseFilter):

    def __init__(self, emoji=None, name=None):
        self.name = 'Filters.dice.{}'.format(name) if name else 'Filters.dice'
        self.emoji = emoji

    class _DiceValues(BaseFilter):

        def __init__(self, values, name, emoji=None):
            self.values = [values] if isinstance(values, int) else values
            self.emoji = emoji
            self.name = '{}({})'.format(name, values)

        def filter(self, message):
            if bool(message.dice and message.dice.value in self.values):
                if self.emoji:
                    return message.dice.emoji == self.emoji
                return True

    def __call__(self, update):
        if isinstance(update, Update):
            return self.filter(update.effective_message)
        else:
            return self._DiceValues(update, self.name, emoji=self.emoji)

    def filter(self, message):
        if bool(message.dice):
            if self.emoji:
                return message.dice.emoji == self.emoji
            return True


class Filters(object):
    """Predefined filters for use as the `filter` argument of :class:`telegram.ext.MessageHandler`.

    Examples:
        Use ``MessageHandler(Filters.video, callback_method)`` to filter all video
        messages. Use ``MessageHandler(Filters.contact, callback_method)`` for all contacts. etc.

    """

    class _All(BaseFilter):
        name = 'Filters.all'

        def filter(self, message):
            return True

    all = _All()
    """All Messages."""

    class _Text(BaseFilter):
        name = 'Filters.text'

        class _TextStrings(BaseFilter):

            def __init__(self, strings):
                self.strings = strings
                self.name = 'Filters.text({})'.format(strings)

            def filter(self, message):
                if message.text:
                    return message.text in self.strings
                return False

        def __call__(self, update):
            if isinstance(update, Update):
                return self.filter(update.effective_message)
            else:
                return self._TextStrings(update)

        def filter(self, message):
            return bool(message.text)

    text = _Text()
    """Text Messages. If a list of strings is passed, it filters messages to only allow those
    whose text is appearing in the given list.

    Examples:
        To allow any text message, simply use
        ``MessageHandler(Filters.text, callback_method)``.

        A simple usecase for passing a list is to allow only messages that were send by a
        custom :class:`telegram.ReplyKeyboardMarkup`::

            buttons = ['Start', 'Settings', 'Back']
            markup = ReplyKeyboardMarkup.from_column(buttons)
            ...
            MessageHandler(Filters.text(buttons), callback_method)

    Note:
        * Dice messages don't have text. If you want to filter either text or dice messages, use
          ``Filters.text | Filters.dice``.
        * Messages containing a command are accepted by this filter. Use
          ``Filters.text & (~Filters.command)``, if you want to filter only text messages without
          commands.

    Args:
        update (List[:obj:`str`] | Tuple[:obj:`str`], optional): Which messages to allow. Only
            exact matches are allowed. If not specified, will allow any text message.
    """

    class _Caption(BaseFilter):
        name = 'Filters.caption'

        class _CaptionStrings(BaseFilter):

            def __init__(self, strings):
                self.strings = strings
                self.name = 'Filters.caption({})'.format(strings)

            def filter(self, message):
                if message.caption:
                    return message.caption in self.strings
                return False

        def __call__(self, update):
            if isinstance(update, Update):
                return self.filter(update.effective_message)
            else:
                return self._CaptionStrings(update)

        def filter(self, message):
            return bool(message.caption)

    caption = _Caption()
    """Messages with a caption. If a list of strings is passed, it filters messages to only
    allow those whose caption is appearing in the given list.

    Examples:
        ``MessageHandler(Filters.caption, callback_method)``

    Args:
        update (List[:obj:`str`] | Tuple[:obj:`str`], optional): Which captions to allow. Only
            exact matches are allowed. If not specified, will allow any message with a caption.
    """

    class _Command(BaseFilter):
        name = 'Filters.command'

        class _CommandOnlyStart(BaseFilter):

            def __init__(self, only_start):
                self.only_start = only_start
                self.name = 'Filters.command({})'.format(only_start)

            def filter(self, message):
                return (message.entities
                        and any([e.type == MessageEntity.BOT_COMMAND for e in message.entities]))

        def __call__(self, update):
            if isinstance(update, Update):
                return self.filter(update.effective_message)
            else:
                return self._CommandOnlyStart(update)

        def filter(self, message):
            return (message.entities and message.entities[0].type == MessageEntity.BOT_COMMAND
                    and message.entities[0].offset == 0)

    command = _Command()
    """
    Messages with a :attr:`telegram.MessageEntity.BOT_COMMAND`. By default only allows
    messages `starting` with a bot command. Pass ``False`` to also allow messages that contain a
    bot command `anywhere` in the text.

    Examples::

        MessageHandler(Filters.command, command_at_start_callback)
        MessageHandler(Filters.command(False), command_anywhere_callback)

    Note:
        ``Filters.text`` also accepts messages containing a command.

    Args:
        update (:obj:`bool`, optional): Whether to only allow messages that `start` with a bot
            command. Defaults to ``True``.
    """

    class regex(BaseFilter):
        """
        Filters updates by searching for an occurrence of ``pattern`` in the message text.
        The ``re.search`` function is used to determine whether an update should be filtered.

        Refer to the documentation of the ``re`` module for more information.

        To get the groups and groupdict matched, see :attr:`telegram.ext.CallbackContext.matches`.

        Examples:
            Use ``MessageHandler(Filters.regex(r'help'), callback)`` to capture all messages that
            contain the word help. You can also use
            ``MessageHandler(Filters.regex(re.compile(r'help', re.IGNORECASE), callback)`` if
            you want your pattern to be case insensitive. This approach is recommended
            if you need to specify flags on your pattern.

        Note:
            Filters use the same short circuiting logic as python's `and`, `or` and `not`.
            This means that for example:

                >>> Filters.regex(r'(a?x)') | Filters.regex(r'(b?x)')

            With a message.text of `x`, will only ever return the matches for the first filter,
            since the second one is never evaluated.

        Args:
            pattern (:obj:`str` | :obj:`Pattern`): The regex pattern.
        """

        data_filter = True

        def __init__(self, pattern):
            if isinstance(pattern, string_types):
                pattern = re.compile(pattern)
            self.pattern = pattern
            self.name = 'Filters.regex({})'.format(self.pattern)

        def filter(self, message):
            """"""  # remove method from docs
            if message.text:
                match = self.pattern.search(message.text)
                if match:
                    return {'matches': [match]}
                return {}

    class _Reply(BaseFilter):
        name = 'Filters.reply'

        def filter(self, message):
            return bool(message.reply_to_message)

    reply = _Reply()
    """Messages that are a reply to another message."""

    class _Audio(BaseFilter):
        name = 'Filters.audio'

        def filter(self, message):
            return bool(message.audio)

    audio = _Audio()
    """Messages that contain :class:`telegram.Audio`."""

    class _Document(BaseFilter):
        name = 'Filters.document'

        class category(BaseFilter):
            """This Filter filters documents by their category in the mime-type attribute

            Note:
                This Filter only filters by the mime_type of the document,
                    it doesn't check the validity of the document.
                The user can manipulate the mime-type of a message and
                    send media with wrong types that don't fit to this handler.

            Example:
                Filters.documents.category('audio/') returns `True` for all types
                of audio sent as file, for example 'audio/mpeg' or 'audio/x-wav'
            """

            def __init__(self, category):
                """Initialize the category you want to filter

                Args:
                    category (str, optional): category of the media you want to filter"""
                self.category = category
                self.name = "Filters.document.category('{}')".format(self.category)

            def filter(self, message):
                """"""  # remove method from docs
                if message.document:
                    return message.document.mime_type.startswith(self.category)

        application = category('application/')
        audio = category('audio/')
        image = category('image/')
        video = category('video/')
        text = category('text/')

        class mime_type(BaseFilter):
            """This Filter filters documents by their mime-type attribute

            Note:
                This Filter only filters by the mime_type of the document,
                    it doesn't check the validity of document.
                The user can manipulate the mime-type of a message and
                    send media with wrong types that don't fit to this handler.

            Example:
                ``Filters.documents.mime_type('audio/mpeg')`` filters all audio in mp3 format.
            """

            def __init__(self, mimetype):
                """Initialize the category you want to filter

                Args:
                    filetype (str, optional): mime_type of the media you want to filter"""
                self.mimetype = mimetype
                self.name = "Filters.document.mime_type('{}')".format(self.mimetype)

            def filter(self, message):
                """"""  # remove method from docs
                if message.document:
                    return message.document.mime_type == self.mimetype

        apk = mime_type('application/vnd.android.package-archive')
        doc = mime_type('application/msword')
        docx = mime_type('application/vnd.openxmlformats-officedocument.wordprocessingml.document')
        exe = mime_type('application/x-ms-dos-executable')
        gif = mime_type('video/mp4')
        jpg = mime_type('image/jpeg')
        mp3 = mime_type('audio/mpeg')
        pdf = mime_type('application/pdf')
        py = mime_type('text/x-python')
        svg = mime_type('image/svg+xml')
        txt = mime_type('text/plain')
        targz = mime_type('application/x-compressed-tar')
        wav = mime_type('audio/x-wav')
        xml = mime_type('application/xml')
        zip = mime_type('application/zip')

        def filter(self, message):
            return bool(message.document)

    document = _Document()
    """
    Subset for messages containing a document/file.

    Examples:
        Use these filters like: ``Filters.document.mp3``,
        ``Filters.document.mime_type("text/plain")`` etc. Or use just
        ``Filters.document`` for all document messages.

    Attributes:
        category: This Filter filters documents by their category in the mime-type attribute

            Note:
                This Filter only filters by the mime_type of the document,
                it doesn't check the validity of the document.
                The user can manipulate the mime-type of a message and
                send media with wrong types that don't fit to this handler.

            Example:
                ``Filters.documents.category('audio/')`` filters all types
                of audio sent as file, for example 'audio/mpeg' or 'audio/x-wav'
        application: Same as ``Filters.document.category("application")``.
        audio: Same as ``Filters.document.category("audio")``.
        image: Same as ``Filters.document.category("image")``.
        video: Same as ``Filters.document.category("video")``.
        text: Same as ``Filters.document.category("text")``.
        mime_type: This Filter filters documents by their mime-type attribute

            Note:
                This Filter only filters by the mime_type of the document,
                it doesn't check the validity of document.

                The user can manipulate the mime-type of a message and
                send media with wrong types that don't fit to this handler.

            Example:
                ``Filters.documents.mime_type('audio/mpeg')`` filters all audio in mp3 format.
        apk: Same as ``Filters.document.mime_type("application/vnd.android.package-archive")``-
        doc: Same as ``Filters.document.mime_type("application/msword")``-
        docx: Same as ``Filters.document.mime_type("application/vnd.openxmlformats-\
officedocument.wordprocessingml.document")``-
        exe: Same as ``Filters.document.mime_type("application/x-ms-dos-executable")``-
        gif: Same as ``Filters.document.mime_type("video/mp4")``-
        jpg: Same as ``Filters.document.mime_type("image/jpeg")``-
        mp3: Same as ``Filters.document.mime_type("audio/mpeg")``-
        pdf: Same as ``Filters.document.mime_type("application/pdf")``-
        py: Same as ``Filters.document.mime_type("text/x-python")``-
        svg: Same as ``Filters.document.mime_type("image/svg+xml")``-
        txt: Same as ``Filters.document.mime_type("text/plain")``-
        targz: Same as ``Filters.document.mime_type("application/x-compressed-tar")``-
        wav: Same as ``Filters.document.mime_type("audio/x-wav")``-
        xml: Same as ``Filters.document.mime_type("application/xml")``-
        zip: Same as ``Filters.document.mime_type("application/zip")``-
    """

    class _Animation(BaseFilter):
        name = 'Filters.animation'

        def filter(self, message):
            return bool(message.animation)

    animation = _Animation()
    """Messages that contain :class:`telegram.Animation`."""

    class _Photo(BaseFilter):
        name = 'Filters.photo'

        def filter(self, message):
            return bool(message.photo)

    photo = _Photo()
    """Messages that contain :class:`telegram.PhotoSize`."""

    class _Sticker(BaseFilter):
        name = 'Filters.sticker'

        def filter(self, message):
            return bool(message.sticker)

    sticker = _Sticker()
    """Messages that contain :class:`telegram.Sticker`."""

    class _Video(BaseFilter):
        name = 'Filters.video'

        def filter(self, message):
            return bool(message.video)

    video = _Video()
    """Messages that contain :class:`telegram.Video`."""

    class _Voice(BaseFilter):
        name = 'Filters.voice'

        def filter(self, message):
            return bool(message.voice)

    voice = _Voice()
    """Messages that contain :class:`telegram.Voice`."""

    class _VideoNote(BaseFilter):
        name = 'Filters.video_note'

        def filter(self, message):
            return bool(message.video_note)

    video_note = _VideoNote()
    """Messages that contain :class:`telegram.VideoNote`."""

    class _Contact(BaseFilter):
        name = 'Filters.contact'

        def filter(self, message):
            return bool(message.contact)

    contact = _Contact()
    """Messages that contain :class:`telegram.Contact`."""

    class _Location(BaseFilter):
        name = 'Filters.location'

        def filter(self, message):
            return bool(message.location)

    location = _Location()
    """Messages that contain :class:`telegram.Location`."""

    class _Venue(BaseFilter):
        name = 'Filters.venue'

        def filter(self, message):
            return bool(message.venue)

    venue = _Venue()
    """Messages that contain :class:`telegram.Venue`."""

    class _StatusUpdate(BaseFilter):
        """Subset for messages containing a status update.

        Examples:
            Use these filters like: ``Filters.status_update.new_chat_members`` etc. Or use just
            ``Filters.status_update`` for all status update messages.

        """
        update_filter = True

        class _NewChatMembers(BaseFilter):
            name = 'Filters.status_update.new_chat_members'

            def filter(self, message):
                return bool(message.new_chat_members)

        new_chat_members = _NewChatMembers()
        """Messages that contain :attr:`telegram.Message.new_chat_members`."""

        class _LeftChatMember(BaseFilter):
            name = 'Filters.status_update.left_chat_member'

            def filter(self, message):
                return bool(message.left_chat_member)

        left_chat_member = _LeftChatMember()
        """Messages that contain :attr:`telegram.Message.left_chat_member`."""

        class _NewChatTitle(BaseFilter):
            name = 'Filters.status_update.new_chat_title'

            def filter(self, message):
                return bool(message.new_chat_title)

        new_chat_title = _NewChatTitle()
        """Messages that contain :attr:`telegram.Message.new_chat_title`."""

        class _NewChatPhoto(BaseFilter):
            name = 'Filters.status_update.new_chat_photo'

            def filter(self, message):
                return bool(message.new_chat_photo)

        new_chat_photo = _NewChatPhoto()
        """Messages that contain :attr:`telegram.Message.new_chat_photo`."""

        class _DeleteChatPhoto(BaseFilter):
            name = 'Filters.status_update.delete_chat_photo'

            def filter(self, message):
                return bool(message.delete_chat_photo)

        delete_chat_photo = _DeleteChatPhoto()
        """Messages that contain :attr:`telegram.Message.delete_chat_photo`."""

        class _ChatCreated(BaseFilter):
            name = 'Filters.status_update.chat_created'

            def filter(self, message):
                return bool(message.group_chat_created or message.supergroup_chat_created
                            or message.channel_chat_created)

        chat_created = _ChatCreated()
        """Messages that contain :attr:`telegram.Message.group_chat_created`,
            :attr: `telegram.Message.supergroup_chat_created` or
            :attr: `telegram.Message.channel_chat_created`."""

        class _Migrate(BaseFilter):
            name = 'Filters.status_update.migrate'

            def filter(self, message):
                return bool(message.migrate_from_chat_id or message.migrate_to_chat_id)

        migrate = _Migrate()
        """Messages that contain :attr:`telegram.Message.migrate_from_chat_id` or
            :attr: `telegram.Message.migrate_to_chat_id`."""

        class _PinnedMessage(BaseFilter):
            name = 'Filters.status_update.pinned_message'

            def filter(self, message):
                return bool(message.pinned_message)

        pinned_message = _PinnedMessage()
        """Messages that contain :attr:`telegram.Message.pinned_message`."""

        class _ConnectedWebsite(BaseFilter):
            name = 'Filters.status_update.connected_website'

            def filter(self, message):
                return bool(message.connected_website)

        connected_website = _ConnectedWebsite()
        """Messages that contain :attr:`telegram.Message.connected_website`."""

        name = 'Filters.status_update'

        def filter(self, message):
            return bool(self.new_chat_members(message) or self.left_chat_member(message)
                        or self.new_chat_title(message) or self.new_chat_photo(message)
                        or self.delete_chat_photo(message) or self.chat_created(message)
                        or self.migrate(message) or self.pinned_message(message)
                        or self.connected_website(message))

    status_update = _StatusUpdate()
    """Subset for messages containing a status update.

    Examples:
        Use these filters like: ``Filters.status_update.new_chat_members`` etc. Or use just
        ``Filters.status_update`` for all status update messages.

    Attributes:
        chat_created: Messages that contain
            :attr:`telegram.Message.group_chat_created`,
            :attr:`telegram.Message.supergroup_chat_created` or
            :attr:`telegram.Message.channel_chat_created`.
        delete_chat_photo: Messages that contain
            :attr:`telegram.Message.delete_chat_photo`.
        left_chat_member: Messages that contain
            :attr:`telegram.Message.left_chat_member`.
        migrate: Messages that contain
            :attr:`telegram.Message.migrate_from_chat_id` or
            :attr: `telegram.Message.migrate_from_chat_id`.
        new_chat_members: Messages that contain
            :attr:`telegram.Message.new_chat_members`.
        new_chat_photo: Messages that contain
            :attr:`telegram.Message.new_chat_photo`.
        new_chat_title: Messages that contain
            :attr:`telegram.Message.new_chat_title`.
        pinned_message: Messages that contain
            :attr:`telegram.Message.pinned_message`.
    """

    class _Forwarded(BaseFilter):
        name = 'Filters.forwarded'

        def filter(self, message):
            return bool(message.forward_date)

    forwarded = _Forwarded()
    """Messages that are forwarded."""

    class _Game(BaseFilter):
        name = 'Filters.game'

        def filter(self, message):
            return bool(message.game)

    game = _Game()
    """Messages that contain :class:`telegram.Game`."""

    class entity(BaseFilter):
        """
        Filters messages to only allow those which have a :class:`telegram.MessageEntity`
        where their `type` matches `entity_type`.

        Examples:
            Example ``MessageHandler(Filters.entity("hashtag"), callback_method)``

        Args:
            entity_type: Entity type to check for. All types can be found as constants
                in :class:`telegram.MessageEntity`.

        """

        def __init__(self, entity_type):
            self.entity_type = entity_type
            self.name = 'Filters.entity({})'.format(self.entity_type)

        def filter(self, message):
            """"""  # remove method from docs
            return any(entity.type == self.entity_type for entity in message.entities)

    class caption_entity(BaseFilter):
        """
        Filters media messages to only allow those which have a :class:`telegram.MessageEntity`
        where their `type` matches `entity_type`.

        Examples:
            Example ``MessageHandler(Filters.caption_entity("hashtag"), callback_method)``

        Args:
            entity_type: Caption Entity type to check for. All types can be found as constants
                in :class:`telegram.MessageEntity`.

        """

        def __init__(self, entity_type):
            self.entity_type = entity_type
            self.name = 'Filters.caption_entity({})'.format(self.entity_type)

        def filter(self, message):
            """"""  # remove method from docs
            return any(entity.type == self.entity_type for entity in message.caption_entities)

    class _Private(BaseFilter):
        name = 'Filters.private'

        def filter(self, message):
            return message.chat.type == Chat.PRIVATE

    private = _Private()
    """Messages sent in a private chat."""

    class _Group(BaseFilter):
        name = 'Filters.group'

        def filter(self, message):
            return message.chat.type in [Chat.GROUP, Chat.SUPERGROUP]

    group = _Group()
    """Messages sent in a group chat."""

    class user(BaseFilter):
        """Filters messages to allow only those which are from specified user ID.

        Examples:
            ``MessageHandler(Filters.user(1234), callback_method)``

        Warning:
            :attr:`user_ids` will give a *copy* of the saved user ids as :class:`frozenset`. This
            is to ensure thread safety. To add/remove a user, you should use :meth:`add_user` and
            :meth:`remove_user`. Only update the entire set by
            ``filter.user_ids/usernames = new_set``, if you are entirely sure that it is not
            causing race conditions, as this will complete replace the current set of allowed
            users.

        Attributes:
            user_ids(set(:obj:`int`), optional): Which user ID(s) to allow through.
            usernames(set(:obj:`str`), optional): Which username(s) (without leading '@') to allow
                through.
            allow_empty(:obj:`bool`, optional): Whether updates should be processed, if no user
                is specified in :attr:`user_ids` and :attr:`usernames`.
        Args:
            user_id(:obj:`int` | List[:obj:`int`], optional): Which user ID(s) to allow
                through.
            username(:obj:`str` | List[:obj:`str`], optional): Which username(s) to allow
                through. If username starts with '@' symbol, it will be ignored.
            allow_empty(:obj:`bool`, optional): Whether updates should be processed, if no user
                is specified in :attr:`user_ids` and :attr:`usernames`. Defaults to :obj:`False`

        Raises:
            ValueError: If chat_id and username are both present, or neither is.

        """

        def __init__(self, user_id=None, username=None, allow_empty=False):
            self.allow_empty = allow_empty
            self.__lock = Lock()

            self._user_ids = set()
            self._usernames = set()

            self.user_ids = user_id
            self.usernames = username

        @staticmethod
        def _parse_user_id(user_id):
            if user_id is None:
                return set()
            elif isinstance(user_id, int):
                return {user_id}
            else:
                return set(user_id)

        @staticmethod
        def _parse_username(username):
            if username is None:
                return set()
            elif isinstance(username, str):
                return {username.replace('@', '')}
            else:
                return set([user.replace('@', '') for user in username])

        def _set_user_ids(self, user_id):
            self._user_ids = self._parse_user_id(user_id)

        def _set_usernames(self, username):
            self._usernames = self._parse_username(username)

        @property
        def user_ids(self):
            with self.__lock:
                return frozenset(self._user_ids)

        @user_ids.setter
        def user_ids(self, user_id):
            with self.__lock:
                if user_id and self._usernames:
                    raise RuntimeError("Can't set user_id in conjunction with (already set) "
                                       "usernames.")
                self._set_user_ids(user_id)

        @property
        def usernames(self):
            with self.__lock:
                return frozenset(self._usernames)

        @usernames.setter
        def usernames(self, username):
            with self.__lock:
                if username and self._user_ids:
                    raise RuntimeError("Can't set username in conjunction with (already set) "
                                       "user_ids.")
                self._set_usernames(username)

        def add_users(self, user_id=None, username=None):
            """
            Adds a user(s) to the allowed users.

            Args:
                user_id(:obj:`int` | List[:obj:`int`], optional): Which user ID(s) to allow
                    through.
                username(:obj:`str` | List[:obj:`str`], optional): Which username(s) to allow
                    through. If username starts with '@' symbol, it will be ignored.
            """
            with self.__lock:
                if user_id and self._usernames:
                    raise RuntimeError("Can't set user_id in conjunction with (already set) "
                                       "usernames.")
                if username and self._user_ids:
                    raise RuntimeError("Can't set username in conjunction with (already set) "
                                       "user_ids.")

                user_id = self._parse_user_id(user_id)
                username = self._parse_username(username)

                for uid in user_id:
                    self._user_ids.add(uid)
                for name in username:
                    self._usernames.add(name)

        def remove_users(self, user_id=None, username=None):
            """
            Removes a user(s) from the allowed users.

            Args:
                user_id(:obj:`int` | List[:obj:`int`], optional): Which user ID(s) to disallow
                    through.
                username(:obj:`str` | List[:obj:`str`], optional): Which username(s) to disallow
                    through. If username starts with '@' symbol, it will be ignored.
            """
            with self.__lock:
                if user_id and self._usernames:
                    raise RuntimeError("Can't set user_id in conjunction with (already set) "
                                       "usernames.")
                if username and self._user_ids:
                    raise RuntimeError("Can't set username in conjunction with (already set) "
                                       "user_ids.")

                user_id = self._parse_user_id(user_id)
                username = self._parse_username(username)

                for uid in user_id:
                    self._user_ids.discard(uid)
                for name in username:
                    self._usernames.discard(name)

        def filter(self, message):
            """"""  # remove method from docs
            if message.from_user:
                if self.user_ids:
                    return message.from_user.id in self.user_ids
                if self.usernames:
                    return (message.from_user.username
                            and message.from_user.username in self.usernames)
                return self.allow_empty
            return False

    class chat(BaseFilter):
        """Filters messages to allow only those which are from specified chat ID.

        Examples:
            ``MessageHandler(Filters.chat(-1234), callback_method)``

        Args:
            chat_id(:obj:`int` | List[:obj:`int`], optional): Which chat ID(s) to allow through.
            username(:obj:`str` | List[:obj:`str`], optional): Which username(s) to allow through.
                If username start swith '@' symbol, it will be ignored.

        Raises:
            ValueError: If chat_id and username are both present, or neither is.

        """

        def __init__(self, chat_id=None, username=None):
            if not (bool(chat_id) ^ bool(username)):
                raise ValueError('One and only one of chat_id or username must be used')
            if chat_id is not None and isinstance(chat_id, int):
                self.chat_ids = [chat_id]
            else:
                self.chat_ids = chat_id
            if username is None:
                self.usernames = username
            elif isinstance(username, string_types):
                self.usernames = [username.replace('@', '')]
            else:
                self.usernames = [chat.replace('@', '') for chat in username]

        def filter(self, message):
            """"""  # remove method from docs
            if self.chat_ids is not None:
                return bool(message.chat_id in self.chat_ids)
            else:
                # self.usernames is not None
                return bool(message.chat.username and message.chat.username in self.usernames)

    class _Invoice(BaseFilter):
        name = 'Filters.invoice'

        def filter(self, message):
            return bool(message.invoice)

    invoice = _Invoice()
    """Messages that contain :class:`telegram.Invoice`."""

    class _SuccessfulPayment(BaseFilter):
        name = 'Filters.successful_payment'

        def filter(self, message):
            return bool(message.successful_payment)

    successful_payment = _SuccessfulPayment()
    """Messages that confirm a :class:`telegram.SuccessfulPayment`."""

    class _PassportData(BaseFilter):
        name = 'Filters.passport_data'

        def filter(self, message):
            return bool(message.passport_data)

    passport_data = _PassportData()
    """Messages that contain a :class:`telegram.PassportData`"""

    class _Poll(BaseFilter):
        name = 'Filters.poll'

        def filter(self, message):
            return bool(message.poll)

    poll = _Poll()
    """Messages that contain a :class:`telegram.Poll`."""

    class _Dice(_DiceEmoji):
        dice = _DiceEmoji('🎲', 'dice')
        darts = _DiceEmoji('🎯', 'darts')

    dice = _Dice()
    """Dice Messages. If an integer or a list of integers is passed, it filters messages to only
    allow those whose dice value is appearing in the given list.

    Examples:
        To allow any dice message, simply use
        ``MessageHandler(Filters.dice, callback_method)``.
        To allow only dice with value 6, use
        ``MessageHandler(Filters.dice(6), callback_method)``.
        To allow only dice with value 5 `or` 6, use
        ``MessageHandler(Filters.dice([5, 6]), callback_method)``.

    Args:
        update (:obj:`int` | List[:obj:`int`], optional): Which values to allow. If not
            specified, will allow any dice message.

    Note:
        Dice messages don't have text. If you want to filter either text or dice messages, use
        ``Filters.text | Filters.dice``.

    Attributes:
        dice: Dice messages with the emoji 🎲. Passing a list of integers is supported just as for
            :attr:`Filters.dice`.
        darts: Dice messages with the emoji 🎯. Passing a list of integers is supported just as for
            :attr:`Filters.dice`.
    """

    class language(BaseFilter):
        """Filters messages to only allow those which are from users with a certain language code.

        Note:
            According to official telegram api documentation, not every single user has the
            `language_code` attribute. Do not count on this filter working on all users.

        Examples:
            ``MessageHandler(Filters.language("en"), callback_method)``

        Args:
            lang (:obj:`str` | List[:obj:`str`]): Which language code(s) to allow through. This
                will be matched using ``.startswith`` meaning that 'en' will match both 'en_US'
                and 'en_GB'.

        """

        def __init__(self, lang):
            if isinstance(lang, string_types):
                self.lang = [lang]
            else:
                self.lang = lang
            self.name = 'Filters.language({})'.format(self.lang)

        def filter(self, message):
            """"""  # remove method from docs
            return message.from_user.language_code and any(
                [message.from_user.language_code.startswith(x) for x in self.lang])

    class _UpdateType(BaseFilter):
        update_filter = True
        name = 'Filters.update'

        class _Message(BaseFilter):
            name = 'Filters.update.message'
            update_filter = True

            def filter(self, update):
                return update.message is not None

        message = _Message()

        class _EditedMessage(BaseFilter):
            name = 'Filters.update.edited_message'
            update_filter = True

            def filter(self, update):
                return update.edited_message is not None

        edited_message = _EditedMessage()

        class _Messages(BaseFilter):
            name = 'Filters.update.messages'
            update_filter = True

            def filter(self, update):
                return update.message is not None or update.edited_message is not None

        messages = _Messages()

        class _ChannelPost(BaseFilter):
            name = 'Filters.update.channel_post'
            update_filter = True

            def filter(self, update):
                return update.channel_post is not None

        channel_post = _ChannelPost()

        class _EditedChannelPost(BaseFilter):
            update_filter = True
            name = 'Filters.update.edited_channel_post'

            def filter(self, update):
                return update.edited_channel_post is not None

        edited_channel_post = _EditedChannelPost()

        class _ChannelPosts(BaseFilter):
            update_filter = True
            name = 'Filters.update.channel_posts'

            def filter(self, update):
                return update.channel_post is not None or update.edited_channel_post is not None

        channel_posts = _ChannelPosts()

        def filter(self, update):
            return self.messages(update) or self.channel_posts(update)

    update = _UpdateType()
    """Subset for filtering the type of update.

    Examples:
        Use these filters like: ``Filters.update.message`` or
        ``Filters.update.channel_posts`` etc. Or use just ``Filters.update`` for all
        types.

    Attributes:
        message: Updates with :attr:`telegram.Update.message`
        edited_message: Updates with :attr:`telegram.Update.edited_message`
        messages: Updates with either :attr:`telegram.Update.message` or
            :attr:`telegram.Update.edited_message`
        channel_post: Updates with :attr:`telegram.Update.channel_post`
        edited_channel_post: Updates with
            :attr:`telegram.Update.edited_channel_post`
        channel_posts: Updates with either :attr:`telegram.Update.channel_post` or
            :attr:`telegram.Update.edited_channel_post`
    """<|MERGE_RESOLUTION|>--- conflicted
+++ resolved
@@ -20,12 +20,9 @@
 
 import re
 
+from abc import ABC, abstractmethod
 from future.utils import string_types
-<<<<<<< HEAD
 from threading import Lock
-=======
-from abc import ABC, abstractmethod
->>>>>>> 13306962
 
 from telegram import Chat, Update, MessageEntity
 
