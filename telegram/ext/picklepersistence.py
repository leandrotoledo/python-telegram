#!/usr/bin/env python
#
# A library that provides a Python interface to the Telegram Bot API
# Copyright (C) 2015-2021
# Leandro Toledo de Souza <devs@python-telegram-bot.org>
#
# This program is free software: you can redistribute it and/or modify
# it under the terms of the GNU Lesser Public License as published by
# the Free Software Foundation, either version 3 of the License, or
# (at your option) any later version.
#
# This program is distributed in the hope that it will be useful,
# but WITHOUT ANY WARRANTY; without even the implied warranty of
# MERCHANTABILITY or FITNESS FOR A PARTICULAR PURPOSE.  See the
# GNU Lesser Public License for more details.
#
# You should have received a copy of the GNU Lesser Public License
# along with this program.  If not, see [http://www.gnu.org/licenses/].
"""This module contains the PicklePersistence class."""
import pickle
from typing import Any, Dict, Optional, Tuple, overload, Mapping, cast, TypeVar, MutableMapping

from telegram.ext import BasePersistence
from telegram.utils.types import ConversationDict, CD, UD, BD, IntDD  # pylint: disable=W0611
from .contextcustomizer import ContextCustomizer

UDM = TypeVar('UDM', bound=MutableMapping)
CDM = TypeVar('CDM', bound=MutableMapping)


class PicklePersistence(BasePersistence[UD, CD, BD, UDM, CDM]):
    """Using python's builtin pickle for making you bot persistent.

    Warning:
        :class:`PicklePersistence` will try to replace :class:`telegram.Bot` instances by
        :attr:`REPLACED_BOT` and insert the bot set with
        :meth:`telegram.ext.BasePersistence.set_bot` upon loading of the data. This is to ensure
        that changes to the bot apply to the saved objects, too. If you change the bots token, this
        may lead to e.g. ``Chat not found`` errors. For the limitations on replacing bots see
        :meth:`telegram.ext.BasePersistence.replace_bot` and
        :meth:`telegram.ext.BasePersistence.insert_bot`.

    Args:
        filename (:obj:`str`): The filename for storing the pickle files. When :attr:`single_file`
            is :obj:`False` this will be used as a prefix.
        store_user_data (:obj:`bool`, optional): Whether user_data should be saved by this
            persistence class. Default is :obj:`True`.
        store_chat_data (:obj:`bool`, optional): Whether user_data should be saved by this
            persistence class. Default is :obj:`True`.
        store_bot_data (:obj:`bool`, optional): Whether bot_data should be saved by this
            persistence class. Default is :obj:`True` .
        single_file (:obj:`bool`, optional): When :obj:`False` will store 3 separate files of
            `filename_user_data`, `filename_chat_data` and `filename_conversations`. Default is
            :obj:`True`.
        on_flush (:obj:`bool`, optional): When :obj:`True` will only save to file when
            :meth:`flush` is called and keep data in memory until that happens. When
            :obj:`False` will store data on any transaction *and* on call to :meth:`flush`.
            Default is :obj:`False`.
        context_customizer (:class:`telegram.ext.ContextCustomizer`, optional): Pass an instance
            of :class:`telegram.ext.ContextCustomizer` to customize the the types used in the
            ``context`` interface.

            Note:
                The types for :attr:`telegram.ext.ContextCustomizer.user_data_mapping` and
                :attr:`telegram.ext.ContextCustomizer.chat_data_mapping` must be subclasses of
                :class:`collections.abc.MutableMapping` and support instantiation via

                .. code:: python

                    chat/user_data_mapping(chat/user_data_type[, data])

                where ``data`` is of type ``chat/user_data_mapping``.

            If not passed, the defaults documented in
            :class:`telegram.ext.ContextCustomizer` will be used.

    Attributes:
        filename (:obj:`str`): The filename for storing the pickle files. When :attr:`single_file`
            is :obj:`False` this will be used as a prefix.
        store_user_data (:obj:`bool`): Optional. Whether user_data should be saved by this
            persistence class.
        store_chat_data (:obj:`bool`): Optional. Whether user_data should be saved by this
            persistence class.
        store_bot_data (:obj:`bool`): Optional. Whether bot_data should be saved by this
            persistence class.
        single_file (:obj:`bool`): Optional. When :obj:`False` will store 3 separate files of
            `filename_user_data`, `filename_chat_data` and `filename_conversations`. Default is
            :obj:`True`.
        on_flush (:obj:`bool`, optional): When :obj:`True` will only save to file when
            :meth:`flush` is called and keep data in memory until that happens. When
            :obj:`False` will store data on any transaction *and* on call to :meth:`flush`.
            Default is :obj:`False`.
        context_customizer (:class:`telegram.ext.ContextCustomizer`): Container for the types used
            in the ``context`` interface.
    """

    @overload
    def __init__(
        self: 'PicklePersistence[Dict, Dict, Dict, IntDD[Dict], IntDD[Dict]]',
        filename: str,
        store_user_data: bool = True,
        store_chat_data: bool = True,
        store_bot_data: bool = True,
        single_file: bool = True,
        on_flush: bool = False,
    ):
        ...

    @overload
    def __init__(
        self: 'PicklePersistence[UD, CD, BD, UDM, CDM]',
        filename: str,
        store_user_data: bool = True,
        store_chat_data: bool = True,
        store_bot_data: bool = True,
        single_file: bool = True,
        on_flush: bool = False,
        context_customizer: ContextCustomizer[Any, UD, CD, BD, UDM, CDM] = None,
    ):
        ...

    def __init__(
        self,
        filename: str,
        store_user_data: bool = True,
        store_chat_data: bool = True,
        store_bot_data: bool = True,
        single_file: bool = True,
        on_flush: bool = False,
        context_customizer: ContextCustomizer[Any, UD, CD, BD, UDM, CDM] = None,
    ):
        super().__init__(
            store_user_data=store_user_data,
            store_chat_data=store_chat_data,
            store_bot_data=store_bot_data,
        )
        self.filename = filename
        self.single_file = single_file
        self.on_flush = on_flush
<<<<<<< HEAD
        self.user_data: Optional[MutableMapping[int, UD]] = None
        self.chat_data: Optional[MutableMapping[int, CD]] = None
        self.bot_data: Optional[BD] = None
        self.conversations: Optional[Dict[str, Dict[Tuple, Any]]] = None
        self.context_customizer = cast(
            ContextCustomizer[Any, UD, CD, BD, UDM, CDM], context_customizer or ContextCustomizer()
        )
=======
        self.user_data: Optional[DefaultDict[int, Dict]] = None
        self.chat_data: Optional[DefaultDict[int, Dict]] = None
        self.bot_data: Optional[Dict] = None
        self.conversations: Optional[Dict[str, Dict[Tuple, object]]] = None
>>>>>>> 94a9b7f9

    def load_singlefile(self) -> None:
        try:
            filename = self.filename
            with open(self.filename, "rb") as file:
                data = pickle.load(file)
                self.user_data = (
                    self.context_customizer.user_data_mapping(  # type: ignore[call-arg]
                        self.context_customizer.user_data, data['user_data']
                    )
                )
                self.chat_data = (
                    self.context_customizer.chat_data_mapping(  # type: ignore[call-arg]
                        self.context_customizer.chat_data, data['chat_data']
                    )
                )
                # For backwards compatibility with files not containing bot data
                self.bot_data = data.get('bot_data', self.context_customizer.bot_data())
                self.conversations = data['conversations']
        except OSError:
<<<<<<< HEAD
            self.conversations = dict()
            self.user_data = self.context_customizer.user_data_mapping(  # type: ignore[call-arg]
                self.context_customizer.user_data
            )
            self.chat_data = self.context_customizer.chat_data_mapping(  # type: ignore[call-arg]
                self.context_customizer.chat_data
            )
            self.bot_data = self.context_customizer.bot_data()
=======
            self.conversations = {}
            self.user_data = defaultdict(dict)
            self.chat_data = defaultdict(dict)
            self.bot_data = {}
>>>>>>> 94a9b7f9
        except pickle.UnpicklingError as exc:
            raise TypeError(f"File {filename} does not contain valid pickle data") from exc
        except Exception as exc:
            raise TypeError(f"Something went wrong unpickling {filename}") from exc

    @staticmethod
    def load_file(filename: str) -> Any:
        try:
            with open(filename, "rb") as file:
                return pickle.load(file)
        except OSError:
            return None
        except pickle.UnpicklingError as exc:
            raise TypeError(f"File {filename} does not contain valid pickle data") from exc
        except Exception as exc:
            raise TypeError(f"Something went wrong unpickling {filename}") from exc

    def dump_singlefile(self) -> None:
        with open(self.filename, "wb") as file:
            data = {
                'conversations': self.conversations,
                'user_data': self.user_data,
                'chat_data': self.chat_data,
                'bot_data': self.bot_data,
            }
            pickle.dump(data, file)

    @staticmethod
    def dump_file(filename: str, data: object) -> None:
        with open(filename, "wb") as file:
            pickle.dump(data, file)

<<<<<<< HEAD
    def get_user_data(self) -> Mapping[int, UD]:
=======
    def get_user_data(self) -> DefaultDict[int, Dict[object, object]]:
>>>>>>> 94a9b7f9
        """Returns the user_data from the pickle file if it exists or an empty :obj:`defaultdict`.

        Returns:
            :obj:`defaultdict`: The restored user data.
        """
        if self.user_data:
            pass
        elif not self.single_file:
            filename = f"{self.filename}_user_data"
            data = self.load_file(filename)
            if not data:
                data = self.context_customizer.user_data_mapping(  # type: ignore[call-arg]
                    self.context_customizer.user_data
                )
            else:
                data = self.context_customizer.user_data_mapping(  # type: ignore[call-arg]
                    self.context_customizer.user_data, data
                )
            self.user_data = data
        else:
            self.load_singlefile()
        return self.user_data  # type: ignore[return-value]

<<<<<<< HEAD
    def get_chat_data(self) -> Mapping[int, CD]:
=======
    def get_chat_data(self) -> DefaultDict[int, Dict[object, object]]:
>>>>>>> 94a9b7f9
        """Returns the chat_data from the pickle file if it exists or an empty :obj:`defaultdict`.

        Returns:
            :obj:`defaultdict`: The restored chat data.
        """
        if self.chat_data:
            pass
        elif not self.single_file:
            filename = f"{self.filename}_chat_data"
            data = self.load_file(filename)
            if not data:
                data = self.context_customizer.chat_data_mapping(  # type: ignore[call-arg]
                    self.context_customizer.chat_data
                )
            else:
                data = self.context_customizer.chat_data_mapping(  # type: ignore[call-arg]
                    self.context_customizer.chat_data, data
                )
            self.chat_data = data
        else:
            self.load_singlefile()
        return self.chat_data  # type: ignore[return-value]

<<<<<<< HEAD
    def get_bot_data(self) -> BD:
=======
    def get_bot_data(self) -> Dict[object, object]:
>>>>>>> 94a9b7f9
        """Returns the bot_data from the pickle file if it exists or an empty :obj:`dict`.

        Returns:
            :obj:`dict`: The restored bot data.
        """
        if self.bot_data:
            pass
        elif not self.single_file:
            filename = f"{self.filename}_bot_data"
            data = self.load_file(filename)
            if not data:
                data = self.context_customizer.bot_data()
            self.bot_data = data
        else:
            self.load_singlefile()
        return self.bot_data  # type: ignore[return-value]

    def get_conversations(self, name: str) -> ConversationDict:
        """Returns the conversations from the pickle file if it exsists or an empty dict.

        Args:
            name (:obj:`str`): The handlers name.

        Returns:
            :obj:`dict`: The restored conversations for the handler.
        """
        if self.conversations:
            pass
        elif not self.single_file:
            filename = f"{self.filename}_conversations"
            data = self.load_file(filename)
            if not data:
                data = {name: {}}
            self.conversations = data
        else:
            self.load_singlefile()
        return self.conversations.get(name, {}).copy()  # type: ignore[union-attr]

    def update_conversation(
        self, name: str, key: Tuple[int, ...], new_state: Optional[object]
    ) -> None:
        """Will update the conversations for the given handler and depending on :attr:`on_flush`
        save the pickle file.

        Args:
            name (:obj:`str`): The handler's name.
            key (:obj:`tuple`): The key the state is changed for.
            new_state (:obj:`tuple` | :obj:`any`): The new state for the given key.
        """
        if not self.conversations:
            self.conversations = {}
        if self.conversations.setdefault(name, {}).get(key) == new_state:
            return
        self.conversations[name][key] = new_state
        if not self.on_flush:
            if not self.single_file:
                filename = f"{self.filename}_conversations"
                self.dump_file(filename, self.conversations)
            else:
                self.dump_singlefile()

    def update_user_data(self, user_id: int, data: UD) -> None:
        """Will update the user_data and depending on :attr:`on_flush` save the pickle file.

        Args:
            user_id (:obj:`int`): The user the data might have been changed for.
            data (:obj:`dict`): The :attr:`telegram.ext.dispatcher.user_data` [user_id].
        """
        if self.user_data is None:
            self.user_data = cast(
                MutableMapping[int, UD],
                self.context_customizer.user_data_mapping(  # type: ignore[call-arg]
                    self.context_customizer.user_data
                ),
            )
        if self.user_data.get(user_id) == data:
            return
        self.user_data[user_id] = data
        if not self.on_flush:
            if not self.single_file:
                filename = f"{self.filename}_user_data"
                self.dump_file(filename, self.user_data)
            else:
                self.dump_singlefile()

    def update_chat_data(self, chat_id: int, data: CD) -> None:
        """Will update the chat_data and depending on :attr:`on_flush` save the pickle file.

        Args:
            chat_id (:obj:`int`): The chat the data might have been changed for.
            data (:obj:`dict`): The :attr:`telegram.ext.dispatcher.chat_data` [chat_id].
        """
        if self.chat_data is None:
            self.chat_data = cast(
                MutableMapping[int, CD],
                self.context_customizer.chat_data_mapping(  # type: ignore[call-arg]
                    self.context_customizer.chat_data
                ),
            )
        if self.chat_data.get(chat_id) == data:
            return
        self.chat_data[chat_id] = data
        if not self.on_flush:
            if not self.single_file:
                filename = f"{self.filename}_chat_data"
                self.dump_file(filename, self.chat_data)
            else:
                self.dump_singlefile()

    def update_bot_data(self, data: BD) -> None:
        """Will update the bot_data and depending on :attr:`on_flush` save the pickle file.

        Args:
            data (:obj:`dict`): The :attr:`telegram.ext.dispatcher.bot_data`.
        """
        if self.bot_data == data:
            return
        self.bot_data = data
        if not self.on_flush:
            if not self.single_file:
                filename = f"{self.filename}_bot_data"
                self.dump_file(filename, self.bot_data)
            else:
                self.dump_singlefile()

    def flush(self) -> None:
        """Will save all data in memory to pickle file(s)."""
        if self.single_file:
            if self.user_data or self.chat_data or self.bot_data or self.conversations:
                self.dump_singlefile()
        else:
            if self.user_data:
                self.dump_file(f"{self.filename}_user_data", self.user_data)
            if self.chat_data:
                self.dump_file(f"{self.filename}_chat_data", self.chat_data)
            if self.bot_data:
                self.dump_file(f"{self.filename}_bot_data", self.bot_data)
            if self.conversations:
                self.dump_file(f"{self.filename}_conversations", self.conversations)<|MERGE_RESOLUTION|>--- conflicted
+++ resolved
@@ -137,20 +137,13 @@
         self.filename = filename
         self.single_file = single_file
         self.on_flush = on_flush
-<<<<<<< HEAD
         self.user_data: Optional[MutableMapping[int, UD]] = None
         self.chat_data: Optional[MutableMapping[int, CD]] = None
         self.bot_data: Optional[BD] = None
-        self.conversations: Optional[Dict[str, Dict[Tuple, Any]]] = None
+        self.conversations: Optional[Dict[str, Dict[Tuple, object]]] = None
         self.context_customizer = cast(
             ContextCustomizer[Any, UD, CD, BD, UDM, CDM], context_customizer or ContextCustomizer()
         )
-=======
-        self.user_data: Optional[DefaultDict[int, Dict]] = None
-        self.chat_data: Optional[DefaultDict[int, Dict]] = None
-        self.bot_data: Optional[Dict] = None
-        self.conversations: Optional[Dict[str, Dict[Tuple, object]]] = None
->>>>>>> 94a9b7f9
 
     def load_singlefile(self) -> None:
         try:
@@ -171,8 +164,7 @@
                 self.bot_data = data.get('bot_data', self.context_customizer.bot_data())
                 self.conversations = data['conversations']
         except OSError:
-<<<<<<< HEAD
-            self.conversations = dict()
+            self.conversations = {}
             self.user_data = self.context_customizer.user_data_mapping(  # type: ignore[call-arg]
                 self.context_customizer.user_data
             )
@@ -180,12 +172,6 @@
                 self.context_customizer.chat_data
             )
             self.bot_data = self.context_customizer.bot_data()
-=======
-            self.conversations = {}
-            self.user_data = defaultdict(dict)
-            self.chat_data = defaultdict(dict)
-            self.bot_data = {}
->>>>>>> 94a9b7f9
         except pickle.UnpicklingError as exc:
             raise TypeError(f"File {filename} does not contain valid pickle data") from exc
         except Exception as exc:
@@ -218,11 +204,7 @@
         with open(filename, "wb") as file:
             pickle.dump(data, file)
 
-<<<<<<< HEAD
     def get_user_data(self) -> Mapping[int, UD]:
-=======
-    def get_user_data(self) -> DefaultDict[int, Dict[object, object]]:
->>>>>>> 94a9b7f9
         """Returns the user_data from the pickle file if it exists or an empty :obj:`defaultdict`.
 
         Returns:
@@ -246,11 +228,7 @@
             self.load_singlefile()
         return self.user_data  # type: ignore[return-value]
 
-<<<<<<< HEAD
     def get_chat_data(self) -> Mapping[int, CD]:
-=======
-    def get_chat_data(self) -> DefaultDict[int, Dict[object, object]]:
->>>>>>> 94a9b7f9
         """Returns the chat_data from the pickle file if it exists or an empty :obj:`defaultdict`.
 
         Returns:
@@ -274,11 +252,7 @@
             self.load_singlefile()
         return self.chat_data  # type: ignore[return-value]
 
-<<<<<<< HEAD
     def get_bot_data(self) -> BD:
-=======
-    def get_bot_data(self) -> Dict[object, object]:
->>>>>>> 94a9b7f9
         """Returns the bot_data from the pickle file if it exists or an empty :obj:`dict`.
 
         Returns:
