#!/usr/bin/env python
#
# A library that provides a Python interface to the Telegram Bot API
# Copyright (C) 2015-2021
# Leandro Toledo de Souza <devs@python-telegram-bot.org>
#
# This program is free software: you can redistribute it and/or modify
# it under the terms of the GNU Lesser Public License as published by
# the Free Software Foundation, either version 3 of the License, or
# (at your option) any later version.
#
# This program is distributed in the hope that it will be useful,
# but WITHOUT ANY WARRANTY; without even the implied warranty of
# MERCHANTABILITY or FITNESS FOR A PARTICULAR PURPOSE.  See the
# GNU Lesser Public License for more details.
#
# You should have received a copy of the GNU Lesser Public License
# along with this program.  If not, see [http://www.gnu.org/licenses/].
"""This module contains the PicklePersistence class."""
import pickle
from collections import defaultdict
from copy import deepcopy
from typing import Any, DefaultDict, Dict, Optional, Tuple

from telegram.ext import BasePersistence
from telegram.ext.utils.types import ConversationDict, CDCData


class PicklePersistence(BasePersistence):
    """Using python's builtin pickle for making you bot persistent.

    Warning:
        :class:`PicklePersistence` will try to replace :class:`telegram.Bot` instances by
        :attr:`REPLACED_BOT` and insert the bot set with
        :meth:`telegram.ext.BasePersistence.set_bot` upon loading of the data. This is to ensure
        that changes to the bot apply to the saved objects, too. If you change the bots token, this
        may lead to e.g. ``Chat not found`` errors. For the limitations on replacing bots see
        :meth:`telegram.ext.BasePersistence.replace_bot` and
        :meth:`telegram.ext.BasePersistence.insert_bot`.

    Args:
        filename (:obj:`str`): The filename for storing the pickle files. When :attr:`single_file`
            is :obj:`False` this will be used as a prefix.
        store_user_data (:obj:`bool`, optional): Whether user_data should be saved by this
            persistence class. Default is :obj:`True`.
        store_chat_data (:obj:`bool`, optional): Whether user_data should be saved by this
            persistence class. Default is :obj:`True`.
        store_bot_data (:obj:`bool`, optional): Whether bot_data should be saved by this
            persistence class. Default is :obj:`True`.
        store_callback_data (:obj:`bool`, optional): Whether callback_data should be saved by this
            persistence class. Default is :obj:`False`.
        single_file (:obj:`bool`, optional): When :obj:`False` will store 3 separate files of
            `filename_user_data`, `filename_chat_data` and `filename_conversations`. Default is
            :obj:`True`.
        on_flush (:obj:`bool`, optional): When :obj:`True` will only save to file when
            :meth:`flush` is called and keep data in memory until that happens. When
            :obj:`False` will store data on any transaction *and* on call to :meth:`flush`.
            Default is :obj:`False`.

    Attributes:
        filename (:obj:`str`): The filename for storing the pickle files. When :attr:`single_file`
            is :obj:`False` this will be used as a prefix.
        store_user_data (:obj:`bool`): Optional. Whether user_data should be saved by this
            persistence class.
        store_chat_data (:obj:`bool`): Optional. Whether user_data should be saved by this
            persistence class.
        store_bot_data (:obj:`bool`): Optional. Whether bot_data should be saved by this
            persistence class.
        store_callback_data (:obj:`bool`): Optional. Whether callback_data be saved by this
            persistence class.
        single_file (:obj:`bool`): Optional. When :obj:`False` will store 3 separate files of
            `filename_user_data`, `filename_chat_data`, `filename_chat_data` and
            `filename_conversations`. Default is :obj:`True`.
        on_flush (:obj:`bool`, optional): When :obj:`True` will only save to file when
            :meth:`flush` is called and keep data in memory until that happens. When
            :obj:`False` will store data on any transaction *and* on call to :meth:`flush`.
            Default is :obj:`False`.
    """

    def __init__(
        self,
        filename: str,
        store_user_data: bool = True,
        store_chat_data: bool = True,
        store_bot_data: bool = True,
        single_file: bool = True,
        on_flush: bool = False,
        store_callback_data: bool = False,
    ):
        super().__init__(
            store_user_data=store_user_data,
            store_chat_data=store_chat_data,
            store_bot_data=store_bot_data,
            store_callback_data=store_callback_data,
        )
        self.filename = filename
        self.single_file = single_file
        self.on_flush = on_flush
        self.user_data: Optional[DefaultDict[int, Dict]] = None
        self.chat_data: Optional[DefaultDict[int, Dict]] = None
        self.bot_data: Optional[Dict] = None
        self.callback_data: Optional[CDCData] = None
        self.conversations: Optional[Dict[str, Dict[Tuple, object]]] = None

    def _load_singlefile(self) -> None:
        try:
            filename = self.filename
            with open(self.filename, "rb") as file:
                data = pickle.load(file)
                self.user_data = defaultdict(dict, data['user_data'])
                self.chat_data = defaultdict(dict, data['chat_data'])
                # For backwards compatibility with files not containing bot data
                self.bot_data = data.get('bot_data', {})
                self.callback_data = data.get('callback_data', {})
                self.conversations = data['conversations']
        except OSError:
            self.conversations = {}
            self.user_data = defaultdict(dict)
            self.chat_data = defaultdict(dict)
            self.bot_data = {}
            self.callback_data = None
        except pickle.UnpicklingError as exc:
            raise TypeError(f"File {filename} does not contain valid pickle data") from exc
        except Exception as exc:
            raise TypeError(f"Something went wrong unpickling {filename}") from exc

    @staticmethod
    def _load_file(filename: str) -> Any:
        try:
            with open(filename, "rb") as file:
                return pickle.load(file)
        except OSError:
            return None
        except pickle.UnpicklingError as exc:
            raise TypeError(f"File {filename} does not contain valid pickle data") from exc
        except Exception as exc:
            raise TypeError(f"Something went wrong unpickling {filename}") from exc

    def _dump_singlefile(self) -> None:
        with open(self.filename, "wb") as file:
            data = {
                'conversations': self.conversations,
                'user_data': self.user_data,
                'chat_data': self.chat_data,
                'bot_data': self.bot_data,
                'callback_data': self.callback_data,
            }
            pickle.dump(data, file)

    @staticmethod
    def _dump_file(filename: str, data: object) -> None:
        with open(filename, "wb") as file:
            print('dumping', filename)
            pickle.dump(data, file)

    def get_user_data(self) -> DefaultDict[int, Dict[object, object]]:
        """Returns the user_data from the pickle file if it exists or an empty :obj:`defaultdict`.

        Returns:
            :obj:`defaultdict`: The restored user data.
        """
        if self.user_data:
            pass
        elif not self.single_file:
            filename = f"{self.filename}_user_data"
            data = self._load_file(filename)
            if not data:
                data = defaultdict(dict)
            else:
                data = defaultdict(dict, data)
            self.user_data = data
        else:
            self._load_singlefile()
        return deepcopy(self.user_data)  # type: ignore[arg-type]

    def get_chat_data(self) -> DefaultDict[int, Dict[object, object]]:
        """Returns the chat_data from the pickle file if it exists or an empty :obj:`defaultdict`.

        Returns:
            :obj:`defaultdict`: The restored chat data.
        """
        if self.chat_data:
            pass
        elif not self.single_file:
            filename = f"{self.filename}_chat_data"
            data = self._load_file(filename)
            if not data:
                data = defaultdict(dict)
            else:
                data = defaultdict(dict, data)
            self.chat_data = data
        else:
            self._load_singlefile()
        return deepcopy(self.chat_data)  # type: ignore[arg-type]

    def get_bot_data(self) -> Dict[object, object]:
        """Returns the bot_data from the pickle file if it exists or an empty :obj:`dict`.

        Returns:
            :obj:`dict`: The restored bot data.
        """
        if self.bot_data:
            pass
        elif not self.single_file:
            filename = f"{self.filename}_bot_data"
            data = self._load_file(filename)
            if not data:
                data = {}
            self.bot_data = data
        else:
            self._load_singlefile()
        return deepcopy(self.bot_data)  # type: ignore[arg-type]

    def get_callback_data(self) -> Optional[CDCData]:
        """Returns the callback data from the pickle file if it exists or :obj:`None`.

        Returns:
            Optional[:class:`telegram.utils.types.CDCData`:]: The restored meta data as three-tuple
                of :obj:`int`, dictionary and :class:`collections.deque` or :obj:`None`, if no data
                was stored.
        """
        if self.callback_data:
            pass
        elif not self.single_file:
            filename = f"{self.filename}_callback_data"
            data = self.load_file(filename)
            if not data:
                data = None
            self.callback_data = data
        else:
            self.load_singlefile()
        return deepcopy(self.callback_data)

    def get_conversations(self, name: str) -> ConversationDict:
        """Returns the conversations from the pickle file if it exsists or an empty dict.

        Args:
            name (:obj:`str`): The handlers name.

        Returns:
            :obj:`dict`: The restored conversations for the handler.
        """
        if self.conversations:
            pass
        elif not self.single_file:
            filename = f"{self.filename}_conversations"
            data = self._load_file(filename)
            if not data:
                data = {name: {}}
            self.conversations = data
        else:
            self._load_singlefile()
        return self.conversations.get(name, {}).copy()  # type: ignore[union-attr]

    def update_conversation(
        self, name: str, key: Tuple[int, ...], new_state: Optional[object]
    ) -> None:
        """Will update the conversations for the given handler and depending on :attr:`on_flush`
        save the pickle file.

        Args:
            name (:obj:`str`): The handler's name.
            key (:obj:`tuple`): The key the state is changed for.
            new_state (:obj:`tuple` | :obj:`any`): The new state for the given key.
        """
        if not self.conversations:
            self.conversations = {}
        if self.conversations.setdefault(name, {}).get(key) == new_state:
            return
        self.conversations[name][key] = new_state
        if not self.on_flush:
            if not self.single_file:
                filename = f"{self.filename}_conversations"
                self._dump_file(filename, self.conversations)
            else:
                self._dump_singlefile()

    def update_user_data(self, user_id: int, data: Dict) -> None:
        """Will update the user_data and depending on :attr:`on_flush` save the pickle file.

        Args:
            user_id (:obj:`int`): The user the data might have been changed for.
            data (:obj:`dict`): The :attr:`telegram.ext.dispatcher.user_data` [user_id].
        """
        if self.user_data is None:
            self.user_data = defaultdict(dict)
        if self.user_data.get(user_id) == data:
            return
        self.user_data[user_id] = data
        if not self.on_flush:
            if not self.single_file:
                filename = f"{self.filename}_user_data"
                self._dump_file(filename, self.user_data)
            else:
                self._dump_singlefile()

    def update_chat_data(self, chat_id: int, data: Dict) -> None:
        """Will update the chat_data and depending on :attr:`on_flush` save the pickle file.

        Args:
            chat_id (:obj:`int`): The chat the data might have been changed for.
            data (:obj:`dict`): The :attr:`telegram.ext.dispatcher.chat_data` [chat_id].
        """
        if self.chat_data is None:
            self.chat_data = defaultdict(dict)
        if self.chat_data.get(chat_id) == data:
            return
        self.chat_data[chat_id] = data
        if not self.on_flush:
            if not self.single_file:
                filename = f"{self.filename}_chat_data"
                self._dump_file(filename, self.chat_data)
            else:
                self._dump_singlefile()

    def update_bot_data(self, data: Dict) -> None:
        """Will update the bot_data and depending on :attr:`on_flush` save the pickle file.

        Args:
            data (:obj:`dict`): The :attr:`telegram.ext.dispatcher.bot_data`.
        """
        if self.bot_data == data:
            return
        self.bot_data = data.copy()
        if not self.on_flush:
            if not self.single_file:
                filename = f"{self.filename}_bot_data"
                self._dump_file(filename, self.bot_data)
            else:
                self._dump_singlefile()

    def update_callback_data(self, data: CDCData) -> None:
        """Will update the callback_data (if changed) and depending on :attr:`on_flush` save the
        pickle file.

        Args:
            data (:class:`telegram.utils.types.CDCData`:): The relevant data to restore
                :attr:`telegram.ext.dispatcher.bot.callback_data`.
        """
        if self.callback_data == data:
            return
        self.callback_data = (data[0].copy(), data[1].copy())
        if not self.on_flush:
            if not self.single_file:
                filename = f"{self.filename}_callback_data"
                self.dump_file(filename, self.callback_data)
            else:
                self.dump_singlefile()

    def flush(self) -> None:
        """Will save all data in memory to pickle file(s)."""
        if self.single_file:
<<<<<<< HEAD
            if (
                self.user_data
                or self.chat_data
                or self.bot_data
                or self.callback_data
                or self.conversations
            ):
                self.dump_singlefile()
=======
            if self.user_data or self.chat_data or self.bot_data or self.conversations:
                self._dump_singlefile()
>>>>>>> e2c6d607
        else:
            if self.user_data:
                self._dump_file(f"{self.filename}_user_data", self.user_data)
            if self.chat_data:
                self._dump_file(f"{self.filename}_chat_data", self.chat_data)
            if self.bot_data:
<<<<<<< HEAD
                self.dump_file(f"{self.filename}_bot_data", self.bot_data)
            if self.callback_data:
                self.dump_file(f"{self.filename}_callback_data", self.callback_data)
=======
                self._dump_file(f"{self.filename}_bot_data", self.bot_data)
>>>>>>> e2c6d607
            if self.conversations:
                self._dump_file(f"{self.filename}_conversations", self.conversations)<|MERGE_RESOLUTION|>--- conflicted
+++ resolved
@@ -223,12 +223,12 @@
             pass
         elif not self.single_file:
             filename = f"{self.filename}_callback_data"
-            data = self.load_file(filename)
+            data = self._load_file(filename)
             if not data:
                 data = None
             self.callback_data = data
         else:
-            self.load_singlefile()
+            self._load_singlefile()
         return deepcopy(self.callback_data)
 
     def get_conversations(self, name: str) -> ConversationDict:
@@ -343,14 +343,13 @@
         if not self.on_flush:
             if not self.single_file:
                 filename = f"{self.filename}_callback_data"
-                self.dump_file(filename, self.callback_data)
-            else:
-                self.dump_singlefile()
+                self._dump_file(filename, self.callback_data)
+            else:
+                self._dump_singlefile()
 
     def flush(self) -> None:
         """Will save all data in memory to pickle file(s)."""
         if self.single_file:
-<<<<<<< HEAD
             if (
                 self.user_data
                 or self.chat_data
@@ -358,23 +357,15 @@
                 or self.callback_data
                 or self.conversations
             ):
-                self.dump_singlefile()
-=======
-            if self.user_data or self.chat_data or self.bot_data or self.conversations:
-                self._dump_singlefile()
->>>>>>> e2c6d607
+                self._dump_singlefile()
         else:
             if self.user_data:
                 self._dump_file(f"{self.filename}_user_data", self.user_data)
             if self.chat_data:
                 self._dump_file(f"{self.filename}_chat_data", self.chat_data)
             if self.bot_data:
-<<<<<<< HEAD
-                self.dump_file(f"{self.filename}_bot_data", self.bot_data)
+                self._dump_file(f"{self.filename}_bot_data", self.bot_data)
             if self.callback_data:
-                self.dump_file(f"{self.filename}_callback_data", self.callback_data)
-=======
-                self._dump_file(f"{self.filename}_bot_data", self.bot_data)
->>>>>>> e2c6d607
+                self._dump_file(f"{self.filename}_callback_data", self.callback_data)
             if self.conversations:
                 self._dump_file(f"{self.filename}_conversations", self.conversations)