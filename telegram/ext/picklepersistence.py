--- conflicted
+++ resolved
@@ -63,7 +63,6 @@
             on any transaction *and* on call fo :meth:`flush`. Default is ``False``.
     """
 
-<<<<<<< HEAD
     def __init__(self,
                  filename: str,
                  store_user_data: bool = True,
@@ -71,20 +70,9 @@
                  store_bot_data: bool = True,
                  single_file: bool = True,
                  on_flush: bool = False):
-        super(PicklePersistence, self).__init__(store_user_data=store_user_data,
-                                                store_chat_data=store_chat_data,
-                                                store_bot_data=store_bot_data)
-=======
-    def __init__(self, filename,
-                 store_user_data=True,
-                 store_chat_data=True,
-                 store_bot_data=True,
-                 single_file=True,
-                 on_flush=False):
         super().__init__(store_user_data=store_user_data,
                          store_chat_data=store_chat_data,
                          store_bot_data=store_bot_data)
->>>>>>> 6005861f
         self.filename = filename
         self.single_file = single_file
         self.on_flush = on_flush
