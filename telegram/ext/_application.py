--- conflicted
+++ resolved
@@ -717,9 +717,6 @@
         If :attr:`post_shutdown` is set, it will be called after both :meth:`shutdown`
         and :meth:`telegram.ext.Updater.shutdown`.
 
-<<<<<<< HEAD
-        .. include:: inclusions/application_run_tip.rst
-=======
         Important:
             If you want to use this method, you must install PTB with the optional requirement
             ``webhooks``, i.e.
@@ -727,7 +724,8 @@
             .. code-block:: bash
 
                pip install python-telegram-bot[webhooks]
->>>>>>> d2c6c4b3
+
+        .. include:: inclusions/application_run_tip.rst
 
         .. seealso::
             :meth:`initialize`, :meth:`start`, :meth:`stop`, :meth:`shutdown`
