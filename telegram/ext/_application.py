#!/usr/bin/env python
#
# A library that provides a Python interface to the Telegram Bot API
# Copyright (C) 2015-2022
# Leandro Toledo de Souza <devs@python-telegram-bot.org>
#
# This program is free software: you can redistribute it and/or modify
# it under the terms of the GNU Lesser Public License as published by
# the Free Software Foundation, either version 3 of the License, or
# (at your option) any later version.
#
# This program is distributed in the hope that it will be useful,
# but WITHOUT ANY WARRANTY; without even the implied warranty of
# MERCHANTABILITY or FITNESS FOR A PARTICULAR PURPOSE.  See the
# GNU Lesser Public License for more details.
#
# You should have received a copy of the GNU Lesser Public License
# along with this program.  If not, see [http://www.gnu.org/licenses/].
"""This module contains the Application class."""
import asyncio
import inspect
import itertools
import logging
import platform
import signal
from collections import defaultdict
from contextlib import AbstractAsyncContextManager
from copy import deepcopy
from pathlib import Path
from types import MappingProxyType, TracebackType
from typing import (
    TYPE_CHECKING,
    Any,
    Callable,
    Coroutine,
    DefaultDict,
    Dict,
    Generic,
    List,
    Mapping,
    NoReturn,
    Optional,
    Sequence,
    Set,
    Tuple,
    Type,
    TypeVar,
    Union,
)

from telegram._update import Update
from telegram._utils.defaultvalue import DEFAULT_NONE, DEFAULT_TRUE, DefaultValue
from telegram._utils.types import DVInput, ODVInput
from telegram._utils.warnings import warn
from telegram.error import TelegramError
from telegram.ext._basepersistence import BasePersistence
from telegram.ext._contexttypes import ContextTypes
from telegram.ext._extbot import ExtBot
from telegram.ext._handler import BaseHandler
from telegram.ext._updater import Updater
from telegram.ext._utils.stack import was_called_by
from telegram.ext._utils.trackingdict import TrackingDict
from telegram.ext._utils.types import BD, BT, CCT, CD, JQ, UD, ConversationKey, HandlerCallback

if TYPE_CHECKING:
    from telegram import Message
    from telegram.ext import ConversationHandler
    from telegram.ext._applicationbuilder import InitApplicationBuilder
    from telegram.ext._jobqueue import Job

DEFAULT_GROUP: int = 0

_AppType = TypeVar("_AppType", bound="Application")  # pylint: disable=invalid-name
_RT = TypeVar("_RT")
_STOP_SIGNAL = object()

_logger = logging.getLogger(__name__)


class ApplicationHandlerStop(Exception):
    """
    Raise this in a handler or an error handler to prevent execution of any other handler (even in
    different groups).

    In order to use this exception in a :class:`telegram.ext.ConversationHandler`, pass the
    optional :paramref:`state` parameter instead of returning the next state:

    .. code-block:: python

        async def conversation_callback(update, context):
            ...
            raise ApplicationHandlerStop(next_state)

    Note:
        Has no effect, if the handler or error handler is run in a non-blocking way.

    Args:
        state (:obj:`object`, optional): The next state of the conversation.

    Attributes:
        state (:obj:`object`): Optional. The next state of the conversation.
    """

    __slots__ = ("state",)

    def __init__(self, state: object = None) -> None:
        super().__init__()
        self.state = state


class Application(Generic[BT, CCT, UD, CD, BD, JQ], AbstractAsyncContextManager):
    """This class dispatches all kinds of updates to its registered handlers, and is the entry
    point to a PTB application.

    Tip:
         This class may not be initialized directly. Use :class:`telegram.ext.ApplicationBuilder`
         or :meth:`builder` (for convenience).

    Instances of this class can be used as asyncio context managers, where

    .. code:: python

        async with application:
            # code

    is roughly equivalent to

    .. code:: python

        try:
            await application.initialize()
            # code
        finally:
            await application.shutdown()

    .. seealso:: `Your First Bot <https://github.com/\
        python-telegram-bot/python-telegram-bot/wiki/Extensions-–-Your-first-Bot>`_

    .. versionchanged:: 20.0

        * Initialization is now done through the :class:`telegram.ext.ApplicationBuilder`.
        * Removed the attribute ``groups``.

    Attributes:
        bot (:class:`telegram.Bot`): The bot object that should be passed to the handlers.
        update_queue (:class:`asyncio.Queue`): The synchronized queue that will contain the
            updates.
        updater (:class:`telegram.ext.Updater`): Optional. The updater used by this application.
        job_queue (:class:`telegram.ext.JobQueue`): Optional. The :class:`telegram.ext.JobQueue`
            instance to pass onto handler callbacks.
        chat_data (:obj:`types.MappingProxyType`): A dictionary handlers can use to store data for
            the chat. For each integer chat id, the corresponding value of this mapping is
            available as :attr:`telegram.ext.CallbackContext.chat_data` in handler callbacks for
            updates from that chat.

            .. versionchanged:: 20.0
                :attr:`chat_data` is now read-only. Note that the values of the mapping are still
                mutable, i.e. editing ``context.chat_data`` within a handler callback is possible
                (and encouraged), but editing the mapping ``application.chat_data`` itself is not.

            .. tip::
               Manually modifying :attr:`chat_data` is almost never needed and unadvisable.

        user_data (:obj:`types.MappingProxyType`): A dictionary handlers can use to store data for
            the user. For each integer user id, the corresponding value of this mapping is
            available as :attr:`telegram.ext.CallbackContext.user_data` in handler callbacks for
            updates from that user.

            .. versionchanged:: 20.0
                :attr:`user_data` is now read-only. Note that the values of the mapping are still
                mutable, i.e. editing ``context.user_data`` within a handler callback is possible
                (and encouraged), but editing the mapping ``application.user_data`` itself is not.

            .. tip::
               Manually modifying :attr:`user_data` is almost never needed and unadvisable.

        bot_data (:obj:`dict`): A dictionary handlers can use to store data for the bot.
        persistence (:class:`telegram.ext.BasePersistence`): The persistence class to
            store data that should be persistent over restarts.
        handlers (Dict[:obj:`int`, List[:class:`telegram.ext.BaseHandler`]]): A dictionary mapping
            each handler group to the list of handlers registered to that group.

            .. seealso::
                :meth:`add_handler`, :meth:`add_handlers`.
        error_handlers (Dict[:term:`coroutine function`, :obj:`bool`]): A dictionary where the keys
            are error handlers and the values indicate whether they are to be run blocking.

            .. seealso::
                :meth:`add_error_handler`
        context_types (:class:`telegram.ext.ContextTypes`): Specifies the types used by this
            dispatcher for the ``context`` argument of handler and job callbacks.
        post_init (:term:`coroutine function`): Optional. A callback that will be executed by
            :meth:`Application.run_polling` and :meth:`Application.run_webhook` after initializing
            the application via :meth:`initialize`.
        post_shutdown (:term:`coroutine function`): Optional. A callback that will be executed by
            :meth:`Application.run_polling` and :meth:`Application.run_webhook` after shutting down
            the application via :meth:`shutdown`.

    """

    # Allowing '__weakref__' creation here since we need it for the JobQueue
    __slots__ = (
        "__create_task_tasks",
        "__update_fetcher_task",
        "__update_persistence_event",
        "__update_persistence_lock",
        "__update_persistence_task",
        "__weakref__",
        "_chat_data",
        "_chat_ids_to_be_deleted_in_persistence",
        "_chat_ids_to_be_updated_in_persistence",
        "_concurrent_updates",
        "_concurrent_updates_sem",
        "_conversation_handler_conversations",
        "_initialized",
        "_running",
        "_user_data",
        "_user_ids_to_be_deleted_in_persistence",
        "_user_ids_to_be_updated_in_persistence",
        "bot",
        "bot_data",
        "chat_data",
        "context_types",
        "error_handlers",
        "handlers",
        "job_queue",
        "persistence",
        "post_init",
        "post_shutdown",
        "update_queue",
        "updater",
        "user_data",
    )

    def __init__(
        self: "Application[BT, CCT, UD, CD, BD, JQ]",
        *,
        bot: BT,
        update_queue: asyncio.Queue,
        updater: Optional[Updater],
        job_queue: JQ,
        concurrent_updates: Union[bool, int],
        persistence: Optional[BasePersistence],
        context_types: ContextTypes[CCT, UD, CD, BD],
        post_init: Optional[
            Callable[["Application[BT, CCT, UD, CD, BD, JQ]"], Coroutine[Any, Any, None]]
        ],
        post_shutdown: Optional[
            Callable[["Application[BT, CCT, UD, CD, BD, JQ]"], Coroutine[Any, Any, None]]
        ],
    ):
        if not was_called_by(
            inspect.currentframe(), Path(__file__).parent.resolve() / "_applicationbuilder.py"
        ):
            warn(
                "`Application` instances should be built via the `ApplicationBuilder`.",
                stacklevel=2,
            )

        self.bot = bot
        self.update_queue = update_queue
        self.job_queue = job_queue
        self.context_types = context_types
        self.updater = updater
        self.handlers: Dict[int, List[BaseHandler]] = {}
        self.error_handlers: Dict[Callable, Union[bool, DefaultValue]] = {}
        self.post_init = post_init
        self.post_shutdown = post_shutdown

        if isinstance(concurrent_updates, int) and concurrent_updates < 0:
            raise ValueError("`concurrent_updates` must be a non-negative integer!")
        if concurrent_updates is True:
            concurrent_updates = 256
        self._concurrent_updates_sem = asyncio.BoundedSemaphore(concurrent_updates or 1)
        self._concurrent_updates: int = concurrent_updates or 0

        self.bot_data = self.context_types.bot_data()
        self._user_data: DefaultDict[int, UD] = defaultdict(self.context_types.user_data)
        self._chat_data: DefaultDict[int, CD] = defaultdict(self.context_types.chat_data)
        # Read only mapping
        self.user_data: Mapping[int, UD] = MappingProxyType(self._user_data)
        self.chat_data: Mapping[int, CD] = MappingProxyType(self._chat_data)

        self.persistence: Optional[BasePersistence] = None
        if persistence and not isinstance(persistence, BasePersistence):
            raise TypeError("persistence must be based on telegram.ext.BasePersistence")
        self.persistence = persistence

        # Some bookkeeping for persistence logic
        self._chat_ids_to_be_updated_in_persistence: Set[int] = set()
        self._user_ids_to_be_updated_in_persistence: Set[int] = set()
        self._chat_ids_to_be_deleted_in_persistence: Set[int] = set()
        self._user_ids_to_be_deleted_in_persistence: Set[int] = set()

        # This attribute will hold references to the conversation dicts of all conversation
        # handlers so that we can extract the changed states during `update_persistence`
        self._conversation_handler_conversations: Dict[
            str, TrackingDict[ConversationKey, object]
        ] = {}

        # A number of low-level helpers for the internal logic
        self._initialized = False
        self._running = False
        self.__update_fetcher_task: Optional[asyncio.Task] = None
        self.__update_persistence_task: Optional[asyncio.Task] = None
        self.__update_persistence_event = asyncio.Event()
        self.__update_persistence_lock = asyncio.Lock()
        self.__create_task_tasks: Set[asyncio.Task] = set()  # Used for awaiting tasks upon exit

    def _check_initialized(self) -> None:
        if not self._initialized:
            raise RuntimeError(
                "This Application was not initialized via `Application.initialize`!"
            )

    @property
    def running(self) -> bool:
        """:obj:`bool`: Indicates if this application is running.

        .. seealso::
            :meth:`start`, :meth:`stop`
        """
        return self._running

    @property
    def concurrent_updates(self) -> int:
        """:obj:`int`: The number of concurrent updates that will be processed in parallel. A
        value of ``0`` indicates updates are *not* being processed concurrently.

        .. seealso:: `Concurrency <https://github.com/\
            python-telegram-bot/python-telegram-bot/wiki/Concurrency>`_
        """
        return self._concurrent_updates

    async def initialize(self) -> None:
        """Initializes the Application by initializing:

        * The :attr:`bot`, by calling :meth:`telegram.Bot.initialize`.
        * The :attr:`updater`, by calling :meth:`telegram.ext.Updater.initialize`.
        * The :attr:`persistence`, by loading persistent conversations and data.

        Does *not* call :attr:`post_init` - that is only done by :meth:`run_polling` and
        :meth:`run_webhook`.

        .. seealso::
            :meth:`shutdown`
        """
        if self._initialized:
            _logger.debug("This Application is already initialized.")
            return

        await self.bot.initialize()
        if self.updater:
            await self.updater.initialize()

        if not self.persistence:
            self._initialized = True
            return

        await self._initialize_persistence()

        # Unfortunately due to circular imports this has to be here
        # pylint: disable=import-outside-toplevel
        from telegram.ext._conversationhandler import ConversationHandler

        # Initialize the persistent conversation handlers with the stored states
        for handler in itertools.chain.from_iterable(self.handlers.values()):
            if isinstance(handler, ConversationHandler) and handler.persistent and handler.name:
                await self._add_ch_to_persistence(handler)

        self._initialized = True

    async def _add_ch_to_persistence(self, handler: "ConversationHandler") -> None:
        self._conversation_handler_conversations.update(
            await handler._initialize_persistence(self)  # pylint: disable=protected-access
        )

    async def shutdown(self) -> None:
        """Shuts down the Application by shutting down:

        * :attr:`bot` by calling :meth:`telegram.Bot.shutdown`
        * :attr:`updater` by calling :meth:`telegram.ext.Updater.shutdown`
        * :attr:`persistence` by calling :meth:`update_persistence` and
          :meth:`BasePersistence.flush`

        Does *not* call :attr:`post_shutdown` - that is only done by :meth:`run_polling` and
        :meth:`run_webhook`.

        .. seealso::
            :meth:`initialize`

        Raises:
            :exc:`RuntimeError`: If the application is still :attr:`running`.
        """
        if self.running:
            raise RuntimeError("This Application is still running!")

        if not self._initialized:
            _logger.debug("This Application is already shut down. Returning.")
            return

        await self.bot.shutdown()
        if self.updater:
            await self.updater.shutdown()

        if self.persistence:
            _logger.debug("Updating & flushing persistence before shutdown")
            await self.update_persistence()
            await self.persistence.flush()
            _logger.debug("Updated and flushed persistence")

        self._initialized = False

    async def __aenter__(self: _AppType) -> _AppType:
        """Simple context manager which initializes the App."""
        try:
            await self.initialize()
            return self
        except Exception as exc:
            await self.shutdown()
            raise exc

    async def __aexit__(
        self,
        exc_type: Optional[Type[BaseException]],
        exc_val: Optional[BaseException],
        exc_tb: Optional[TracebackType],
    ) -> None:
        """Shutdown the App from the context manager."""
        # Make sure not to return `True` so that exceptions are not suppressed
        # https://docs.python.org/3/reference/datamodel.html?#object.__aexit__
        await self.shutdown()

    async def _initialize_persistence(self) -> None:
        """This method basically just loads all the data by awaiting the BP methods"""
        if not self.persistence:
            return

        if self.persistence.store_data.user_data:
            self._user_data.update(await self.persistence.get_user_data())
        if self.persistence.store_data.chat_data:
            self._chat_data.update(await self.persistence.get_chat_data())
        if self.persistence.store_data.bot_data:
            self.bot_data = await self.persistence.get_bot_data()
            if not isinstance(self.bot_data, self.context_types.bot_data):
                raise ValueError(
                    f"bot_data must be of type {self.context_types.bot_data.__name__}"
                )
        if self.persistence.store_data.callback_data:
            persistent_data = await self.persistence.get_callback_data()
            if persistent_data is not None:
                if not isinstance(persistent_data, tuple) or len(persistent_data) != 2:
                    raise ValueError("callback_data must be a tuple of length 2")
                # Mypy doesn't know that persistence.set_bot (see above) already checks that
                # self.bot is an instance of ExtBot if callback_data should be stored ...
                self.bot.callback_data_cache.load_persistence_data(  # type: ignore[attr-defined]
                    persistent_data
                )

    @staticmethod
    def builder() -> "InitApplicationBuilder":
        """Convenience method. Returns a new :class:`telegram.ext.ApplicationBuilder`.

        .. versionadded:: 20.0
        """
        # Unfortunately this needs to be here due to cyclical imports
        from telegram.ext import ApplicationBuilder  # pylint: disable=import-outside-toplevel

        return ApplicationBuilder()

    async def start(self) -> None:
        """Starts

        * a background task that fetches updates from :attr:`update_queue` and processes them.
        * :attr:`job_queue`, if set.
        * a background task that calls :meth:`update_persistence` in regular intervals, if
          :attr:`persistence` is set.

        Note:
            This does *not* start fetching updates from Telegram. To fetch updates, you need to
            either start :attr:`updater` manually or use one of :meth:`run_polling` or
            :meth:`run_webhook`.

        .. seealso::
            :meth:`stop`

        Raises:
            :exc:`RuntimeError`: If the application is already running or was not initialized.
        """
        if self.running:
            raise RuntimeError("This Application is already running!")
        self._check_initialized()

        self._running = True
        self.__update_persistence_event.clear()

        try:
            if self.persistence:
                self.__update_persistence_task = asyncio.create_task(
                    self._persistence_updater()
                    # TODO: Add this once we drop py3.7
                    # name=f'Application:{self.bot.id}:persistence_updater'
                )
                _logger.debug("Loop for updating persistence started")

            if self.job_queue:
                await self.job_queue.start()  # type: ignore[union-attr]
                _logger.debug("JobQueue started")

            self.__update_fetcher_task = asyncio.create_task(
                self._update_fetcher(),
                # TODO: Add this once we drop py3.7
                # name=f'Application:{self.bot.id}:update_fetcher'
            )
            _logger.info("Application started")

        except Exception as exc:
            self._running = False
            raise exc

    async def stop(self) -> None:
        """Stops the process after processing any pending updates or tasks created by
        :meth:`create_task`. Also stops :attr:`job_queue`, if set.
        Finally, calls :meth:`update_persistence` and :meth:`BasePersistence.flush` on
        :attr:`persistence`, if set.

        Warning:
            Once this method is called, no more updates will be fetched from :attr:`update_queue`,
            even if it's not empty.

        .. seealso::
            :meth:`start`

        Note:
            This does *not* stop :attr:`updater`. You need to either manually call
            :meth:`telegram.ext.Updater.stop` or use one of :meth:`run_polling` or
            :meth:`run_webhook`.

        Raises:
            :exc:`RuntimeError`: If the application is not running.
        """
        if not self.running:
            raise RuntimeError("This Application is not running!")

        self._running = False
        _logger.info("Application is stopping. This might take a moment.")

        # Stop listening for new updates and handle all pending ones
        await self.update_queue.put(_STOP_SIGNAL)
        _logger.debug("Waiting for update_queue to join")
        await self.update_queue.join()
        if self.__update_fetcher_task:
            await self.__update_fetcher_task
        _logger.debug("Application stopped fetching of updates.")

        if self.job_queue:
            _logger.debug("Waiting for running jobs to finish")
            await self.job_queue.stop(wait=True)  # type: ignore[union-attr]
            _logger.debug("JobQueue stopped")

        _logger.debug("Waiting for `create_task` calls to be processed")
        await asyncio.gather(*self.__create_task_tasks, return_exceptions=True)

        # Make sure that this is the *last* step of stopping the application!
        if self.persistence and self.__update_persistence_task:
            _logger.debug("Waiting for persistence loop to finish")
            self.__update_persistence_event.set()
            await self.__update_persistence_task
            self.__update_persistence_event.clear()

        _logger.info("Application.stop() complete")

    def run_polling(
        self,
        poll_interval: float = 0.0,
        timeout: int = 10,
        bootstrap_retries: int = -1,
        read_timeout: float = 2,
        write_timeout: ODVInput[float] = DEFAULT_NONE,
        connect_timeout: ODVInput[float] = DEFAULT_NONE,
        pool_timeout: ODVInput[float] = DEFAULT_NONE,
        allowed_updates: List[str] = None,
        drop_pending_updates: bool = None,
        close_loop: bool = True,
        stop_signals: ODVInput[Sequence[int]] = DEFAULT_NONE,
    ) -> None:
        """Convenience method that takes care of initializing and starting the app,
        polling updates from Telegram using :meth:`telegram.ext.Updater.start_polling` and
        a graceful shutdown of the app on exit.

        The app will shut down when :exc:`KeyboardInterrupt` or :exc:`SystemExit` is raised.
        On unix, the app will also shut down on receiving the signals specified by
        :paramref:`stop_signals`.

        If :attr:`post_init` is set, it will be called between :meth:`initialize` and
        :meth:`telegram.ext.Updater.start_polling`.

        If :attr:`post_shutdown` is set, it will be called after both :meth:`shutdown`
        and :meth:`telegram.ext.Updater.shutdown`.

        .. include:: inclusions/application_run_tip.rst

        .. seealso::
            :meth:`initialize`, :meth:`start`, :meth:`stop`, :meth:`shutdown`
            :meth:`telegram.ext.Updater.start_polling`, :meth:`telegram.ext.Updater.stop`,
<<<<<<< HEAD
            :meth:`run_webhook`,
            `Your First Bot <https://github.com/\
            python-telegram-bot/python-telegram-bot/wiki/Extensions-–-Your-first-Bot>`_
=======
            :meth:`run_webhook`
>>>>>>> ed5a073e

        Args:
            poll_interval (:obj:`float`, optional): Time to wait between polling updates from
                Telegram in seconds. Default is ``0.0``.
            timeout (:obj:`float`, optional): Passed to
                :paramref:`telegram.Bot.get_updates.timeout`. Default is ``10`` seconds.
            bootstrap_retries (:obj:`int`, optional): Whether the bootstrapping phase of the
                :class:`telegram.ext.Updater` will retry on failures on the Telegram server.

                * < 0 - retry indefinitely (default)
                *   0 - no retries
                * > 0 - retry up to X times

            read_timeout (:obj:`float`, optional): Value to pass to
                :paramref:`telegram.Bot.get_updates.read_timeout`. Defaults to ``2``.
            write_timeout (:obj:`float` | :obj:`None`, optional): Value to pass to
                :paramref:`telegram.Bot.get_updates.write_timeout`. Defaults to
                :attr:`~telegram.request.BaseRequest.DEFAULT_NONE`.
            connect_timeout (:obj:`float` | :obj:`None`, optional): Value to pass to
                :paramref:`telegram.Bot.get_updates.connect_timeout`. Defaults to
                :attr:`~telegram.request.BaseRequest.DEFAULT_NONE`.
            pool_timeout (:obj:`float` | :obj:`None`, optional): Value to pass to
                :paramref:`telegram.Bot.get_updates.pool_timeout`. Defaults to
                :attr:`~telegram.request.BaseRequest.DEFAULT_NONE`.
            drop_pending_updates (:obj:`bool`, optional): Whether to clean any pending updates on
                Telegram servers before actually starting to poll. Default is :obj:`False`.
            allowed_updates (List[:obj:`str`], optional): Passed to
                :meth:`telegram.Bot.get_updates`.
            close_loop (:obj:`bool`, optional): If :obj:`True`, the current event loop will be
                closed upon shutdown.

                .. seealso::
                    :meth:`asyncio.loop.close`
            stop_signals (Sequence[:obj:`int`] | :obj:`None`, optional): Signals that will shut
                down the app. Pass :obj:`None` to not use stop signals.
                Defaults to :data:`signal.SIGINT`, :data:`signal.SIGTERM` and
                :data:`signal.SIGABRT` on non Windows platforms.

                Caution:
                    Not every :class:`asyncio.AbstractEventLoop` implements
                    :meth:`asyncio.loop.add_signal_handler`. Most notably, the standard event loop
                    on Windows, :class:`asyncio.ProactorEventLoop`, does not implement this method.
                    If this method is not available, stop signals can not be set.

        Raises:
            :exc:`RuntimeError`: If the Application does not have an :class:`telegram.ext.Updater`.
        """
        if not self.updater:
            raise RuntimeError(
                "Application.run_polling is only available if the application has an Updater."
            )

        def error_callback(exc: TelegramError) -> None:
            self.create_task(self.process_error(error=exc, update=None))

        return self.__run(
            updater_coroutine=self.updater.start_polling(
                poll_interval=poll_interval,
                timeout=timeout,
                bootstrap_retries=bootstrap_retries,
                read_timeout=read_timeout,
                write_timeout=write_timeout,
                connect_timeout=connect_timeout,
                pool_timeout=pool_timeout,
                allowed_updates=allowed_updates,
                drop_pending_updates=drop_pending_updates,
                error_callback=error_callback,  # if there is an error in fetching updates
            ),
            close_loop=close_loop,
            stop_signals=stop_signals,
        )

    def run_webhook(
        self,
        listen: str = "127.0.0.1",
        port: int = 80,
        url_path: str = "",
        cert: Union[str, Path] = None,
        key: Union[str, Path] = None,
        bootstrap_retries: int = 0,
        webhook_url: str = None,
        allowed_updates: List[str] = None,
        drop_pending_updates: bool = None,
        ip_address: str = None,
        max_connections: int = 40,
        close_loop: bool = True,
        stop_signals: ODVInput[Sequence[int]] = DEFAULT_NONE,
        secret_token: str = None,
    ) -> None:
        """Convenience method that takes care of initializing and starting the app,
        listening for updates from Telegram using :meth:`telegram.ext.Updater.start_webhook` and
        a graceful shutdown of the app on exit.

        The app will shut down when :exc:`KeyboardInterrupt` or :exc:`SystemExit` is raised.
        On unix, the app will also shut down on receiving the signals specified by
        :paramref:`stop_signals`.

        If :paramref:`cert`
        and :paramref:`key` are not provided, the webhook will be started directly on
        ``http://listen:port/url_path``, so SSL can be handled by another
        application. Else, the webhook will be started on
        ``https://listen:port/url_path``. Also calls :meth:`telegram.Bot.set_webhook` as
        required.

        If :attr:`post_init` is set, it will be called between :meth:`initialize` and
        :meth:`telegram.ext.Updater.start_webhook`.

        If :attr:`post_shutdown` is set, it will be called after both :meth:`shutdown`
        and :meth:`telegram.ext.Updater.shutdown`.

        .. include:: inclusions/application_run_tip.rst

        .. seealso::
            :meth:`initialize`, :meth:`start`, :meth:`stop`, :meth:`shutdown`
            :meth:`telegram.ext.Updater.start_webhook`, :meth:`telegram.ext.Updater.stop`,
            :meth:`run_polling`

        Args:
            listen (:obj:`str`, optional): IP-Address to listen on. Defaults to
                `127.0.0.1 <https://en.wikipedia.org/wiki/Localhost>`_.
            port (:obj:`int`, optional): Port the bot should be listening on. Must be one of
                :attr:`telegram.constants.SUPPORTED_WEBHOOK_PORTS` unless the bot is running
                behind a proxy. Defaults to ``80``.
            url_path (:obj:`str`, optional): Path inside url. Defaults to `` '' ``
            cert (:class:`pathlib.Path` | :obj:`str`, optional): Path to the SSL certificate file.
            key (:class:`pathlib.Path` | :obj:`str`, optional): Path to the SSL key file.
            bootstrap_retries (:obj:`int`, optional): Whether the bootstrapping phase of the
                :class:`telegram.ext.Updater` will retry on failures on the Telegram server.

                * < 0 - retry indefinitely
                *   0 - no retries (default)
                * > 0 - retry up to X times
            webhook_url (:obj:`str`, optional): Explicitly specify the webhook url. Useful behind
                NAT, reverse proxy, etc. Default is derived from :paramref:`listen`,
                :paramref:`port`, :paramref:`url_path`, :paramref:`cert`, and :paramref:`key`.
            allowed_updates (List[:obj:`str`], optional): Passed to
                :meth:`telegram.Bot.set_webhook`.
            drop_pending_updates (:obj:`bool`, optional): Whether to clean any pending updates on
                Telegram servers before actually starting to poll. Default is :obj:`False`.
            ip_address (:obj:`str`, optional): Passed to :meth:`telegram.Bot.set_webhook`.
            max_connections (:obj:`int`, optional): Passed to
                :meth:`telegram.Bot.set_webhook`. Defaults to ``40``.
            close_loop (:obj:`bool`, optional): If :obj:`True`, the current event loop will be
                closed upon shutdown. Defaults to :obj:`True`.

                .. seealso::
                    :meth:`asyncio.loop.close`
            stop_signals (Sequence[:obj:`int`] | :obj:`None`, optional): Signals that will shut
                down the app. Pass :obj:`None` to not use stop signals.
                Defaults to :data:`signal.SIGINT`, :data:`signal.SIGTERM` and
                :data:`signal.SIGABRT`.

                Caution:
                    Not every :class:`asyncio.AbstractEventLoop` implements
                    :meth:`asyncio.loop.add_signal_handler`. Most notably, the standard event loop
                    on Windows, :class:`asyncio.ProactorEventLoop`, does not implement this method.
                    If this method is not available, stop signals can not be set.
            secret_token (:obj:`str`, optional): Secret token to ensure webhook requests originate
                from Telegram. See :paramref:`telegram.Bot.set_webhook.secret_token` for more
                details.

                When added, the web server started by this call will expect the token to be set in
                the ``X-Telegram-Bot-Api-Secret-Token`` header of an incoming request and will
                raise a :class:`http.HTTPStatus.FORBIDDEN <http.HTTPStatus>` error if either the
                header isn't set or it is set to a wrong token.

                .. versionadded:: 20.0
        """
        if not self.updater:
            raise RuntimeError(
                "Application.run_webhook is only available if the application has an Updater."
            )

        return self.__run(
            updater_coroutine=self.updater.start_webhook(
                listen=listen,
                port=port,
                url_path=url_path,
                cert=cert,
                key=key,
                bootstrap_retries=bootstrap_retries,
                drop_pending_updates=drop_pending_updates,
                webhook_url=webhook_url,
                allowed_updates=allowed_updates,
                ip_address=ip_address,
                max_connections=max_connections,
                secret_token=secret_token,
            ),
            close_loop=close_loop,
            stop_signals=stop_signals,
        )

    @staticmethod
    def _raise_system_exit() -> NoReturn:
        raise SystemExit

    def __run(
        self,
        updater_coroutine: Coroutine,
        stop_signals: ODVInput[Sequence[int]],
        close_loop: bool = True,
    ) -> None:
        # Calling get_event_loop() should still be okay even in py3.10+ as long as there is a
        # running event loop or we are in the main thread, which are the intended use cases.
        # See the docs of get_event_loop() and get_running_loop() for more info
        loop = asyncio.get_event_loop()

        if stop_signals is DEFAULT_NONE and platform.system() != "Windows":
            stop_signals = (signal.SIGINT, signal.SIGTERM, signal.SIGABRT)

        try:
            if not isinstance(stop_signals, DefaultValue):
                for sig in stop_signals or []:
                    loop.add_signal_handler(sig, self._raise_system_exit)
        except NotImplementedError as exc:
            warn(
                f"Could not add signal handlers for the stop signals {stop_signals} due to "
                f"exception `{exc!r}`. If your event loop does not implement `add_signal_handler`,"
                f" please pass `stop_signals=None`.",
                stacklevel=3,
            )

        try:
            loop.run_until_complete(self.initialize())
            if self.post_init:
                loop.run_until_complete(self.post_init(self))
            loop.run_until_complete(updater_coroutine)  # one of updater.start_webhook/polling
            loop.run_until_complete(self.start())
            loop.run_forever()
        except (KeyboardInterrupt, SystemExit):
            pass
        except Exception as exc:
            # In case the coroutine wasn't awaited, we don't need to bother the user with a warning
            updater_coroutine.close()
            raise exc
        finally:
            # We arrive here either by catching the exceptions above or if the loop gets stopped
            try:
                # Mypy doesn't know that we already check if updater is None
                if self.updater.running:  # type: ignore[union-attr]
                    loop.run_until_complete(self.updater.stop())  # type: ignore[union-attr]
                if self.running:
                    loop.run_until_complete(self.stop())
                loop.run_until_complete(self.shutdown())
                if self.post_shutdown:
                    loop.run_until_complete(self.post_shutdown(self))
            finally:
                if close_loop:
                    loop.close()

    def create_task(self, coroutine: Coroutine, update: object = None) -> asyncio.Task:
        """Thin wrapper around :func:`asyncio.create_task` that handles exceptions raised by
        the :paramref:`coroutine` with :meth:`process_error`.

        Note:
            * If :paramref:`coroutine` raises an exception, it will be set on the task created by
              this method even though it's handled by :meth:`process_error`.
            * If the application is currently running, tasks created by this method will be
              awaited with :meth:`stop`.

        .. seealso:: `Concurrency <https://github.com/\
            python-telegram-bot/python-telegram-bot/wiki/Concurrency>`_

        Args:
            coroutine (:term:`coroutine function`): The coroutine to run as task.
            update (:obj:`object`, optional): If set, will be passed to :meth:`process_error`
                as additional information for the error handlers. Moreover, the corresponding
                :attr:`chat_data` and :attr:`user_data` entries will be updated in the next run of
                :meth:`update_persistence` after the :paramref:`coroutine` is finished.

        Returns:
            :class:`asyncio.Task`: The created task.
        """
        return self.__create_task(coroutine=coroutine, update=update)

    def __create_task(
        self, coroutine: Coroutine, update: object = None, is_error_handler: bool = False
    ) -> asyncio.Task:
        # Unfortunately, we can't know if `coroutine` runs one of the error handler functions
        # but by passing `is_error_handler=True` from `process_error`, we can make sure that we
        # get at most one recursion of the user calls `create_task` manually with an error handler
        # function
        task = asyncio.create_task(
            self.__create_task_callback(
                coroutine=coroutine, update=update, is_error_handler=is_error_handler
            )
        )

        if self.running:
            self.__create_task_tasks.add(task)
            task.add_done_callback(self.__create_task_done_callback)
        else:
            warn(
                "Tasks created via `Application.create_task` while the application is not "
                "running won't be automatically awaited!",
                stacklevel=3,
            )

        return task

    def __create_task_done_callback(self, task: asyncio.Task) -> None:
        self.__create_task_tasks.discard(task)  # Discard from our set since we are done with it
        # We just retrieve the eventual exception so that asyncio doesn't complain in case
        # it's not retrieved somewhere else
        try:
            task.exception()
        except (asyncio.CancelledError, asyncio.InvalidStateError):
            pass

    async def __create_task_callback(
        self,
        coroutine: Coroutine[Any, Any, _RT],
        update: object = None,
        is_error_handler: bool = False,
    ) -> _RT:
        try:
            return await coroutine
        except asyncio.CancelledError as cancel:
            # TODO: in py3.8+, CancelledError is a subclass of BaseException, so we can drop this
            #  clause when we drop py3.7
            raise cancel
        except Exception as exception:
            if isinstance(exception, ApplicationHandlerStop):
                warn(
                    "ApplicationHandlerStop is not supported with handlers "
                    "running non-blocking.",
                    stacklevel=1,
                )

            # Avoid infinite recursion of error handlers.
            elif is_error_handler:
                _logger.exception(
                    "An error was raised and an uncaught error was raised while "
                    "handling the error with an error_handler.",
                    exc_info=exception,
                )

            else:
                # If we arrive here, an exception happened in the task and was neither
                # ApplicationHandlerStop nor raised by an error handler.
                # So we can and must handle it
                await self.process_error(update=update, error=exception, coroutine=coroutine)

            # Raise exception so that it can be set on the task and retrieved by task.exception()
            raise exception
        finally:
            self._mark_for_persistence_update(update=update)

    async def _update_fetcher(self) -> None:
        # Continuously fetch updates from the queue. Exit only once the signal object is found.
        while True:
            update = await self.update_queue.get()

            if update is _STOP_SIGNAL:
                _logger.debug("Dropping pending updates")
                while not self.update_queue.empty():
                    self.update_queue.task_done()

                # For the _STOP_SIGNAL
                self.update_queue.task_done()
                return

            _logger.debug("Processing update %s", update)

            if self._concurrent_updates:
                # We don't await the below because it has to be run concurrently
                self.create_task(self.__process_update_wrapper(update), update=update)
            else:
                await self.__process_update_wrapper(update)

    async def __process_update_wrapper(self, update: object) -> None:
        async with self._concurrent_updates_sem:
            await self.process_update(update)
            self.update_queue.task_done()

    async def process_update(self, update: object) -> None:
        """Processes a single update and marks the update to be updated by the persistence later.
        Exceptions raised by handler callbacks will be processed by :meth:`process_update`.

        .. seealso:: `Concurrency <https://github.com/\
            python-telegram-bot/python-telegram-bot/wiki/Concurrency>`_

        .. versionchanged:: 20.0
            Persistence is now updated in an interval set by
            :attr:`telegram.ext.BasePersistence.update_interval`.

        Args:
            update (:class:`telegram.Update` | :obj:`object` | \
                :class:`telegram.error.TelegramError`): The update to process.

        Raises:
            :exc:`RuntimeError`: If the application was not initialized.
        """
        # Processing updates before initialize() is a problem e.g. if persistence is used
        self._check_initialized()

        context = None
        any_blocking = False  # Flag which is set to True if any handler specifies block=True

        for handlers in self.handlers.values():
            try:
                for handler in handlers:
                    check = handler.check_update(update)  # Should the handler handle this update?
                    if not (check is None or check is False):  # if yes,
                        if not context:  # build a context if not already built
                            context = self.context_types.context.from_update(update, self)
                            await context.refresh_data()
                        coroutine: Coroutine = handler.handle_update(update, self, check, context)

                        if not handler.block or (  # if handler is running with block=False,
                            handler.block is DEFAULT_TRUE
                            and isinstance(self.bot, ExtBot)
                            and self.bot.defaults
                            and not self.bot.defaults.block
                        ):
                            self.create_task(coroutine, update=update)
                        else:
                            any_blocking = True
                            await coroutine
                        break  # Only a max of 1 handler per group is handled

            # Stop processing with any other handler.
            except ApplicationHandlerStop:
                _logger.debug("Stopping further handlers due to ApplicationHandlerStop")
                break

            # Dispatch any error.
            except Exception as exc:
                if await self.process_error(update=update, error=exc):
                    _logger.debug("Error handler stopped further handlers.")
                    break

        if any_blocking:
            # Only need to mark the update for persistence if there was at least one
            # blocking handler - the non-blocking handlers mark the update again when finished
            # (in __create_task_callback)
            self._mark_for_persistence_update(update=update)

    def add_handler(self, handler: BaseHandler[Any, CCT], group: int = DEFAULT_GROUP) -> None:
        """Register a handler.

        TL;DR: Order and priority counts. 0 or 1 handlers per group will be used. End handling of
        update with :class:`telegram.ext.ApplicationHandlerStop`.

        A handler must be an instance of a subclass of :class:`telegram.ext.BaseHandler`. All
        handlers
        are organized in groups with a numeric value. The default group is 0. All groups will be
        evaluated for handling an update, but only 0 or 1 handler per group will be used. If
        :class:`telegram.ext.ApplicationHandlerStop` is raised from one of the handlers, no further
        handlers (regardless of the group) will be called.

        The priority/order of handlers is determined as follows:

          * Priority of the group (lower group number == higher priority)
          * The first handler in a group which can handle an update (see
            :attr:`telegram.ext.BaseHandler.check_update`) will be used. Other handlers from the
            group will not be used. The order in which handlers were added to the group defines the
            priority.

        Warning:
            Adding persistent :class:`telegram.ext.ConversationHandler` after the application has
            been initialized is discouraged. This is because the persisted conversation states need
            to be loaded into memory while the application is already processing updates, which
            might lead to race conditions and undesired behavior. In particular, current
            conversation states may be overridden by the loaded data.

        .. seealso:: `Your First Bot <https://github.com/\
            python-telegram-bot/python-telegram-bot/wiki/Extensions-–-Your-first-Bot>`_,
            `Architecture Overview <https://github.com/\
            python-telegram-bot/python-telegram-bot/wiki/Architecture>`_,
            `Builder Pattern <https://github.com/\
            python-telegram-bot/python-telegram-bot/wiki/Builder-Pattern>`_,
            `Storing Bot, User and Chat Related Data <https://github.com/\
            python-telegram-bot/python-telegram-bot/wiki/Storing-bot%2C-user-and-\
            chat-related-data>`_,

        Args:
            handler (:class:`telegram.ext.BaseHandler`): A BaseHandler instance.
            group (:obj:`int`, optional): The group identifier. Default is ``0``.

        """
        # Unfortunately due to circular imports this has to be here
        # pylint: disable=import-outside-toplevel
        from telegram.ext._conversationhandler import ConversationHandler

        if not isinstance(handler, BaseHandler):
            raise TypeError(f"handler is not an instance of {BaseHandler.__name__}")
        if not isinstance(group, int):
            raise TypeError("group is not int")
        if isinstance(handler, ConversationHandler) and handler.persistent and handler.name:
            if not self.persistence:
                raise ValueError(
                    f"ConversationHandler {handler.name} "
                    f"can not be persistent if application has no persistence"
                )
            if self._initialized:
                self.create_task(self._add_ch_to_persistence(handler))
                warn(
                    "A persistent `ConversationHandler` was passed to `add_handler`, "
                    "after `Application.initialize` was called. This is discouraged."
                    "See the docs of `Application.add_handler` for details.",
                    stacklevel=2,
                )

        if group not in self.handlers:
            self.handlers[group] = []
            self.handlers = dict(sorted(self.handlers.items()))  # lower -> higher groups

        self.handlers[group].append(handler)

    def add_handlers(
        self,
        handlers: Union[
            Union[List[BaseHandler], Tuple[BaseHandler]],
            Dict[int, Union[List[BaseHandler], Tuple[BaseHandler]]],
        ],
        group: DVInput[int] = DefaultValue(0),
    ) -> None:
        """Registers multiple handlers at once. The order of the handlers in the passed
        sequence(s) matters. See :meth:`add_handler` for details.

        .. versionadded:: 20.0

        Args:
            handlers (List[:class:`telegram.ext.BaseHandler`] | \
                Dict[int, List[:class:`telegram.ext.BaseHandler`]]): \
                Specify a sequence of handlers *or* a dictionary where the keys are groups and
                values are handlers.
            group (:obj:`int`, optional): Specify which group the sequence of :paramref:`handlers`
                should be added to. Defaults to ``0``.

        Example::

            app.add_handlers(handlers={
                -1: [MessageHandler(...)],
                1: [CallbackQueryHandler(...), CommandHandler(...)]
            }

        """
        if isinstance(handlers, dict) and not isinstance(group, DefaultValue):
            raise ValueError("The `group` argument can only be used with a sequence of handlers.")

        if isinstance(handlers, dict):
            for handler_group, grp_handlers in handlers.items():
                if not isinstance(grp_handlers, (list, tuple)):
                    raise ValueError(f"Handlers for group {handler_group} must be a list or tuple")

                for handler in grp_handlers:
                    self.add_handler(handler, handler_group)

        elif isinstance(handlers, (list, tuple)):
            for handler in handlers:
                self.add_handler(handler, DefaultValue.get_value(group))

        else:
            raise ValueError(
                "The `handlers` argument must be a sequence of handlers or a "
                "dictionary where the keys are groups and values are sequences of handlers."
            )

    def remove_handler(self, handler: BaseHandler, group: int = DEFAULT_GROUP) -> None:
        """Remove a handler from the specified group.

        Args:
            handler (:class:`telegram.ext.BaseHandler`): A :class:`telegram.ext.BaseHandler`
                instance.
            group (:obj:`object`, optional): The group identifier. Default is ``0``.

        """
        if handler in self.handlers[group]:
            self.handlers[group].remove(handler)
            if not self.handlers[group]:
                del self.handlers[group]

    def drop_chat_data(self, chat_id: int) -> None:
        """Drops the corresponding entry from the :attr:`chat_data`. Will also be deleted from
        the persistence on the next run of :meth:`update_persistence`, if applicable.

        Warning:
            When using :attr:`concurrent_updates` or the :attr:`job_queue`,
            :meth:`process_update` or :meth:`telegram.ext.Job.run` may re-create this entry due to
            the asynchronous nature of these features. Please make sure that your program can
            avoid or handle such situations.

        .. versionadded:: 20.0

        Args:
            chat_id (:obj:`int`): The chat id to delete. The entry will be deleted even if it is
                not empty.
        """
        self._chat_data.pop(chat_id, None)  # type: ignore[arg-type]
        self._chat_ids_to_be_deleted_in_persistence.add(chat_id)

    def drop_user_data(self, user_id: int) -> None:
        """Drops the corresponding entry from the :attr:`user_data`. Will also be deleted from
        the persistence on the next run of :meth:`update_persistence`, if applicable.

        Warning:
            When using :attr:`concurrent_updates` or the :attr:`job_queue`,
            :meth:`process_update` or :meth:`telegram.ext.Job.run` may re-create this entry due to
            the asynchronous nature of these features. Please make sure that your program can
            avoid or handle such situations.

        .. versionadded:: 20.0

        Args:
            user_id (:obj:`int`): The user id to delete. The entry will be deleted even if it is
                not empty.
        """
        self._user_data.pop(user_id, None)  # type: ignore[arg-type]
        self._user_ids_to_be_deleted_in_persistence.add(user_id)

    def migrate_chat_data(
        self, message: "Message" = None, old_chat_id: int = None, new_chat_id: int = None
    ) -> None:
        """Moves the contents of :attr:`chat_data` at key old_chat_id to the key new_chat_id.
        Also marks the entries to be updated accordingly in the next run of
        :meth:`update_persistence`.

        Warning:
            * Any data stored in :attr:`chat_data` at key ``new_chat_id`` will be overridden
            * The key `old_chat_id` of :attr:`chat_data` will be deleted
            * This does not update the :attr:`~telegram.ext.Job.chat_id` attribute of any scheduled
              :class:`telegram.ext.Job`.

        Warning:
            When using :attr:`concurrent_updates` or the :attr:`job_queue`,
            :meth:`process_update` or :meth:`telegram.ext.Job.run` may re-create the old entry due
            to the asynchronous nature of these features. Please make sure that your program can
            avoid or handle such situations.

        .. seealso:: `Storing Bot, User and Chat Related Data <https://github.com/\
            python-telegram-bot/python-telegram-bot/wiki/Storing-bot%2C-user-and-\
            chat-related-data>`_,

        Args:
            message (:class:`telegram.Message`, optional): A message with either
                :attr:`~telegram.Message.migrate_from_chat_id` or
                :attr:`~telegram.Message.migrate_to_chat_id`.
                Mutually exclusive with passing :paramref:`old_chat_id` and
                :paramref:`new_chat_id`.

                .. seealso::
                    :attr:`telegram.ext.filters.StatusUpdate.MIGRATE`

            old_chat_id (:obj:`int`, optional): The old chat ID.
                Mutually exclusive with passing :paramref:`message`
            new_chat_id (:obj:`int`, optional): The new chat ID.
                Mutually exclusive with passing :paramref:`message`

        Raises:
            ValueError: Raised if the input is invalid.
        """
        if message and (old_chat_id or new_chat_id):
            raise ValueError("Message and chat_id pair are mutually exclusive")
        if not any((message, old_chat_id, new_chat_id)):
            raise ValueError("chat_id pair or message must be passed")

        if message:
            if message.migrate_from_chat_id is None and message.migrate_to_chat_id is None:
                raise ValueError(
                    "Invalid message instance. The message must have either "
                    "`Message.migrate_from_chat_id` or `Message.migrate_to_chat_id`."
                )

            old_chat_id = message.migrate_from_chat_id or message.chat.id
            new_chat_id = message.migrate_to_chat_id or message.chat.id

        elif not (isinstance(old_chat_id, int) and isinstance(new_chat_id, int)):
            raise ValueError("old_chat_id and new_chat_id must be integers")

        self._chat_data[new_chat_id] = self._chat_data[old_chat_id]
        self.drop_chat_data(old_chat_id)

        self._chat_ids_to_be_updated_in_persistence.add(new_chat_id)
        # old_chat_id is marked for deletion by drop_chat_data above

    def _mark_for_persistence_update(self, *, update: object = None, job: "Job" = None) -> None:
        if isinstance(update, Update):
            if update.effective_chat:
                self._chat_ids_to_be_updated_in_persistence.add(update.effective_chat.id)
            if update.effective_user:
                self._user_ids_to_be_updated_in_persistence.add(update.effective_user.id)

        if job:
            if job.chat_id:
                self._chat_ids_to_be_updated_in_persistence.add(job.chat_id)
            if job.user_id:
                self._user_ids_to_be_updated_in_persistence.add(job.user_id)

    async def _persistence_updater(self) -> None:
        # Update the persistence in regular intervals. Exit only when the stop event has been set
        while not self.__update_persistence_event.is_set():
            if not self.persistence:
                return

            # asyncio synchronization primitives don't accept a timeout argument, it is recommended
            # to use wait_for instead
            try:
                await asyncio.wait_for(
                    self.__update_persistence_event.wait(),
                    timeout=self.persistence.update_interval,
                )
                return
            except asyncio.TimeoutError:
                pass

            # putting this *after* the wait_for so we don't immediately update on startup as
            # that would make little sense
            await self.update_persistence()

    async def update_persistence(self) -> None:
        """Updates :attr:`user_data`, :attr:`chat_data`, :attr:`bot_data` in :attr:`persistence`
        along with :attr:`~telegram.ext.ExtBot.callback_data_cache` and the conversation states of
        any persistent :class:`~telegram.ext.ConversationHandler` registered for this application.

        For :attr:`user_data`, :attr:`chat_data`, only entries used since the last run of this
        method are updated.

        Tip:
            This method will be called in regular intervals by the application. There is usually
            no need to call it manually.

        Note:
            Any data is deep copied with :func:`copy.deepcopy` before handing it over to the
            persistence in order to avoid race conditions, so all persisted data must be copyable.

        .. seealso:: :attr:`telegram.ext.BasePersistence.update_interval`.
        """
        async with self.__update_persistence_lock:
            await self.__update_persistence()

    async def __update_persistence(self) -> None:
        if not self.persistence:
            return

        _logger.debug("Starting next run of updating the persistence.")

        coroutines: Set[Coroutine] = set()

        if self.persistence.store_data.callback_data:
            # Mypy doesn't know that persistence.set_bot (see above) already checks that
            # self.bot is an instance of ExtBot if callback_data should be stored ...
            coroutines.add(
                self.persistence.update_callback_data(
                    deepcopy(
                        self.bot.callback_data_cache.persistence_data  # type: ignore[attr-defined]
                    )
                )
            )

        if self.persistence.store_data.bot_data:
            coroutines.add(self.persistence.update_bot_data(deepcopy(self.bot_data)))

        if self.persistence.store_data.chat_data:
            update_ids = self._chat_ids_to_be_updated_in_persistence
            self._chat_ids_to_be_updated_in_persistence = set()
            delete_ids = self._chat_ids_to_be_deleted_in_persistence
            self._chat_ids_to_be_deleted_in_persistence = set()

            # We don't want to update any data that has been deleted!
            update_ids -= delete_ids

            for chat_id in update_ids:
                coroutines.add(
                    self.persistence.update_chat_data(chat_id, deepcopy(self.chat_data[chat_id]))
                )
            for chat_id in delete_ids:
                coroutines.add(self.persistence.drop_chat_data(chat_id))

        if self.persistence.store_data.user_data:
            update_ids = self._user_ids_to_be_updated_in_persistence
            self._user_ids_to_be_updated_in_persistence = set()
            delete_ids = self._user_ids_to_be_deleted_in_persistence
            self._user_ids_to_be_deleted_in_persistence = set()

            # We don't want to update any data that has been deleted!
            update_ids -= delete_ids

            for user_id in update_ids:
                coroutines.add(
                    self.persistence.update_user_data(user_id, deepcopy(self.user_data[user_id]))
                )
            for user_id in delete_ids:
                coroutines.add(self.persistence.drop_user_data(user_id))

        # Unfortunately due to circular imports this has to be here
        # pylint: disable=import-outside-toplevel
        from telegram.ext._conversationhandler import PendingState

        for name, (key, new_state) in itertools.chain.from_iterable(
            zip(itertools.repeat(name), states_dict.pop_accessed_write_items())
            for name, states_dict in self._conversation_handler_conversations.items()
        ):
            if isinstance(new_state, PendingState):
                # If the handler was running non-blocking, we check if the new state is already
                # available. Otherwise, we update with the old state, which is the next best
                # guess.
                # Note that when updating the persistence one last time during self.stop(),
                # *all* tasks will be done.
                if not new_state.done():
                    if self.running:
                        _logger.debug(
                            "A ConversationHandlers state was not yet resolved. Updating the "
                            "persistence with the current state. Will check again on next run of "
                            "Application.update_persistence."
                        )
                    else:
                        _logger.warning(
                            "A ConversationHandlers state was not yet resolved. Updating the "
                            "persistence with the current state."
                        )
                    result = new_state.old_state
                    # We need to check again on the next run if the state is done
                    self._conversation_handler_conversations[name].mark_as_accessed(key)
                else:
                    result = new_state.resolve()
            else:
                result = new_state

            effective_new_state = None if result is TrackingDict.DELETED else result
            coroutines.add(
                self.persistence.update_conversation(
                    name=name, key=key, new_state=effective_new_state
                )
            )

        results = await asyncio.gather(*coroutines, return_exceptions=True)
        _logger.debug("Finished updating persistence.")

        # dispatch any errors
        await asyncio.gather(
            *(
                self.process_error(error=result, update=None)
                for result in results
                if isinstance(result, Exception)
            )
        )

    def add_error_handler(
        self,
        callback: HandlerCallback[object, CCT, None],
        block: DVInput[bool] = DEFAULT_TRUE,
    ) -> None:
        """Registers an error handler in the Application. This handler will receive every error
        which happens in your bot. See the docs of :meth:`process_error` for more details on how
        errors are handled.

        Note:
            Attempts to add the same callback multiple times will be ignored.

        .. seealso:: :any:`Errorhandler Example <examples.errorhandlerbot>`,
            `Exceptions, Warnings and Logging <https://github.com/\
            python-telegram-bot/python-telegram-bot/wiki/Exceptions%2C-Warnings-and-Logging>`_

        Args:
            callback (:term:`coroutine function`): The callback function for this error handler.
                Will be called when an error is raised. Callback signature::

                    async def callback(update: Optional[object], context: CallbackContext)

                The error that happened will be present in
                :attr:`telegram.ext.CallbackContext.error`.
            block (:obj:`bool`, optional): Determines whether the return value of the callback
                should be awaited before processing the next error handler in
                :meth:`process_error`. Defaults to :obj:`True`.
        """
        if callback in self.error_handlers:
            _logger.warning("The callback is already registered as an error handler. Ignoring.")
            return

        self.error_handlers[callback] = block

    def remove_error_handler(self, callback: Callable[[object, CCT], None]) -> None:
        """Removes an error handler.

        Args:
            callback (:term:`coroutine function`): The error handler to remove.

        """
        self.error_handlers.pop(callback, None)

    async def process_error(
        self,
        update: Optional[object],
        error: Exception,
        job: "Job" = None,
        coroutine: Coroutine = None,
    ) -> bool:
        """Processes an error by passing it to all error handlers registered with
        :meth:`add_error_handler`. If one of the error handlers raises
        :class:`telegram.ext.ApplicationHandlerStop`, the error will not be handled by other error
        handlers. Raising :class:`telegram.ext.ApplicationHandlerStop` also stops processing of
        the update when this method is called by :meth:`process_update`, i.e. no further handlers
        (even in other groups) will handle the update. All other exceptions raised by an error
        handler will just be logged.

        .. versionchanged:: 20.0

            * ``dispatch_error`` was renamed to :meth:`process_error`.
            * Exceptions raised by error handlers are now properly logged.
            * :class:`telegram.ext.ApplicationHandlerStop` is no longer reraised but converted into
              the return value.

        Args:
            update (:obj:`object` | :class:`telegram.Update`): The update that caused the error.
            error (:obj:`Exception`): The error that was raised.
            job (:class:`telegram.ext.Job`, optional): The job that caused the error.

                .. versionadded:: 20.0
            coroutine (:term:`coroutine function`, optional): The coroutine that caused the error.

        Returns:
            :obj:`bool`: :obj:`True`, if one of the error handlers raised
            :class:`telegram.ext.ApplicationHandlerStop`. :obj:`False`, otherwise.
        """
        if self.error_handlers:
            for (
                callback,
                block,
            ) in self.error_handlers.items():
                context = self.context_types.context.from_error(
                    update=update,
                    error=error,
                    application=self,
                    job=job,
                    coroutine=coroutine,
                )
                if not block or (  # If error handler has `block=False`, create a Task to run cb
                    block is DEFAULT_TRUE
                    and isinstance(self.bot, ExtBot)
                    and self.bot.defaults
                    and not self.bot.defaults.block
                ):
                    self.__create_task(
                        callback(update, context), update=update, is_error_handler=True
                    )
                else:
                    try:
                        await callback(update, context)
                    except ApplicationHandlerStop:
                        return True
                    except Exception as exc:
                        _logger.exception(
                            "An error was raised and an uncaught error was raised while "
                            "handling the error with an error_handler.",
                            exc_info=exc,
                        )
            return False

        _logger.exception("No error handlers are registered, logging exception.", exc_info=error)
        return False<|MERGE_RESOLUTION|>--- conflicted
+++ resolved
@@ -603,13 +603,9 @@
         .. seealso::
             :meth:`initialize`, :meth:`start`, :meth:`stop`, :meth:`shutdown`
             :meth:`telegram.ext.Updater.start_polling`, :meth:`telegram.ext.Updater.stop`,
-<<<<<<< HEAD
             :meth:`run_webhook`,
             `Your First Bot <https://github.com/\
             python-telegram-bot/python-telegram-bot/wiki/Extensions-–-Your-first-Bot>`_
-=======
-            :meth:`run_webhook`
->>>>>>> ed5a073e
 
         Args:
             poll_interval (:obj:`float`, optional): Time to wait between polling updates from
