#!/usr/bin/env python
#
# A library that provides a Python interface to the Telegram Bot API
# Copyright (C) 2015-2022
# Leandro Toledo de Souza <devs@python-telegram-bot.org>
#
# This program is free software: you can redistribute it and/or modify
# it under the terms of the GNU Lesser Public License as published by
# the Free Software Foundation, either version 3 of the License, or
# (at your option) any later version.
#
# This program is distributed in the hope that it will be useful,
# but WITHOUT ANY WARRANTY; without even the implied warranty of
# MERCHANTABILITY or FITNESS FOR A PARTICULAR PURPOSE.  See the
# GNU Lesser Public License for more details.
#
# You should have received a copy of the GNU Lesser Public License
# along with this program.  If not, see [http://www.gnu.org/licenses/].
"""This module contains the Application class."""
import asyncio
import inspect
import itertools
import logging
import platform
import signal
from collections import defaultdict
from contextlib import AbstractAsyncContextManager
from copy import deepcopy
from pathlib import Path
from types import MappingProxyType, TracebackType
from typing import (
    TYPE_CHECKING,
    Any,
    Callable,
    Coroutine,
    DefaultDict,
    Dict,
    Generic,
    List,
    Mapping,
    NoReturn,
    Optional,
    Sequence,
    Set,
    Tuple,
    Type,
    TypeVar,
    Union,
)

from telegram._update import Update
from telegram._utils.defaultvalue import DEFAULT_NONE, DEFAULT_TRUE, DefaultValue
from telegram._utils.types import DVInput, ODVInput
from telegram._utils.warnings import warn
from telegram.error import TelegramError
from telegram.ext._basepersistence import BasePersistence
from telegram.ext._contexttypes import ContextTypes
from telegram.ext._extbot import ExtBot
from telegram.ext._handler import BaseHandler
from telegram.ext._updater import Updater
from telegram.ext._utils.stack import was_called_by
from telegram.ext._utils.trackingdict import TrackingDict
from telegram.ext._utils.types import BD, BT, CCT, CD, JQ, UD, ConversationKey, HandlerCallback

if TYPE_CHECKING:
    from telegram import Message
    from telegram.ext import ConversationHandler
    from telegram.ext._applicationbuilder import InitApplicationBuilder
    from telegram.ext._jobqueue import Job

DEFAULT_GROUP: int = 0

_AppType = TypeVar("_AppType", bound="Application")  # pylint: disable=invalid-name
_RT = TypeVar("_RT")
_STOP_SIGNAL = object()

_logger = logging.getLogger(__name__)


class ApplicationHandlerStop(Exception):
    """
    Raise this in a handler or an error handler to prevent execution of any other handler (even in
    different groups).

    In order to use this exception in a :class:`telegram.ext.ConversationHandler`, pass the
    optional :paramref:`state` parameter instead of returning the next state:

    .. code-block:: python

        async def conversation_callback(update, context):
            ...
            raise ApplicationHandlerStop(next_state)

    Note:
        Has no effect, if the handler or error handler is run in a non-blocking way.

    Args:
        state (:obj:`object`, optional): The next state of the conversation.

    Attributes:
        state (:obj:`object`): Optional. The next state of the conversation.
    """

    __slots__ = ("state",)

    def __init__(self, state: object = None) -> None:
        super().__init__()
        self.state = state


class Application(Generic[BT, CCT, UD, CD, BD, JQ], AbstractAsyncContextManager):
    """This class dispatches all kinds of updates to its registered handlers, and is the entry
    point to a PTB application.

    Tip:
         This class may not be initialized directly. Use :class:`telegram.ext.ApplicationBuilder`
         or :meth:`builder` (for convenience).

    Instances of this class can be used as asyncio context managers, where

    .. code:: python

        async with application:
            # code

    is roughly equivalent to

    .. code:: python

        try:
            await application.initialize()
            # code
        finally:
            await application.shutdown()

    .. versionchanged:: 20.0

        * Initialization is now done through the :class:`telegram.ext.ApplicationBuilder`.
        * Removed the attribute ``groups``.

    Attributes:
        bot (:class:`telegram.Bot`): The bot object that should be passed to the handlers.
        update_queue (:class:`asyncio.Queue`): The synchronized queue that will contain the
            updates.
        updater (:class:`telegram.ext.Updater`): Optional. The updater used by this application.
        job_queue (:class:`telegram.ext.JobQueue`): Optional. The :class:`telegram.ext.JobQueue`
            instance to pass onto handler callbacks.
        chat_data (:obj:`types.MappingProxyType`): A dictionary handlers can use to store data for
            the chat.

            .. versionchanged:: 20.0
                :attr:`chat_data` is now read-only

            .. tip::
               Manually modifying :attr:`chat_data` is almost never needed and unadvisable.

        user_data (:obj:`types.MappingProxyType`): A dictionary handlers can use to store data for
            the user.

            .. versionchanged:: 20.0
               :attr:`user_data` is now read-only

            .. tip::
               Manually modifying :attr:`user_data` is almost never needed and unadvisable.

        bot_data (:obj:`dict`): A dictionary handlers can use to store data for the bot.
        persistence (:class:`telegram.ext.BasePersistence`): The persistence class to
            store data that should be persistent over restarts.
        handlers (Dict[:obj:`int`, List[:class:`telegram.ext.BaseHandler`]]): A dictionary mapping
            each handler group to the list of handlers registered to that group.

            .. seealso::
                :meth:`add_handler`, :meth:`add_handlers`.
        error_handlers (Dict[:term:`coroutine function`, :obj:`bool`]): A dictionary where the keys
            are error handlers and the values indicate whether they are to be run blocking.

            .. seealso::
                :meth:`add_error_handler`
        context_types (:class:`telegram.ext.ContextTypes`): Specifies the types used by this
            dispatcher for the ``context`` argument of handler and job callbacks.
        post_init (:term:`coroutine function`): Optional. A callback that will be executed by
            :meth:`Application.run_polling` and :meth:`Application.run_webhook` after initializing
            the application via :meth:`initialize`.
        post_shutdown (:term:`coroutine function`): Optional. A callback that will be executed by
            :meth:`Application.run_polling` and :meth:`Application.run_webhook` after shutting down
            the application via :meth:`shutdown`.

    """

    # Allowing '__weakref__' creation here since we need it for the JobQueue
    __slots__ = (
        "__create_task_tasks",
        "__update_fetcher_task",
        "__update_persistence_event",
        "__update_persistence_lock",
        "__update_persistence_task",
        "__weakref__",
        "_chat_data",
        "_chat_ids_to_be_deleted_in_persistence",
        "_chat_ids_to_be_updated_in_persistence",
        "_concurrent_updates",
        "_concurrent_updates_sem",
        "_conversation_handler_conversations",
        "_initialized",
        "_running",
        "_user_data",
        "_user_ids_to_be_deleted_in_persistence",
        "_user_ids_to_be_updated_in_persistence",
        "bot",
        "bot_data",
        "chat_data",
        "context_types",
        "error_handlers",
        "handlers",
        "job_queue",
        "persistence",
        "post_init",
        "post_shutdown",
        "update_queue",
        "updater",
        "user_data",
    )

    def __init__(
        self: "Application[BT, CCT, UD, CD, BD, JQ]",
        *,
        bot: BT,
        update_queue: asyncio.Queue,
        updater: Optional[Updater],
        job_queue: JQ,
        concurrent_updates: Union[bool, int],
        persistence: Optional[BasePersistence],
        context_types: ContextTypes[CCT, UD, CD, BD],
        post_init: Optional[
            Callable[["Application[BT, CCT, UD, CD, BD, JQ]"], Coroutine[Any, Any, None]]
        ],
        post_shutdown: Optional[
            Callable[["Application[BT, CCT, UD, CD, BD, JQ]"], Coroutine[Any, Any, None]]
        ],
    ):
        if not was_called_by(
            inspect.currentframe(), Path(__file__).parent.resolve() / "_applicationbuilder.py"
        ):
            warn(
                "`Application` instances should be built via the `ApplicationBuilder`.",
                stacklevel=2,
            )

        self.bot = bot
        self.update_queue = update_queue
        self.job_queue = job_queue
        self.context_types = context_types
        self.updater = updater
        self.handlers: Dict[int, List[BaseHandler]] = {}
        self.error_handlers: Dict[Callable, Union[bool, DefaultValue]] = {}
        self.post_init = post_init
        self.post_shutdown = post_shutdown

        if isinstance(concurrent_updates, int) and concurrent_updates < 0:
            raise ValueError("`concurrent_updates` must be a non-negative integer!")
        if concurrent_updates is True:
            concurrent_updates = 256
        self._concurrent_updates_sem = asyncio.BoundedSemaphore(concurrent_updates or 1)
        self._concurrent_updates: int = concurrent_updates or 0

        self.bot_data = self.context_types.bot_data()
        self._user_data: DefaultDict[int, UD] = defaultdict(self.context_types.user_data)
        self._chat_data: DefaultDict[int, CD] = defaultdict(self.context_types.chat_data)
        # Read only mapping
        self.user_data: Mapping[int, UD] = MappingProxyType(self._user_data)
        self.chat_data: Mapping[int, CD] = MappingProxyType(self._chat_data)

        self.persistence: Optional[BasePersistence] = None
        if persistence and not isinstance(persistence, BasePersistence):
            raise TypeError("persistence must be based on telegram.ext.BasePersistence")
        self.persistence = persistence

        # Some bookkeeping for persistence logic
        self._chat_ids_to_be_updated_in_persistence: Set[int] = set()
        self._user_ids_to_be_updated_in_persistence: Set[int] = set()
        self._chat_ids_to_be_deleted_in_persistence: Set[int] = set()
        self._user_ids_to_be_deleted_in_persistence: Set[int] = set()

        # This attribute will hold references to the conversation dicts of all conversation
        # handlers so that we can extract the changed states during `update_persistence`
        self._conversation_handler_conversations: Dict[
            str, TrackingDict[ConversationKey, object]
        ] = {}

        # A number of low-level helpers for the internal logic
        self._initialized = False
        self._running = False
        self.__update_fetcher_task: Optional[asyncio.Task] = None
        self.__update_persistence_task: Optional[asyncio.Task] = None
        self.__update_persistence_event = asyncio.Event()
        self.__update_persistence_lock = asyncio.Lock()
        self.__create_task_tasks: Set[asyncio.Task] = set()  # Used for awaiting tasks upon exit

    def _check_initialized(self) -> None:
        if not self._initialized:
            raise RuntimeError(
                "This Application was not initialized via `Application.initialize`!"
            )

    @property
    def running(self) -> bool:
        """:obj:`bool`: Indicates if this application is running.

        .. seealso::
            :meth:`start`, :meth:`stop`
        """
        return self._running

    @property
    def concurrent_updates(self) -> int:
        """:obj:`int`: The number of concurrent updates that will be processed in parallel. A
        value of ``0`` indicates updates are *not* being processed concurrently.
        """
        return self._concurrent_updates

    async def initialize(self) -> None:
        """Initializes the Application by initializing:

        * The :attr:`bot`, by calling :meth:`telegram.Bot.initialize`.
        * The :attr:`updater`, by calling :meth:`telegram.ext.Updater.initialize`.
        * The :attr:`persistence`, by loading persistent conversations and data.

        Does *not* call :attr:`post_init` - that is only done by :meth:`run_polling` and
        :meth:`run_webhook`.

        .. seealso::
            :meth:`shutdown`
        """
        if self._initialized:
            _logger.debug("This Application is already initialized.")
            return

        await self.bot.initialize()
        if self.updater:
            await self.updater.initialize()

        if not self.persistence:
            self._initialized = True
            return

        await self._initialize_persistence()

        # Unfortunately due to circular imports this has to be here
        # pylint: disable=import-outside-toplevel
        from telegram.ext._conversationhandler import ConversationHandler

        # Initialize the persistent conversation handlers with the stored states
        for handler in itertools.chain.from_iterable(self.handlers.values()):
            if isinstance(handler, ConversationHandler) and handler.persistent and handler.name:
                await self._add_ch_to_persistence(handler)

        self._initialized = True

    async def _add_ch_to_persistence(self, handler: "ConversationHandler") -> None:
        self._conversation_handler_conversations.update(
            await handler._initialize_persistence(self)  # pylint: disable=protected-access
        )

    async def shutdown(self) -> None:
        """Shuts down the Application by shutting down:

        * :attr:`bot` by calling :meth:`telegram.Bot.shutdown`
        * :attr:`updater` by calling :meth:`telegram.ext.Updater.shutdown`
        * :attr:`persistence` by calling :meth:`update_persistence` and
          :meth:`BasePersistence.flush`

        Does *not* call :attr:`post_shutdown` - that is only done by :meth:`run_polling` and
        :meth:`run_webhook`.

        .. seealso::
            :meth:`initialize`

        Raises:
            :exc:`RuntimeError`: If the application is still :attr:`running`.
        """
        if self.running:
            raise RuntimeError("This Application is still running!")

        if not self._initialized:
            _logger.debug("This Application is already shut down. Returning.")
            return

        await self.bot.shutdown()
        if self.updater:
            await self.updater.shutdown()

        if self.persistence:
            _logger.debug("Updating & flushing persistence before shutdown")
            await self.update_persistence()
            await self.persistence.flush()
            _logger.debug("Updated and flushed persistence")

        self._initialized = False

    async def __aenter__(self: _AppType) -> _AppType:
        """Simple context manager which initializes the App."""
        try:
            await self.initialize()
            return self
        except Exception as exc:
            await self.shutdown()
            raise exc

    async def __aexit__(
        self,
        exc_type: Optional[Type[BaseException]],
        exc_val: Optional[BaseException],
        exc_tb: Optional[TracebackType],
    ) -> None:
        """Shutdown the App from the context manager."""
        # Make sure not to return `True` so that exceptions are not suppressed
        # https://docs.python.org/3/reference/datamodel.html?#object.__aexit__
        await self.shutdown()

    async def _initialize_persistence(self) -> None:
        """This method basically just loads all the data by awaiting the BP methods"""
        if not self.persistence:
            return

        if self.persistence.store_data.user_data:
            self._user_data.update(await self.persistence.get_user_data())
        if self.persistence.store_data.chat_data:
            self._chat_data.update(await self.persistence.get_chat_data())
        if self.persistence.store_data.bot_data:
            self.bot_data = await self.persistence.get_bot_data()
            if not isinstance(self.bot_data, self.context_types.bot_data):
                raise ValueError(
                    f"bot_data must be of type {self.context_types.bot_data.__name__}"
                )
        if self.persistence.store_data.callback_data:
            persistent_data = await self.persistence.get_callback_data()
            if persistent_data is not None:
                if not isinstance(persistent_data, tuple) or len(persistent_data) != 2:
                    raise ValueError("callback_data must be a tuple of length 2")
                # Mypy doesn't know that persistence.set_bot (see above) already checks that
                # self.bot is an instance of ExtBot if callback_data should be stored ...
<<<<<<< HEAD
                self.bot._unfreeze()  # pylint: disable=protected-access
                self.bot.callback_data_cache = CallbackDataCache(
                    self.bot,  # type: ignore[arg-type]
                    self.bot.callback_data_cache.maxsize,  # type: ignore[attr-defined]
                    persistent_data=persistent_data,
=======
                self.bot.callback_data_cache.load_persistence_data(  # type: ignore[attr-defined]
                    persistent_data
>>>>>>> 70318078
                )
                self.bot._freeze()  # pylint: disable=protected-access

    @staticmethod
    def builder() -> "InitApplicationBuilder":
        """Convenience method. Returns a new :class:`telegram.ext.ApplicationBuilder`.

        .. versionadded:: 20.0
        """
        # Unfortunately this needs to be here due to cyclical imports
        from telegram.ext import ApplicationBuilder  # pylint: disable=import-outside-toplevel

        return ApplicationBuilder()

    async def start(self) -> None:
        """Starts

        * a background task that fetches updates from :attr:`update_queue` and processes them.
        * :attr:`job_queue`, if set.
        * a background task that calls :meth:`update_persistence` in regular intervals, if
          :attr:`persistence` is set.

        Note:
            This does *not* start fetching updates from Telegram. To fetch updates, you need to
            either start :attr:`updater` manually or use one of :meth:`run_polling` or
            :meth:`run_webhook`.

        .. seealso::
            :meth:`stop`

        Raises:
            :exc:`RuntimeError`: If the application is already running or was not initialized.
        """
        if self.running:
            raise RuntimeError("This Application is already running!")
        self._check_initialized()

        self._running = True
        self.__update_persistence_event.clear()

        try:
            if self.persistence:
                self.__update_persistence_task = asyncio.create_task(
                    self._persistence_updater()
                    # TODO: Add this once we drop py3.7
                    # name=f'Application:{self.bot.id}:persistence_updater'
                )
                _logger.debug("Loop for updating persistence started")

            if self.job_queue:
                await self.job_queue.start()  # type: ignore[union-attr]
                _logger.debug("JobQueue started")

            self.__update_fetcher_task = asyncio.create_task(
                self._update_fetcher(),
                # TODO: Add this once we drop py3.7
                # name=f'Application:{self.bot.id}:update_fetcher'
            )
            _logger.info("Application started")

        except Exception as exc:
            self._running = False
            raise exc

    async def stop(self) -> None:
        """Stops the process after processing any pending updates or tasks created by
        :meth:`create_task`. Also stops :attr:`job_queue`, if set.
        Finally, calls :meth:`update_persistence` and :meth:`BasePersistence.flush` on
        :attr:`persistence`, if set.

        Warning:
            Once this method is called, no more updates will be fetched from :attr:`update_queue`,
            even if it's not empty.

        .. seealso::
            :meth:`start`

        Note:
            This does *not* stop :attr:`updater`. You need to either manually call
            :meth:`telegram.ext.Updater.stop` or use one of :meth:`run_polling` or
            :meth:`run_webhook`.

        Raises:
            :exc:`RuntimeError`: If the application is not running.
        """
        if not self.running:
            raise RuntimeError("This Application is not running!")

        self._running = False
        _logger.info("Application is stopping. This might take a moment.")

        # Stop listening for new updates and handle all pending ones
        await self.update_queue.put(_STOP_SIGNAL)
        _logger.debug("Waiting for update_queue to join")
        await self.update_queue.join()
        if self.__update_fetcher_task:
            await self.__update_fetcher_task
        _logger.debug("Application stopped fetching of updates.")

        if self.job_queue:
            _logger.debug("Waiting for running jobs to finish")
            await self.job_queue.stop(wait=True)  # type: ignore[union-attr]
            _logger.debug("JobQueue stopped")

        _logger.debug("Waiting for `create_task` calls to be processed")
        await asyncio.gather(*self.__create_task_tasks, return_exceptions=True)

        # Make sure that this is the *last* step of stopping the application!
        if self.persistence and self.__update_persistence_task:
            _logger.debug("Waiting for persistence loop to finish")
            self.__update_persistence_event.set()
            await self.__update_persistence_task
            self.__update_persistence_event.clear()

        _logger.info("Application.stop() complete")

    def run_polling(
        self,
        poll_interval: float = 0.0,
        timeout: int = 10,
        bootstrap_retries: int = -1,
        read_timeout: float = 2,
        write_timeout: ODVInput[float] = DEFAULT_NONE,
        connect_timeout: ODVInput[float] = DEFAULT_NONE,
        pool_timeout: ODVInput[float] = DEFAULT_NONE,
        allowed_updates: List[str] = None,
        drop_pending_updates: bool = None,
        close_loop: bool = True,
        stop_signals: ODVInput[Sequence[int]] = DEFAULT_NONE,
    ) -> None:
        """Convenience method that takes care of initializing and starting the app,
        polling updates from Telegram using :meth:`telegram.ext.Updater.start_polling` and
        a graceful shutdown of the app on exit.

        The app will shut down when :exc:`KeyboardInterrupt` or :exc:`SystemExit` is raised.
        On unix, the app will also shut down on receiving the signals specified by
        :paramref:`stop_signals`.

        If :attr:`post_init` is set, it will be called between :meth:`initialize` and
        :meth:`telegram.ext.Updater.start_polling`.

        If :attr:`post_shutdown` is set, it will be called after both :meth:`shutdown`
        and :meth:`telegram.ext.Updater.shutdown`.

        .. seealso::
            :meth:`initialize`, :meth:`start`, :meth:`stop`, :meth:`shutdown`
            :meth:`telegram.ext.Updater.start_polling`, :meth:`run_webhook`

        Args:
            poll_interval (:obj:`float`, optional): Time to wait between polling updates from
                Telegram in seconds. Default is ``0.0``.
            timeout (:obj:`float`, optional): Passed to
                :paramref:`telegram.Bot.get_updates.timeout`. Default is ``10`` seconds.
            bootstrap_retries (:obj:`int`, optional): Whether the bootstrapping phase of the
                :class:`telegram.ext.Updater` will retry on failures on the Telegram server.

                * < 0 - retry indefinitely (default)
                *   0 - no retries
                * > 0 - retry up to X times

            read_timeout (:obj:`float`, optional): Value to pass to
                :paramref:`telegram.Bot.get_updates.read_timeout`. Defaults to ``2``.
            write_timeout (:obj:`float` | :obj:`None`, optional): Value to pass to
                :paramref:`telegram.Bot.get_updates.write_timeout`. Defaults to
                :attr:`~telegram.request.BaseRequest.DEFAULT_NONE`.
            connect_timeout (:obj:`float` | :obj:`None`, optional): Value to pass to
                :paramref:`telegram.Bot.get_updates.connect_timeout`. Defaults to
                :attr:`~telegram.request.BaseRequest.DEFAULT_NONE`.
            pool_timeout (:obj:`float` | :obj:`None`, optional): Value to pass to
                :paramref:`telegram.Bot.get_updates.pool_timeout`. Defaults to
                :attr:`~telegram.request.BaseRequest.DEFAULT_NONE`.
            drop_pending_updates (:obj:`bool`, optional): Whether to clean any pending updates on
                Telegram servers before actually starting to poll. Default is :obj:`False`.
            allowed_updates (List[:obj:`str`], optional): Passed to
                :meth:`telegram.Bot.get_updates`.
            close_loop (:obj:`bool`, optional): If :obj:`True`, the current event loop will be
                closed upon shutdown.

                .. seealso::
                    :meth:`asyncio.loop.close`
            stop_signals (Sequence[:obj:`int`] | :obj:`None`, optional): Signals that will shut
                down the app. Pass :obj:`None` to not use stop signals.
                Defaults to :data:`signal.SIGINT`, :data:`signal.SIGTERM` and
                :data:`signal.SIGABRT` on non Windows platforms.

                Caution:
                    Not every :class:`asyncio.AbstractEventLoop` implements
                    :meth:`asyncio.loop.add_signal_handler`. Most notably, the standard event loop
                    on Windows, :class:`asyncio.ProactorEventLoop`, does not implement this method.
                    If this method is not available, stop signals can not be set.

        Raises:
            :exc:`RuntimeError`: If the Application does not have an :class:`telegram.ext.Updater`.
        """
        if not self.updater:
            raise RuntimeError(
                "Application.run_polling is only available if the application has an Updater."
            )

        def error_callback(exc: TelegramError) -> None:
            self.create_task(self.process_error(error=exc, update=None))

        return self.__run(
            updater_coroutine=self.updater.start_polling(
                poll_interval=poll_interval,
                timeout=timeout,
                bootstrap_retries=bootstrap_retries,
                read_timeout=read_timeout,
                write_timeout=write_timeout,
                connect_timeout=connect_timeout,
                pool_timeout=pool_timeout,
                allowed_updates=allowed_updates,
                drop_pending_updates=drop_pending_updates,
                error_callback=error_callback,  # if there is an error in fetching updates
            ),
            close_loop=close_loop,
            stop_signals=stop_signals,
        )

    def run_webhook(
        self,
        listen: str = "127.0.0.1",
        port: int = 80,
        url_path: str = "",
        cert: Union[str, Path] = None,
        key: Union[str, Path] = None,
        bootstrap_retries: int = 0,
        webhook_url: str = None,
        allowed_updates: List[str] = None,
        drop_pending_updates: bool = None,
        ip_address: str = None,
        max_connections: int = 40,
        close_loop: bool = True,
        stop_signals: ODVInput[Sequence[int]] = DEFAULT_NONE,
        secret_token: str = None,
    ) -> None:
        """Convenience method that takes care of initializing and starting the app,
        polling updates from Telegram using :meth:`telegram.ext.Updater.start_webhook` and
        a graceful shutdown of the app on exit.

        The app will shut down when :exc:`KeyboardInterrupt` or :exc:`SystemExit` is raised.
        On unix, the app will also shut down on receiving the signals specified by
        :paramref:`stop_signals`.

        If :paramref:`cert`
        and :paramref:`key` are not provided, the webhook will be started directly on
        ``http://listen:port/url_path``, so SSL can be handled by another
        application. Else, the webhook will be started on
        ``https://listen:port/url_path``. Also calls :meth:`telegram.Bot.set_webhook` as
        required.

        If :attr:`post_init` is set, it will be called between :meth:`initialize` and
        :meth:`telegram.ext.Updater.start_webhook`.

        If :attr:`post_shutdown` is set, it will be called after both :meth:`shutdown`
        and :meth:`telegram.ext.Updater.shutdown`.

        .. seealso::
            :meth:`initialize`, :meth:`start`, :meth:`stop`, :meth:`shutdown`
            :meth:`telegram.ext.Updater.start_webhook`, :meth:`run_polling`

        Args:
            listen (:obj:`str`, optional): IP-Address to listen on. Defaults to
                `127.0.0.1 <https://en.wikipedia.org/wiki/Localhost>`_.
            port (:obj:`int`, optional): Port the bot should be listening on. Must be one of
                :attr:`telegram.constants.SUPPORTED_WEBHOOK_PORTS` unless the bot is running
                behind a proxy. Defaults to ``80``.
            url_path (:obj:`str`, optional): Path inside url. Defaults to `` '' ``
            cert (:class:`pathlib.Path` | :obj:`str`, optional): Path to the SSL certificate file.
            key (:class:`pathlib.Path` | :obj:`str`, optional): Path to the SSL key file.
            bootstrap_retries (:obj:`int`, optional): Whether the bootstrapping phase of the
                :class:`telegram.ext.Updater` will retry on failures on the Telegram server.

                * < 0 - retry indefinitely
                *   0 - no retries (default)
                * > 0 - retry up to X times
            webhook_url (:obj:`str`, optional): Explicitly specify the webhook url. Useful behind
                NAT, reverse proxy, etc. Default is derived from :paramref:`listen`,
                :paramref:`port`, :paramref:`url_path`, :paramref:`cert`, and :paramref:`key`.
            allowed_updates (List[:obj:`str`], optional): Passed to
                :meth:`telegram.Bot.set_webhook`.
            drop_pending_updates (:obj:`bool`, optional): Whether to clean any pending updates on
                Telegram servers before actually starting to poll. Default is :obj:`False`.
            ip_address (:obj:`str`, optional): Passed to :meth:`telegram.Bot.set_webhook`.
            max_connections (:obj:`int`, optional): Passed to
                :meth:`telegram.Bot.set_webhook`. Defaults to ``40``.
            close_loop (:obj:`bool`, optional): If :obj:`True`, the current event loop will be
                closed upon shutdown. Defaults to :obj:`True`.

                .. seealso::
                    :meth:`asyncio.loop.close`
            stop_signals (Sequence[:obj:`int`] | :obj:`None`, optional): Signals that will shut
                down the app. Pass :obj:`None` to not use stop signals.
                Defaults to :data:`signal.SIGINT`, :data:`signal.SIGTERM` and
                :data:`signal.SIGABRT`.

                Caution:
                    Not every :class:`asyncio.AbstractEventLoop` implements
                    :meth:`asyncio.loop.add_signal_handler`. Most notably, the standard event loop
                    on Windows, :class:`asyncio.ProactorEventLoop`, does not implement this method.
                    If this method is not available, stop signals can not be set.
            secret_token (:obj:`str`, optional): Secret token to ensure webhook requests originate
                from Telegram. See :paramref:`telegram.Bot.set_webhook.secret_token` for more
                details.

                When added, the web server started by this call will expect the token to be set in
                the ``X-Telegram-Bot-Api-Secret-Token`` header of an incoming request and will
                raise a :class:`http.HTTPStatus.FORBIDDEN <http.HTTPStatus>` error if either the
                header isn't set or it is set to a wrong token.

                .. versionadded:: 20.0
        """
        if not self.updater:
            raise RuntimeError(
                "Application.run_webhook is only available if the application has an Updater."
            )

        return self.__run(
            updater_coroutine=self.updater.start_webhook(
                listen=listen,
                port=port,
                url_path=url_path,
                cert=cert,
                key=key,
                bootstrap_retries=bootstrap_retries,
                drop_pending_updates=drop_pending_updates,
                webhook_url=webhook_url,
                allowed_updates=allowed_updates,
                ip_address=ip_address,
                max_connections=max_connections,
                secret_token=secret_token,
            ),
            close_loop=close_loop,
            stop_signals=stop_signals,
        )

    @staticmethod
    def _raise_system_exit() -> NoReturn:
        raise SystemExit

    def __run(
        self,
        updater_coroutine: Coroutine,
        stop_signals: ODVInput[Sequence[int]],
        close_loop: bool = True,
    ) -> None:
        # Calling get_event_loop() should still be okay even in py3.10+ as long as there is a
        # running event loop or we are in the main thread, which are the intended use cases.
        # See the docs of get_event_loop() and get_running_loop() for more info
        loop = asyncio.get_event_loop()

        if stop_signals is DEFAULT_NONE and platform.system() != "Windows":
            stop_signals = (signal.SIGINT, signal.SIGTERM, signal.SIGABRT)

        try:
            if not isinstance(stop_signals, DefaultValue):
                for sig in stop_signals or []:
                    loop.add_signal_handler(sig, self._raise_system_exit)
        except NotImplementedError as exc:
            warn(
                f"Could not add signal handlers for the stop signals {stop_signals} due to "
                f"exception `{exc!r}`. If your event loop does not implement `add_signal_handler`,"
                f" please pass `stop_signals=None`.",
                stacklevel=3,
            )

        try:
            loop.run_until_complete(self.initialize())
            if self.post_init:
                loop.run_until_complete(self.post_init(self))
            loop.run_until_complete(updater_coroutine)  # one of updater.start_webhook/polling
            loop.run_until_complete(self.start())
            loop.run_forever()
        except (KeyboardInterrupt, SystemExit):
            pass
        except Exception as exc:
            # In case the coroutine wasn't awaited, we don't need to bother the user with a warning
            updater_coroutine.close()
            raise exc
        finally:
            # We arrive here either by catching the exceptions above or if the loop gets stopped
            try:
                # Mypy doesn't know that we already check if updater is None
                if self.updater.running:  # type: ignore[union-attr]
                    loop.run_until_complete(self.updater.stop())  # type: ignore[union-attr]
                if self.running:
                    loop.run_until_complete(self.stop())
                loop.run_until_complete(self.shutdown())
                if self.post_shutdown:
                    loop.run_until_complete(self.post_shutdown(self))
            finally:
                if close_loop:
                    loop.close()

    def create_task(self, coroutine: Coroutine, update: object = None) -> asyncio.Task:
        """Thin wrapper around :func:`asyncio.create_task` that handles exceptions raised by
        the :paramref:`coroutine` with :meth:`process_error`.

        Note:
            * If :paramref:`coroutine` raises an exception, it will be set on the task created by
              this method even though it's handled by :meth:`process_error`.
            * If the application is currently running, tasks created by this method will be
              awaited with :meth:`stop`.

        Args:
            coroutine (:term:`coroutine function`): The coroutine to run as task.
            update (:obj:`object`, optional): If set, will be passed to :meth:`process_error`
                as additional information for the error handlers. Moreover, the corresponding
                :attr:`chat_data` and :attr:`user_data` entries will be updated in the next run of
                :meth:`update_persistence` after the :paramref:`coroutine` is finished.

        Returns:
            :class:`asyncio.Task`: The created task.
        """
        return self.__create_task(coroutine=coroutine, update=update)

    def __create_task(
        self, coroutine: Coroutine, update: object = None, is_error_handler: bool = False
    ) -> asyncio.Task:
        # Unfortunately, we can't know if `coroutine` runs one of the error handler functions
        # but by passing `is_error_handler=True` from `process_error`, we can make sure that we
        # get at most one recursion of the user calls `create_task` manually with an error handler
        # function
        task = asyncio.create_task(
            self.__create_task_callback(
                coroutine=coroutine, update=update, is_error_handler=is_error_handler
            )
        )

        if self.running:
            self.__create_task_tasks.add(task)
            task.add_done_callback(self.__create_task_done_callback)
        else:
            warn(
                "Tasks created via `Application.create_task` while the application is not "
                "running won't be automatically awaited!",
                stacklevel=3,
            )

        return task

    def __create_task_done_callback(self, task: asyncio.Task) -> None:
        self.__create_task_tasks.discard(task)  # Discard from our set since we are done with it
        # We just retrieve the eventual exception so that asyncio doesn't complain in case
        # it's not retrieved somewhere else
        try:
            task.exception()
        except (asyncio.CancelledError, asyncio.InvalidStateError):
            pass

    async def __create_task_callback(
        self,
        coroutine: Coroutine[Any, Any, _RT],
        update: object = None,
        is_error_handler: bool = False,
    ) -> _RT:
        try:
            return await coroutine
        except asyncio.CancelledError as cancel:
            # TODO: in py3.8+, CancelledError is a subclass of BaseException, so we can drop this
            #  clause when we drop py3.7
            raise cancel
        except Exception as exception:
            if isinstance(exception, ApplicationHandlerStop):
                warn(
                    "ApplicationHandlerStop is not supported with handlers "
                    "running non-blocking.",
                    stacklevel=1,
                )

            # Avoid infinite recursion of error handlers.
            elif is_error_handler:
                _logger.exception(
                    "An error was raised and an uncaught error was raised while "
                    "handling the error with an error_handler.",
                    exc_info=exception,
                )

            else:
                # If we arrive here, an exception happened in the task and was neither
                # ApplicationHandlerStop nor raised by an error handler.
                # So we can and must handle it
                await self.process_error(update=update, error=exception, coroutine=coroutine)

            # Raise exception so that it can be set on the task and retrieved by task.exception()
            raise exception
        finally:
            self._mark_for_persistence_update(update=update)

    async def _update_fetcher(self) -> None:
        # Continuously fetch updates from the queue. Exit only once the signal object is found.
        while True:
            update = await self.update_queue.get()

            if update is _STOP_SIGNAL:
                _logger.debug("Dropping pending updates")
                while not self.update_queue.empty():
                    self.update_queue.task_done()

                # For the _STOP_SIGNAL
                self.update_queue.task_done()
                return

            _logger.debug("Processing update %s", update)

            if self._concurrent_updates:
                # We don't await the below because it has to be run concurrently
                self.create_task(self.__process_update_wrapper(update), update=update)
            else:
                await self.__process_update_wrapper(update)

    async def __process_update_wrapper(self, update: object) -> None:
        async with self._concurrent_updates_sem:
            await self.process_update(update)
            self.update_queue.task_done()

    async def process_update(self, update: object) -> None:
        """Processes a single update and marks the update to be updated by the persistence later.
        Exceptions raised by handler callbacks will be processed by :meth:`process_update`.

        .. versionchanged:: 20.0
            Persistence is now updated in an interval set by
            :attr:`telegram.ext.BasePersistence.update_interval`.

        Args:
            update (:class:`telegram.Update` | :obj:`object` | \
                :class:`telegram.error.TelegramError`): The update to process.

        Raises:
            :exc:`RuntimeError`: If the application was not initialized.
        """
        # Processing updates before initialize() is a problem e.g. if persistence is used
        self._check_initialized()

        context = None
        any_blocking = False  # Flag which is set to True if any handler specifies block=True

        for handlers in self.handlers.values():
            try:
                for handler in handlers:
                    check = handler.check_update(update)  # Should the handler handle this update?
                    if not (check is None or check is False):  # if yes,
                        if not context:  # build a context if not already built
                            context = self.context_types.context.from_update(update, self)
                            await context.refresh_data()
                        coroutine: Coroutine = handler.handle_update(update, self, check, context)

                        if not handler.block or (  # if handler is running with block=False,
                            handler.block is DEFAULT_TRUE
                            and isinstance(self.bot, ExtBot)
                            and self.bot.defaults
                            and not self.bot.defaults.block
                        ):
                            self.create_task(coroutine, update=update)
                        else:
                            any_blocking = True
                            await coroutine
                        break  # Only a max of 1 handler per group is handled

            # Stop processing with any other handler.
            except ApplicationHandlerStop:
                _logger.debug("Stopping further handlers due to ApplicationHandlerStop")
                break

            # Dispatch any error.
            except Exception as exc:
                if await self.process_error(update=update, error=exc):
                    _logger.debug("Error handler stopped further handlers.")
                    break

        if any_blocking:
            # Only need to mark the update for persistence if there was at least one
            # blocking handler - the non-blocking handlers mark the update again when finished
            # (in __create_task_callback)
            self._mark_for_persistence_update(update=update)

    def add_handler(self, handler: BaseHandler[Any, CCT], group: int = DEFAULT_GROUP) -> None:
        """Register a handler.

        TL;DR: Order and priority counts. 0 or 1 handlers per group will be used. End handling of
        update with :class:`telegram.ext.ApplicationHandlerStop`.

        A handler must be an instance of a subclass of :class:`telegram.ext.BaseHandler`. All
        handlers
        are organized in groups with a numeric value. The default group is 0. All groups will be
        evaluated for handling an update, but only 0 or 1 handler per group will be used. If
        :class:`telegram.ext.ApplicationHandlerStop` is raised from one of the handlers, no further
        handlers (regardless of the group) will be called.

        The priority/order of handlers is determined as follows:

          * Priority of the group (lower group number == higher priority)
          * The first handler in a group which can handle an update (see
            :attr:`telegram.ext.BaseHandler.check_update`) will be used. Other handlers from the
            group will not be used. The order in which handlers were added to the group defines the
            priority.

        Warning:
            Adding persistent :class:`telegram.ext.ConversationHandler` after the application has
            been initialized is discouraged. This is because the persisted conversation states need
            to be loaded into memory while the application is already processing updates, which
            might lead to race conditions and undesired behavior. In particular, current
            conversation states may be overridden by the loaded data.

        Args:
            handler (:class:`telegram.ext.BaseHandler`): A BaseHandler instance.
            group (:obj:`int`, optional): The group identifier. Default is ``0``.

        """
        # Unfortunately due to circular imports this has to be here
        # pylint: disable=import-outside-toplevel
        from telegram.ext._conversationhandler import ConversationHandler

        if not isinstance(handler, BaseHandler):
            raise TypeError(f"handler is not an instance of {BaseHandler.__name__}")
        if not isinstance(group, int):
            raise TypeError("group is not int")
        if isinstance(handler, ConversationHandler) and handler.persistent and handler.name:
            if not self.persistence:
                raise ValueError(
                    f"ConversationHandler {handler.name} "
                    f"can not be persistent if application has no persistence"
                )
            if self._initialized:
                self.create_task(self._add_ch_to_persistence(handler))
                warn(
                    "A persistent `ConversationHandler` was passed to `add_handler`, "
                    "after `Application.initialize` was called. This is discouraged."
                    "See the docs of `Application.add_handler` for details.",
                    stacklevel=2,
                )

        if group not in self.handlers:
            self.handlers[group] = []
            self.handlers = dict(sorted(self.handlers.items()))  # lower -> higher groups

        self.handlers[group].append(handler)

    def add_handlers(
        self,
        handlers: Union[
            Union[List[BaseHandler], Tuple[BaseHandler]],
            Dict[int, Union[List[BaseHandler], Tuple[BaseHandler]]],
        ],
        group: DVInput[int] = DefaultValue(0),
    ) -> None:
        """Registers multiple handlers at once. The order of the handlers in the passed
        sequence(s) matters. See :meth:`add_handler` for details.

        .. versionadded:: 20.0

        Args:
            handlers (List[:class:`telegram.ext.BaseHandler`] | \
                Dict[int, List[:class:`telegram.ext.BaseHandler`]]): \
                Specify a sequence of handlers *or* a dictionary where the keys are groups and
                values are handlers.
            group (:obj:`int`, optional): Specify which group the sequence of :paramref:`handlers`
                should be added to. Defaults to ``0``.

        Example::

            app.add_handlers(handlers={
                -1: [MessageHandler(...)],
                1: [CallbackQueryHandler(...), CommandHandler(...)]
            }

        """
        if isinstance(handlers, dict) and not isinstance(group, DefaultValue):
            raise ValueError("The `group` argument can only be used with a sequence of handlers.")

        if isinstance(handlers, dict):
            for handler_group, grp_handlers in handlers.items():
                if not isinstance(grp_handlers, (list, tuple)):
                    raise ValueError(f"Handlers for group {handler_group} must be a list or tuple")

                for handler in grp_handlers:
                    self.add_handler(handler, handler_group)

        elif isinstance(handlers, (list, tuple)):
            for handler in handlers:
                self.add_handler(handler, DefaultValue.get_value(group))

        else:
            raise ValueError(
                "The `handlers` argument must be a sequence of handlers or a "
                "dictionary where the keys are groups and values are sequences of handlers."
            )

    def remove_handler(self, handler: BaseHandler, group: int = DEFAULT_GROUP) -> None:
        """Remove a handler from the specified group.

        Args:
            handler (:class:`telegram.ext.BaseHandler`): A :class:`telegram.ext.BaseHandler`
                instance.
            group (:obj:`object`, optional): The group identifier. Default is ``0``.

        """
        if handler in self.handlers[group]:
            self.handlers[group].remove(handler)
            if not self.handlers[group]:
                del self.handlers[group]

    def drop_chat_data(self, chat_id: int) -> None:
        """Drops the corresponding entry from the :attr:`chat_data`. Will also be deleted from
        the persistence on the next run of :meth:`update_persistence`, if applicable.

        Warning:
            When using :attr:`concurrent_updates` or the :attr:`job_queue`,
            :meth:`process_update` or :meth:`telegram.ext.Job.run` may re-create this entry due to
            the asynchronous nature of these features. Please make sure that your program can
            avoid or handle such situations.

        .. versionadded:: 20.0

        Args:
            chat_id (:obj:`int`): The chat id to delete. The entry will be deleted even if it is
                not empty.
        """
        self._chat_data.pop(chat_id, None)  # type: ignore[arg-type]
        self._chat_ids_to_be_deleted_in_persistence.add(chat_id)

    def drop_user_data(self, user_id: int) -> None:
        """Drops the corresponding entry from the :attr:`user_data`. Will also be deleted from
        the persistence on the next run of :meth:`update_persistence`, if applicable.

        Warning:
            When using :attr:`concurrent_updates` or the :attr:`job_queue`,
            :meth:`process_update` or :meth:`telegram.ext.Job.run` may re-create this entry due to
            the asynchronous nature of these features. Please make sure that your program can
            avoid or handle such situations.

        .. versionadded:: 20.0

        Args:
            user_id (:obj:`int`): The user id to delete. The entry will be deleted even if it is
                not empty.
        """
        self._user_data.pop(user_id, None)  # type: ignore[arg-type]
        self._user_ids_to_be_deleted_in_persistence.add(user_id)

    def migrate_chat_data(
        self, message: "Message" = None, old_chat_id: int = None, new_chat_id: int = None
    ) -> None:
        """Moves the contents of :attr:`chat_data` at key old_chat_id to the key new_chat_id.
        Also marks the entries to be updated accordingly in the next run of
        :meth:`update_persistence`.

        Warning:
            * Any data stored in :attr:`chat_data` at key ``new_chat_id`` will be overridden
            * The key `old_chat_id` of :attr:`chat_data` will be deleted
            * This does not update the :attr:`~telegram.ext.Job.chat_id` attribute of any scheduled
              :class:`telegram.ext.Job`.

        Warning:
            When using :attr:`concurrent_updates` or the :attr:`job_queue`,
            :meth:`process_update` or :meth:`telegram.ext.Job.run` may re-create the old entry due
            to the asynchronous nature of these features. Please make sure that your program can
            avoid or handle such situations.

        Args:
            message (:class:`telegram.Message`, optional): A message with either
                :attr:`~telegram.Message.migrate_from_chat_id` or
                :attr:`~telegram.Message.migrate_to_chat_id`.
                Mutually exclusive with passing :paramref:`old_chat_id` and
                :paramref:`new_chat_id`.

                .. seealso::
                    :attr:`telegram.ext.filters.StatusUpdate.MIGRATE`

            old_chat_id (:obj:`int`, optional): The old chat ID.
                Mutually exclusive with passing :paramref:`message`
            new_chat_id (:obj:`int`, optional): The new chat ID.
                Mutually exclusive with passing :paramref:`message`

        Raises:
            ValueError: Raised if the input is invalid.
        """
        if message and (old_chat_id or new_chat_id):
            raise ValueError("Message and chat_id pair are mutually exclusive")
        if not any((message, old_chat_id, new_chat_id)):
            raise ValueError("chat_id pair or message must be passed")

        if message:
            if message.migrate_from_chat_id is None and message.migrate_to_chat_id is None:
                raise ValueError(
                    "Invalid message instance. The message must have either "
                    "`Message.migrate_from_chat_id` or `Message.migrate_to_chat_id`."
                )

            old_chat_id = message.migrate_from_chat_id or message.chat.id
            new_chat_id = message.migrate_to_chat_id or message.chat.id

        elif not (isinstance(old_chat_id, int) and isinstance(new_chat_id, int)):
            raise ValueError("old_chat_id and new_chat_id must be integers")

        self._chat_data[new_chat_id] = self._chat_data[old_chat_id]
        self.drop_chat_data(old_chat_id)

        self._chat_ids_to_be_updated_in_persistence.add(new_chat_id)
        # old_chat_id is marked for deletion by drop_chat_data above

    def _mark_for_persistence_update(self, *, update: object = None, job: "Job" = None) -> None:
        if isinstance(update, Update):
            if update.effective_chat:
                self._chat_ids_to_be_updated_in_persistence.add(update.effective_chat.id)
            if update.effective_user:
                self._user_ids_to_be_updated_in_persistence.add(update.effective_user.id)

        if job:
            if job.chat_id:
                self._chat_ids_to_be_updated_in_persistence.add(job.chat_id)
            if job.user_id:
                self._user_ids_to_be_updated_in_persistence.add(job.user_id)

    async def _persistence_updater(self) -> None:
        # Update the persistence in regular intervals. Exit only when the stop event has been set
        while not self.__update_persistence_event.is_set():
            if not self.persistence:
                return

            # asyncio synchronization primitives don't accept a timeout argument, it is recommended
            # to use wait_for instead
            try:
                await asyncio.wait_for(
                    self.__update_persistence_event.wait(),
                    timeout=self.persistence.update_interval,
                )
                return
            except asyncio.TimeoutError:
                pass

            # putting this *after* the wait_for so we don't immediately update on startup as
            # that would make little sense
            await self.update_persistence()

    async def update_persistence(self) -> None:
        """Updates :attr:`user_data`, :attr:`chat_data`, :attr:`bot_data` in :attr:`persistence`
        along with :attr:`~telegram.ext.ExtBot.callback_data_cache` and the conversation states of
        any persistent :class:`~telegram.ext.ConversationHandler` registered for this application.

        For :attr:`user_data`, :attr:`chat_data`, only entries used since the last run of this
        method are updated.

        Tip:
            This method will be called in regular intervals by the application. There is usually
            no need to call it manually.

        Note:
            Any data is deep copied with :func:`copy.deepcopy` before handing it over to the
            persistence in order to avoid race conditions, so all persisted data must be copyable.

        .. seealso:: :attr:`telegram.ext.BasePersistence.update_interval`.
        """
        async with self.__update_persistence_lock:
            await self.__update_persistence()

    async def __update_persistence(self) -> None:
        if not self.persistence:
            return

        _logger.debug("Starting next run of updating the persistence.")

        coroutines: Set[Coroutine] = set()

        if self.persistence.store_data.callback_data:
            # Mypy doesn't know that persistence.set_bot (see above) already checks that
            # self.bot is an instance of ExtBot if callback_data should be stored ...
            coroutines.add(
                self.persistence.update_callback_data(
                    deepcopy(
                        self.bot.callback_data_cache.persistence_data  # type: ignore[attr-defined]
                    )
                )
            )

        if self.persistence.store_data.bot_data:
            coroutines.add(self.persistence.update_bot_data(deepcopy(self.bot_data)))

        if self.persistence.store_data.chat_data:
            update_ids = self._chat_ids_to_be_updated_in_persistence
            self._chat_ids_to_be_updated_in_persistence = set()
            delete_ids = self._chat_ids_to_be_deleted_in_persistence
            self._chat_ids_to_be_deleted_in_persistence = set()

            # We don't want to update any data that has been deleted!
            update_ids -= delete_ids

            for chat_id in update_ids:
                coroutines.add(
                    self.persistence.update_chat_data(chat_id, deepcopy(self.chat_data[chat_id]))
                )
            for chat_id in delete_ids:
                coroutines.add(self.persistence.drop_chat_data(chat_id))

        if self.persistence.store_data.user_data:
            update_ids = self._user_ids_to_be_updated_in_persistence
            self._user_ids_to_be_updated_in_persistence = set()
            delete_ids = self._user_ids_to_be_deleted_in_persistence
            self._user_ids_to_be_deleted_in_persistence = set()

            # We don't want to update any data that has been deleted!
            update_ids -= delete_ids

            for user_id in update_ids:
                coroutines.add(
                    self.persistence.update_user_data(user_id, deepcopy(self.user_data[user_id]))
                )
            for user_id in delete_ids:
                coroutines.add(self.persistence.drop_user_data(user_id))

        # Unfortunately due to circular imports this has to be here
        # pylint: disable=import-outside-toplevel
        from telegram.ext._conversationhandler import PendingState

        for name, (key, new_state) in itertools.chain.from_iterable(
            zip(itertools.repeat(name), states_dict.pop_accessed_write_items())
            for name, states_dict in self._conversation_handler_conversations.items()
        ):
            if isinstance(new_state, PendingState):
                # If the handler was running non-blocking, we check if the new state is already
                # available. Otherwise, we update with the old state, which is the next best
                # guess.
                # Note that when updating the persistence one last time during self.stop(),
                # *all* tasks will be done.
                if not new_state.done():
                    if self.running:
                        _logger.debug(
                            "A ConversationHandlers state was not yet resolved. Updating the "
                            "persistence with the current state. Will check again on next run of "
                            "Application.update_persistence."
                        )
                    else:
                        _logger.warning(
                            "A ConversationHandlers state was not yet resolved. Updating the "
                            "persistence with the current state."
                        )
                    result = new_state.old_state
                    # We need to check again on the next run if the state is done
                    self._conversation_handler_conversations[name].mark_as_accessed(key)
                else:
                    result = new_state.resolve()
            else:
                result = new_state

            effective_new_state = None if result is TrackingDict.DELETED else result
            coroutines.add(
                self.persistence.update_conversation(
                    name=name, key=key, new_state=effective_new_state
                )
            )

        results = await asyncio.gather(*coroutines, return_exceptions=True)
        _logger.debug("Finished updating persistence.")

        # dispatch any errors
        await asyncio.gather(
            *(
                self.process_error(error=result, update=None)
                for result in results
                if isinstance(result, Exception)
            )
        )

    def add_error_handler(
        self,
        callback: HandlerCallback[object, CCT, None],
        block: DVInput[bool] = DEFAULT_TRUE,
    ) -> None:
        """Registers an error handler in the Application. This handler will receive every error
        which happens in your bot. See the docs of :meth:`process_error` for more details on how
        errors are handled.

        Note:
            Attempts to add the same callback multiple times will be ignored.

        .. seealso:: `Errorhandler Example <examples.errorhandlerbot.py>`_

        Args:
            callback (:term:`coroutine function`): The callback function for this error handler.
                Will be called when an error is raised. Callback signature::

                    async def callback(update: Optional[object], context: CallbackContext)

                The error that happened will be present in
                :attr:`telegram.ext.CallbackContext.error`.
            block (:obj:`bool`, optional): Determines whether the return value of the callback
                should be awaited before processing the next error handler in
                :meth:`process_error`. Defaults to :obj:`True`.
        """
        if callback in self.error_handlers:
            _logger.warning("The callback is already registered as an error handler. Ignoring.")
            return

        self.error_handlers[callback] = block

    def remove_error_handler(self, callback: Callable[[object, CCT], None]) -> None:
        """Removes an error handler.

        Args:
            callback (:term:`coroutine function`): The error handler to remove.

        """
        self.error_handlers.pop(callback, None)

    async def process_error(
        self,
        update: Optional[object],
        error: Exception,
        job: "Job" = None,
        coroutine: Coroutine = None,
    ) -> bool:
        """Processes an error by passing it to all error handlers registered with
        :meth:`add_error_handler`. If one of the error handlers raises
        :class:`telegram.ext.ApplicationHandlerStop`, the error will not be handled by other error
        handlers. Raising :class:`telegram.ext.ApplicationHandlerStop` also stops processing of
        the update when this method is called by :meth:`process_update`, i.e. no further handlers
        (even in other groups) will handle the update. All other exceptions raised by an error
        handler will just be logged.

        .. versionchanged:: 20.0

            * ``dispatch_error`` was renamed to :meth:`process_error`.
            * Exceptions raised by error handlers are now properly logged.
            * :class:`telegram.ext.ApplicationHandlerStop` is no longer reraised but converted into
              the return value.

        Args:
            update (:obj:`object` | :class:`telegram.Update`): The update that caused the error.
            error (:obj:`Exception`): The error that was raised.
            job (:class:`telegram.ext.Job`, optional): The job that caused the error.

                .. versionadded:: 20.0
            coroutine (:term:`coroutine function`, optional): The coroutine that caused the error.

        Returns:
            :obj:`bool`: :obj:`True`, if one of the error handlers raised
            :class:`telegram.ext.ApplicationHandlerStop`. :obj:`False`, otherwise.
        """
        if self.error_handlers:
            for (
                callback,
                block,
            ) in self.error_handlers.items():
                context = self.context_types.context.from_error(
                    update=update,
                    error=error,
                    application=self,
                    job=job,
                    coroutine=coroutine,
                )
                if not block or (  # If error handler has `block=False`, create a Task to run cb
                    block is DEFAULT_TRUE
                    and isinstance(self.bot, ExtBot)
                    and self.bot.defaults
                    and not self.bot.defaults.block
                ):
                    self.__create_task(
                        callback(update, context), update=update, is_error_handler=True
                    )
                else:
                    try:
                        await callback(update, context)
                    except ApplicationHandlerStop:
                        return True
                    except Exception as exc:
                        _logger.exception(
                            "An error was raised and an uncaught error was raised while "
                            "handling the error with an error_handler.",
                            exc_info=exc,
                        )
            return False

        _logger.exception("No error handlers are registered, logging exception.", exc_info=error)
        return False<|MERGE_RESOLUTION|>--- conflicted
+++ resolved
@@ -437,19 +437,14 @@
             if persistent_data is not None:
                 if not isinstance(persistent_data, tuple) or len(persistent_data) != 2:
                     raise ValueError("callback_data must be a tuple of length 2")
+                self.bot._unfreeze()  # pylint: disable=protected-access
+
                 # Mypy doesn't know that persistence.set_bot (see above) already checks that
                 # self.bot is an instance of ExtBot if callback_data should be stored ...
-<<<<<<< HEAD
-                self.bot._unfreeze()  # pylint: disable=protected-access
-                self.bot.callback_data_cache = CallbackDataCache(
-                    self.bot,  # type: ignore[arg-type]
-                    self.bot.callback_data_cache.maxsize,  # type: ignore[attr-defined]
-                    persistent_data=persistent_data,
-=======
                 self.bot.callback_data_cache.load_persistence_data(  # type: ignore[attr-defined]
                     persistent_data
->>>>>>> 70318078
                 )
+
                 self.bot._freeze()  # pylint: disable=protected-access
 
     @staticmethod
