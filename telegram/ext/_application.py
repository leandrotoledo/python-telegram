--- conflicted
+++ resolved
@@ -1073,23 +1073,17 @@
 
                 _LOGGER.debug("Processing update %s", update)
 
-<<<<<<< HEAD
-            if self._update_processor and self._update_processor.max_concurrent_updates > 1:
-                # We don't await the below because it has to be run concurrently
-                self.create_task(
-                    self._update_processor.process_update(
-                        update, self.process_update(update), self
-                    ),
-                    update=update,
-                )
-            else:
-                await self.__process_update_wrapper(update)
-=======
-                if self._concurrent_updates:
+                if self._update_processor and self._update_processor.max_concurrent_updates > 1:
                     # We don't await the below because it has to be run concurrently
-                    self.create_task(self.__process_update_wrapper(update), update=update)
+                    self.create_task(
+                        self._update_processor.process_update(
+                            update, self.process_update(update), self
+                        ),
+                        update=update,
+                    )
                 else:
                     await self.__process_update_wrapper(update)
+                
             except asyncio.CancelledError:
                 # This may happen if the application is manually run via application.start() and
                 # then a KeyboardInterrupt is sent. We must prevent this loop to die since
@@ -1098,7 +1092,6 @@
                     "Fetching updates got a asyncio.CancelledError. Ignoring as this task may only"
                     "be closed via `Application.stop`."
                 )
->>>>>>> 8c252c98
 
     async def __process_update_wrapper(self, update: object) -> None:
         async with self._update_processor._semaphore:  # pylint: disable=protected-access
