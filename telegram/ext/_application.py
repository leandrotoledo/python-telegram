#!/usr/bin/env python
#
# A library that provides a Python interface to the Telegram Bot API
# Copyright (C) 2015-2023
# Leandro Toledo de Souza <devs@python-telegram-bot.org>
#
# This program is free software: you can redistribute it and/or modify
# it under the terms of the GNU Lesser Public License as published by
# the Free Software Foundation, either version 3 of the License, or
# (at your option) any later version.
#
# This program is distributed in the hope that it will be useful,
# but WITHOUT ANY WARRANTY; without even the implied warranty of
# MERCHANTABILITY or FITNESS FOR A PARTICULAR PURPOSE.  See the
# GNU Lesser Public License for more details.
#
# You should have received a copy of the GNU Lesser Public License
# along with this program.  If not, see [http://www.gnu.org/licenses/].
"""This module contains the Application class."""
import asyncio
import contextlib
import inspect
import itertools
import platform
import signal
import sys
from collections import defaultdict
from copy import deepcopy
from pathlib import Path
from types import MappingProxyType, TracebackType
from typing import (
    TYPE_CHECKING,
    Any,
    AsyncContextManager,
    Awaitable,
    Callable,
    Coroutine,
    DefaultDict,
    Dict,
    Generator,
    Generic,
    List,
    Mapping,
    NoReturn,
    Optional,
    Sequence,
    Set,
    Tuple,
    Type,
    TypeVar,
    Union,
)

from telegram._update import Update
from telegram._utils.defaultvalue import DEFAULT_NONE, DEFAULT_TRUE, DefaultValue
from telegram._utils.logging import get_logger
from telegram._utils.types import SCT, DVType, ODVInput
from telegram._utils.warnings import warn
from telegram.error import TelegramError
from telegram.ext._basehandler import BaseHandler
from telegram.ext._basepersistence import BasePersistence
from telegram.ext._contexttypes import ContextTypes
from telegram.ext._extbot import ExtBot
from telegram.ext._updater import Updater
from telegram.ext._utils.stack import was_called_by
from telegram.ext._utils.trackingdict import TrackingDict
from telegram.ext._utils.types import BD, BT, CCT, CD, JQ, RT, UD, ConversationKey, HandlerCallback
from telegram.warnings import PTBDeprecationWarning

if TYPE_CHECKING:
    from telegram import Message
    from telegram.ext import ConversationHandler, JobQueue
    from telegram.ext._applicationbuilder import InitApplicationBuilder
    from telegram.ext._baseupdateprocessor import BaseUpdateProcessor
    from telegram.ext._jobqueue import Job

DEFAULT_GROUP: int = 0

_AppType = TypeVar("_AppType", bound="Application")  # pylint: disable=invalid-name
_STOP_SIGNAL = object()
_DEFAULT_0 = DefaultValue(0)


# Since python 3.12, the coroutine passed to create_task should not be an (async) generator. Remove
# this check when we drop support for python 3.11.
if sys.version_info >= (3, 12):
    _CoroType = Awaitable[RT]
else:
    _CoroType = Union[Generator[Any, None, RT], Awaitable[RT]]

_ErrorCoroType = Optional[_CoroType]


_LOGGER = get_logger(__name__)


class ApplicationHandlerStop(Exception):
    """
    Raise this in a handler or an error handler to prevent execution of any other handler (even in
    different groups).

    In order to use this exception in a :class:`telegram.ext.ConversationHandler`, pass the
    optional :paramref:`state` parameter instead of returning the next state:

    .. code-block:: python

        async def conversation_callback(update, context):
            ...
            raise ApplicationHandlerStop(next_state)

    Note:
        Has no effect, if the handler or error handler is run in a non-blocking way.

    Args:
        state (:obj:`object`, optional): The next state of the conversation.

    Attributes:
        state (:obj:`object`): Optional. The next state of the conversation.
    """

    __slots__ = ("state",)

    def __init__(self, state: Optional[object] = None) -> None:
        super().__init__()
        self.state: Optional[object] = state


class Application(Generic[BT, CCT, UD, CD, BD, JQ], AsyncContextManager["Application"]):
    """This class dispatches all kinds of updates to its registered handlers, and is the entry
    point to a PTB application.

    Tip:
         This class may not be initialized directly. Use :class:`telegram.ext.ApplicationBuilder`
         or :meth:`builder` (for convenience).

    Instances of this class can be used as asyncio context managers, where

    .. code:: python

        async with application:
            # code

    is roughly equivalent to

    .. code:: python

        try:
            await application.initialize()
            # code
        finally:
            await application.shutdown()

    Examples:
        :any:`Echo Bot <examples.echobot>`

    .. seealso:: :wiki:`Your First Bot <Extensions---Your-first-Bot>`,
        :wiki:`Architecture Overview <Architecture>`

    .. versionchanged:: 20.0

        * Initialization is now done through the :class:`telegram.ext.ApplicationBuilder`.
        * Removed the attribute ``groups``.

    Attributes:
        bot (:class:`telegram.Bot`): The bot object that should be passed to the handlers.
        update_queue (:class:`asyncio.Queue`): The synchronized queue that will contain the
            updates.
        updater (:class:`telegram.ext.Updater`): Optional. The updater used by this application.
        chat_data (:obj:`types.MappingProxyType`): A dictionary handlers can use to store data for
            the chat. For each integer chat id, the corresponding value of this mapping is
            available as :attr:`telegram.ext.CallbackContext.chat_data` in handler callbacks for
            updates from that chat.

            .. versionchanged:: 20.0
                :attr:`chat_data` is now read-only. Note that the values of the mapping are still
                mutable, i.e. editing ``context.chat_data`` within a handler callback is possible
                (and encouraged), but editing the mapping ``application.chat_data`` itself is not.

            .. tip::

                * Manually modifying :attr:`chat_data` is almost never needed and unadvisable.
                * Entries are never deleted automatically from this mapping. If you want to delete
                  the data associated with a specific chat, e.g. if the bot got removed from that
                  chat, please use :meth:`drop_chat_data`.

        user_data (:obj:`types.MappingProxyType`): A dictionary handlers can use to store data for
            the user. For each integer user id, the corresponding value of this mapping is
            available as :attr:`telegram.ext.CallbackContext.user_data` in handler callbacks for
            updates from that user.

            .. versionchanged:: 20.0
                :attr:`user_data` is now read-only. Note that the values of the mapping are still
                mutable, i.e. editing ``context.user_data`` within a handler callback is possible
                (and encouraged), but editing the mapping ``application.user_data`` itself is not.

            .. tip::

               * Manually modifying :attr:`user_data` is almost never needed and unadvisable.
               * Entries are never deleted automatically from this mapping. If you want to delete
                 the data associated with a specific user, e.g. if that user blocked the bot,
                 please use :meth:`drop_user_data`.

        bot_data (:obj:`dict`): A dictionary handlers can use to store data for the bot.
        persistence (:class:`telegram.ext.BasePersistence`): The persistence class to
            store data that should be persistent over restarts.
        handlers (Dict[:obj:`int`, List[:class:`telegram.ext.BaseHandler`]]): A dictionary mapping
            each handler group to the list of handlers registered to that group.

            .. seealso::
                :meth:`add_handler`, :meth:`add_handlers`.
        error_handlers (Dict[:term:`coroutine function`, :obj:`bool`]): A dictionary where the keys
            are error handlers and the values indicate whether they are to be run blocking.

            .. seealso::
                :meth:`add_error_handler`
        context_types (:class:`telegram.ext.ContextTypes`): Specifies the types used by this
            dispatcher for the ``context`` argument of handler and job callbacks.
        post_init (:term:`coroutine function`): Optional. A callback that will be executed by
            :meth:`Application.run_polling` and :meth:`Application.run_webhook` after initializing
            the application via :meth:`initialize`.
        post_shutdown (:term:`coroutine function`): Optional. A callback that will be executed by
            :meth:`Application.run_polling` and :meth:`Application.run_webhook` after shutting down
            the application via :meth:`shutdown`.
        post_stop (:term:`coroutine function`): Optional. A callback that will be executed by
            :meth:`Application.run_polling` and :meth:`Application.run_webhook` after stopping
            the application via :meth:`stop`.

            .. versionadded:: 20.1

    """

    __slots__ = (
        "__create_task_tasks",
        "__update_fetcher_task",
        "__update_persistence_event",
        "__update_persistence_lock",
        "__update_persistence_task",
        # Allowing '__weakref__' creation here since we need it for the JobQueue
        # Uncomment if necessary - currently the __weakref__ slot is already created
        # in the AsyncContextManager base class
        # "__weakref__",
        "_chat_data",
        "_chat_ids_to_be_deleted_in_persistence",
        "_chat_ids_to_be_updated_in_persistence",
        "_conversation_handler_conversations",
        "_initialized",
        "_job_queue",
        "_running",
        "_update_processor",
        "_user_data",
        "_user_ids_to_be_deleted_in_persistence",
        "_user_ids_to_be_updated_in_persistence",
        "bot",
        "bot_data",
        "chat_data",
        "context_types",
        "error_handlers",
        "handlers",
        "persistence",
        "post_init",
        "post_shutdown",
        "post_stop",
        "update_queue",
        "updater",
        "user_data",
    )

    def __init__(
        self: "Application[BT, CCT, UD, CD, BD, JQ]",
        *,
        bot: BT,
        update_queue: "asyncio.Queue[object]",
        updater: Optional[Updater],
        job_queue: JQ,
        update_processor: "BaseUpdateProcessor",
        persistence: Optional[BasePersistence[UD, CD, BD]],
        context_types: ContextTypes[CCT, UD, CD, BD],
        post_init: Optional[
            Callable[["Application[BT, CCT, UD, CD, BD, JQ]"], Coroutine[Any, Any, None]]
        ],
        post_shutdown: Optional[
            Callable[["Application[BT, CCT, UD, CD, BD, JQ]"], Coroutine[Any, Any, None]]
        ],
        post_stop: Optional[
            Callable[["Application[BT, CCT, UD, CD, BD, JQ]"], Coroutine[Any, Any, None]]
        ],
    ):
        if not was_called_by(
            inspect.currentframe(), Path(__file__).parent.resolve() / "_applicationbuilder.py"
        ):
            warn(
                "`Application` instances should be built via the `ApplicationBuilder`.",
                stacklevel=2,
            )

        self.bot: BT = bot
        self.update_queue: "asyncio.Queue[object]" = update_queue
        self.context_types: ContextTypes[CCT, UD, CD, BD] = context_types
        self.updater: Optional[Updater] = updater
        self.handlers: Dict[int, List[BaseHandler[Any, CCT]]] = {}
        self.error_handlers: Dict[
            HandlerCallback[object, CCT, None], Union[bool, DefaultValue[bool]]
        ] = {}
        self.post_init: Optional[
            Callable[["Application[BT, CCT, UD, CD, BD, JQ]"], Coroutine[Any, Any, None]]
        ] = post_init
        self.post_shutdown: Optional[
            Callable[["Application[BT, CCT, UD, CD, BD, JQ]"], Coroutine[Any, Any, None]]
        ] = post_shutdown
        self.post_stop: Optional[
            Callable[["Application[BT, CCT, UD, CD, BD, JQ]"], Coroutine[Any, Any, None]]
        ] = post_stop
        self._update_processor = update_processor
        self.bot_data: BD = self.context_types.bot_data()
        self._user_data: DefaultDict[int, UD] = defaultdict(self.context_types.user_data)
        self._chat_data: DefaultDict[int, CD] = defaultdict(self.context_types.chat_data)
        # Read only mapping
        self.user_data: Mapping[int, UD] = MappingProxyType(self._user_data)
        self.chat_data: Mapping[int, CD] = MappingProxyType(self._chat_data)

        self.persistence: Optional[BasePersistence[UD, CD, BD]] = None
        if persistence and not isinstance(persistence, BasePersistence):
            raise TypeError("persistence must be based on telegram.ext.BasePersistence")
        self.persistence = persistence

        # Some bookkeeping for persistence logic
        self._chat_ids_to_be_updated_in_persistence: Set[int] = set()
        self._user_ids_to_be_updated_in_persistence: Set[int] = set()
        self._chat_ids_to_be_deleted_in_persistence: Set[int] = set()
        self._user_ids_to_be_deleted_in_persistence: Set[int] = set()

        # This attribute will hold references to the conversation dicts of all conversation
        # handlers so that we can extract the changed states during `update_persistence`
        self._conversation_handler_conversations: Dict[
            str, TrackingDict[ConversationKey, object]
        ] = {}

        # A number of low-level helpers for the internal logic
        self._initialized = False
        self._running = False
        self._job_queue: JQ = job_queue
        self.__update_fetcher_task: Optional[asyncio.Task] = None
        self.__update_persistence_task: Optional[asyncio.Task] = None
        self.__update_persistence_event = asyncio.Event()
        self.__update_persistence_lock = asyncio.Lock()
        self.__create_task_tasks: Set[asyncio.Task] = set()  # Used for awaiting tasks upon exit

    def _check_initialized(self) -> None:
        if not self._initialized:
            raise RuntimeError(
                "This Application was not initialized via `Application.initialize`!"
            )

    @property
    def running(self) -> bool:
        """:obj:`bool`: Indicates if this application is running.

        .. seealso::
            :meth:`start`, :meth:`stop`
        """
        return self._running

    @property
    def concurrent_updates(self) -> int:
        """:obj:`int`: The number of concurrent updates that will be processed in parallel. A
        value of ``0`` indicates updates are *not* being processed concurrently.

        .. versionchanged:: NEXT.VERSION
            This is now just a shortcut to :attr:`update_processor.max_concurrent_updates
            <telegram.ext.BaseUpdateProcessor.max_concurrent_updates>`.

        .. seealso:: :wiki:`Concurrency`
        """
        return self._update_processor.max_concurrent_updates

    @property
    def job_queue(self) -> Optional["JobQueue[CCT]"]:
        """
        :class:`telegram.ext.JobQueue`: The :class:`JobQueue` used by the
            :class:`telegram.ext.Application`.

        .. seealso:: :wiki:`Job Queue <Extensions-%E2%80%93-JobQueue>`
        """
        if self._job_queue is None:
            warn(
                "No `JobQueue` set up. To use `JobQueue`, you must install PTB via "
                '`pip install "python-telegram-bot[job-queue]"`.',
                stacklevel=2,
            )
        return self._job_queue

    @property
    def update_processor(self) -> "BaseUpdateProcessor":
        """:class:`telegram.ext.BaseUpdateProcessor`: The update processor used by this
        application.

        .. seealso:: :wiki:`Concurrency`

        .. versionadded:: NEXT.VERSION
        """
        return self._update_processor

    async def initialize(self) -> None:
        """Initializes the Application by initializing:

        * The :attr:`bot`, by calling :meth:`telegram.Bot.initialize`.
        * The :attr:`updater`, by calling :meth:`telegram.ext.Updater.initialize`.
        * The :attr:`persistence`, by loading persistent conversations and data.
        * The :attr:`update_processor` by calling
          :meth:`telegram.ext.BaseUpdateProcessor.initialize`.

        Does *not* call :attr:`post_init` - that is only done by :meth:`run_polling` and
        :meth:`run_webhook`.

        .. seealso::
            :meth:`shutdown`
        """
        if self._initialized:
            _LOGGER.debug("This Application is already initialized.")
            return

        await self.bot.initialize()
        await self._update_processor.initialize()

        if self.updater:
            await self.updater.initialize()

        if not self.persistence:
            self._initialized = True
            return

        await self._initialize_persistence()

        # Unfortunately due to circular imports this has to be here
        # pylint: disable=import-outside-toplevel
        from telegram.ext._conversationhandler import ConversationHandler

        # Initialize the persistent conversation handlers with the stored states
        for handler in itertools.chain.from_iterable(self.handlers.values()):
            if isinstance(handler, ConversationHandler) and handler.persistent and handler.name:
                await self._add_ch_to_persistence(handler)

        self._initialized = True

    async def _add_ch_to_persistence(self, handler: "ConversationHandler") -> None:
        self._conversation_handler_conversations.update(
            await handler._initialize_persistence(self)  # pylint: disable=protected-access
        )

    async def shutdown(self) -> None:
        """Shuts down the Application by shutting down:

        * :attr:`bot` by calling :meth:`telegram.Bot.shutdown`
        * :attr:`updater` by calling :meth:`telegram.ext.Updater.shutdown`
        * :attr:`persistence` by calling :meth:`update_persistence` and
          :meth:`BasePersistence.flush`
        * :attr:`update_processor` by calling :meth:`telegram.ext.BaseUpdateProcessor.shutdown`

        Does *not* call :attr:`post_shutdown` - that is only done by :meth:`run_polling` and
        :meth:`run_webhook`.

        .. seealso::
            :meth:`initialize`

        Raises:
            :exc:`RuntimeError`: If the application is still :attr:`running`.
        """
        if self.running:
            raise RuntimeError("This Application is still running!")

        if not self._initialized:
            _LOGGER.debug("This Application is already shut down. Returning.")
            return

        await self.bot.shutdown()
        await self._update_processor.shutdown()

        if self.updater:
            await self.updater.shutdown()

        if self.persistence:
            _LOGGER.debug("Updating & flushing persistence before shutdown")
            await self.update_persistence()
            await self.persistence.flush()
            _LOGGER.debug("Updated and flushed persistence")

        self._initialized = False

    async def __aenter__(self: _AppType) -> _AppType:
        """Simple context manager which initializes the App."""
        try:
            await self.initialize()
            return self
        except Exception as exc:
            await self.shutdown()
            raise exc

    async def __aexit__(
        self,
        exc_type: Optional[Type[BaseException]],
        exc_val: Optional[BaseException],
        exc_tb: Optional[TracebackType],
    ) -> None:
        """Shutdown the App from the context manager."""
        # Make sure not to return `True` so that exceptions are not suppressed
        # https://docs.python.org/3/reference/datamodel.html?#object.__aexit__
        await self.shutdown()

    async def _initialize_persistence(self) -> None:
        """This method basically just loads all the data by awaiting the BP methods"""
        if not self.persistence:
            return

        if self.persistence.store_data.user_data:
            self._user_data.update(await self.persistence.get_user_data())
        if self.persistence.store_data.chat_data:
            self._chat_data.update(await self.persistence.get_chat_data())
        if self.persistence.store_data.bot_data:
            self.bot_data = await self.persistence.get_bot_data()
            if not isinstance(self.bot_data, self.context_types.bot_data):
                raise ValueError(
                    f"bot_data must be of type {self.context_types.bot_data.__name__}"
                )

        # Mypy doesn't know that persistence.set_bot (see above) already checks that
        # self.bot is an instance of ExtBot if callback_data should be stored ...
        if self.persistence.store_data.callback_data and (
            self.bot.callback_data_cache is not None  # type: ignore[attr-defined]
        ):
            persistent_data = await self.persistence.get_callback_data()
            if persistent_data is not None:
                if not isinstance(persistent_data, tuple) or len(persistent_data) != 2:
                    raise ValueError("callback_data must be a tuple of length 2")
                self.bot.callback_data_cache.load_persistence_data(  # type: ignore[attr-defined]
                    persistent_data
                )

    @staticmethod
    def builder() -> "InitApplicationBuilder":
        """Convenience method. Returns a new :class:`telegram.ext.ApplicationBuilder`.

        .. versionadded:: 20.0
        """
        # Unfortunately this needs to be here due to cyclical imports
        from telegram.ext import ApplicationBuilder  # pylint: disable=import-outside-toplevel

        return ApplicationBuilder()

    async def start(self) -> None:
        """Starts

        * a background task that fetches updates from :attr:`update_queue` and processes them via
          :meth:`process_update`.
        * :attr:`job_queue`, if set.
        * a background task that calls :meth:`update_persistence` in regular intervals, if
          :attr:`persistence` is set.

        Note:
            This does *not* start fetching updates from Telegram. To fetch updates, you need to
            either start :attr:`updater` manually or use one of :meth:`run_polling` or
            :meth:`run_webhook`.

        Tip:
            When using a custom logic for startup and shutdown of the application, eventual
            cancellation of pending tasks should happen only `after` :meth:`stop` has been called
            in order to ensure that the tasks mentioned above are not cancelled prematurely.

        .. seealso::
            :meth:`stop`

        Raises:
            :exc:`RuntimeError`: If the application is already running or was not initialized.
        """
        if self.running:
            raise RuntimeError("This Application is already running!")
        self._check_initialized()

        self._running = True
        self.__update_persistence_event.clear()

        try:
            if self.persistence:
                self.__update_persistence_task = asyncio.create_task(
                    self._persistence_updater(),
                    name=f"Application:{self.bot.id}:persistence_updater",
                )
                _LOGGER.debug("Loop for updating persistence started")

            if self._job_queue:
                await self._job_queue.start()  # type: ignore[union-attr]
                _LOGGER.debug("JobQueue started")

            self.__update_fetcher_task = asyncio.create_task(
                self._update_fetcher(), name=f"Application:{self.bot.id}:update_fetcher"
            )
            _LOGGER.info("Application started")

        except Exception as exc:
            self._running = False
            raise exc

    async def stop(self) -> None:
        """Stops the process after processing any pending updates or tasks created by
        :meth:`create_task`. Also stops :attr:`job_queue`, if set.
        Finally, calls :meth:`update_persistence` and :meth:`BasePersistence.flush` on
        :attr:`persistence`, if set.

        Warning:
            Once this method is called, no more updates will be fetched from :attr:`update_queue`,
            even if it's not empty.

        .. seealso::
            :meth:`start`

        Note:
            * This does *not* stop :attr:`updater`. You need to either manually call
              :meth:`telegram.ext.Updater.stop` or use one of :meth:`run_polling` or
              :meth:`run_webhook`.
            * Does *not* call :attr:`post_stop` - that is only done by
              :meth:`run_polling` and :meth:`run_webhook`.

        Raises:
            :exc:`RuntimeError`: If the application is not running.
        """
        if not self.running:
            raise RuntimeError("This Application is not running!")

        self._running = False
        _LOGGER.info("Application is stopping. This might take a moment.")

        # Stop listening for new updates and handle all pending ones
        await self.update_queue.put(_STOP_SIGNAL)
        _LOGGER.debug("Waiting for update_queue to join")
        await self.update_queue.join()
        if self.__update_fetcher_task:
            await self.__update_fetcher_task
        _LOGGER.debug("Application stopped fetching of updates.")

        if self._job_queue:
            _LOGGER.debug("Waiting for running jobs to finish")
            await self._job_queue.stop(wait=True)  # type: ignore[union-attr]
            _LOGGER.debug("JobQueue stopped")

        _LOGGER.debug("Waiting for `create_task` calls to be processed")
        await asyncio.gather(*self.__create_task_tasks, return_exceptions=True)

        # Make sure that this is the *last* step of stopping the application!
        if self.persistence and self.__update_persistence_task:
            _LOGGER.debug("Waiting for persistence loop to finish")
            self.__update_persistence_event.set()
            await self.__update_persistence_task
            self.__update_persistence_event.clear()

        _LOGGER.info("Application.stop() complete")

    def run_polling(
        self,
        poll_interval: float = 0.0,
        timeout: int = 10,
        bootstrap_retries: int = -1,
        read_timeout: float = 2,
        write_timeout: ODVInput[float] = DEFAULT_NONE,
        connect_timeout: ODVInput[float] = DEFAULT_NONE,
        pool_timeout: ODVInput[float] = DEFAULT_NONE,
        allowed_updates: Optional[List[str]] = None,
        drop_pending_updates: Optional[bool] = None,
        close_loop: bool = True,
        stop_signals: ODVInput[Sequence[int]] = DEFAULT_NONE,
    ) -> None:
        """Convenience method that takes care of initializing and starting the app,
        polling updates from Telegram using :meth:`telegram.ext.Updater.start_polling` and
        a graceful shutdown of the app on exit.

        The app will shut down when :exc:`KeyboardInterrupt` or :exc:`SystemExit` is raised.
        On unix, the app will also shut down on receiving the signals specified by
        :paramref:`stop_signals`.

        The order of execution by `run_polling` is roughly as follows:

        - :meth:`initialize`
        - :meth:`post_init`
        - :meth:`telegram.ext.Updater.start_polling`
        - :meth:`start`
        - Run the application until the users stops it
        - :meth:`telegram.ext.Updater.stop`
        - :meth:`stop`
        - :meth:`post_stop`
        - :meth:`shutdown`
        - :meth:`post_shutdown`

        .. include:: inclusions/application_run_tip.rst

        .. seealso::
            :meth:`initialize`, :meth:`start`, :meth:`stop`, :meth:`shutdown`
            :meth:`telegram.ext.Updater.start_polling`, :meth:`telegram.ext.Updater.stop`,
            :meth:`run_webhook`

        Args:
            poll_interval (:obj:`float`, optional): Time to wait between polling updates from
                Telegram in seconds. Default is ``0.0``.
            timeout (:obj:`int`, optional): Passed to
                :paramref:`telegram.Bot.get_updates.timeout`. Default is ``10`` seconds.
            bootstrap_retries (:obj:`int`, optional): Whether the bootstrapping phase of the
                :class:`telegram.ext.Updater` will retry on failures on the Telegram server.

                * < 0 - retry indefinitely (default)
                *   0 - no retries
                * > 0 - retry up to X times

            read_timeout (:obj:`float`, optional): Value to pass to
                :paramref:`telegram.Bot.get_updates.read_timeout`. Defaults to ``2``.
            write_timeout (:obj:`float` | :obj:`None`, optional): Value to pass to
                :paramref:`telegram.Bot.get_updates.write_timeout`. Defaults to
                :attr:`~telegram.request.BaseRequest.DEFAULT_NONE`.
            connect_timeout (:obj:`float` | :obj:`None`, optional): Value to pass to
                :paramref:`telegram.Bot.get_updates.connect_timeout`. Defaults to
                :attr:`~telegram.request.BaseRequest.DEFAULT_NONE`.
            pool_timeout (:obj:`float` | :obj:`None`, optional): Value to pass to
                :paramref:`telegram.Bot.get_updates.pool_timeout`. Defaults to
                :attr:`~telegram.request.BaseRequest.DEFAULT_NONE`.
            drop_pending_updates (:obj:`bool`, optional): Whether to clean any pending updates on
                Telegram servers before actually starting to poll. Default is :obj:`False`.
            allowed_updates (List[:obj:`str`], optional): Passed to
                :meth:`telegram.Bot.get_updates`.
            close_loop (:obj:`bool`, optional): If :obj:`True`, the current event loop will be
                closed upon shutdown. Defaults to :obj:`True`.

                .. seealso::
                    :meth:`asyncio.loop.close`
            stop_signals (Sequence[:obj:`int`] | :obj:`None`, optional): Signals that will shut
                down the app. Pass :obj:`None` to not use stop signals.
                Defaults to :data:`signal.SIGINT`, :data:`signal.SIGTERM` and
                :data:`signal.SIGABRT` on non Windows platforms.

                Caution:
                    Not every :class:`asyncio.AbstractEventLoop` implements
                    :meth:`asyncio.loop.add_signal_handler`. Most notably, the standard event loop
                    on Windows, :class:`asyncio.ProactorEventLoop`, does not implement this method.
                    If this method is not available, stop signals can not be set.

        Raises:
            :exc:`RuntimeError`: If the Application does not have an :class:`telegram.ext.Updater`.
        """
        if not self.updater:
            raise RuntimeError(
                "Application.run_polling is only available if the application has an Updater."
            )

        def error_callback(exc: TelegramError) -> None:
            self.create_task(self.process_error(error=exc, update=None))

        return self.__run(
            updater_coroutine=self.updater.start_polling(
                poll_interval=poll_interval,
                timeout=timeout,
                bootstrap_retries=bootstrap_retries,
                read_timeout=read_timeout,
                write_timeout=write_timeout,
                connect_timeout=connect_timeout,
                pool_timeout=pool_timeout,
                allowed_updates=allowed_updates,
                drop_pending_updates=drop_pending_updates,
                error_callback=error_callback,  # if there is an error in fetching updates
            ),
            close_loop=close_loop,
            stop_signals=stop_signals,
        )

    def run_webhook(
        self,
        listen: str = "127.0.0.1",
        port: int = 80,
        url_path: str = "",
        cert: Optional[Union[str, Path]] = None,
        key: Optional[Union[str, Path]] = None,
        bootstrap_retries: int = 0,
        webhook_url: Optional[str] = None,
        allowed_updates: Optional[List[str]] = None,
        drop_pending_updates: Optional[bool] = None,
        ip_address: Optional[str] = None,
        max_connections: int = 40,
        close_loop: bool = True,
        stop_signals: ODVInput[Sequence[int]] = DEFAULT_NONE,
        secret_token: Optional[str] = None,
    ) -> None:
        """Convenience method that takes care of initializing and starting the app,
        listening for updates from Telegram using :meth:`telegram.ext.Updater.start_webhook` and
        a graceful shutdown of the app on exit.

        The app will shut down when :exc:`KeyboardInterrupt` or :exc:`SystemExit` is raised.
        On unix, the app will also shut down on receiving the signals specified by
        :paramref:`stop_signals`.

        If :paramref:`cert`
        and :paramref:`key` are not provided, the webhook will be started directly on
        ``http://listen:port/url_path``, so SSL can be handled by another
        application. Else, the webhook will be started on
        ``https://listen:port/url_path``. Also calls :meth:`telegram.Bot.set_webhook` as
        required.

        The order of execution by `run_webhook` is roughly as follows:

        - :meth:`initialize`
        - :meth:`post_init`
        - :meth:`telegram.ext.Updater.start_webhook`
        - :meth:`start`
        - Run the application until the users stops it
        - :meth:`telegram.ext.Updater.stop`
        - :meth:`stop`
        - :meth:`post_stop`
        - :meth:`shutdown`
        - :meth:`post_shutdown`

        Important:
            If you want to use this method, you must install PTB with the optional requirement
            ``webhooks``, i.e.

            .. code-block:: bash

               pip install "python-telegram-bot[webhooks]"

        .. include:: inclusions/application_run_tip.rst

        .. seealso::
            :meth:`initialize`, :meth:`start`, :meth:`stop`, :meth:`shutdown`
            :meth:`telegram.ext.Updater.start_webhook`, :meth:`telegram.ext.Updater.stop`,
            :meth:`run_polling`, :wiki:`Webhooks`

        Args:
            listen (:obj:`str`, optional): IP-Address to listen on. Defaults to
                `127.0.0.1 <https://en.wikipedia.org/wiki/Localhost>`_.
            port (:obj:`int`, optional): Port the bot should be listening on. Must be one of
                :attr:`telegram.constants.SUPPORTED_WEBHOOK_PORTS` unless the bot is running
                behind a proxy. Defaults to ``80``.
            url_path (:obj:`str`, optional): Path inside url. Defaults to `` '' ``
            cert (:class:`pathlib.Path` | :obj:`str`, optional): Path to the SSL certificate file.
            key (:class:`pathlib.Path` | :obj:`str`, optional): Path to the SSL key file.
            bootstrap_retries (:obj:`int`, optional): Whether the bootstrapping phase of the
                :class:`telegram.ext.Updater` will retry on failures on the Telegram server.

                * < 0 - retry indefinitely
                *   0 - no retries (default)
                * > 0 - retry up to X times
            webhook_url (:obj:`str`, optional): Explicitly specify the webhook url. Useful behind
                NAT, reverse proxy, etc. Default is derived from :paramref:`listen`,
                :paramref:`port`, :paramref:`url_path`, :paramref:`cert`, and :paramref:`key`.
            allowed_updates (List[:obj:`str`], optional): Passed to
                :meth:`telegram.Bot.set_webhook`.
            drop_pending_updates (:obj:`bool`, optional): Whether to clean any pending updates on
                Telegram servers before actually starting to poll. Default is :obj:`False`.
            ip_address (:obj:`str`, optional): Passed to :meth:`telegram.Bot.set_webhook`.
            max_connections (:obj:`int`, optional): Passed to
                :meth:`telegram.Bot.set_webhook`. Defaults to ``40``.
            close_loop (:obj:`bool`, optional): If :obj:`True`, the current event loop will be
                closed upon shutdown. Defaults to :obj:`True`.

                .. seealso::
                    :meth:`asyncio.loop.close`
            stop_signals (Sequence[:obj:`int`] | :obj:`None`, optional): Signals that will shut
                down the app. Pass :obj:`None` to not use stop signals.
                Defaults to :data:`signal.SIGINT`, :data:`signal.SIGTERM` and
                :data:`signal.SIGABRT`.

                Caution:
                    Not every :class:`asyncio.AbstractEventLoop` implements
                    :meth:`asyncio.loop.add_signal_handler`. Most notably, the standard event loop
                    on Windows, :class:`asyncio.ProactorEventLoop`, does not implement this method.
                    If this method is not available, stop signals can not be set.
            secret_token (:obj:`str`, optional): Secret token to ensure webhook requests originate
                from Telegram. See :paramref:`telegram.Bot.set_webhook.secret_token` for more
                details.

                When added, the web server started by this call will expect the token to be set in
                the ``X-Telegram-Bot-Api-Secret-Token`` header of an incoming request and will
                raise a :class:`http.HTTPStatus.FORBIDDEN <http.HTTPStatus>` error if either the
                header isn't set or it is set to a wrong token.

                .. versionadded:: 20.0
        """
        if not self.updater:
            raise RuntimeError(
                "Application.run_webhook is only available if the application has an Updater."
            )

        return self.__run(
            updater_coroutine=self.updater.start_webhook(
                listen=listen,
                port=port,
                url_path=url_path,
                cert=cert,
                key=key,
                bootstrap_retries=bootstrap_retries,
                drop_pending_updates=drop_pending_updates,
                webhook_url=webhook_url,
                allowed_updates=allowed_updates,
                ip_address=ip_address,
                max_connections=max_connections,
                secret_token=secret_token,
            ),
            close_loop=close_loop,
            stop_signals=stop_signals,
        )

    @staticmethod
    def _raise_system_exit() -> NoReturn:
        raise SystemExit

    def __run(
        self,
        updater_coroutine: Coroutine,
        stop_signals: ODVInput[Sequence[int]],
        close_loop: bool = True,
    ) -> None:
        # Calling get_event_loop() should still be okay even in py3.10+ as long as there is a
        # running event loop or we are in the main thread, which are the intended use cases.
        # See the docs of get_event_loop() and get_running_loop() for more info
        loop = asyncio.get_event_loop()

        if stop_signals is DEFAULT_NONE and platform.system() != "Windows":
            stop_signals = (signal.SIGINT, signal.SIGTERM, signal.SIGABRT)

        try:
            if not isinstance(stop_signals, DefaultValue):
                for sig in stop_signals or []:
                    loop.add_signal_handler(sig, self._raise_system_exit)
        except NotImplementedError as exc:
            warn(
                f"Could not add signal handlers for the stop signals {stop_signals} due to "
                f"exception `{exc!r}`. If your event loop does not implement `add_signal_handler`,"
                f" please pass `stop_signals=None`.",
                stacklevel=3,
            )

        try:
            loop.run_until_complete(self.initialize())
            if self.post_init:
                loop.run_until_complete(self.post_init(self))
            loop.run_until_complete(updater_coroutine)  # one of updater.start_webhook/polling
            loop.run_until_complete(self.start())
            loop.run_forever()
        except (KeyboardInterrupt, SystemExit):
            pass
        except Exception as exc:
            # In case the coroutine wasn't awaited, we don't need to bother the user with a warning
            updater_coroutine.close()
            raise exc
        finally:
            # We arrive here either by catching the exceptions above or if the loop gets stopped
            try:
                # Mypy doesn't know that we already check if updater is None
                if self.updater.running:  # type: ignore[union-attr]
                    loop.run_until_complete(self.updater.stop())  # type: ignore[union-attr]
                if self.running:
                    loop.run_until_complete(self.stop())
                if self.post_stop:
                    loop.run_until_complete(self.post_stop(self))
                loop.run_until_complete(self.shutdown())
                if self.post_shutdown:
                    loop.run_until_complete(self.post_shutdown(self))
            finally:
                if close_loop:
                    loop.close()

    def create_task(
        self,
        coroutine: _CoroType,
        update: Optional[object] = None,
        *,
        name: Optional[str] = None,
    ) -> "asyncio.Task[RT]":
        """Thin wrapper around :func:`asyncio.create_task` that handles exceptions raised by
        the :paramref:`coroutine` with :meth:`process_error`.

        Note:
            * If :paramref:`coroutine` raises an exception, it will be set on the task created by
              this method even though it's handled by :meth:`process_error`.
            * If the application is currently running, tasks created by this method will be
              awaited with :meth:`stop`.

        .. seealso:: :wiki:`Concurrency`

        Args:
            coroutine (:term:`awaitable`): The awaitable to run as task.

                .. versionchanged:: 20.2
                    Accepts :class:`asyncio.Future` and generator-based coroutine functions.
                .. deprecated:: NEXT.VERSION
                    Since Python 3.12, generator-based coroutine functions are no longer accepted.
            update (:obj:`object`, optional): If set, will be passed to :meth:`process_error`
                as additional information for the error handlers. Moreover, the corresponding
                :attr:`chat_data` and :attr:`user_data` entries will be updated in the next run of
                :meth:`update_persistence` after the :paramref:`coroutine` is finished.

        Keyword Args:
            name (:obj:`str`, optional): The name of the task.

                .. versionadded:: NEXT.VERSION

        Returns:
            :class:`asyncio.Task`: The created task.
        """
        return self.__create_task(coroutine=coroutine, update=update, name=name)

    def __create_task(
        self,
        coroutine: _CoroType,
        update: Optional[object] = None,
        is_error_handler: bool = False,
        name: Optional[str] = None,
    ) -> "asyncio.Task[RT]":
        # Unfortunately, we can't know if `coroutine` runs one of the error handler functions
        # but by passing `is_error_handler=True` from `process_error`, we can make sure that we
        # get at most one recursion of the user calls `create_task` manually with an error handler
        # function
        task: "asyncio.Task[RT]" = asyncio.create_task(
            self.__create_task_callback(
                coroutine=coroutine, update=update, is_error_handler=is_error_handler
            ),
            name=name,
        )

        if self.running:
            self.__create_task_tasks.add(task)
            task.add_done_callback(self.__create_task_done_callback)
        else:
            warn(
                "Tasks created via `Application.create_task` while the application is not "
                "running won't be automatically awaited!",
                stacklevel=3,
            )

        return task

    def __create_task_done_callback(self, task: asyncio.Task) -> None:
        self.__create_task_tasks.discard(task)  # Discard from our set since we are done with it
        # We just retrieve the eventual exception so that asyncio doesn't complain in case
        # it's not retrieved somewhere else
        with contextlib.suppress(asyncio.CancelledError, asyncio.InvalidStateError):
            task.exception()

    async def __create_task_callback(
        self,
        coroutine: _CoroType,
        update: Optional[object] = None,
        is_error_handler: bool = False,
    ) -> RT:
        try:
            # Generator-based coroutines are not supported in Python 3.12+
            if sys.version_info < (3, 12) and isinstance(coroutine, Generator):
                warn(
                    "Generator-based coroutines are deprecated in create_task and will not work"
                    " in Python 3.12+",
                    category=PTBDeprecationWarning,
                )
                return await asyncio.create_task(coroutine)
<<<<<<< HEAD
            # If user uses generator in python 3.12+, Exception will happen and we cannot do
            # anything about it. (hence the type ignore if mypy is run on python 3.12-)
            return await coroutine  # type: ignore
=======
            return await coroutine
>>>>>>> 1d27a0fa
        except Exception as exception:
            if isinstance(exception, ApplicationHandlerStop):
                warn(
                    "ApplicationHandlerStop is not supported with handlers "
                    "running non-blocking.",
                    stacklevel=1,
                )

            # Avoid infinite recursion of error handlers.
            elif is_error_handler:
                _LOGGER.exception(
                    "An error was raised and an uncaught error was raised while "
                    "handling the error with an error_handler.",
                    exc_info=exception,
                )

            else:
                # If we arrive here, an exception happened in the task and was neither
                # ApplicationHandlerStop nor raised by an error handler.
                # So we can and must handle it
                await self.process_error(update=update, error=exception, coroutine=coroutine)

            # Raise exception so that it can be set on the task and retrieved by task.exception()
            raise exception
        finally:
            self._mark_for_persistence_update(update=update)

    async def _update_fetcher(self) -> None:
        # Continuously fetch updates from the queue. Exit only once the signal object is found.
        while True:
            try:
                update = await self.update_queue.get()

                if update is _STOP_SIGNAL:
                    _LOGGER.debug("Dropping pending updates")
                    while not self.update_queue.empty():
                        self.update_queue.task_done()

                    # For the _STOP_SIGNAL
                    self.update_queue.task_done()
                    return

                _LOGGER.debug("Processing update %s", update)

                if self._update_processor.max_concurrent_updates > 1:
                    # We don't await the below because it has to be run concurrently
                    self.create_task(
                        self.__process_update_wrapper(update),
                        update=update,
                        name=f"Application:{self.bot.id}:process_concurrent_update",
                    )
                else:
                    await self.__process_update_wrapper(update)

            except asyncio.CancelledError:
                # This may happen if the application is manually run via application.start() and
                # then a KeyboardInterrupt is sent. We must prevent this loop to die since
                # application.stop() will wait for it's clean shutdown.
                _LOGGER.warning(
                    "Fetching updates got a asyncio.CancelledError. Ignoring as this task may only"
                    "be closed via `Application.stop`."
                )

    async def __process_update_wrapper(self, update: object) -> None:
        await self._update_processor.process_update(update, self.process_update(update))
        self.update_queue.task_done()

    async def process_update(self, update: object) -> None:
        """Processes a single update and marks the update to be updated by the persistence later.
        Exceptions raised by handler callbacks will be processed by :meth:`process_error`.

        .. seealso:: :wiki:`Concurrency`

        .. versionchanged:: 20.0
            Persistence is now updated in an interval set by
            :attr:`telegram.ext.BasePersistence.update_interval`.

        Args:
            update (:class:`telegram.Update` | :obj:`object` | \
                :class:`telegram.error.TelegramError`): The update to process.

        Raises:
            :exc:`RuntimeError`: If the application was not initialized.
        """
        # Processing updates before initialize() is a problem e.g. if persistence is used
        self._check_initialized()

        context = None
        any_blocking = False  # Flag which is set to True if any handler specifies block=True

        for handlers in self.handlers.values():
            try:
                for handler in handlers:
                    check = handler.check_update(update)  # Should the handler handle this update?
                    if not (check is None or check is False):  # if yes,
                        if not context:  # build a context if not already built
                            context = self.context_types.context.from_update(update, self)
                            await context.refresh_data()
                        coroutine: Coroutine = handler.handle_update(update, self, check, context)

                        if not handler.block or (  # if handler is running with block=False,
                            handler.block is DEFAULT_TRUE
                            and isinstance(self.bot, ExtBot)
                            and self.bot.defaults
                            and not self.bot.defaults.block
                        ):
                            self.create_task(
                                coroutine,
                                update=update,
                                name=f"Application:{self.bot.id}:process_update_non_blocking"
                                f":{handler}",
                            )
                        else:
                            any_blocking = True
                            await coroutine
                        break  # Only a max of 1 handler per group is handled

            # Stop processing with any other handler.
            except ApplicationHandlerStop:
                _LOGGER.debug("Stopping further handlers due to ApplicationHandlerStop")
                break

            # Dispatch any error.
            except Exception as exc:
                if await self.process_error(update=update, error=exc):
                    _LOGGER.debug("Error handler stopped further handlers.")
                    break

        if any_blocking:
            # Only need to mark the update for persistence if there was at least one
            # blocking handler - the non-blocking handlers mark the update again when finished
            # (in __create_task_callback)
            self._mark_for_persistence_update(update=update)

    def add_handler(self, handler: BaseHandler[Any, CCT], group: int = DEFAULT_GROUP) -> None:
        """Register a handler.

        TL;DR: Order and priority counts. 0 or 1 handlers per group will be used. End handling of
        update with :class:`telegram.ext.ApplicationHandlerStop`.

        A handler must be an instance of a subclass of :class:`telegram.ext.BaseHandler`. All
        handlers
        are organized in groups with a numeric value. The default group is 0. All groups will be
        evaluated for handling an update, but only 0 or 1 handler per group will be used. If
        :class:`telegram.ext.ApplicationHandlerStop` is raised from one of the handlers, no further
        handlers (regardless of the group) will be called.

        The priority/order of handlers is determined as follows:

          * Priority of the group (lower group number == higher priority)
          * The first handler in a group which can handle an update (see
            :attr:`telegram.ext.BaseHandler.check_update`) will be used. Other handlers from the
            group will not be used. The order in which handlers were added to the group defines the
            priority.

        Warning:
            Adding persistent :class:`telegram.ext.ConversationHandler` after the application has
            been initialized is discouraged. This is because the persisted conversation states need
            to be loaded into memory while the application is already processing updates, which
            might lead to race conditions and undesired behavior. In particular, current
            conversation states may be overridden by the loaded data.

        Args:
            handler (:class:`telegram.ext.BaseHandler`): A BaseHandler instance.
            group (:obj:`int`, optional): The group identifier. Default is ``0``.

        """
        # Unfortunately due to circular imports this has to be here
        # pylint: disable=import-outside-toplevel
        from telegram.ext._conversationhandler import ConversationHandler

        if not isinstance(handler, BaseHandler):
            raise TypeError(f"handler is not an instance of {BaseHandler.__name__}")
        if not isinstance(group, int):
            raise TypeError("group is not int")
        if isinstance(handler, ConversationHandler) and handler.persistent and handler.name:
            if not self.persistence:
                raise ValueError(
                    f"ConversationHandler {handler.name} "
                    f"can not be persistent if application has no persistence"
                )
            if self._initialized:
                self.create_task(
                    self._add_ch_to_persistence(handler),
                    name=f"Application:{self.bot.id}:add_handler:conversation_handler_after_init",
                )
                warn(
                    "A persistent `ConversationHandler` was passed to `add_handler`, "
                    "after `Application.initialize` was called. This is discouraged."
                    "See the docs of `Application.add_handler` for details.",
                    stacklevel=2,
                )

        if group not in self.handlers:
            self.handlers[group] = []
            self.handlers = dict(sorted(self.handlers.items()))  # lower -> higher groups

        self.handlers[group].append(handler)

    def add_handlers(
        self,
        handlers: Union[
            Union[List[BaseHandler[Any, CCT]], Tuple[BaseHandler[Any, CCT]]],
            Dict[int, Union[List[BaseHandler[Any, CCT]], Tuple[BaseHandler[Any, CCT]]]],
        ],
        group: Union[int, DefaultValue[int]] = _DEFAULT_0,
    ) -> None:
        """Registers multiple handlers at once. The order of the handlers in the passed
        sequence(s) matters. See :meth:`add_handler` for details.

        .. versionadded:: 20.0

        Args:
            handlers (List[:class:`telegram.ext.BaseHandler`] | \
                Dict[int, List[:class:`telegram.ext.BaseHandler`]]): \
                Specify a sequence of handlers *or* a dictionary where the keys are groups and
                values are handlers.
            group (:obj:`int`, optional): Specify which group the sequence of :paramref:`handlers`
                should be added to. Defaults to ``0``.

        Example::

            app.add_handlers(handlers={
                -1: [MessageHandler(...)],
                1: [CallbackQueryHandler(...), CommandHandler(...)]
            }

        """
        if isinstance(handlers, dict) and not isinstance(group, DefaultValue):
            raise ValueError("The `group` argument can only be used with a sequence of handlers.")

        if isinstance(handlers, dict):
            for handler_group, grp_handlers in handlers.items():
                if not isinstance(grp_handlers, (list, tuple)):
                    raise ValueError(f"Handlers for group {handler_group} must be a list or tuple")

                for handler in grp_handlers:
                    self.add_handler(handler, handler_group)

        elif isinstance(handlers, (list, tuple)):
            for handler in handlers:
                self.add_handler(handler, DefaultValue.get_value(group))

        else:
            raise ValueError(
                "The `handlers` argument must be a sequence of handlers or a "
                "dictionary where the keys are groups and values are sequences of handlers."
            )

    def remove_handler(self, handler: BaseHandler[Any, CCT], group: int = DEFAULT_GROUP) -> None:
        """Remove a handler from the specified group.

        Args:
            handler (:class:`telegram.ext.BaseHandler`): A :class:`telegram.ext.BaseHandler`
                instance.
            group (:obj:`object`, optional): The group identifier. Default is ``0``.

        """
        if handler in self.handlers[group]:
            self.handlers[group].remove(handler)
            if not self.handlers[group]:
                del self.handlers[group]

    def drop_chat_data(self, chat_id: int) -> None:
        """Drops the corresponding entry from the :attr:`chat_data`. Will also be deleted from
        the persistence on the next run of :meth:`update_persistence`, if applicable.

        Warning:
            When using :attr:`concurrent_updates` or the :attr:`job_queue`,
            :meth:`process_update` or :meth:`telegram.ext.Job.run` may re-create this entry due to
            the asynchronous nature of these features. Please make sure that your program can
            avoid or handle such situations.

        .. versionadded:: 20.0

        Args:
            chat_id (:obj:`int`): The chat id to delete. The entry will be deleted even if it is
                not empty.
        """
        self._chat_data.pop(chat_id, None)  # type: ignore[arg-type]
        self._chat_ids_to_be_deleted_in_persistence.add(chat_id)

    def drop_user_data(self, user_id: int) -> None:
        """Drops the corresponding entry from the :attr:`user_data`. Will also be deleted from
        the persistence on the next run of :meth:`update_persistence`, if applicable.

        Warning:
            When using :attr:`concurrent_updates` or the :attr:`job_queue`,
            :meth:`process_update` or :meth:`telegram.ext.Job.run` may re-create this entry due to
            the asynchronous nature of these features. Please make sure that your program can
            avoid or handle such situations.

        .. versionadded:: 20.0

        Args:
            user_id (:obj:`int`): The user id to delete. The entry will be deleted even if it is
                not empty.
        """
        self._user_data.pop(user_id, None)  # type: ignore[arg-type]
        self._user_ids_to_be_deleted_in_persistence.add(user_id)

    def migrate_chat_data(
        self,
        message: Optional["Message"] = None,
        old_chat_id: Optional[int] = None,
        new_chat_id: Optional[int] = None,
    ) -> None:
        """Moves the contents of :attr:`chat_data` at key :paramref:`old_chat_id` to the key
        :paramref:`new_chat_id`. Also marks the entries to be updated accordingly in the next run
        of :meth:`update_persistence`.

        Warning:
            * Any data stored in :attr:`chat_data` at key :paramref:`new_chat_id` will be
              overridden
            * The key :paramref:`old_chat_id` of :attr:`chat_data` will be deleted
            * This does not update the :attr:`~telegram.ext.Job.chat_id` attribute of any scheduled
              :class:`telegram.ext.Job`.

            When using :attr:`concurrent_updates` or the :attr:`job_queue`,
            :meth:`process_update` or :meth:`telegram.ext.Job.run` may re-create the old entry due
            to the asynchronous nature of these features. Please make sure that your program can
            avoid or handle such situations.

        .. seealso:: :wiki:`Storing Bot, User and Chat Related Data\
            <Storing-bot%2C-user-and-chat-related-data>`

        Args:
            message (:class:`telegram.Message`, optional): A message with either
                :attr:`~telegram.Message.migrate_from_chat_id` or
                :attr:`~telegram.Message.migrate_to_chat_id`.
                Mutually exclusive with passing :paramref:`old_chat_id` and
                :paramref:`new_chat_id`.

                .. seealso::
                    :attr:`telegram.ext.filters.StatusUpdate.MIGRATE`

            old_chat_id (:obj:`int`, optional): The old chat ID.
                Mutually exclusive with passing :paramref:`message`
            new_chat_id (:obj:`int`, optional): The new chat ID.
                Mutually exclusive with passing :paramref:`message`

        Raises:
            ValueError: Raised if the input is invalid.
        """
        if message and (old_chat_id or new_chat_id):
            raise ValueError("Message and chat_id pair are mutually exclusive")
        if not any((message, old_chat_id, new_chat_id)):
            raise ValueError("chat_id pair or message must be passed")

        if message:
            if message.migrate_from_chat_id is None and message.migrate_to_chat_id is None:
                raise ValueError(
                    "Invalid message instance. The message must have either "
                    "`Message.migrate_from_chat_id` or `Message.migrate_to_chat_id`."
                )

            old_chat_id = message.migrate_from_chat_id or message.chat.id
            new_chat_id = message.migrate_to_chat_id or message.chat.id

        elif not (isinstance(old_chat_id, int) and isinstance(new_chat_id, int)):
            raise ValueError("old_chat_id and new_chat_id must be integers")

        self._chat_data[new_chat_id] = self._chat_data[old_chat_id]
        self.drop_chat_data(old_chat_id)

        self._chat_ids_to_be_updated_in_persistence.add(new_chat_id)
        # old_chat_id is marked for deletion by drop_chat_data above

    def _mark_for_persistence_update(
        self, *, update: Optional[object] = None, job: Optional["Job"] = None
    ) -> None:
        if isinstance(update, Update):
            if update.effective_chat:
                self._chat_ids_to_be_updated_in_persistence.add(update.effective_chat.id)
            if update.effective_user:
                self._user_ids_to_be_updated_in_persistence.add(update.effective_user.id)

        if job:
            if job.chat_id:
                self._chat_ids_to_be_updated_in_persistence.add(job.chat_id)
            if job.user_id:
                self._user_ids_to_be_updated_in_persistence.add(job.user_id)

    def mark_data_for_update_persistence(
        self, chat_ids: Optional[SCT[int]] = None, user_ids: Optional[SCT[int]] = None
    ) -> None:
        """Mark entries of :attr:`chat_data` and :attr:`user_data` to be updated on the next
        run of :meth:`update_persistence`.

        Tip:
            Use this method sparingly. If you have to use this method, it likely means that you
            access and modify ``context.application.chat/user_data[some_id]`` within a callback.
            Note that for data which should be available globally in all handler callbacks
            independent of the chat/user, it is recommended to use :attr:`bot_data` instead.

        .. versionadded:: 20.3

        Args:
            chat_ids (:obj:`int` | Collection[:obj:`int`], optional): Chat IDs to mark.
            user_ids (:obj:`int` | Collection[:obj:`int`], optional): User IDs to mark.

        """
        if chat_ids:
            if isinstance(chat_ids, int):
                self._chat_ids_to_be_updated_in_persistence.add(chat_ids)
            else:
                self._chat_ids_to_be_updated_in_persistence.update(chat_ids)
        if user_ids:
            if isinstance(user_ids, int):
                self._user_ids_to_be_updated_in_persistence.add(user_ids)
            else:
                self._user_ids_to_be_updated_in_persistence.update(user_ids)

    async def _persistence_updater(self) -> None:
        # Update the persistence in regular intervals. Exit only when the stop event has been set
        while not self.__update_persistence_event.is_set():
            if not self.persistence:
                return

            # asyncio synchronization primitives don't accept a timeout argument, it is recommended
            # to use wait_for instead
            try:
                await asyncio.wait_for(
                    self.__update_persistence_event.wait(),
                    timeout=self.persistence.update_interval,
                )
                return
            except asyncio.TimeoutError:
                pass

            # putting this *after* the wait_for so we don't immediately update on startup as
            # that would make little sense
            await self.update_persistence()

    async def update_persistence(self) -> None:
        """Updates :attr:`user_data`, :attr:`chat_data`, :attr:`bot_data` in :attr:`persistence`
        along with :attr:`~telegram.ext.ExtBot.callback_data_cache` and the conversation states of
        any persistent :class:`~telegram.ext.ConversationHandler` registered for this application.

        For :attr:`user_data` and :attr:`chat_data`, only those entries are updated which either
        were used or have been manually marked via :meth:`mark_data_for_update_persistence` since
        the last run of this method.

        Tip:
            This method will be called in regular intervals by the application. There is usually
            no need to call it manually.

        Note:
            Any data is deep copied with :func:`copy.deepcopy` before handing it over to the
            persistence in order to avoid race conditions, so all persisted data must be copyable.

        .. seealso:: :attr:`telegram.ext.BasePersistence.update_interval`,
            :meth:`mark_data_for_update_persistence`
        """
        async with self.__update_persistence_lock:
            await self.__update_persistence()

    async def __update_persistence(self) -> None:
        if not self.persistence:
            return

        _LOGGER.debug("Starting next run of updating the persistence.")

        coroutines: Set[Coroutine] = set()

        # Mypy doesn't know that persistence.set_bot (see above) already checks that
        # self.bot is an instance of ExtBot if callback_data should be stored ...
        if self.persistence.store_data.callback_data and (
            self.bot.callback_data_cache is not None  # type: ignore[attr-defined]
        ):
            coroutines.add(
                self.persistence.update_callback_data(
                    deepcopy(
                        self.bot.callback_data_cache.persistence_data  # type: ignore[attr-defined]
                    )
                )
            )

        if self.persistence.store_data.bot_data:
            coroutines.add(self.persistence.update_bot_data(deepcopy(self.bot_data)))

        if self.persistence.store_data.chat_data:
            update_ids = self._chat_ids_to_be_updated_in_persistence
            self._chat_ids_to_be_updated_in_persistence = set()
            delete_ids = self._chat_ids_to_be_deleted_in_persistence
            self._chat_ids_to_be_deleted_in_persistence = set()

            # We don't want to update any data that has been deleted!
            update_ids -= delete_ids

            for chat_id in update_ids:
                coroutines.add(
                    self.persistence.update_chat_data(chat_id, deepcopy(self.chat_data[chat_id]))
                )
            for chat_id in delete_ids:
                coroutines.add(self.persistence.drop_chat_data(chat_id))

        if self.persistence.store_data.user_data:
            update_ids = self._user_ids_to_be_updated_in_persistence
            self._user_ids_to_be_updated_in_persistence = set()
            delete_ids = self._user_ids_to_be_deleted_in_persistence
            self._user_ids_to_be_deleted_in_persistence = set()

            # We don't want to update any data that has been deleted!
            update_ids -= delete_ids

            for user_id in update_ids:
                coroutines.add(
                    self.persistence.update_user_data(user_id, deepcopy(self.user_data[user_id]))
                )
            for user_id in delete_ids:
                coroutines.add(self.persistence.drop_user_data(user_id))

        # Unfortunately due to circular imports this has to be here
        # pylint: disable=import-outside-toplevel
        from telegram.ext._conversationhandler import PendingState

        for name, (key, new_state) in itertools.chain.from_iterable(
            zip(itertools.repeat(name), states_dict.pop_accessed_write_items())
            for name, states_dict in self._conversation_handler_conversations.items()
        ):
            if isinstance(new_state, PendingState):
                # If the handler was running non-blocking, we check if the new state is already
                # available. Otherwise, we update with the old state, which is the next best
                # guess.
                # Note that when updating the persistence one last time during self.stop(),
                # *all* tasks will be done.
                if not new_state.done():
                    if self.running:
                        _LOGGER.debug(
                            "A ConversationHandlers state was not yet resolved. Updating the "
                            "persistence with the current state. Will check again on next run of "
                            "Application.update_persistence."
                        )
                    else:
                        _LOGGER.warning(
                            "A ConversationHandlers state was not yet resolved. Updating the "
                            "persistence with the current state."
                        )
                    result = new_state.old_state
                    # We need to check again on the next run if the state is done
                    self._conversation_handler_conversations[name].mark_as_accessed(key)
                else:
                    result = new_state.resolve()
            else:
                result = new_state

            effective_new_state = None if result is TrackingDict.DELETED else result
            coroutines.add(
                self.persistence.update_conversation(
                    name=name, key=key, new_state=effective_new_state
                )
            )

        results = await asyncio.gather(*coroutines, return_exceptions=True)
        _LOGGER.debug("Finished updating persistence.")

        # dispatch any errors
        await asyncio.gather(
            *(
                self.process_error(error=result, update=None)
                for result in results
                if isinstance(result, Exception)
            )
        )

    def add_error_handler(
        self,
        callback: HandlerCallback[object, CCT, None],
        block: DVType[bool] = DEFAULT_TRUE,
    ) -> None:
        """Registers an error handler in the Application. This handler will receive every error
        which happens in your bot. See the docs of :meth:`process_error` for more details on how
        errors are handled.

        Note:
            Attempts to add the same callback multiple times will be ignored.

        Examples:
            :any:`Errorhandler Bot <examples.errorhandlerbot>`

        .. seealso:: :wiki:`Exceptions, Warnings and Logging <Exceptions%2C-Warnings-and-Logging>`

        Args:
            callback (:term:`coroutine function`): The callback function for this error handler.
                Will be called when an error is raised. Callback signature::

                    async def callback(update: Optional[object], context: CallbackContext)

                The error that happened will be present in
                :attr:`telegram.ext.CallbackContext.error`.
            block (:obj:`bool`, optional): Determines whether the return value of the callback
                should be awaited before processing the next error handler in
                :meth:`process_error`. Defaults to :obj:`True`.
        """
        if callback in self.error_handlers:
            _LOGGER.warning("The callback is already registered as an error handler. Ignoring.")
            return

        self.error_handlers[callback] = block

    def remove_error_handler(self, callback: HandlerCallback[object, CCT, None]) -> None:
        """Removes an error handler.

        Args:
            callback (:term:`coroutine function`): The error handler to remove.

        """
        self.error_handlers.pop(callback, None)

    async def process_error(
        self,
        update: Optional[object],
        error: Exception,
        job: Optional["Job[CCT]"] = None,
        coroutine: _ErrorCoroType = None,
    ) -> bool:
        """Processes an error by passing it to all error handlers registered with
        :meth:`add_error_handler`. If one of the error handlers raises
        :class:`telegram.ext.ApplicationHandlerStop`, the error will not be handled by other error
        handlers. Raising :class:`telegram.ext.ApplicationHandlerStop` also stops processing of
        the update when this method is called by :meth:`process_update`, i.e. no further handlers
        (even in other groups) will handle the update. All other exceptions raised by an error
        handler will just be logged.

        .. versionchanged:: 20.0

            * ``dispatch_error`` was renamed to :meth:`process_error`.
            * Exceptions raised by error handlers are now properly logged.
            * :class:`telegram.ext.ApplicationHandlerStop` is no longer reraised but converted into
              the return value.

        Args:
            update (:obj:`object` | :class:`telegram.Update`): The update that caused the error.
            error (:obj:`Exception`): The error that was raised.
            job (:class:`telegram.ext.Job`, optional): The job that caused the error.

                .. versionadded:: 20.0
            coroutine (:term:`coroutine function`, optional): The coroutine that caused the error.

        Returns:
            :obj:`bool`: :obj:`True`, if one of the error handlers raised
            :class:`telegram.ext.ApplicationHandlerStop`. :obj:`False`, otherwise.
        """
        if self.error_handlers:
            for (
                callback,
                block,
            ) in self.error_handlers.items():
                context = self.context_types.context.from_error(
                    update=update,
                    error=error,
                    application=self,
                    job=job,
                    coroutine=coroutine,
                )
                if not block or (  # If error handler has `block=False`, create a Task to run cb
                    block is DEFAULT_TRUE
                    and isinstance(self.bot, ExtBot)
                    and self.bot.defaults
                    and not self.bot.defaults.block
                ):
                    self.__create_task(
                        callback(update, context),
                        update=update,
                        is_error_handler=True,
                        name=f"Application:{self.bot.id}:process_error:non_blocking",
                    )
                else:
                    try:
                        await callback(update, context)
                    except ApplicationHandlerStop:
                        return True
                    except Exception as exc:
                        _LOGGER.exception(
                            "An error was raised and an uncaught error was raised while "
                            "handling the error with an error_handler.",
                            exc_info=exc,
                        )
            return False

        _LOGGER.exception("No error handlers are registered, logging exception.", exc_info=error)
        return False<|MERGE_RESOLUTION|>--- conflicted
+++ resolved
@@ -1053,13 +1053,9 @@
                     category=PTBDeprecationWarning,
                 )
                 return await asyncio.create_task(coroutine)
-<<<<<<< HEAD
             # If user uses generator in python 3.12+, Exception will happen and we cannot do
             # anything about it. (hence the type ignore if mypy is run on python 3.12-)
             return await coroutine  # type: ignore
-=======
-            return await coroutine
->>>>>>> 1d27a0fa
         except Exception as exception:
             if isinstance(exception, ApplicationHandlerStop):
                 warn(
@@ -1675,7 +1671,7 @@
         update: Optional[object],
         error: Exception,
         job: Optional["Job[CCT]"] = None,
-        coroutine: _ErrorCoroType = None,
+        coroutine: _ErrorCoroType = None,  # noqa: RUF013
     ) -> bool:
         """Processes an error by passing it to all error handlers registered with
         :meth:`add_error_handler`. If one of the error handlers raises
