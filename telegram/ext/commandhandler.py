#!/usr/bin/env python
#
# A library that provides a Python interface to the Telegram Bot API
# Copyright (C) 2015-2018
# Leandro Toledo de Souza <devs@python-telegram-bot.org>
#
# This program is free software: you can redistribute it and/or modify
# it under the terms of the GNU Lesser Public License as published by
# the Free Software Foundation, either version 3 of the License, or
# (at your option) any later version.
#
# This program is distributed in the hope that it will be useful,
# but WITHOUT ANY WARRANTY; without even the implied warranty of
# MERCHANTABILITY or FITNESS FOR A PARTICULAR PURPOSE.  See the
# GNU Lesser Public License for more details.
#
# You should have received a copy of the GNU Lesser Public License
# along with this program.  If not, see [http://www.gnu.org/licenses/].
"""This module contains the CommandHandler and PrefixHandler classes."""
import re
import warnings

from future.utils import string_types

from telegram.ext import Filters
from telegram.utils.deprecate import TelegramDeprecationWarning

from telegram import Update, MessageEntity
from .handler import Handler


class CommandHandler(Handler):
    """Handler class to handle Telegram commands.

    Commands are Telegram messages that start with ``/``, optionally followed by an ``@`` and the
    bot's name and/or some additional text. The handler will add a ``list`` to the
    :class:`CallbackContext` named :attr:`CallbackContext.args`. It will contain a list of strings,
    which is the text following the command split on single or consecutive whitespace characters.

    By default the handler listens to messages as well as edited messages. To change this behavior
    use ``~Filters.update.edited_message`` in the filter argument.

    Attributes:
        command (:obj:`str` | List[:obj:`str`]): The command or list of commands this handler
            should listen for. Limitations are the same as described here
            https://core.telegram.org/bots#commands
        callback (:obj:`callable`): The callback function for this handler.
        filters (:class:`telegram.ext.BaseFilter`): Optional. Only allow updates with these
            Filters.
        allow_edited (:obj:`bool`): Determines Whether the handler should also accept
            edited messages.
        pass_args (:obj:`bool`): Determines whether the handler should be passed
            ``args``.
        pass_update_queue (:obj:`bool`): Determines whether ``update_queue`` will be
            passed to the callback function.
        pass_job_queue (:obj:`bool`): Determines whether ``job_queue`` will be passed to
            the callback function.
        pass_user_data (:obj:`bool`): Determines whether ``user_data`` will be passed to
            the callback function.
        pass_chat_data (:obj:`bool`): Determines whether ``chat_data`` will be passed to
            the callback function.

    Note:
        :attr:`pass_user_data` and :attr:`pass_chat_data` determine whether a ``dict`` you
        can use to keep any data in will be sent to the :attr:`callback` function. Related to
        either the user or the chat that the update was sent in. For each update from the same user
        or in the same chat, it will be the same ``dict``.

        Note that this is DEPRECATED, and you should use context based callbacks. See
        https://git.io/fxJuV for more info.

    Args:
        command (:obj:`str` | List[:obj:`str`]): The command or list of commands this handler
            should listen for. Limitations are the same as described here
            https://core.telegram.org/bots#commands
        callback (:obj:`callable`): The callback function for this handler. Will be called when
            :attr:`check_update` has determined that an update should be processed by this handler.
            Callback signature for context based API:

            ``def callback(update: Update, context: CallbackContext)``

            The return value of the callback is usually ignored except for the special case of
            :class:`telegram.ext.ConversationHandler`.
        filters (:class:`telegram.ext.BaseFilter`, optional): A filter inheriting from
            :class:`telegram.ext.filters.BaseFilter`. Standard filters can be found in
            :class:`telegram.ext.filters.Filters`. Filters can be combined using bitwise
            operators (& for and, | for or, ~ for not).
        allow_edited (:obj:`bool`, optional): Determines whether the handler should also accept
            edited messages. Default is ``False``.
            DEPRECATED: Edited is allowed by default. To change this behavior use
            ``~Filters.update.edited_message``.
        pass_args (:obj:`bool`, optional): Determines whether the handler should be passed the
            arguments passed to the command as a keyword argument called ``args``. It will contain
            a list of strings, which is the text following the command split on single or
            consecutive whitespace characters. Default is ``False``
            DEPRECATED: Please switch to context based callbacks.
        pass_update_queue (:obj:`bool`, optional): If set to ``True``, a keyword argument called
            ``update_queue`` will be passed to the callback function. It will be the ``Queue``
            instance used by the :class:`telegram.ext.Updater` and :class:`telegram.ext.Dispatcher`
            that contains new updates which can be used to insert updates. Default is ``False``.
            DEPRECATED: Please switch to context based callbacks.
        pass_job_queue (:obj:`bool`, optional): If set to ``True``, a keyword argument called
            ``job_queue`` will be passed to the callback function. It will be a
            :class:`telegram.ext.JobQueue` instance created by the :class:`telegram.ext.Updater`
            which can be used to schedule new jobs. Default is ``False``.
            DEPRECATED: Please switch to context based callbacks.
        pass_user_data (:obj:`bool`, optional): If set to ``True``, a keyword argument called
            ``user_data`` will be passed to the callback function. Default is ``False``.
            DEPRECATED: Please switch to context based callbacks.
        pass_chat_data (:obj:`bool`, optional): If set to ``True``, a keyword argument called
            ``chat_data`` will be passed to the callback function. Default is ``False``.
            DEPRECATED: Please switch to context based callbacks.

    Raises:
        ValueError - when command is too long or has illegal chars.
    """

    def __init__(self,
                 command,
                 callback,
                 filters=None,
                 allow_edited=None,
                 pass_args=False,
                 pass_update_queue=False,
                 pass_job_queue=False,
                 pass_user_data=False,
                 pass_chat_data=False):
        super(CommandHandler, self).__init__(
            callback,
            pass_update_queue=pass_update_queue,
            pass_job_queue=pass_job_queue,
            pass_user_data=pass_user_data,
            pass_chat_data=pass_chat_data)

        if isinstance(command, string_types):
            self.command = [command.lower()]
        else:
            self.command = [x.lower() for x in command]
        for comm in self.command:
            if not re.match(r'^[\da-z_]{1,32}$', comm):
                raise ValueError('Command is not a valid bot command')

        if filters:
            self.filters = Filters.update.messages & filters
        else:
            self.filters = Filters.update.messages

        if allow_edited is not None:
            warnings.warn('allow_edited is deprecated. See https://git.io/fxJuV for more info',
                          TelegramDeprecationWarning,
                          stacklevel=2)
            if not allow_edited:
                self.filters &= ~Filters.update.edited_message
        self.pass_args = pass_args

    def check_update(self, update):
        """Determines whether an update should be passed to this handlers :attr:`callback`.

        Args:
            update (:class:`telegram.Update`): Incoming telegram update.

        Returns:
            :obj:`list`: The list of args for the handler

        """
<<<<<<< HEAD
        if (isinstance(update, Update)
                and (update.message or update.edited_message and self.allow_edited)):
=======
        if isinstance(update, Update) and update.effective_message:
>>>>>>> 39d686b1
            message = update.effective_message

            if (message.entities and message.entities[0].type == MessageEntity.BOT_COMMAND
                    and message.entities[0].offset == 0):
                command = message.text[1:message.entities[0].length]
                args = message.text.split()[1:]
                command = command.split('@')
                command.append(message.bot.username)

                if not (command[0].lower() in self.command
                        and command[1].lower() == message.bot.username.lower()):
                    return None

                filter_result = self.filters(update)
                if filter_result:
                    return args, filter_result
                else:
                    return False

    def collect_optional_args(self, dispatcher, update=None, check_result=None):
        optional_args = super(CommandHandler, self).collect_optional_args(dispatcher, update)
        if self.pass_args:
            optional_args['args'] = check_result[0]
        return optional_args

    def collect_additional_context(self, context, update, dispatcher, check_result):
        context.args = check_result[0]
        if isinstance(check_result[1], dict):
            context.update(check_result[1])


class PrefixHandler(CommandHandler):
    """Handler class to handle custom prefix commands

    This is a intermediate handler between :class:`MessageHandler` and :class:`CommandHandler`.
    It supports configurable commands with the same options as CommandHandler. It will respond to
    every combination of :attr:`prefix` and :attr:`command`. It will add a ``list`` to the
    :class:`CallbackContext` named :attr:`CallbackContext.args`. It will contain a list of strings,
    which is the text following the command split on single or consecutive whitespace characters.

    Examples::

        Single prefix and command:

            PrefixHandler('!', 'test', callback) will respond to '!test'.

        Multiple prefixes, single command:

            PrefixHandler(['!', '#'], 'test', callback) will respond to '!test' and
            '#test'.

        Miltiple prefixes and commands:

            PrefixHandler(['!', '#'], ['test', 'help`], callback) will respond to '!test',
            '#test', '!help' and '#help'.


    By default the handler listens to messages as well as edited messages. To change this behavior
    use ~``Filters.update.edited_message``.

    Attributes:
        prefix (:obj:`str` | List[:obj:`str`]): The prefix(es) that will precede :attr:`command`.
        command (:obj:`str` | List[:obj:`str`]): The command or list of commands this handler
            should listen for.
        callback (:obj:`callable`): The callback function for this handler.
        filters (:class:`telegram.ext.BaseFilter`): Optional. Only allow updates with these
            Filters.
        pass_args (:obj:`bool`): Determines whether the handler should be passed
            ``args``.
        pass_update_queue (:obj:`bool`): Determines whether ``update_queue`` will be
            passed to the callback function.
        pass_job_queue (:obj:`bool`): Determines whether ``job_queue`` will be passed to
            the callback function.
        pass_user_data (:obj:`bool`): Determines whether ``user_data`` will be passed to
            the callback function.
        pass_chat_data (:obj:`bool`): Determines whether ``chat_data`` will be passed to
            the callback function.

    Note:
        :attr:`pass_user_data` and :attr:`pass_chat_data` determine whether a ``dict`` you
        can use to keep any data in will be sent to the :attr:`callback` function. Related to
        either the user or the chat that the update was sent in. For each update from the same user
        or in the same chat, it will be the same ``dict``.

        Note that this is DEPRECATED, and you should use context based callbacks. See
        https://git.io/fxJuV for more info.

    Args:
        prefix (:obj:`str` | List[:obj:`str`]): The prefix(es) that will precede :attr:`command`.
        command (:obj:`str` | List[:obj:`str`]): The command or list of commands this handler
            should listen for.
        callback (:obj:`callable`): The callback function for this handler. Will be called when
            :attr:`check_update` has determined that an update should be processed by this handler.
            Callback signature for context based API:

            ``def callback(update: Update, context: CallbackContext)``

            The return value of the callback is usually ignored except for the special case of
            :class:`telegram.ext.ConversationHandler`.
        filters (:class:`telegram.ext.BaseFilter`, optional): A filter inheriting from
            :class:`telegram.ext.filters.BaseFilter`. Standard filters can be found in
            :class:`telegram.ext.filters.Filters`. Filters can be combined using bitwise
            operators (& for and, | for or, ~ for not).
        pass_args (:obj:`bool`, optional): Determines whether the handler should be passed the
            arguments passed to the command as a keyword argument called ``args``. It will contain
            a list of strings, which is the text following the command split on single or
            consecutive whitespace characters. Default is ``False``
            DEPRECATED: Please switch to context based callbacks.
        pass_update_queue (:obj:`bool`, optional): If set to ``True``, a keyword argument called
            ``update_queue`` will be passed to the callback function. It will be the ``Queue``
            instance used by the :class:`telegram.ext.Updater` and :class:`telegram.ext.Dispatcher`
            that contains new updates which can be used to insert updates. Default is ``False``.
            DEPRECATED: Please switch to context based callbacks.
        pass_job_queue (:obj:`bool`, optional): If set to ``True``, a keyword argument called
            ``job_queue`` will be passed to the callback function. It will be a
            :class:`telegram.ext.JobQueue` instance created by the :class:`telegram.ext.Updater`
            which can be used to schedule new jobs. Default is ``False``.
            DEPRECATED: Please switch to context based callbacks.
        pass_user_data (:obj:`bool`, optional): If set to ``True``, a keyword argument called
            ``user_data`` will be passed to the callback function. Default is ``False``.
            DEPRECATED: Please switch to context based callbacks.
        pass_chat_data (:obj:`bool`, optional): If set to ``True``, a keyword argument called
            ``chat_data`` will be passed to the callback function. Default is ``False``.
            DEPRECATED: Please switch to context based callbacks.

    """

    def __init__(self,
                 prefix,
                 command,
                 callback,
                 filters=None,
                 pass_args=False,
                 pass_update_queue=False,
                 pass_job_queue=False,
                 pass_user_data=False,
                 pass_chat_data=False):

        super(PrefixHandler, self).__init__(
            'nocommand', callback, filters=filters, allow_edited=None, pass_args=pass_args,
            pass_update_queue=pass_update_queue,
            pass_job_queue=pass_job_queue,
            pass_user_data=pass_user_data,
            pass_chat_data=pass_chat_data)

        if isinstance(prefix, string_types):
            self.prefix = [prefix.lower()]
        else:
            self.prefix = prefix
        if isinstance(command, string_types):
            self.command = [command.lower()]
        else:
            self.command = command
        self.command = [x.lower() + y.lower() for x in self.prefix for y in self.command]

    def check_update(self, update):
        """Determines whether an update should be passed to this handlers :attr:`callback`.

        Args:
            update (:class:`telegram.Update`): Incoming telegram update.

        Returns:
            :obj:`list`: The list of args for the handler

        """
<<<<<<< HEAD
        if (isinstance(update, Update)
                and (update.message or update.edited_message and self.allow_edited)):
=======
        if isinstance(update, Update) and update.effective_message:
>>>>>>> 39d686b1
            message = update.effective_message

            text_list = message.text.split()
            if text_list[0].lower() not in self.command:
                return None
            filter_result = self.filters(update)
            if filter_result:
                return text_list[1:], filter_result
            else:
                return False

    def collect_additional_context(self, context, update, dispatcher, check_result):
        context.args = check_result[0]
        if isinstance(check_result[1], dict):
            context.update(check_result[1])<|MERGE_RESOLUTION|>--- conflicted
+++ resolved
@@ -163,12 +163,7 @@
             :obj:`list`: The list of args for the handler
 
         """
-<<<<<<< HEAD
-        if (isinstance(update, Update)
-                and (update.message or update.edited_message and self.allow_edited)):
-=======
         if isinstance(update, Update) and update.effective_message:
->>>>>>> 39d686b1
             message = update.effective_message
 
             if (message.entities and message.entities[0].type == MessageEntity.BOT_COMMAND
@@ -334,12 +329,7 @@
             :obj:`list`: The list of args for the handler
 
         """
-<<<<<<< HEAD
-        if (isinstance(update, Update)
-                and (update.message or update.edited_message and self.allow_edited)):
-=======
         if isinstance(update, Update) and update.effective_message:
->>>>>>> 39d686b1
             message = update.effective_message
 
             text_list = message.text.split()
