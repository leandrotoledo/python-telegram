--- conflicted
+++ resolved
@@ -89,14 +89,9 @@
             return self._tz_now() + time
         if isinstance(time, datetime.time):
             dt = datetime.datetime.combine(
-<<<<<<< HEAD
                 datetime.datetime.now(tz=time.tzinfo or self.scheduler.timezone).date(), time)
             if dt.tzinfo is None:
                 dt = self.scheduler.timezone.localize(dt)
-=======
-                datetime.datetime.now(tz=time.tzinfo or self.scheduler.timezone).date(), time,
-                tzinfo=time.tzinfo or self.scheduler.timezone)
->>>>>>> 6d3b72ab
             if shift_day and dt <= datetime.datetime.now(pytz.utc):
                 dt += datetime.timedelta(days=1)
             return dt
@@ -113,7 +108,8 @@
         """
         self._dispatcher = dispatcher
         if dispatcher.bot.defaults:
-            self.scheduler.configure(timezone=dispatcher.bot.defaults.tzinfo or pytz.utc)
+            if dispatcher.bot.defaults:
+                self.scheduler.configure(timezone=dispatcher.bot.defaults.tzinfo or pytz.utc)
 
     def run_once(self, callback, when, context=None, name=None, job_kwargs=None):
         """Creates a new ``Job`` that runs once and adds it to the queue.
@@ -212,12 +208,8 @@
                 depending on its type. See ``first`` for details.
 
                 If ``last`` is :obj:`datetime.datetime` or :obj:`datetime.time` type
-<<<<<<< HEAD
                 and ``last.tzinfo`` is :obj:`None`, the default timezone of the bot will be
                 assumed.
-=======
-                and ``last.tzinfo`` is :obj:`None`, UTC will be assumed.
->>>>>>> 6d3b72ab
 
                 Defaults to :obj:`None`.
             context (:obj:`object`, optional): Additional data needed for the callback function.
@@ -412,21 +404,12 @@
         """
         name = name or callback.__name__
         job = Job(callback, context, name, self)
-<<<<<<< HEAD
 
         j = self.scheduler.add_job(callback,
                                    args=self._build_args(job),
                                    name=name,
                                    **job_kwargs)
 
-=======
-
-        j = self.scheduler.add_job(callback,
-                                   args=self._build_args(job),
-                                   name=name,
-                                   **job_kwargs)
-
->>>>>>> 6d3b72ab
         job.job = j
         return job
 
