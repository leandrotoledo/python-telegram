#!/usr/bin/env python
#
# A library that provides a Python interface to the Telegram Bot API
# Copyright (C) 2015-2020
# Leandro Toledo de Souza <devs@python-telegram-bot.org>
#
# This program is free software: you can redistribute it and/or modify
# it under the terms of the GNU Lesser Public License as published by
# the Free Software Foundation, either version 3 of the License, or
# (at your option) any later version.
#
# This program is distributed in the hope that it will be useful,
# but WITHOUT ANY WARRANTY; without even the implied warranty of
# MERCHANTABILITY or FITNESS FOR A PARTICULAR PURPOSE.  See the
# GNU Lesser Public License for more details.
#
# You should have received a copy of the GNU Lesser Public License
# along with this program.  If not, see [http://www.gnu.org/licenses/].
"""This module contains the classes JobQueue and Job."""

import datetime
import logging
import pytz

from apscheduler.schedulers.background import BackgroundScheduler
from apscheduler.triggers.cron import CronTrigger
from apscheduler.triggers.combining import OrTrigger
from apscheduler.events import EVENT_JOB_EXECUTED, EVENT_JOB_ERROR

from telegram.ext.callbackcontext import CallbackContext


class Days:
    MON, TUE, WED, THU, FRI, SAT, SUN = range(7)
    EVERY_DAY = tuple(range(7))


class JobQueue:
    """This class allows you to periodically perform tasks with the bot. It is a convenience
    wrapper for the APScheduler library.

    Attributes:
        scheduler (:class:`apscheduler.schedulers.background.BackgroundScheduler`): The APScheduler
        bot (:class:`telegram.Bot`): The bot instance that should be passed to the jobs.
            DEPRECATED: Use :attr:`set_dispatcher` instead.

    """

    def __init__(self):
        self._dispatcher = None
        self.logger = logging.getLogger(self.__class__.__name__)
        self.scheduler = BackgroundScheduler(timezone=pytz.utc)
        self.scheduler.add_listener(self._update_persistence,
                                    mask=EVENT_JOB_EXECUTED | EVENT_JOB_ERROR)

        # Dispatch errors and don't log them in the APS logger
        def aps_log_filter(record):
            return 'raised an exception' not in record.msg

        logging.getLogger('apscheduler.executors.default').addFilter(aps_log_filter)
        self.scheduler.add_listener(self._dispatch_error, EVENT_JOB_ERROR)

    def _build_args(self, job):
        if self._dispatcher.use_context:
            return [CallbackContext.from_job(job, self._dispatcher)]
        return [self._dispatcher.bot, job]

    def _tz_now(self):
        return datetime.datetime.now(self.scheduler.timezone)

    def _update_persistence(self, event):
        self._dispatcher.update_persistence()

    def _dispatch_error(self, event):
        try:
            self._dispatcher.dispatch_error(None, event.exception)
        # Errors should not stop the thread.
        except Exception:
            self.logger.exception('An error was raised while processing the job and an '
                                  'uncaught error was raised while handling the error '
                                  'with an error_handler.')

    def _parse_time_input(self, time, shift_day=False):
        if time is None:
            return None
        if isinstance(time, (int, float)):
            return self._tz_now() + datetime.timedelta(seconds=time)
        if isinstance(time, datetime.timedelta):
            return self._tz_now() + time
        if isinstance(time, datetime.time):
            dt = datetime.datetime.combine(
<<<<<<< HEAD
                datetime.datetime.now(tz=time.tzinfo or self.scheduler.timezone).date(), time)
            if dt.tzinfo is None:
                dt = self.scheduler.timezone.localize(dt)
=======
                datetime.datetime.now(tz=time.tzinfo or self.scheduler.timezone).date(), time,
                tzinfo=time.tzinfo or self.scheduler.timezone)
>>>>>>> 39932504
            if shift_day and dt <= datetime.datetime.now(pytz.utc):
                dt += datetime.timedelta(days=1)
            return dt
        # isinstance(time, datetime.datetime):
        return time

    def set_dispatcher(self, dispatcher):
        """Set the dispatcher to be used by this JobQueue. Use this instead of passing a
        :class:`telegram.Bot` to the JobQueue, which is deprecated.

        Args:
            dispatcher (:class:`telegram.ext.Dispatcher`): The dispatcher.

        """
        self._dispatcher = dispatcher
        if dispatcher.bot.defaults:
            if dispatcher.bot.defaults:
                self.scheduler.configure(timezone=dispatcher.bot.defaults.tzinfo or pytz.utc)

    def run_once(self, callback, when, context=None, name=None, job_kwargs=None):
        """Creates a new ``Job`` that runs once and adds it to the queue.

        Args:
            callback (:obj:`callable`): The callback function that should be executed by the new
                job. Callback signature for context based API:

                    ``def callback(CallbackContext)``

                ``context.job`` is the :class:`telegram.ext.Job` instance. It can be used to access
                its ``job.context`` or change it to a repeating job.
            when (:obj:`int` | :obj:`float` | :obj:`datetime.timedelta` |                         \
                  :obj:`datetime.datetime` | :obj:`datetime.time`):
                Time in or at which the job should run. This parameter will be interpreted
                depending on its type.

                * :obj:`int` or :obj:`float` will be interpreted as "seconds from now" in which the
                  job should run.
                * :obj:`datetime.timedelta` will be interpreted as "time from now" in which the
                  job should run.
                * :obj:`datetime.datetime` will be interpreted as a specific date and time at
<<<<<<< HEAD
                  which the job should run. If the timezone (``datetime.tzinfo``) is ``None``, the
                  default timezone of the bot will be used.
                * :obj:`datetime.time` will be interpreted as a specific time of day at which the
                  job should run. This could be either today or, if the time has already passed,
                  tomorrow. If the timezone (``time.tzinfo``) is ``None``, the
                  default timezone of the bot will be used.
=======
                  which the job should run. If the timezone (``datetime.tzinfo``) is :obj:`None`,
                  UTC will be assumed.
                * :obj:`datetime.time` will be interpreted as a specific time of day at which the
                  job should run. This could be either today or, if the time has already passed,
                  tomorrow. If the timezone (``time.tzinfo``) is :obj:`None`, UTC will be assumed.

                If ``when`` is :obj:`datetime.datetime` or :obj:`datetime.time` type
                then ``when.tzinfo`` will define ``Job.tzinfo``. Otherwise UTC will be assumed.
>>>>>>> 39932504

            context (:obj:`object`, optional): Additional data needed for the callback function.
                Can be accessed through ``job.context`` in the callback. Defaults to :obj:`None`.
            name (:obj:`str`, optional): The name of the new job. Defaults to
                ``callback.__name__``.
            job_kwargs (:obj:`dict`, optional): Arbitrary keyword arguments to pass to the
                ``scheduler.add_job()``.

        Returns:
            :class:`telegram.ext.Job`: The new ``Job`` instance that has been added to the job
            queue.

        """
        if not job_kwargs:
            job_kwargs = {}

        name = name or callback.__name__
        job = Job(callback, context, name, self)
        dt = self._parse_time_input(when, shift_day=True)

        j = self.scheduler.add_job(callback,
                                   name=name,
                                   trigger='date',
                                   run_date=dt,
                                   args=self._build_args(job),
                                   timezone=dt.tzinfo or self.scheduler.timezone,
                                   **job_kwargs)

        job.job = j
        return job

    def run_repeating(self, callback, interval, first=None, last=None, context=None, name=None,
                      job_kwargs=None):
        """Creates a new ``Job`` that runs at specified intervals and adds it to the queue.

        Args:
            callback (:obj:`callable`): The callback function that should be executed by the new
                job. Callback signature for context based API:

                    ``def callback(CallbackContext)``

                ``context.job`` is the :class:`telegram.ext.Job` instance. It can be used to access
                its ``job.context`` or change it to a repeating job.
            interval (:obj:`int` | :obj:`float` | :obj:`datetime.timedelta`): The interval in which
                the job will run. If it is an :obj:`int` or a :obj:`float`, it will be interpreted
                as seconds.
            first (:obj:`int` | :obj:`float` | :obj:`datetime.timedelta` |                        \
                   :obj:`datetime.datetime` | :obj:`datetime.time`, optional):
                Time in or at which the job should run. This parameter will be interpreted
                depending on its type.

                * :obj:`int` or :obj:`float` will be interpreted as "seconds from now" in which the
                  job should run.
                * :obj:`datetime.timedelta` will be interpreted as "time from now" in which the
                  job should run.
                * :obj:`datetime.datetime` will be interpreted as a specific date and time at
<<<<<<< HEAD
                  which the job should run. If the timezone (``datetime.tzinfo``) is ``None``, the
                  default timezone of the bot will be used.
                * :obj:`datetime.time` will be interpreted as a specific time of day at which the
                  job should run. This could be either today or, if the time has already passed,
                  tomorrow. If the timezone (``time.tzinfo``) is ``None``, the
                  default timezone of the bot will be used.
=======
                  which the job should run. If the timezone (``datetime.tzinfo``) is :obj:`None`,
                  UTC will be assumed.
                * :obj:`datetime.time` will be interpreted as a specific time of day at which the
                  job should run. This could be either today or, if the time has already passed,
                  tomorrow. If the timezone (``time.tzinfo``) is :obj:`None`, UTC will be assumed.

                If ``first`` is :obj:`datetime.datetime` or :obj:`datetime.time` type
                then ``first.tzinfo`` will define ``Job.tzinfo``. Otherwise UTC will be assumed.
>>>>>>> 39932504

                Defaults to ``interval``
            last (:obj:`int` | :obj:`float` | :obj:`datetime.timedelta` |                        \
                   :obj:`datetime.datetime` | :obj:`datetime.time`, optional):
                Latest possible time for the job to run. This parameter will be interpreted
                depending on its type. See ``first`` for details.

                If ``last`` is :obj:`datetime.datetime` or :obj:`datetime.time` type
<<<<<<< HEAD
                and ``last.tzinfo`` is :obj:`None`, the default timezone of the bot will be
                assumed.
=======
                and ``last.tzinfo`` is :obj:`None`, UTC will be assumed.
>>>>>>> 39932504

                Defaults to :obj:`None`.
            context (:obj:`object`, optional): Additional data needed for the callback function.
                Can be accessed through ``job.context`` in the callback. Defaults to :obj:`None`.
            name (:obj:`str`, optional): The name of the new job. Defaults to
                ``callback.__name__``.
            job_kwargs (:obj:`dict`, optional): Arbitrary keyword arguments to pass to the
                ``scheduler.add_job()``.

        Returns:
            :class:`telegram.ext.Job`: The new ``Job`` instance that has been added to the job
            queue.

        Note:
             `interval` is always respected "as-is". That means that if DST changes during that
             interval, the job might not run at the time one would expect. It is always recommended
             to pin servers to UTC time, then time related behaviour can always be expected.

        """
        if not job_kwargs:
            job_kwargs = {}

        name = name or callback.__name__
        job = Job(callback, context, name, self)

        dt_first = self._parse_time_input(first)
        dt_last = self._parse_time_input(last)

        if dt_last and dt_first and dt_last < dt_first:
            raise ValueError("'last' must not be before 'first'!")

        if isinstance(interval, datetime.timedelta):
            interval = interval.total_seconds()

        j = self.scheduler.add_job(callback,
                                   trigger='interval',
                                   args=self._build_args(job),
                                   start_date=dt_first,
                                   end_date=dt_last,
                                   seconds=interval,
                                   name=name,
                                   **job_kwargs)

        job.job = j
        return job

    def run_monthly(self, callback, when, day, context=None, name=None, day_is_strict=True,
                    job_kwargs=None):
        """Creates a new ``Job`` that runs on a monthly basis and adds it to the queue.

        Args:
            callback (:obj:`callable`):  The callback function that should be executed by the new
                job. Callback signature for context based API:

                    ``def callback(CallbackContext)``

                ``context.job`` is the :class:`telegram.ext.Job` instance. It can be used to access
                its ``job.context`` or change it to a repeating job.
            when (:obj:`datetime.time`): Time of day at which the job should run. If the timezone
<<<<<<< HEAD
                (``when.tzinfo``) is ``None``, the default timezone of the bot will be used.
=======
                (``when.tzinfo``) is :obj:`None`, UTC will be assumed. This will also implicitly
                define ``Job.tzinfo``.
>>>>>>> 39932504
            day (:obj:`int`): Defines the day of the month whereby the job would run. It should
                be within the range of 1 and 31, inclusive.
            context (:obj:`object`, optional): Additional data needed for the callback function.
                Can be accessed through ``job.context`` in the callback. Defaults to :obj:`None`.
            name (:obj:`str`, optional): The name of the new job. Defaults to
                ``callback.__name__``.
<<<<<<< HEAD
            day_is_strict (:obj:`bool`, optional): If ``False`` and day > month.days, will pick
                the last day in the month. Defaults to ``True``.
=======
            day_is_strict (:obj:`bool`, optional): If :obj:`False` and day > month.days, will pick
                the last day in the month. Defaults to :obj:`True`.
>>>>>>> 39932504
            job_kwargs (:obj:`dict`, optional): Arbitrary keyword arguments to pass to the
                ``scheduler.add_job()``.

        Returns:
            :class:`telegram.ext.Job`: The new ``Job`` instance that has been added to the job
            queue.

        """
        if not job_kwargs:
            job_kwargs = {}

        name = name or callback.__name__
        job = Job(callback, context, name, self)

        if day_is_strict:
            j = self.scheduler.add_job(callback,
                                       trigger='cron',
                                       args=self._build_args(job),
                                       name=name,
                                       day=day,
                                       hour=when.hour,
                                       minute=when.minute,
                                       second=when.second,
                                       timezone=when.tzinfo or self.scheduler.timezone,
                                       **job_kwargs)
        else:
            trigger = OrTrigger([CronTrigger(day=day,
                                             hour=when.hour,
                                             minute=when.minute,
                                             second=when.second,
                                             timezone=when.tzinfo,
                                             **job_kwargs),
                                 CronTrigger(day='last',
                                             hour=when.hour,
                                             minute=when.minute,
                                             second=when.second,
                                             timezone=when.tzinfo or self.scheduler.timezone,
                                             **job_kwargs)])
            j = self.scheduler.add_job(callback,
                                       trigger=trigger,
                                       args=self._build_args(job),
                                       name=name,
                                       **job_kwargs)

        job.job = j
        return job

    def run_daily(self, callback, time, days=Days.EVERY_DAY, context=None, name=None,
                  job_kwargs=None):
        """Creates a new ``Job`` that runs on a daily basis and adds it to the queue.

        Args:
            callback (:obj:`callable`): The callback function that should be executed by the new
                job. Callback signature for context based API:

                    ``def callback(CallbackContext)``

                ``context.job`` is the :class:`telegram.ext.Job` instance. It can be used to access
                its ``job.context`` or change it to a repeating job.
            time (:obj:`datetime.time`): Time of day at which the job should run. If the timezone
<<<<<<< HEAD
                (``time.tzinfo``) is ``None``, the default timezone of the bot will be used.
=======
                (``time.tzinfo``) is :obj:`None`, UTC will be assumed.
                ``time.tzinfo`` will implicitly define ``Job.tzinfo``.
>>>>>>> 39932504
            days (Tuple[:obj:`int`], optional): Defines on which days of the week the job should
                run. Defaults to ``EVERY_DAY``
            context (:obj:`object`, optional): Additional data needed for the callback function.
                Can be accessed through ``job.context`` in the callback. Defaults to :obj:`None`.
            name (:obj:`str`, optional): The name of the new job. Defaults to
                ``callback.__name__``.
            job_kwargs (:obj:`dict`, optional): Arbitrary keyword arguments to pass to the
                ``scheduler.add_job()``.

        Returns:
            :class:`telegram.ext.Job`: The new ``Job`` instance that has been added to the job
            queue.

        Note:
            For a note about DST, please see the documentation of `APScheduler`_.

        .. _`APScheduler`: https://apscheduler.readthedocs.io/en/stable/modules/triggers/cron.html
                           #daylight-saving-time-behavior

        """
        if not job_kwargs:
            job_kwargs = {}

        name = name or callback.__name__
        job = Job(callback, context, name, self)

        j = self.scheduler.add_job(callback,
                                   name=name,
                                   args=self._build_args(job),
                                   trigger='cron',
                                   day_of_week=','.join([str(d) for d in days]),
                                   hour=time.hour,
                                   minute=time.minute,
                                   second=time.second,
                                   timezone=time.tzinfo or self.scheduler.timezone,
                                   **job_kwargs)

        job.job = j
        return job

    def run_custom(self, callback, job_kwargs, context=None, name=None):
        """Creates a new customly defined ``Job``.

        Args:
            callback (:obj:`callable`): The callback function that should be executed by the new
                job. Callback signature for context based API:

                    ``def callback(CallbackContext)``

                ``context.job`` is the :class:`telegram.ext.Job` instance. It can be used to access
                its ``job.context`` or change it to a repeating job.
            job_kwargs (:obj:`dict`): Arbitrary keyword arguments. Used as arguments for
                ``scheduler.add_job``.
            context (:obj:`object`, optional): Additional data needed for the callback function.
<<<<<<< HEAD
                Can be accessed through ``job.context`` in the callback. Defaults to ``None``.
=======
                Can be accessed through ``job.context`` in the callback. Defaults to :obj:`None`.
>>>>>>> 39932504
            name (:obj:`str`, optional): The name of the new job. Defaults to
                ``callback.__name__``.

        Returns:
            :class:`telegram.ext.Job`: The new ``Job`` instance that has been added to the job
            queue.

        """
        name = name or callback.__name__
        job = Job(callback, context, name, self)

        j = self.scheduler.add_job(callback,
                                   args=self._build_args(job),
                                   name=name,
                                   **job_kwargs)

        job.job = j
        return job

    def start(self):
        """Starts the job_queue thread."""
        if not self.scheduler.running:
            self.scheduler.start()

    def stop(self):
        """Stops the thread."""
        if self.scheduler.running:
            self.scheduler.shutdown()

    def jobs(self):
        """Returns a tuple of all jobs that are currently in the ``JobQueue``."""
        return tuple(Job.from_aps_job(job, self) for job in self.scheduler.get_jobs())

    def get_jobs_by_name(self, name):
        """Returns a tuple of jobs with the given name that are currently in the ``JobQueue``"""
        return tuple(job for job in self.jobs() if job.name == name)


class Job:
    """This class is a convenience wrapper for the jobs held in a :class:`telegram.ext.JobQueue`.
    With the current backend APScheduler, :attr:`job` holds a :class:`apscheduler.job.Job`
    instance.

    Note:
        * All attributes and instance methods of :attr:`job` are also directly available as
          attributes/methods of the corresponding :class:`telegram.ext.Job` object.
        * Two instances of :class:`telegram.ext.Job` are considered equal, if their corresponding
          ``job`` attributes have the same ``id``.
        * If :attr:`job` isn't passed on initialization, it must be set manually afterwards for
          this :class:`telegram.ext.Job` to be useful.

    Attributes:
        callback (:obj:`callable`): The callback function that should be executed by the new job.
        context (:obj:`object`): Optional. Additional data needed for the callback function.
        name (:obj:`str`): Optional. The name of the new job.
        job_queue (:class:`telegram.ext.JobQueue`): Optional. The ``JobQueue`` this job belongs to.
        job (:class:`apscheduler.job.Job`): Optional. The APS Job this job is a wrapper for.

    Args:
        callback (:obj:`callable`): The callback function that should be executed by the new job.
            Callback signature for context based API:

                ``def callback(CallbackContext)``

            a ``context.job`` is the :class:`telegram.ext.Job` instance. It can be used to access
            its ``job.context`` or change it to a repeating job.
        context (:obj:`object`, optional): Additional data needed for the callback function. Can be
            accessed through ``job.context`` in the callback. Defaults to :obj:`None`.
        name (:obj:`str`, optional): The name of the new job. Defaults to ``callback.__name__``.
        job_queue (:class:`telegram.ext.JobQueue`, optional): The ``JobQueue`` this job belongs to.
            Only optional for backward compatibility with ``JobQueue.put()``.
        job (:class:`apscheduler.job.Job`, optional): The APS Job this job is a wrapper for.
    """

    def __init__(self,
                 callback,
                 context=None,
                 name=None,
                 job_queue=None,
                 job=None):

        self.callback = callback
        self.context = context
        self.name = name or callback.__name__
        self.job_queue = job_queue

        self._removed = False
        self._enabled = False

        self.job = job

    def run(self, dispatcher):
        """Executes the callback function independently of the jobs schedule."""
        try:
            if dispatcher.use_context:
                self.callback(CallbackContext.from_job(self, dispatcher))
            else:
                self.callback(dispatcher.bot, self)
        except Exception as e:
            try:
                dispatcher.dispatch_error(None, e)
            # Errors should not stop the thread.
            except Exception:
                dispatcher.logger.exception('An error was raised while processing the job and an '
                                            'uncaught error was raised while handling the error '
                                            'with an error_handler.')

    def schedule_removal(self):
        """
        Schedules this job for removal from the ``JobQueue``. It will be removed without executing
        its callback function again.
        """
        self.job.remove()
        self._removed = True

    @property
    def removed(self):
        """:obj:`bool`: Whether this job is due to be removed."""
        return self._removed

    @property
    def enabled(self):
        """:obj:`bool`: Whether this job is enabled."""
        return self._enabled

    @enabled.setter
    def enabled(self, status):
        if status:
            self.job.resume()
        else:
            self.job.pause()
        self._enabled = status

    @property
    def next_t(self):
        """
        :obj:`datetime.datetime`: Datetime for the next job execution.
            Datetime is localized according to :attr:`tzinfo`.
<<<<<<< HEAD
            If job is removed or already ran it equals to ``None``.
=======
            If job is removed or already ran it equals to :obj:`None`.
>>>>>>> 39932504
        """
        return self.job.next_run_time

    @classmethod
    def from_aps_job(cls, job, job_queue):
        # context based callbacks
        if len(job.args) == 1:
            context = job.args[0].job.context
        else:
            context = job.args[1].context
        return cls(job.func, context=context, name=job.name, job_queue=job_queue, job=job)

    def __getattr__(self, item):
        return getattr(self.job, item)

    def __lt__(self, other):
        return False

    def __eq__(self, other):
        if isinstance(other, self.__class__):
            return self.id == other.id
        return False<|MERGE_RESOLUTION|>--- conflicted
+++ resolved
@@ -89,14 +89,9 @@
             return self._tz_now() + time
         if isinstance(time, datetime.time):
             dt = datetime.datetime.combine(
-<<<<<<< HEAD
                 datetime.datetime.now(tz=time.tzinfo or self.scheduler.timezone).date(), time)
             if dt.tzinfo is None:
                 dt = self.scheduler.timezone.localize(dt)
-=======
-                datetime.datetime.now(tz=time.tzinfo or self.scheduler.timezone).date(), time,
-                tzinfo=time.tzinfo or self.scheduler.timezone)
->>>>>>> 39932504
             if shift_day and dt <= datetime.datetime.now(pytz.utc):
                 dt += datetime.timedelta(days=1)
             return dt
@@ -137,23 +132,12 @@
                 * :obj:`datetime.timedelta` will be interpreted as "time from now" in which the
                   job should run.
                 * :obj:`datetime.datetime` will be interpreted as a specific date and time at
-<<<<<<< HEAD
-                  which the job should run. If the timezone (``datetime.tzinfo``) is ``None``, the
-                  default timezone of the bot will be used.
+                  which the job should run. If the timezone (``datetime.tzinfo``) is :obj:`None`,
+                  the default timezone of the bot will be used.
                 * :obj:`datetime.time` will be interpreted as a specific time of day at which the
                   job should run. This could be either today or, if the time has already passed,
-                  tomorrow. If the timezone (``time.tzinfo``) is ``None``, the
+                  tomorrow. If the timezone (``time.tzinfo``) is :obj:`None`, the
                   default timezone of the bot will be used.
-=======
-                  which the job should run. If the timezone (``datetime.tzinfo``) is :obj:`None`,
-                  UTC will be assumed.
-                * :obj:`datetime.time` will be interpreted as a specific time of day at which the
-                  job should run. This could be either today or, if the time has already passed,
-                  tomorrow. If the timezone (``time.tzinfo``) is :obj:`None`, UTC will be assumed.
-
-                If ``when`` is :obj:`datetime.datetime` or :obj:`datetime.time` type
-                then ``when.tzinfo`` will define ``Job.tzinfo``. Otherwise UTC will be assumed.
->>>>>>> 39932504
 
             context (:obj:`object`, optional): Additional data needed for the callback function.
                 Can be accessed through ``job.context`` in the callback. Defaults to :obj:`None`.
@@ -210,23 +194,12 @@
                 * :obj:`datetime.timedelta` will be interpreted as "time from now" in which the
                   job should run.
                 * :obj:`datetime.datetime` will be interpreted as a specific date and time at
-<<<<<<< HEAD
-                  which the job should run. If the timezone (``datetime.tzinfo``) is ``None``, the
-                  default timezone of the bot will be used.
+                  which the job should run. If the timezone (``datetime.tzinfo``) is :obj:`None`,
+                  the default timezone of the bot will be used.
                 * :obj:`datetime.time` will be interpreted as a specific time of day at which the
                   job should run. This could be either today or, if the time has already passed,
-                  tomorrow. If the timezone (``time.tzinfo``) is ``None``, the
+                  tomorrow. If the timezone (``time.tzinfo``) is :obj:`None`, the
                   default timezone of the bot will be used.
-=======
-                  which the job should run. If the timezone (``datetime.tzinfo``) is :obj:`None`,
-                  UTC will be assumed.
-                * :obj:`datetime.time` will be interpreted as a specific time of day at which the
-                  job should run. This could be either today or, if the time has already passed,
-                  tomorrow. If the timezone (``time.tzinfo``) is :obj:`None`, UTC will be assumed.
-
-                If ``first`` is :obj:`datetime.datetime` or :obj:`datetime.time` type
-                then ``first.tzinfo`` will define ``Job.tzinfo``. Otherwise UTC will be assumed.
->>>>>>> 39932504
 
                 Defaults to ``interval``
             last (:obj:`int` | :obj:`float` | :obj:`datetime.timedelta` |                        \
@@ -235,12 +208,8 @@
                 depending on its type. See ``first`` for details.
 
                 If ``last`` is :obj:`datetime.datetime` or :obj:`datetime.time` type
-<<<<<<< HEAD
                 and ``last.tzinfo`` is :obj:`None`, the default timezone of the bot will be
                 assumed.
-=======
-                and ``last.tzinfo`` is :obj:`None`, UTC will be assumed.
->>>>>>> 39932504
 
                 Defaults to :obj:`None`.
             context (:obj:`object`, optional): Additional data needed for the callback function.
@@ -300,25 +269,17 @@
                 ``context.job`` is the :class:`telegram.ext.Job` instance. It can be used to access
                 its ``job.context`` or change it to a repeating job.
             when (:obj:`datetime.time`): Time of day at which the job should run. If the timezone
-<<<<<<< HEAD
-                (``when.tzinfo``) is ``None``, the default timezone of the bot will be used.
-=======
-                (``when.tzinfo``) is :obj:`None`, UTC will be assumed. This will also implicitly
-                define ``Job.tzinfo``.
->>>>>>> 39932504
+                (``when.tzinfo``) is :obj:`None`, the default timezone of the bot will be used.
             day (:obj:`int`): Defines the day of the month whereby the job would run. It should
                 be within the range of 1 and 31, inclusive.
             context (:obj:`object`, optional): Additional data needed for the callback function.
                 Can be accessed through ``job.context`` in the callback. Defaults to :obj:`None`.
             name (:obj:`str`, optional): The name of the new job. Defaults to
                 ``callback.__name__``.
-<<<<<<< HEAD
-            day_is_strict (:obj:`bool`, optional): If ``False`` and day > month.days, will pick
-                the last day in the month. Defaults to ``True``.
-=======
             day_is_strict (:obj:`bool`, optional): If :obj:`False` and day > month.days, will pick
                 the last day in the month. Defaults to :obj:`True`.
->>>>>>> 39932504
+            job_kwargs (:obj:`dict`, optional): Arbitrary keyword arguments to pass to the
+                ``scheduler.add_job()``.
             job_kwargs (:obj:`dict`, optional): Arbitrary keyword arguments to pass to the
                 ``scheduler.add_job()``.
 
@@ -379,12 +340,7 @@
                 ``context.job`` is the :class:`telegram.ext.Job` instance. It can be used to access
                 its ``job.context`` or change it to a repeating job.
             time (:obj:`datetime.time`): Time of day at which the job should run. If the timezone
-<<<<<<< HEAD
-                (``time.tzinfo``) is ``None``, the default timezone of the bot will be used.
-=======
-                (``time.tzinfo``) is :obj:`None`, UTC will be assumed.
-                ``time.tzinfo`` will implicitly define ``Job.tzinfo``.
->>>>>>> 39932504
+                (``time.tzinfo``) is :obj:`None`, the default timezone of the bot will be used.
             days (Tuple[:obj:`int`], optional): Defines on which days of the week the job should
                 run. Defaults to ``EVERY_DAY``
             context (:obj:`object`, optional): Additional data needed for the callback function.
@@ -439,11 +395,7 @@
             job_kwargs (:obj:`dict`): Arbitrary keyword arguments. Used as arguments for
                 ``scheduler.add_job``.
             context (:obj:`object`, optional): Additional data needed for the callback function.
-<<<<<<< HEAD
-                Can be accessed through ``job.context`` in the callback. Defaults to ``None``.
-=======
                 Can be accessed through ``job.context`` in the callback. Defaults to :obj:`None`.
->>>>>>> 39932504
             name (:obj:`str`, optional): The name of the new job. Defaults to
                 ``callback.__name__``.
 
@@ -582,11 +534,7 @@
         """
         :obj:`datetime.datetime`: Datetime for the next job execution.
             Datetime is localized according to :attr:`tzinfo`.
-<<<<<<< HEAD
-            If job is removed or already ran it equals to ``None``.
-=======
             If job is removed or already ran it equals to :obj:`None`.
->>>>>>> 39932504
         """
         return self.job.next_run_time
 
