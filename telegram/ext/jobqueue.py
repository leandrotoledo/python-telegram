--- conflicted
+++ resolved
@@ -25,7 +25,6 @@
 from apscheduler.schedulers.background import BackgroundScheduler
 from apscheduler.triggers.cron import CronTrigger
 from apscheduler.triggers.combining import OrTrigger
-<<<<<<< HEAD
 from apscheduler.events import EVENT_JOB_EXECUTED, EVENT_JOB_ERROR, JobEvent
 
 from telegram.ext.callbackcontext import CallbackContext
@@ -35,11 +34,6 @@
 if TYPE_CHECKING:
     from telegram.ext import Dispatcher
     from telegram import Bot
-=======
-from apscheduler.events import EVENT_JOB_EXECUTED, EVENT_JOB_ERROR
-
-from telegram.ext.callbackcontext import CallbackContext
->>>>>>> b7293a44
 
 
 class Days:
@@ -58,39 +52,25 @@
 
     """
 
-<<<<<<< HEAD
     def __init__(self) -> None:
         self._dispatcher: 'Dispatcher' = None  # type: ignore[assignment]
-=======
-    def __init__(self):
-        self._dispatcher = None
->>>>>>> b7293a44
         self.logger = logging.getLogger(self.__class__.__name__)
         self.scheduler = BackgroundScheduler(timezone=pytz.utc)
         self.scheduler.add_listener(self._update_persistence,
                                     mask=EVENT_JOB_EXECUTED | EVENT_JOB_ERROR)
 
         # Dispatch errors and don't log them in the APS logger
-<<<<<<< HEAD
         def aps_log_filter(record):  # type: ignore
-=======
-        def aps_log_filter(record):
->>>>>>> b7293a44
             return 'raised an exception' not in record.msg
 
         logging.getLogger('apscheduler.executors.default').addFilter(aps_log_filter)
         self.scheduler.add_listener(self._dispatch_error, EVENT_JOB_ERROR)
 
-<<<<<<< HEAD
     def _build_args(self, job: 'Job') -> List[Union[CallbackContext, 'Bot', 'Job']]:
-=======
-    def _build_args(self, job):
->>>>>>> b7293a44
         if self._dispatcher.use_context:
             return [CallbackContext.from_job(job, self._dispatcher)]
         return [self._dispatcher.bot, job]
 
-<<<<<<< HEAD
     def _tz_now(self) -> datetime.datetime:
         return datetime.datetime.now(self.scheduler.timezone)
 
@@ -98,15 +78,6 @@
         self._dispatcher.update_persistence()
 
     def _dispatch_error(self, event: JobEvent) -> None:
-=======
-    def _tz_now(self):
-        return datetime.datetime.now(self.scheduler.timezone)
-
-    def _update_persistence(self, event):
-        self._dispatcher.update_persistence()
-
-    def _dispatch_error(self, event):
->>>>>>> b7293a44
         try:
             self._dispatcher.dispatch_error(None, event.exception)
         # Errors should not stop the thread.
@@ -115,7 +86,6 @@
                                   'uncaught error was raised while handling the error '
                                   'with an error_handler.')
 
-<<<<<<< HEAD
     @overload
     def _parse_time_input(self, time: None, shift_day: bool = False) -> None:
         ...
@@ -131,9 +101,6 @@
                           time: Union[float, int, datetime.timedelta, datetime.datetime,
                                       datetime.time, None],
                           shift_day: bool = False) -> Optional[datetime.datetime]:
-=======
-    def _parse_time_input(self, time, shift_day=False):
->>>>>>> b7293a44
         if time is None:
             return None
         if isinstance(time, (int, float)):
@@ -142,25 +109,16 @@
             return self._tz_now() + time
         if isinstance(time, datetime.time):
             dt = datetime.datetime.combine(
-<<<<<<< HEAD
-                datetime.datetime.now(tz=time.tzinfo or self.scheduler.timezone).date(), time,
-                tzinfo=time.tzinfo or self.scheduler.timezone)
-=======
                 datetime.datetime.now(tz=time.tzinfo or self.scheduler.timezone).date(), time)
             if dt.tzinfo is None:
                 dt = self.scheduler.timezone.localize(dt)
->>>>>>> b7293a44
             if shift_day and dt <= datetime.datetime.now(pytz.utc):
                 dt += datetime.timedelta(days=1)
             return dt
         # isinstance(time, datetime.datetime):
         return time
 
-<<<<<<< HEAD
     def set_dispatcher(self, dispatcher: 'Dispatcher') -> None:
-=======
-    def set_dispatcher(self, dispatcher):
->>>>>>> b7293a44
         """Set the dispatcher to be used by this JobQueue. Use this instead of passing a
         :class:`telegram.Bot` to the JobQueue, which is deprecated.
 
@@ -173,16 +131,12 @@
             if dispatcher.bot.defaults:
                 self.scheduler.configure(timezone=dispatcher.bot.defaults.tzinfo or pytz.utc)
 
-<<<<<<< HEAD
     def run_once(self,
                  callback: Callable[['CallbackContext'], None],
                  when: Union[float, datetime.timedelta, datetime.datetime, datetime.time],
                  context: object = None,
                  name: str = None,
                  job_kwargs: JSONDict = None) -> 'Job':
-=======
-    def run_once(self, callback, when, context=None, name=None, job_kwargs=None):
->>>>>>> b7293a44
         """Creates a new ``Job`` that runs once and adds it to the queue.
 
         Args:
@@ -240,7 +194,6 @@
         job.job = j
         return job
 
-<<<<<<< HEAD
     def run_repeating(self,
                       callback: Callable[['CallbackContext'], None],
                       interval: Union[float, datetime.timedelta],
@@ -251,10 +204,6 @@
                       context: object = None,
                       name: str = None,
                       job_kwargs: JSONDict = None) -> 'Job':
-=======
-    def run_repeating(self, callback, interval, first=None, last=None, context=None, name=None,
-                      job_kwargs=None):
->>>>>>> b7293a44
         """Creates a new ``Job`` that runs at specified intervals and adds it to the queue.
 
         Args:
@@ -292,12 +241,8 @@
                 depending on its type. See ``first`` for details.
 
                 If ``last`` is :obj:`datetime.datetime` or :obj:`datetime.time` type
-<<<<<<< HEAD
-                and ``last.tzinfo`` is :obj:`None`, UTC will be assumed.
-=======
                 and ``last.tzinfo`` is :obj:`None`, the default timezone of the bot will be
                 assumed.
->>>>>>> b7293a44
 
                 Defaults to :obj:`None`.
             context (:obj:`object`, optional): Additional data needed for the callback function.
@@ -344,7 +289,6 @@
         job.job = j
         return job
 
-<<<<<<< HEAD
     def run_monthly(self,
                     callback: Callable[['CallbackContext'], None],
                     when: datetime.time,
@@ -353,10 +297,6 @@
                     name: str = None,
                     day_is_strict: bool = True,
                     job_kwargs: JSONDict = None) -> 'Job':
-=======
-    def run_monthly(self, callback, when, day, context=None, name=None, day_is_strict=True,
-                    job_kwargs=None):
->>>>>>> b7293a44
         """Creates a new ``Job`` that runs on a monthly basis and adds it to the queue.
 
         Args:
@@ -379,11 +319,6 @@
                 the last day in the month. Defaults to :obj:`True`.
             job_kwargs (:obj:`dict`, optional): Arbitrary keyword arguments to pass to the
                 ``scheduler.add_job()``.
-<<<<<<< HEAD
-            job_kwargs (:obj:`dict`, optional): Arbitrary keyword arguments to pass to the
-                ``scheduler.add_job()``.
-=======
->>>>>>> b7293a44
 
         Returns:
             :class:`telegram.ext.Job`: The new ``Job`` instance that has been added to the job
@@ -429,7 +364,6 @@
         job.job = j
         return job
 
-<<<<<<< HEAD
     def run_daily(self,
                   callback: Callable[['CallbackContext'], None],
                   time: datetime.time,
@@ -437,10 +371,6 @@
                   context: object = None,
                   name: str = None,
                   job_kwargs: JSONDict = None) -> 'Job':
-=======
-    def run_daily(self, callback, time, days=Days.EVERY_DAY, context=None, name=None,
-                  job_kwargs=None):
->>>>>>> b7293a44
         """Creates a new ``Job`` that runs on a daily basis and adds it to the queue.
 
         Args:
@@ -493,15 +423,11 @@
         job.job = j
         return job
 
-<<<<<<< HEAD
     def run_custom(self,
                    callback: Callable[['CallbackContext'], None],
                    job_kwargs: JSONDict,
                    context: object = None,
                    name: str = None) -> 'Job':
-=======
-    def run_custom(self, callback, job_kwargs, context=None, name=None):
->>>>>>> b7293a44
         """Creates a new customly defined ``Job``.
 
         Args:
@@ -515,11 +441,7 @@
             job_kwargs (:obj:`dict`): Arbitrary keyword arguments. Used as arguments for
                 ``scheduler.add_job``.
             context (:obj:`object`, optional): Additional data needed for the callback function.
-<<<<<<< HEAD
                 Can be accessed through ``job.context`` in the callback. Defaults to ``None``.
-=======
-                Can be accessed through ``job.context`` in the callback. Defaults to :obj:`None`.
->>>>>>> b7293a44
             name (:obj:`str`, optional): The name of the new job. Defaults to
                 ``callback.__name__``.
 
@@ -530,7 +452,6 @@
         """
         name = name or callback.__name__
         job = Job(callback, context, name, self)
-<<<<<<< HEAD
 
         j = self.scheduler.add_job(callback,
                                    args=self._build_args(job),
@@ -541,18 +462,6 @@
         return job
 
     def start(self) -> None:
-=======
-
-        j = self.scheduler.add_job(callback,
-                                   args=self._build_args(job),
-                                   name=name,
-                                   **job_kwargs)
-
-        job.job = j
-        return job
-
-    def start(self):
->>>>>>> b7293a44
         """Starts the job_queue thread."""
         if not self.scheduler.running:
             self.scheduler.start()
@@ -562,11 +471,7 @@
         if self.scheduler.running:
             self.scheduler.shutdown()
 
-<<<<<<< HEAD
     def jobs(self) -> Tuple['Job', ...]:
-=======
-    def jobs(self):
->>>>>>> b7293a44
         """Returns a tuple of all jobs that are currently in the ``JobQueue``."""
         return tuple(Job.from_aps_job(job, self) for job in self.scheduler.get_jobs())
 
@@ -612,19 +517,11 @@
     """
 
     def __init__(self,
-<<<<<<< HEAD
                  callback: Callable[['CallbackContext'], None],
                  context: object = None,
                  name: str = None,
                  job_queue: JobQueue = None,
                  job: 'Job' = None):
-=======
-                 callback,
-                 context=None,
-                 name=None,
-                 job_queue=None,
-                 job=None):
->>>>>>> b7293a44
 
         self.callback = callback
         self.context = context
@@ -634,25 +531,15 @@
         self._removed = False
         self._enabled = False
 
-<<<<<<< HEAD
         self.job = cast('Job', job)
 
     def run(self, dispatcher: 'Dispatcher') -> None:
-=======
-        self.job = job
-
-    def run(self, dispatcher):
->>>>>>> b7293a44
         """Executes the callback function independently of the jobs schedule."""
         try:
             if dispatcher.use_context:
                 self.callback(CallbackContext.from_job(self, dispatcher))
             else:
-<<<<<<< HEAD
                 self.callback(dispatcher.bot, self)  # type: ignore[arg-type,call-arg]
-=======
-                self.callback(dispatcher.bot, self)
->>>>>>> b7293a44
         except Exception as e:
             try:
                 dispatcher.dispatch_error(None, e)
@@ -662,11 +549,7 @@
                                             'uncaught error was raised while handling the error '
                                             'with an error_handler.')
 
-<<<<<<< HEAD
     def schedule_removal(self) -> None:
-=======
-    def schedule_removal(self):
->>>>>>> b7293a44
         """
         Schedules this job for removal from the ``JobQueue``. It will be removed without executing
         its callback function again.
@@ -702,11 +585,7 @@
         return self.job.next_run_time
 
     @classmethod
-<<<<<<< HEAD
     def from_aps_job(cls, job: 'Job', job_queue: JobQueue) -> 'Job':
-=======
-    def from_aps_job(cls, job, job_queue):
->>>>>>> b7293a44
         # context based callbacks
         if len(job.args) == 1:
             context = job.args[0].job.context
@@ -714,7 +593,6 @@
             context = job.args[1].context
         return cls(job.func, context=context, name=job.name, job_queue=job_queue, job=job)
 
-<<<<<<< HEAD
     def __getattr__(self, item: str) -> Any:
         return getattr(self.job, item)
 
@@ -722,15 +600,6 @@
         return False
 
     def __eq__(self, other: object) -> bool:
-=======
-    def __getattr__(self, item):
-        return getattr(self.job, item)
-
-    def __lt__(self, other):
-        return False
-
-    def __eq__(self, other):
->>>>>>> b7293a44
         if isinstance(other, self.__class__):
             return self.id == other.id
         return False