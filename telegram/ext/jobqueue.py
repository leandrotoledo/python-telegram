#!/usr/bin/env python
#
# A library that provides a Python interface to the Telegram Bot API
# Copyright (C) 2015-2020
# Leandro Toledo de Souza <devs@python-telegram-bot.org>
#
# This program is free software: you can redistribute it and/or modify
# it under the terms of the GNU Lesser Public License as published by
# the Free Software Foundation, either version 3 of the License, or
# (at your option) any later version.
#
# This program is distributed in the hope that it will be useful,
# but WITHOUT ANY WARRANTY; without even the implied warranty of
# MERCHANTABILITY or FITNESS FOR A PARTICULAR PURPOSE.  See the
# GNU Lesser Public License for more details.
#
# You should have received a copy of the GNU Lesser Public License
# along with this program.  If not, see [http://www.gnu.org/licenses/].
"""This module contains the classes JobQueue and Job."""

import datetime
import logging
import pytz

from apscheduler.schedulers.background import BackgroundScheduler
from apscheduler.triggers.cron import CronTrigger
from apscheduler.triggers.combining import OrTrigger
from apscheduler.events import EVENT_JOB_EXECUTED, EVENT_JOB_ERROR

from telegram.ext.callbackcontext import CallbackContext


class Days:
    MON, TUE, WED, THU, FRI, SAT, SUN = range(7)
    EVERY_DAY = tuple(range(7))


class JobQueue:
    """This class allows you to periodically perform tasks with the bot. It is a convenience
    wrapper for the APScheduler library.

    Attributes:
        scheduler (:class:`apscheduler.schedulers.background.BackgroundScheduler`): The APScheduler
        bot (:class:`telegram.Bot`): The bot instance that should be passed to the jobs.
            DEPRECATED: Use :attr:`set_dispatcher` instead.

    """

    def __init__(self):
        self._dispatcher = None
        self.logger = logging.getLogger(self.__class__.__name__)
        self.scheduler = BackgroundScheduler(timezone=pytz.utc)
        self.scheduler.add_listener(self._update_persistence,
                                    mask=EVENT_JOB_EXECUTED | EVENT_JOB_ERROR)

        # Dispatch errors and don't log them in the APS logger
        def aps_log_filter(record):
            return 'raised an exception' not in record.msg

        logging.getLogger('apscheduler.executors.default').addFilter(aps_log_filter)
        self.scheduler.add_listener(self._dispatch_error, EVENT_JOB_ERROR)

    def _build_args(self, job):
        if self._dispatcher.use_context:
            return [CallbackContext.from_job(job, self._dispatcher)]
        return [self._dispatcher.bot, job]

    def _tz_now(self):
        return datetime.datetime.now(self.scheduler.timezone)

    def _update_persistence(self, event):
        self._dispatcher.update_persistence()

    def _dispatch_error(self, event):
        try:
            self._dispatcher.dispatch_error(None, event.exception)
        # Errors should not stop the thread.
        except Exception:
            self.logger.exception('An error was raised while processing the job and an '
                                  'uncaught error was raised while handling the error '
                                  'with an error_handler.')

    def _parse_time_input(self, time, shift_day=False):
        if time is None:
            return None
        if isinstance(time, (int, float)):
            return self._tz_now() + datetime.timedelta(seconds=time)
        if isinstance(time, datetime.timedelta):
            return self._tz_now() + time
        if isinstance(time, datetime.time):
            dt = datetime.datetime.combine(
<<<<<<< HEAD
                datetime.datetime.now(tz=time.tzinfo or self.scheduler.timezone).date(), time)
            if dt.tzinfo is None:
                dt = self.scheduler.timezone.localize(dt)
=======
                datetime.datetime.now(tz=time.tzinfo or self.scheduler.timezone).date(), time,
                tzinfo=time.tzinfo or self.scheduler.timezone)
>>>>>>> 85c68318
            if shift_day and dt <= datetime.datetime.now(pytz.utc):
                dt += datetime.timedelta(days=1)
            return dt
        # isinstance(time, datetime.datetime):
        return time

    def set_dispatcher(self, dispatcher):
        """Set the dispatcher to be used by this JobQueue. Use this instead of passing a
        :class:`telegram.Bot` to the JobQueue, which is deprecated.

        Args:
            dispatcher (:class:`telegram.ext.Dispatcher`): The dispatcher.

        """
        self._dispatcher = dispatcher
        if dispatcher.bot.defaults:
            if dispatcher.bot.defaults:
                self.scheduler.configure(timezone=dispatcher.bot.defaults.tzinfo or pytz.utc)

    def run_once(self, callback, when, context=None, name=None, job_kwargs=None):
        """Creates a new ``Job`` that runs once and adds it to the queue.

        Args:
            callback (:obj:`callable`): The callback function that should be executed by the new
                job. Callback signature for context based API:

                    ``def callback(CallbackContext)``

                ``context.job`` is the :class:`telegram.ext.Job` instance. It can be used to access
                its ``job.context`` or change it to a repeating job.
            when (:obj:`int` | :obj:`float` | :obj:`datetime.timedelta` |                         \
                  :obj:`datetime.datetime` | :obj:`datetime.time`):
                Time in or at which the job should run. This parameter will be interpreted
                depending on its type.

                * :obj:`int` or :obj:`float` will be interpreted as "seconds from now" in which the
                  job should run.
                * :obj:`datetime.timedelta` will be interpreted as "time from now" in which the
                  job should run.
                * :obj:`datetime.datetime` will be interpreted as a specific date and time at
                  which the job should run. If the timezone (``datetime.tzinfo``) is :obj:`None`,
                  the default timezone of the bot will be used.
                * :obj:`datetime.time` will be interpreted as a specific time of day at which the
                  job should run. This could be either today or, if the time has already passed,
                  tomorrow. If the timezone (``time.tzinfo``) is :obj:`None`, the
                  default timezone of the bot will be used.

            context (:obj:`object`, optional): Additional data needed for the callback function.
                Can be accessed through ``job.context`` in the callback. Defaults to :obj:`None`.
            name (:obj:`str`, optional): The name of the new job. Defaults to
                ``callback.__name__``.
            job_kwargs (:obj:`dict`, optional): Arbitrary keyword arguments to pass to the
                ``scheduler.add_job()``.

        Returns:
            :class:`telegram.ext.Job`: The new ``Job`` instance that has been added to the job
            queue.

        """
        if not job_kwargs:
            job_kwargs = {}

        name = name or callback.__name__
        job = Job(callback, context, name, self)
        dt = self._parse_time_input(when, shift_day=True)

        j = self.scheduler.add_job(callback,
                                   name=name,
                                   trigger='date',
                                   run_date=dt,
                                   args=self._build_args(job),
                                   timezone=dt.tzinfo or self.scheduler.timezone,
                                   **job_kwargs)

        job.job = j
        return job

    def run_repeating(self, callback, interval, first=None, last=None, context=None, name=None,
                      job_kwargs=None):
        """Creates a new ``Job`` that runs at specified intervals and adds it to the queue.

        Args:
            callback (:obj:`callable`): The callback function that should be executed by the new
                job. Callback signature for context based API:

                    ``def callback(CallbackContext)``

                ``context.job`` is the :class:`telegram.ext.Job` instance. It can be used to access
                its ``job.context`` or change it to a repeating job.
            interval (:obj:`int` | :obj:`float` | :obj:`datetime.timedelta`): The interval in which
                the job will run. If it is an :obj:`int` or a :obj:`float`, it will be interpreted
                as seconds.
            first (:obj:`int` | :obj:`float` | :obj:`datetime.timedelta` |                        \
                   :obj:`datetime.datetime` | :obj:`datetime.time`, optional):
                Time in or at which the job should run. This parameter will be interpreted
                depending on its type.

                * :obj:`int` or :obj:`float` will be interpreted as "seconds from now" in which the
                  job should run.
                * :obj:`datetime.timedelta` will be interpreted as "time from now" in which the
                  job should run.
                * :obj:`datetime.datetime` will be interpreted as a specific date and time at
                  which the job should run. If the timezone (``datetime.tzinfo``) is :obj:`None`,
                  the default timezone of the bot will be used.
                * :obj:`datetime.time` will be interpreted as a specific time of day at which the
                  job should run. This could be either today or, if the time has already passed,
                  tomorrow. If the timezone (``time.tzinfo``) is :obj:`None`, the
                  default timezone of the bot will be used.

                Defaults to ``interval``
            last (:obj:`int` | :obj:`float` | :obj:`datetime.timedelta` |                        \
                   :obj:`datetime.datetime` | :obj:`datetime.time`, optional):
                Latest possible time for the job to run. This parameter will be interpreted
                depending on its type. See ``first`` for details.

                If ``last`` is :obj:`datetime.datetime` or :obj:`datetime.time` type
<<<<<<< HEAD
                and ``last.tzinfo`` is :obj:`None`, the default timezone of the bot will be
                assumed.
=======
                and ``last.tzinfo`` is :obj:`None`, UTC will be assumed.
>>>>>>> 85c68318

                Defaults to :obj:`None`.
            context (:obj:`object`, optional): Additional data needed for the callback function.
                Can be accessed through ``job.context`` in the callback. Defaults to :obj:`None`.
            name (:obj:`str`, optional): The name of the new job. Defaults to
                ``callback.__name__``.
            job_kwargs (:obj:`dict`, optional): Arbitrary keyword arguments to pass to the
                ``scheduler.add_job()``.

        Returns:
            :class:`telegram.ext.Job`: The new ``Job`` instance that has been added to the job
            queue.

        Note:
             `interval` is always respected "as-is". That means that if DST changes during that
             interval, the job might not run at the time one would expect. It is always recommended
             to pin servers to UTC time, then time related behaviour can always be expected.

        """
        if not job_kwargs:
            job_kwargs = {}

        name = name or callback.__name__
        job = Job(callback, context, name, self)

        dt_first = self._parse_time_input(first)
        dt_last = self._parse_time_input(last)

        if dt_last and dt_first and dt_last < dt_first:
            raise ValueError("'last' must not be before 'first'!")

        if isinstance(interval, datetime.timedelta):
            interval = interval.total_seconds()

        j = self.scheduler.add_job(callback,
                                   trigger='interval',
                                   args=self._build_args(job),
                                   start_date=dt_first,
                                   end_date=dt_last,
                                   seconds=interval,
                                   name=name,
                                   **job_kwargs)

        job.job = j
        return job

    def run_monthly(self, callback, when, day, context=None, name=None, day_is_strict=True,
                    job_kwargs=None):
        """Creates a new ``Job`` that runs on a monthly basis and adds it to the queue.

        Args:
            callback (:obj:`callable`):  The callback function that should be executed by the new
                job. Callback signature for context based API:

                    ``def callback(CallbackContext)``

                ``context.job`` is the :class:`telegram.ext.Job` instance. It can be used to access
                its ``job.context`` or change it to a repeating job.
            when (:obj:`datetime.time`): Time of day at which the job should run. If the timezone
                (``when.tzinfo``) is :obj:`None`, the default timezone of the bot will be used.
            day (:obj:`int`): Defines the day of the month whereby the job would run. It should
                be within the range of 1 and 31, inclusive.
            context (:obj:`object`, optional): Additional data needed for the callback function.
                Can be accessed through ``job.context`` in the callback. Defaults to :obj:`None`.
            name (:obj:`str`, optional): The name of the new job. Defaults to
                ``callback.__name__``.
            day_is_strict (:obj:`bool`, optional): If :obj:`False` and day > month.days, will pick
                the last day in the month. Defaults to :obj:`True`.
            job_kwargs (:obj:`dict`, optional): Arbitrary keyword arguments to pass to the
                ``scheduler.add_job()``.
<<<<<<< HEAD
            job_kwargs (:obj:`dict`, optional): Arbitrary keyword arguments to pass to the
                ``scheduler.add_job()``.
=======
>>>>>>> 85c68318

        Returns:
            :class:`telegram.ext.Job`: The new ``Job`` instance that has been added to the job
            queue.

        """
        if not job_kwargs:
            job_kwargs = {}

        name = name or callback.__name__
        job = Job(callback, context, name, self)

        if day_is_strict:
            j = self.scheduler.add_job(callback,
                                       trigger='cron',
                                       args=self._build_args(job),
                                       name=name,
                                       day=day,
                                       hour=when.hour,
                                       minute=when.minute,
                                       second=when.second,
                                       timezone=when.tzinfo or self.scheduler.timezone,
                                       **job_kwargs)
        else:
            trigger = OrTrigger([CronTrigger(day=day,
                                             hour=when.hour,
                                             minute=when.minute,
                                             second=when.second,
                                             timezone=when.tzinfo,
                                             **job_kwargs),
                                 CronTrigger(day='last',
                                             hour=when.hour,
                                             minute=when.minute,
                                             second=when.second,
                                             timezone=when.tzinfo or self.scheduler.timezone,
                                             **job_kwargs)])
            j = self.scheduler.add_job(callback,
                                       trigger=trigger,
                                       args=self._build_args(job),
                                       name=name,
                                       **job_kwargs)

        job.job = j
        return job

    def run_daily(self, callback, time, days=Days.EVERY_DAY, context=None, name=None,
                  job_kwargs=None):
        """Creates a new ``Job`` that runs on a daily basis and adds it to the queue.

        Args:
            callback (:obj:`callable`): The callback function that should be executed by the new
                job. Callback signature for context based API:

                    ``def callback(CallbackContext)``

                ``context.job`` is the :class:`telegram.ext.Job` instance. It can be used to access
                its ``job.context`` or change it to a repeating job.
            time (:obj:`datetime.time`): Time of day at which the job should run. If the timezone
                (``time.tzinfo``) is :obj:`None`, the default timezone of the bot will be used.
            days (Tuple[:obj:`int`], optional): Defines on which days of the week the job should
                run. Defaults to ``EVERY_DAY``
            context (:obj:`object`, optional): Additional data needed for the callback function.
                Can be accessed through ``job.context`` in the callback. Defaults to :obj:`None`.
            name (:obj:`str`, optional): The name of the new job. Defaults to
                ``callback.__name__``.
            job_kwargs (:obj:`dict`, optional): Arbitrary keyword arguments to pass to the
                ``scheduler.add_job()``.

        Returns:
            :class:`telegram.ext.Job`: The new ``Job`` instance that has been added to the job
            queue.

        Note:
            For a note about DST, please see the documentation of `APScheduler`_.

        .. _`APScheduler`: https://apscheduler.readthedocs.io/en/stable/modules/triggers/cron.html
                           #daylight-saving-time-behavior

        """
        if not job_kwargs:
            job_kwargs = {}

        name = name or callback.__name__
        job = Job(callback, context, name, self)

        j = self.scheduler.add_job(callback,
                                   name=name,
                                   args=self._build_args(job),
                                   trigger='cron',
                                   day_of_week=','.join([str(d) for d in days]),
                                   hour=time.hour,
                                   minute=time.minute,
                                   second=time.second,
                                   timezone=time.tzinfo or self.scheduler.timezone,
                                   **job_kwargs)

        job.job = j
        return job

    def run_custom(self, callback, job_kwargs, context=None, name=None):
        """Creates a new customly defined ``Job``.

        Args:
            callback (:obj:`callable`): The callback function that should be executed by the new
                job. Callback signature for context based API:

                    ``def callback(CallbackContext)``

                ``context.job`` is the :class:`telegram.ext.Job` instance. It can be used to access
                its ``job.context`` or change it to a repeating job.
            job_kwargs (:obj:`dict`): Arbitrary keyword arguments. Used as arguments for
                ``scheduler.add_job``.
            context (:obj:`object`, optional): Additional data needed for the callback function.
                Can be accessed through ``job.context`` in the callback. Defaults to :obj:`None`.
            name (:obj:`str`, optional): The name of the new job. Defaults to
                ``callback.__name__``.

        Returns:
            :class:`telegram.ext.Job`: The new ``Job`` instance that has been added to the job
            queue.

        """
        name = name or callback.__name__
        job = Job(callback, context, name, self)
<<<<<<< HEAD

        j = self.scheduler.add_job(callback,
                                   args=self._build_args(job),
                                   name=name,
                                   **job_kwargs)

=======

        j = self.scheduler.add_job(callback,
                                   args=self._build_args(job),
                                   name=name,
                                   **job_kwargs)

>>>>>>> 85c68318
        job.job = j
        return job

    def start(self):
        """Starts the job_queue thread."""
        if not self.scheduler.running:
            self.scheduler.start()

    def stop(self):
        """Stops the thread."""
        if self.scheduler.running:
            self.scheduler.shutdown()

    def jobs(self):
        """Returns a tuple of all jobs that are currently in the ``JobQueue``."""
        return tuple(Job.from_aps_job(job, self) for job in self.scheduler.get_jobs())

    def get_jobs_by_name(self, name):
        """Returns a tuple of jobs with the given name that are currently in the ``JobQueue``"""
        return tuple(job for job in self.jobs() if job.name == name)


class Job:
    """This class is a convenience wrapper for the jobs held in a :class:`telegram.ext.JobQueue`.
    With the current backend APScheduler, :attr:`job` holds a :class:`apscheduler.job.Job`
    instance.

    Note:
        * All attributes and instance methods of :attr:`job` are also directly available as
          attributes/methods of the corresponding :class:`telegram.ext.Job` object.
        * Two instances of :class:`telegram.ext.Job` are considered equal, if their corresponding
          ``job`` attributes have the same ``id``.
        * If :attr:`job` isn't passed on initialization, it must be set manually afterwards for
          this :class:`telegram.ext.Job` to be useful.

    Attributes:
        callback (:obj:`callable`): The callback function that should be executed by the new job.
        context (:obj:`object`): Optional. Additional data needed for the callback function.
        name (:obj:`str`): Optional. The name of the new job.
        job_queue (:class:`telegram.ext.JobQueue`): Optional. The ``JobQueue`` this job belongs to.
        job (:class:`apscheduler.job.Job`): Optional. The APS Job this job is a wrapper for.

    Args:
        callback (:obj:`callable`): The callback function that should be executed by the new job.
            Callback signature for context based API:

                ``def callback(CallbackContext)``

            a ``context.job`` is the :class:`telegram.ext.Job` instance. It can be used to access
            its ``job.context`` or change it to a repeating job.
        context (:obj:`object`, optional): Additional data needed for the callback function. Can be
            accessed through ``job.context`` in the callback. Defaults to :obj:`None`.
        name (:obj:`str`, optional): The name of the new job. Defaults to ``callback.__name__``.
        job_queue (:class:`telegram.ext.JobQueue`, optional): The ``JobQueue`` this job belongs to.
            Only optional for backward compatibility with ``JobQueue.put()``.
        job (:class:`apscheduler.job.Job`, optional): The APS Job this job is a wrapper for.
    """

    def __init__(self,
                 callback,
                 context=None,
                 name=None,
                 job_queue=None,
                 job=None):

        self.callback = callback
        self.context = context
        self.name = name or callback.__name__
        self.job_queue = job_queue

        self._removed = False
        self._enabled = False

        self.job = job

    def run(self, dispatcher):
        """Executes the callback function independently of the jobs schedule."""
        try:
            if dispatcher.use_context:
                self.callback(CallbackContext.from_job(self, dispatcher))
            else:
                self.callback(dispatcher.bot, self)
        except Exception as e:
            try:
                dispatcher.dispatch_error(None, e)
            # Errors should not stop the thread.
            except Exception:
                dispatcher.logger.exception('An error was raised while processing the job and an '
                                            'uncaught error was raised while handling the error '
                                            'with an error_handler.')

    def schedule_removal(self):
        """
        Schedules this job for removal from the ``JobQueue``. It will be removed without executing
        its callback function again.
        """
        self.job.remove()
        self._removed = True

    @property
    def removed(self):
        """:obj:`bool`: Whether this job is due to be removed."""
        return self._removed

    @property
    def enabled(self):
        """:obj:`bool`: Whether this job is enabled."""
        return self._enabled

    @enabled.setter
    def enabled(self, status):
        if status:
            self.job.resume()
        else:
            self.job.pause()
        self._enabled = status

    @property
    def next_t(self):
        """
        :obj:`datetime.datetime`: Datetime for the next job execution.
            Datetime is localized according to :attr:`tzinfo`.
            If job is removed or already ran it equals to :obj:`None`.
        """
        return self.job.next_run_time

    @classmethod
    def from_aps_job(cls, job, job_queue):
        # context based callbacks
        if len(job.args) == 1:
            context = job.args[0].job.context
        else:
            context = job.args[1].context
        return cls(job.func, context=context, name=job.name, job_queue=job_queue, job=job)

    def __getattr__(self, item):
        return getattr(self.job, item)

    def __lt__(self, other):
        return False

    def __eq__(self, other):
        if isinstance(other, self.__class__):
            return self.id == other.id
        return False<|MERGE_RESOLUTION|>--- conflicted
+++ resolved
@@ -89,14 +89,9 @@
             return self._tz_now() + time
         if isinstance(time, datetime.time):
             dt = datetime.datetime.combine(
-<<<<<<< HEAD
                 datetime.datetime.now(tz=time.tzinfo or self.scheduler.timezone).date(), time)
             if dt.tzinfo is None:
                 dt = self.scheduler.timezone.localize(dt)
-=======
-                datetime.datetime.now(tz=time.tzinfo or self.scheduler.timezone).date(), time,
-                tzinfo=time.tzinfo or self.scheduler.timezone)
->>>>>>> 85c68318
             if shift_day and dt <= datetime.datetime.now(pytz.utc):
                 dt += datetime.timedelta(days=1)
             return dt
@@ -213,12 +208,8 @@
                 depending on its type. See ``first`` for details.
 
                 If ``last`` is :obj:`datetime.datetime` or :obj:`datetime.time` type
-<<<<<<< HEAD
                 and ``last.tzinfo`` is :obj:`None`, the default timezone of the bot will be
                 assumed.
-=======
-                and ``last.tzinfo`` is :obj:`None`, UTC will be assumed.
->>>>>>> 85c68318
 
                 Defaults to :obj:`None`.
             context (:obj:`object`, optional): Additional data needed for the callback function.
@@ -289,11 +280,6 @@
                 the last day in the month. Defaults to :obj:`True`.
             job_kwargs (:obj:`dict`, optional): Arbitrary keyword arguments to pass to the
                 ``scheduler.add_job()``.
-<<<<<<< HEAD
-            job_kwargs (:obj:`dict`, optional): Arbitrary keyword arguments to pass to the
-                ``scheduler.add_job()``.
-=======
->>>>>>> 85c68318
 
         Returns:
             :class:`telegram.ext.Job`: The new ``Job`` instance that has been added to the job
@@ -418,21 +404,12 @@
         """
         name = name or callback.__name__
         job = Job(callback, context, name, self)
-<<<<<<< HEAD
 
         j = self.scheduler.add_job(callback,
                                    args=self._build_args(job),
                                    name=name,
                                    **job_kwargs)
 
-=======
-
-        j = self.scheduler.add_job(callback,
-                                   args=self._build_args(job),
-                                   name=name,
-                                   **job_kwargs)
-
->>>>>>> 85c68318
         job.job = j
         return job
 
