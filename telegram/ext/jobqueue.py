#!/usr/bin/env python
#
# A library that provides a Python interface to the Telegram Bot API
# Copyright (C) 2015-2021
# Leandro Toledo de Souza <devs@python-telegram-bot.org>
#
# This program is free software: you can redistribute it and/or modify
# it under the terms of the GNU Lesser Public License as published by
# the Free Software Foundation, either version 3 of the License, or
# (at your option) any later version.
#
# This program is distributed in the hope that it will be useful,
# but WITHOUT ANY WARRANTY; without even the implied warranty of
# MERCHANTABILITY or FITNESS FOR A PARTICULAR PURPOSE.  See the
# GNU Lesser Public License for more details.
#
# You should have received a copy of the GNU Lesser Public License
# along with this program.  If not, see [http://www.gnu.org/licenses/].
"""This module contains the classes JobQueue and Job."""

import datetime
import logging
from typing import TYPE_CHECKING, Callable, List, Optional, Tuple, Union, cast, overload

import pytz
from apscheduler.events import EVENT_JOB_ERROR, EVENT_JOB_EXECUTED, JobEvent
from apscheduler.schedulers.background import BackgroundScheduler
from apscheduler.triggers.combining import OrTrigger
from apscheduler.triggers.cron import CronTrigger
from apscheduler.job import Job as APSJob

from telegram.ext.callbackcontext import CallbackContext
from telegram.utils.types import JSONDict
from telegram.utils.deprecate import set_new_attribute_deprecated

if TYPE_CHECKING:
    from telegram import Bot
    from telegram.ext import Dispatcher
    import apscheduler.job  # noqa: F401


<<<<<<< HEAD
class Days:
    __slots__ = ()
    MON, TUE, WED, THU, FRI, SAT, SUN = range(7)
    EVERY_DAY = tuple(range(7))


=======
>>>>>>> 8bf88c32
class JobQueue:
    """This class allows you to periodically perform tasks with the bot. It is a convenience
    wrapper for the APScheduler library.

    Attributes:
        scheduler (:class:`apscheduler.schedulers.background.BackgroundScheduler`): The APScheduler
        bot (:class:`telegram.Bot`): The bot instance that should be passed to the jobs.
            DEPRECATED: Use :attr:`set_dispatcher` instead.

    """

    __slots__ = ('_dispatcher', 'logger', 'scheduler', '__dict__')

    def __init__(self) -> None:
        self._dispatcher: 'Dispatcher' = None  # type: ignore[assignment]
        self.logger = logging.getLogger(self.__class__.__name__)
        self.scheduler = BackgroundScheduler(timezone=pytz.utc)
        self.scheduler.add_listener(
            self._update_persistence, mask=EVENT_JOB_EXECUTED | EVENT_JOB_ERROR
        )

        # Dispatch errors and don't log them in the APS logger
        def aps_log_filter(record):  # type: ignore
            return 'raised an exception' not in record.msg

        logging.getLogger('apscheduler.executors.default').addFilter(aps_log_filter)
        self.scheduler.add_listener(self._dispatch_error, EVENT_JOB_ERROR)

    def __setattr__(self, key: str, value: object) -> None:
        set_new_attribute_deprecated(self, key, value)

    def _build_args(self, job: 'Job') -> List[Union[CallbackContext, 'Bot', 'Job']]:
        if self._dispatcher.use_context:
            return [CallbackContext.from_job(job, self._dispatcher)]
        return [self._dispatcher.bot, job]

    def _tz_now(self) -> datetime.datetime:
        return datetime.datetime.now(self.scheduler.timezone)

    def _update_persistence(self, event: JobEvent) -> None:  # pylint: disable=W0613
        self._dispatcher.update_persistence()

    def _dispatch_error(self, event: JobEvent) -> None:
        try:
            self._dispatcher.dispatch_error(None, event.exception)
        # Errors should not stop the thread.
        except Exception:
            self.logger.exception(
                'An error was raised while processing the job and an '
                'uncaught error was raised while handling the error '
                'with an error_handler.'
            )

    @overload
    def _parse_time_input(self, time: None, shift_day: bool = False) -> None:
        ...

    @overload
    def _parse_time_input(
        self,
        time: Union[float, int, datetime.timedelta, datetime.datetime, datetime.time],
        shift_day: bool = False,
    ) -> datetime.datetime:
        ...

    def _parse_time_input(
        self,
        time: Union[float, int, datetime.timedelta, datetime.datetime, datetime.time, None],
        shift_day: bool = False,
    ) -> Optional[datetime.datetime]:
        if time is None:
            return None
        if isinstance(time, (int, float)):
            return self._tz_now() + datetime.timedelta(seconds=time)
        if isinstance(time, datetime.timedelta):
            return self._tz_now() + time
        if isinstance(time, datetime.time):
            date_time = datetime.datetime.combine(
                datetime.datetime.now(tz=time.tzinfo or self.scheduler.timezone).date(), time
            )
            if date_time.tzinfo is None:
                date_time = self.scheduler.timezone.localize(date_time)
            if shift_day and date_time <= datetime.datetime.now(pytz.utc):
                date_time += datetime.timedelta(days=1)
            return date_time
        # isinstance(time, datetime.datetime):
        return time

    def set_dispatcher(self, dispatcher: 'Dispatcher') -> None:
        """Set the dispatcher to be used by this JobQueue. Use this instead of passing a
        :class:`telegram.Bot` to the JobQueue, which is deprecated.

        Args:
            dispatcher (:class:`telegram.ext.Dispatcher`): The dispatcher.

        """
        self._dispatcher = dispatcher
        if dispatcher.bot.defaults:
            self.scheduler.configure(timezone=dispatcher.bot.defaults.tzinfo or pytz.utc)

    def run_once(
        self,
        callback: Callable[['CallbackContext'], None],
        when: Union[float, datetime.timedelta, datetime.datetime, datetime.time],
        context: object = None,
        name: str = None,
        job_kwargs: JSONDict = None,
    ) -> 'Job':
        """Creates a new ``Job`` that runs once and adds it to the queue.

        Args:
            callback (:obj:`callable`): The callback function that should be executed by the new
                job. Callback signature for context based API:

                    ``def callback(CallbackContext)``

                ``context.job`` is the :class:`telegram.ext.Job` instance. It can be used to access
                its ``job.context`` or change it to a repeating job.
            when (:obj:`int` | :obj:`float` | :obj:`datetime.timedelta` |                         \
                  :obj:`datetime.datetime` | :obj:`datetime.time`):
                Time in or at which the job should run. This parameter will be interpreted
                depending on its type.

                * :obj:`int` or :obj:`float` will be interpreted as "seconds from now" in which the
                  job should run.
                * :obj:`datetime.timedelta` will be interpreted as "time from now" in which the
                  job should run.
                * :obj:`datetime.datetime` will be interpreted as a specific date and time at
                  which the job should run. If the timezone (``datetime.tzinfo``) is :obj:`None`,
                  the default timezone of the bot will be used.
                * :obj:`datetime.time` will be interpreted as a specific time of day at which the
                  job should run. This could be either today or, if the time has already passed,
                  tomorrow. If the timezone (``time.tzinfo``) is :obj:`None`, the
                  default timezone of the bot will be used.

            context (:obj:`object`, optional): Additional data needed for the callback function.
                Can be accessed through ``job.context`` in the callback. Defaults to :obj:`None`.
            name (:obj:`str`, optional): The name of the new job. Defaults to
                ``callback.__name__``.
            job_kwargs (:obj:`dict`, optional): Arbitrary keyword arguments to pass to the
                ``scheduler.add_job()``.

        Returns:
            :class:`telegram.ext.Job`: The new ``Job`` instance that has been added to the job
            queue.

        """
        if not job_kwargs:
            job_kwargs = {}

        name = name or callback.__name__
        job = Job(callback, context, name, self)
        date_time = self._parse_time_input(when, shift_day=True)

        j = self.scheduler.add_job(
            callback,
            name=name,
            trigger='date',
            run_date=date_time,
            args=self._build_args(job),
            timezone=date_time.tzinfo or self.scheduler.timezone,
            **job_kwargs,
        )

        job.job = j
        return job

    def run_repeating(
        self,
        callback: Callable[['CallbackContext'], None],
        interval: Union[float, datetime.timedelta],
        first: Union[float, datetime.timedelta, datetime.datetime, datetime.time] = None,
        last: Union[float, datetime.timedelta, datetime.datetime, datetime.time] = None,
        context: object = None,
        name: str = None,
        job_kwargs: JSONDict = None,
    ) -> 'Job':
        """Creates a new ``Job`` that runs at specified intervals and adds it to the queue.

        Args:
            callback (:obj:`callable`): The callback function that should be executed by the new
                job. Callback signature for context based API:

                    ``def callback(CallbackContext)``

                ``context.job`` is the :class:`telegram.ext.Job` instance. It can be used to access
                its ``job.context`` or change it to a repeating job.
            interval (:obj:`int` | :obj:`float` | :obj:`datetime.timedelta`): The interval in which
                the job will run. If it is an :obj:`int` or a :obj:`float`, it will be interpreted
                as seconds.
            first (:obj:`int` | :obj:`float` | :obj:`datetime.timedelta` |                        \
                   :obj:`datetime.datetime` | :obj:`datetime.time`, optional):
                Time in or at which the job should run. This parameter will be interpreted
                depending on its type.

                * :obj:`int` or :obj:`float` will be interpreted as "seconds from now" in which the
                  job should run.
                * :obj:`datetime.timedelta` will be interpreted as "time from now" in which the
                  job should run.
                * :obj:`datetime.datetime` will be interpreted as a specific date and time at
                  which the job should run. If the timezone (``datetime.tzinfo``) is :obj:`None`,
                  the default timezone of the bot will be used.
                * :obj:`datetime.time` will be interpreted as a specific time of day at which the
                  job should run. This could be either today or, if the time has already passed,
                  tomorrow. If the timezone (``time.tzinfo``) is :obj:`None`, the
                  default timezone of the bot will be used.

                Defaults to ``interval``
            last (:obj:`int` | :obj:`float` | :obj:`datetime.timedelta` |                        \
                   :obj:`datetime.datetime` | :obj:`datetime.time`, optional):
                Latest possible time for the job to run. This parameter will be interpreted
                depending on its type. See ``first`` for details.

                If ``last`` is :obj:`datetime.datetime` or :obj:`datetime.time` type
                and ``last.tzinfo`` is :obj:`None`, the default timezone of the bot will be
                assumed.

                Defaults to :obj:`None`.
            context (:obj:`object`, optional): Additional data needed for the callback function.
                Can be accessed through ``job.context`` in the callback. Defaults to :obj:`None`.
            name (:obj:`str`, optional): The name of the new job. Defaults to
                ``callback.__name__``.
            job_kwargs (:obj:`dict`, optional): Arbitrary keyword arguments to pass to the
                ``scheduler.add_job()``.

        Returns:
            :class:`telegram.ext.Job`: The new ``Job`` instance that has been added to the job
            queue.

        Note:
             `interval` is always respected "as-is". That means that if DST changes during that
             interval, the job might not run at the time one would expect. It is always recommended
             to pin servers to UTC time, then time related behaviour can always be expected.

        """
        if not job_kwargs:
            job_kwargs = {}

        name = name or callback.__name__
        job = Job(callback, context, name, self)

        dt_first = self._parse_time_input(first)
        dt_last = self._parse_time_input(last)

        if dt_last and dt_first and dt_last < dt_first:
            raise ValueError("'last' must not be before 'first'!")

        if isinstance(interval, datetime.timedelta):
            interval = interval.total_seconds()

        j = self.scheduler.add_job(
            callback,
            trigger='interval',
            args=self._build_args(job),
            start_date=dt_first,
            end_date=dt_last,
            seconds=interval,
            name=name,
            **job_kwargs,
        )

        job.job = j
        return job

    def run_monthly(
        self,
        callback: Callable[['CallbackContext'], None],
        when: datetime.time,
        day: int,
        context: object = None,
        name: str = None,
        day_is_strict: bool = True,
        job_kwargs: JSONDict = None,
    ) -> 'Job':
        """Creates a new ``Job`` that runs on a monthly basis and adds it to the queue.

        Args:
            callback (:obj:`callable`):  The callback function that should be executed by the new
                job. Callback signature for context based API:

                    ``def callback(CallbackContext)``

                ``context.job`` is the :class:`telegram.ext.Job` instance. It can be used to access
                its ``job.context`` or change it to a repeating job.
            when (:obj:`datetime.time`): Time of day at which the job should run. If the timezone
                (``when.tzinfo``) is :obj:`None`, the default timezone of the bot will be used.
            day (:obj:`int`): Defines the day of the month whereby the job would run. It should
                be within the range of 1 and 31, inclusive.
            context (:obj:`object`, optional): Additional data needed for the callback function.
                Can be accessed through ``job.context`` in the callback. Defaults to :obj:`None`.
            name (:obj:`str`, optional): The name of the new job. Defaults to
                ``callback.__name__``.
            day_is_strict (:obj:`bool`, optional): If :obj:`False` and day > month.days, will pick
                the last day in the month. Defaults to :obj:`True`.
            job_kwargs (:obj:`dict`, optional): Arbitrary keyword arguments to pass to the
                ``scheduler.add_job()``.

        Returns:
            :class:`telegram.ext.Job`: The new ``Job`` instance that has been added to the job
            queue.

        """
        if not job_kwargs:
            job_kwargs = {}

        name = name or callback.__name__
        job = Job(callback, context, name, self)

        if day_is_strict:
            j = self.scheduler.add_job(
                callback,
                trigger='cron',
                args=self._build_args(job),
                name=name,
                day=day,
                hour=when.hour,
                minute=when.minute,
                second=when.second,
                timezone=when.tzinfo or self.scheduler.timezone,
                **job_kwargs,
            )
        else:
            trigger = OrTrigger(
                [
                    CronTrigger(
                        day=day,
                        hour=when.hour,
                        minute=when.minute,
                        second=when.second,
                        timezone=when.tzinfo,
                        **job_kwargs,
                    ),
                    CronTrigger(
                        day='last',
                        hour=when.hour,
                        minute=when.minute,
                        second=when.second,
                        timezone=when.tzinfo or self.scheduler.timezone,
                        **job_kwargs,
                    ),
                ]
            )
            j = self.scheduler.add_job(
                callback, trigger=trigger, args=self._build_args(job), name=name, **job_kwargs
            )

        job.job = j
        return job

    def run_daily(
        self,
        callback: Callable[['CallbackContext'], None],
        time: datetime.time,
        days: Tuple[int, ...] = tuple(range(7)),
        context: object = None,
        name: str = None,
        job_kwargs: JSONDict = None,
    ) -> 'Job':
        """Creates a new ``Job`` that runs on a daily basis and adds it to the queue.

        Args:
            callback (:obj:`callable`): The callback function that should be executed by the new
                job. Callback signature for context based API:

                    ``def callback(CallbackContext)``

                ``context.job`` is the :class:`telegram.ext.Job` instance. It can be used to access
                its ``job.context`` or change it to a repeating job.
            time (:obj:`datetime.time`): Time of day at which the job should run. If the timezone
                (``time.tzinfo``) is :obj:`None`, the default timezone of the bot will be used.
            days (Tuple[:obj:`int`], optional): Defines on which days of the week the job should
                run (where ``0-6`` correspond to monday - sunday). Defaults to ``EVERY_DAY``
            context (:obj:`object`, optional): Additional data needed for the callback function.
                Can be accessed through ``job.context`` in the callback. Defaults to :obj:`None`.
            name (:obj:`str`, optional): The name of the new job. Defaults to
                ``callback.__name__``.
            job_kwargs (:obj:`dict`, optional): Arbitrary keyword arguments to pass to the
                ``scheduler.add_job()``.

        Returns:
            :class:`telegram.ext.Job`: The new ``Job`` instance that has been added to the job
            queue.

        Note:
            For a note about DST, please see the documentation of `APScheduler`_.

        .. _`APScheduler`: https://apscheduler.readthedocs.io/en/stable/modules/triggers/cron.html
                           #daylight-saving-time-behavior

        """
        if not job_kwargs:
            job_kwargs = {}

        name = name or callback.__name__
        job = Job(callback, context, name, self)

        j = self.scheduler.add_job(
            callback,
            name=name,
            args=self._build_args(job),
            trigger='cron',
            day_of_week=','.join([str(d) for d in days]),
            hour=time.hour,
            minute=time.minute,
            second=time.second,
            timezone=time.tzinfo or self.scheduler.timezone,
            **job_kwargs,
        )

        job.job = j
        return job

    def run_custom(
        self,
        callback: Callable[['CallbackContext'], None],
        job_kwargs: JSONDict,
        context: object = None,
        name: str = None,
    ) -> 'Job':
        """Creates a new customly defined ``Job``.

        Args:
            callback (:obj:`callable`): The callback function that should be executed by the new
                job. Callback signature for context based API:

                    ``def callback(CallbackContext)``

                ``context.job`` is the :class:`telegram.ext.Job` instance. It can be used to access
                its ``job.context`` or change it to a repeating job.
            job_kwargs (:obj:`dict`): Arbitrary keyword arguments. Used as arguments for
                ``scheduler.add_job``.
            context (:obj:`object`, optional): Additional data needed for the callback function.
                Can be accessed through ``job.context`` in the callback. Defaults to ``None``.
            name (:obj:`str`, optional): The name of the new job. Defaults to
                ``callback.__name__``.

        Returns:
            :class:`telegram.ext.Job`: The new ``Job`` instance that has been added to the job
            queue.

        """
        name = name or callback.__name__
        job = Job(callback, context, name, self)

        j = self.scheduler.add_job(callback, args=self._build_args(job), name=name, **job_kwargs)

        job.job = j
        return job

    def start(self) -> None:
        """Starts the job_queue thread."""
        if not self.scheduler.running:
            self.scheduler.start()

    def stop(self) -> None:
        """Stops the thread."""
        if self.scheduler.running:
            self.scheduler.shutdown()

    def jobs(self) -> Tuple['Job', ...]:
        """Returns a tuple of all *scheduled* jobs that are currently in the ``JobQueue``."""
        return tuple(
            Job._from_aps_job(job, self)  # pylint: disable=W0212
            for job in self.scheduler.get_jobs()
        )

    def get_jobs_by_name(self, name: str) -> Tuple['Job', ...]:
        """Returns a tuple of all *pending/scheduled* jobs with the given name that are currently
        in the ``JobQueue``.
        """
        return tuple(job for job in self.jobs() if job.name == name)


class Job:
    """This class is a convenience wrapper for the jobs held in a :class:`telegram.ext.JobQueue`.
    With the current backend APScheduler, :attr:`job` holds a :class:`apscheduler.job.Job`
    instance.

    Note:
        * All attributes and instance methods of :attr:`job` are also directly available as
          attributes/methods of the corresponding :class:`telegram.ext.Job` object.
        * Two instances of :class:`telegram.ext.Job` are considered equal, if their corresponding
          ``job`` attributes have the same ``id``.
        * If :attr:`job` isn't passed on initialization, it must be set manually afterwards for
          this :class:`telegram.ext.Job` to be useful.

    Args:
        callback (:obj:`callable`): The callback function that should be executed by the new job.
            Callback signature for context based API:

                ``def callback(CallbackContext)``

            a ``context.job`` is the :class:`telegram.ext.Job` instance. It can be used to access
            its ``job.context`` or change it to a repeating job.
        context (:obj:`object`, optional): Additional data needed for the callback function. Can be
            accessed through ``job.context`` in the callback. Defaults to :obj:`None`.
        name (:obj:`str`, optional): The name of the new job. Defaults to ``callback.__name__``.
        job_queue (:class:`telegram.ext.JobQueue`, optional): The ``JobQueue`` this job belongs to.
            Only optional for backward compatibility with ``JobQueue.put()``.
        job (:class:`apscheduler.job.Job`, optional): The APS Job this job is a wrapper for.

    Attributes:
        callback (:obj:`callable`): The callback function that should be executed by the new job.
        context (:obj:`object`): Optional. Additional data needed for the callback function.
        name (:obj:`str`): Optional. The name of the new job.
        job_queue (:class:`telegram.ext.JobQueue`): Optional. The ``JobQueue`` this job belongs to.
        job (:class:`apscheduler.job.Job`): Optional. The APS Job this job is a wrapper for.
    """

    __slots__ = (
        'callback',
        'context',
        'name',
        'job_queue',
        '_removed',
        '_enabled',
        'job',
        '__dict__',
    )

    def __init__(
        self,
        callback: Callable[['CallbackContext'], None],
        context: object = None,
        name: str = None,
        job_queue: JobQueue = None,
        job: APSJob = None,
    ):

        self.callback = callback
        self.context = context
        self.name = name or callback.__name__
        self.job_queue = job_queue

        self._removed = False
        self._enabled = False

        self.job = cast(APSJob, job)  # skipcq: PTC-W0052

    def __setattr__(self, key: str, value: object) -> None:
        set_new_attribute_deprecated(self, key, value)

    def run(self, dispatcher: 'Dispatcher') -> None:
        """Executes the callback function independently of the jobs schedule."""
        try:
            if dispatcher.use_context:
                self.callback(CallbackContext.from_job(self, dispatcher))
            else:
                self.callback(dispatcher.bot, self)  # type: ignore[arg-type,call-arg]
        except Exception as exc:
            try:
                dispatcher.dispatch_error(None, exc)
            # Errors should not stop the thread.
            except Exception:
                dispatcher.logger.exception(
                    'An error was raised while processing the job and an '
                    'uncaught error was raised while handling the error '
                    'with an error_handler.'
                )

    def schedule_removal(self) -> None:
        """
        Schedules this job for removal from the ``JobQueue``. It will be removed without executing
        its callback function again.
        """
        self.job.remove()
        self._removed = True

    @property
    def removed(self) -> bool:
        """:obj:`bool`: Whether this job is due to be removed."""
        return self._removed

    @property
    def enabled(self) -> bool:
        """:obj:`bool`: Whether this job is enabled."""
        return self._enabled

    @enabled.setter
    def enabled(self, status: bool) -> None:
        if status:
            self.job.resume()
        else:
            self.job.pause()
        self._enabled = status

    @property
    def next_t(self) -> Optional[datetime.datetime]:
        """
        :obj:`datetime.datetime`: Datetime for the next job execution.
            Datetime is localized according to :attr:`tzinfo`.
            If job is removed or already ran it equals to :obj:`None`.
        """
        return self.job.next_run_time

    @classmethod
    def _from_aps_job(cls, job: APSJob, job_queue: JobQueue) -> 'Job':
        # context based callbacks
        if len(job.args) == 1:
            context = job.args[0].job.context
        else:
            context = job.args[1].context
        return cls(job.func, context=context, name=job.name, job_queue=job_queue, job=job)

    def __getattr__(self, item: str) -> object:
        return getattr(self.job, item)

    def __lt__(self, other: object) -> bool:
        return False

    def __eq__(self, other: object) -> bool:
        if isinstance(other, self.__class__):
            return self.id == other.id
        return False<|MERGE_RESOLUTION|>--- conflicted
+++ resolved
@@ -39,15 +39,6 @@
     import apscheduler.job  # noqa: F401
 
 
-<<<<<<< HEAD
-class Days:
-    __slots__ = ()
-    MON, TUE, WED, THU, FRI, SAT, SUN = range(7)
-    EVERY_DAY = tuple(range(7))
-
-
-=======
->>>>>>> 8bf88c32
 class JobQueue:
     """This class allows you to periodically perform tasks with the bot. It is a convenience
     wrapper for the APScheduler library.
