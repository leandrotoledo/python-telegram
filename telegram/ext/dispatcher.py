--- conflicted
+++ resolved
@@ -121,26 +121,8 @@
 class Dispatcher(Generic[BT, CCT, UD, CD, BD, JQ, PT]):
     """This class dispatches all kinds of updates to its registered handlers.
 
-<<<<<<< HEAD
     Note:
         Must be initialized via :class:`telegram.ext.DispatcherBuilder`.
-=======
-    Args:
-        bot (:class:`telegram.Bot`): The bot object that should be passed to the handlers.
-        update_queue (:obj:`Queue`): The synchronized queue that will contain the updates.
-        job_queue (:class:`telegram.ext.JobQueue`, optional): The :class:`telegram.ext.JobQueue`
-                instance to pass onto handler callbacks.
-        workers (:obj:`int`, optional): Number of maximum concurrent worker threads for the
-            ``@run_async`` decorator and :meth:`run_async`. Defaults to 4.
-        persistence (:class:`telegram.ext.BasePersistence`, optional): The persistence class to
-            store data that should be persistent over restarts.
-        context_types (:class:`telegram.ext.ContextTypes`, optional): Pass an instance
-            of :class:`telegram.ext.ContextTypes` to customize the types used in the
-            ``context`` interface. If not passed, the defaults documented in
-            :class:`telegram.ext.ContextTypes` will be used.
-
-            .. versionadded:: 13.6
->>>>>>> 48698ea4
 
     Attributes:
         bot (:class:`telegram.Bot`): The bot object that should be passed to the handlers.
@@ -186,7 +168,6 @@
     __singleton = None
     logger = logging.getLogger(__name__)
 
-<<<<<<< HEAD
     def __init__(self, **kwargs: object):
         if not kwargs.pop('builder_flag', False):
             warnings.warn(
@@ -200,58 +181,8 @@
         self.job_queue = cast(JQ, kwargs.pop('job_queue'))
         self.workers = cast(int, kwargs.pop('workers'))
         persistence = cast(PT, kwargs.pop('persistence'))
-        self.use_context = True
         self.context_types = cast(ContextTypes[CCT, UD, CD, BD], kwargs.pop('context_types'))
         self.__exception_event = cast(Event, kwargs.pop('exception_event'))
-
-        if not self.use_context:
-            warnings.warn(
-                'Old Handler API is deprecated - see https://git.io/fxJuV for details',
-                TelegramDeprecationWarning,
-                stacklevel=3,
-            )
-=======
-    @overload
-    def __init__(
-        self: 'Dispatcher[CallbackContext[Dict, Dict, Dict], Dict, Dict, Dict]',
-        bot: 'Bot',
-        update_queue: Queue,
-        workers: int = 4,
-        exception_event: Event = None,
-        job_queue: 'JobQueue' = None,
-        persistence: BasePersistence = None,
-    ):
-        ...
-
-    @overload
-    def __init__(
-        self: 'Dispatcher[CCT, UD, CD, BD]',
-        bot: 'Bot',
-        update_queue: Queue,
-        workers: int = 4,
-        exception_event: Event = None,
-        job_queue: 'JobQueue' = None,
-        persistence: BasePersistence = None,
-        context_types: ContextTypes[CCT, UD, CD, BD] = None,
-    ):
-        ...
-
-    def __init__(
-        self,
-        bot: 'Bot',
-        update_queue: Queue,
-        workers: int = 4,
-        exception_event: Event = None,
-        job_queue: 'JobQueue' = None,
-        persistence: BasePersistence = None,
-        context_types: ContextTypes[CCT, UD, CD, BD] = None,
-    ):
-        self.bot = bot
-        self.update_queue = update_queue
-        self.job_queue = job_queue
-        self.workers = workers
-        self.context_types = cast(ContextTypes[CCT, UD, CD, BD], context_types or ContextTypes())
->>>>>>> 48698ea4
 
         if self.workers < 1:
             warnings.warn(
