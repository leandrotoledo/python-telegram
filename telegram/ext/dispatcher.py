--- conflicted
+++ resolved
@@ -40,14 +40,9 @@
 )
 from uuid import uuid4
 
-<<<<<<< HEAD
-from telegram import TelegramError, Update
-from telegram.ext import BasePersistence, ContextTypes, ExtBot
-=======
 from telegram import Update
 from telegram.error import TelegramError
-from telegram.ext import BasePersistence, ContextTypes
->>>>>>> 4f21c062
+from telegram.ext import BasePersistence, ContextTypes, ExtBot
 from telegram.ext.handler import Handler
 from telegram.ext.callbackdatacache import CallbackDataCache
 from telegram.utils.defaultvalue import DefaultValue, DEFAULT_FALSE
