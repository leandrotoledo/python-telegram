--- conflicted
+++ resolved
@@ -322,15 +322,10 @@
                 for handler in self.handlers[group]:
                     check = handler.check_update(update)
                     if check is not None and check is not False:
-<<<<<<< HEAD
                         if not context and self.use_context:
                             context = CallbackContext.from_update(update, self)
                         handler.handle_update(update, self, check, context)
-                        if self.persistence:
-=======
-                        handler.handle_update(update, self, check)
                         if self.persistence and isinstance(update, Update):
->>>>>>> 66e43c59
                             if self.persistence.store_chat_data and update.effective_chat:
                                 chat_id = update.effective_chat.id
                                 try:
