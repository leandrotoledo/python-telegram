#!/usr/bin/env python
#
# A library that provides a Python interface to the Telegram Bot API
# Copyright (C) 2015-2018
# Leandro Toledo de Souza <devs@python-telegram-bot.org>
#
# This program is free software: you can redistribute it and/or modify
# it under the terms of the GNU Lesser Public License as published by
# the Free Software Foundation, either version 3 of the License, or
# (at your option) any later version.
#
# This program is distributed in the hope that it will be useful,
# but WITHOUT ANY WARRANTY; without even the implied warranty of
# MERCHANTABILITY or FITNESS FOR A PARTICULAR PURPOSE.  See the
# GNU Lesser Public License for more details.
#
# You should have received a copy of the GNU Lesser Public License
# along with this program.  If not, see [http://www.gnu.org/licenses/].
"""This module contains the Dispatcher class."""

import logging
import warnings
import weakref
from functools import wraps
from threading import Thread, Lock, Event, current_thread, BoundedSemaphore
from time import sleep
from uuid import uuid4
from collections import defaultdict

from queue import Queue, Empty

from future.builtins import range

from telegram import TelegramError, Update
from telegram.ext.handler import Handler
from telegram.ext.callbackcontext import CallbackContext
from telegram.utils.deprecate import TelegramDeprecationWarning
from telegram.utils.promise import Promise
from telegram.ext import BasePersistence

logging.getLogger(__name__).addHandler(logging.NullHandler())
DEFAULT_GROUP = 0


def run_async(func):
    """
    Function decorator that will run the function in a new thread.

    Will run :attr:`telegram.ext.Dispatcher.run_async`.

    Using this decorator is only possible when only a single Dispatcher exist in the system.

    Warning:
        If you're using @run_async you cannot rely on adding custom attributes to
        :class:`telegram.ext.CallbackContext`. See its docs for more info.
    """

    @wraps(func)
    def async_func(*args, **kwargs):
        return Dispatcher.get_instance().run_async(func, *args, **kwargs)

    return async_func


class DispatcherHandlerStop(Exception):
    """Raise this in handler to prevent execution any other handler (even in different group)."""
    pass


class Dispatcher(object):
    """This class dispatches all kinds of updates to its registered handlers.

    Attributes:
        bot (:class:`telegram.Bot`): The bot object that should be passed to the handlers.
        update_queue (:obj:`Queue`): The synchronized queue that will contain the updates.
        job_queue (:class:`telegram.ext.JobQueue`): Optional. The :class:`telegram.ext.JobQueue`
            instance to pass onto handler callbacks.
        workers (:obj:`int`): Number of maximum concurrent worker threads for the ``@run_async``
            decorator.
        user_data (:obj:`defaultdict`): A dictionary handlers can use to store data for the user.
        chat_data (:obj:`defaultdict`): A dictionary handlers can use to store data for the chat.
        persistence (:class:`telegram.ext.BasePersistence`): Optional. The persistence class to
            store data that should be persistent over restarts

    Args:
        bot (:class:`telegram.Bot`): The bot object that should be passed to the handlers.
        update_queue (:obj:`Queue`): The synchronized queue that will contain the updates.
        job_queue (:class:`telegram.ext.JobQueue`, optional): The :class:`telegram.ext.JobQueue`
                instance to pass onto handler callbacks.
        workers (:obj:`int`, optional): Number of maximum concurrent worker threads for the
            ``@run_async`` decorator. defaults to 4.
        persistence (:class:`telegram.ext.BasePersistence`, optional): The persistence class to
            store data that should be persistent over restarts
        use_context (:obj:`bool`, optional): If set to ``True`` Use the context based callback API.
            During the deprecation period of the old API the default is ``False``. **New users**:
            set this to ``True``.

    """

    __singleton_lock = Lock()
    __singleton_semaphore = BoundedSemaphore()
    __singleton = None
    logger = logging.getLogger(__name__)

    def __init__(self,
                 bot,
                 update_queue,
                 workers=4,
                 exception_event=None,
                 job_queue=None,
                 persistence=None,
                 use_context=False):
        self.bot = bot
        self.update_queue = update_queue
        self.job_queue = job_queue
        self.workers = workers
        self.use_context = use_context

        if not use_context:
            warnings.warn('Old Handler API is deprecated - see https://git.io/fxJuV for details',
                          TelegramDeprecationWarning, stacklevel=3)

        self.user_data = defaultdict(dict)
        """:obj:`dict`: A dictionary handlers can use to store data for the user."""
        self.chat_data = defaultdict(dict)
        if persistence:
            if not isinstance(persistence, BasePersistence):
                raise TypeError("persistence should be based on telegram.ext.BasePersistence")
            self.persistence = persistence
            if self.persistence.store_user_data:
                self.user_data = self.persistence.get_user_data()
                if not isinstance(self.user_data, defaultdict):
                    raise ValueError("user_data must be of type defaultdict")
            if self.persistence.store_chat_data:
                self.chat_data = self.persistence.get_chat_data()
                if not isinstance(self.chat_data, defaultdict):
                    raise ValueError("chat_data must be of type defaultdict")
        else:
            self.persistence = None

        self.job_queue = job_queue

        self.handlers = {}
        """Dict[:obj:`int`, List[:class:`telegram.ext.Handler`]]: Holds the handlers per group."""
        self.groups = []
        """List[:obj:`int`]: A list with all groups."""
        self.error_handlers = []
        """List[:obj:`callable`]: A list of errorHandlers."""

        self.running = False
        """:obj:`bool`: Indicates if this dispatcher is running."""
        self.__stop_event = Event()
        self.__exception_event = exception_event or Event()
        self.__async_queue = Queue()
        self.__async_threads = set()

        # For backward compatibility, we allow a "singleton" mode for the dispatcher. When there's
        # only one instance of Dispatcher, it will be possible to use the `run_async` decorator.
        with self.__singleton_lock:
            if self.__singleton_semaphore.acquire(blocking=0):
                self._set_singleton(self)
            else:
                self._set_singleton(None)

    def _init_async_threads(self, base_name, workers):
        base_name = '{}_'.format(base_name) if base_name else ''

        for i in range(workers):
            thread = Thread(target=self._pooled, name='Bot:{}:worker:{}{}'.format(self.bot.id,
                                                                                  base_name, i))
            self.__async_threads.add(thread)
            thread.start()

    @classmethod
    def _set_singleton(cls, val):
        cls.logger.debug('Setting singleton dispatcher as %s', val)
        cls.__singleton = weakref.ref(val) if val else None

    @classmethod
    def get_instance(cls):
        """Get the singleton instance of this class.

        Returns:
            :class:`telegram.ext.Dispatcher`

        Raises:
            RuntimeError

        """
        if cls.__singleton is not None:
            return cls.__singleton()  # pylint: disable=not-callable
        else:
            raise RuntimeError('{} not initialized or multiple instances exist'.format(
                cls.__name__))

    def _pooled(self):
        thr_name = current_thread().getName()
        while 1:
            promise = self.__async_queue.get()

            # If unpacking fails, the thread pool is being closed from Updater._join_async_threads
            if not isinstance(promise, Promise):
                self.logger.debug("Closing run_async thread %s/%d", thr_name,
                                  len(self.__async_threads))
                break

            promise.run()
            if isinstance(promise.exception, DispatcherHandlerStop):
                self.logger.warning(
                    'DispatcherHandlerStop is not supported with async functions; func: %s',
                    promise.pooled_function.__name__)

    def run_async(self, func, *args, **kwargs):
        """Queue a function (with given args/kwargs) to be run asynchronously.

        Warning:
            If you're using @run_async you cannot rely on adding custom attributes to
            :class:`telegram.ext.CallbackContext`. See its docs for more info.

        Args:
            func (:obj:`callable`): The function to run in the thread.
            *args (:obj:`tuple`, optional): Arguments to `func`.
            **kwargs (:obj:`dict`, optional): Keyword arguments to `func`.

        Returns:
            Promise

        """
        # TODO: handle exception in async threads
        #       set a threading.Event to notify caller thread
        promise = Promise(func, args, kwargs)
        self.__async_queue.put(promise)
        return promise

    def start(self, ready=None):
        """Thread target of thread 'dispatcher'.

        Runs in background and processes the update queue.

        Args:
            ready (:obj:`threading.Event`, optional): If specified, the event will be set once the
                dispatcher is ready.

        """
        if self.running:
            self.logger.warning('already running')
            if ready is not None:
                ready.set()
            return

        if self.__exception_event.is_set():
            msg = 'reusing dispatcher after exception event is forbidden'
            self.logger.error(msg)
            raise TelegramError(msg)

        self._init_async_threads(uuid4(), self.workers)
        self.running = True
        self.logger.debug('Dispatcher started')

        if ready is not None:
            ready.set()

        while 1:
            try:
                # Pop update from update queue.
                update = self.update_queue.get(True, 1)
            except Empty:
                if self.__stop_event.is_set():
                    self.logger.debug('orderly stopping')
                    break
                elif self.__exception_event.is_set():
                    self.logger.critical('stopping due to exception in another thread')
                    break
                continue

            self.logger.debug('Processing Update: %s' % update)
            self.process_update(update)
            self.update_queue.task_done()

        self.running = False
        self.logger.debug('Dispatcher thread stopped')

    def stop(self):
        """Stops the thread."""
        if self.running:
            self.__stop_event.set()
            while self.running:
                sleep(0.1)
            self.__stop_event.clear()

        # async threads must be join()ed only after the dispatcher thread was joined,
        # otherwise we can still have new async threads dispatched
        threads = list(self.__async_threads)
        total = len(threads)

        # Stop all threads in the thread pool by put()ting one non-tuple per thread
        for i in range(total):
            self.__async_queue.put(None)

        for i, thr in enumerate(threads):
            self.logger.debug('Waiting for async thread {0}/{1} to end'.format(i + 1, total))
            thr.join()
            self.__async_threads.remove(thr)
            self.logger.debug('async thread {0}/{1} has ended'.format(i + 1, total))

    @property
    def has_running_threads(self):
        return self.running or bool(self.__async_threads)

    def process_update(self, update):
        """Processes a single update.

        Args:
            update (:obj:`str` | :class:`telegram.Update` | :class:`telegram.TelegramError`):
                The update to process.

        """

        def persist_update(update):
            """Persist a single update.

            Args:
            update (:class:`telegram.Update`):
                The update to process.

            """
            if self.persistence and isinstance(update, Update):
                if self.persistence.store_chat_data and update.effective_chat:
                    chat_id = update.effective_chat.id
                    try:
                        self.persistence.update_chat_data(chat_id,
                                                          self.chat_data[chat_id])
                    except Exception as e:
                        try:
                            self.dispatch_error(update, e)
                        except Exception:
                            message = 'Saving chat data raised an error and an ' \
                                      'uncaught error was raised while handling ' \
                                      'the error with an error_handler'
                            self.logger.exception(message)
                if self.persistence.store_user_data and update.effective_user:
                    user_id = update.effective_user.id
                    try:
                        self.persistence.update_user_data(user_id,
                                                          self.user_data[user_id])
                    except Exception as e:
                        try:
                            self.dispatch_error(update, e)
                        except Exception:
                            message = 'Saving user data raised an error and an ' \
                                      'uncaught error was raised while handling ' \
                                      'the error with an error_handler'
                            self.logger.exception(message)

        # An error happened while polling
        if isinstance(update, TelegramError):
            try:
                self.dispatch_error(None, update)
            except Exception:
                self.logger.exception('An uncaught error was raised while handling the error')
            return

        context = None

        for group in self.groups:
            try:
                for handler in self.handlers[group]:
                    check = handler.check_update(update)
                    if check is not None and check is not False:
                        if not context and self.use_context:
                            context = CallbackContext.from_update(update, self)
                        handler.handle_update(update, self, check, context)
<<<<<<< HEAD
                        if self.persistence:
                            try:
                                if self.persistence.store_chat_data and update.effective_chat:
                                    chat_id = update.effective_chat.id
                                    try:
                                        self.persistence.update_chat_data(chat_id,
                                                                          self.chat_data[chat_id])
                                    except Exception:
                                        self.logger.exception('Saving chat data raised an error')
                                if self.persistence.store_user_data and update.effective_user:
                                    user_id = update.effective_user.id
                                    try:
                                        self.persistence.update_user_data(user_id,
                                                                          self.user_data[user_id])
                                    except Exception:
                                        self.logger.exception('Saving user data raised an error')
                            except AttributeError:
                                pass
=======
                        persist_update(update)
>>>>>>> c84e21d8
                        break

            # Stop processing with any other handler.
            except DispatcherHandlerStop:
                self.logger.debug('Stopping further handlers due to DispatcherHandlerStop')
                persist_update(update)
                break

            # Dispatch any error.
            except Exception as e:
                try:
                    self.dispatch_error(update, e)
                except DispatcherHandlerStop:
                    self.logger.debug('Error handler stopped further handlers')
                    break
                # Errors should not stop the thread.
                except Exception:
                    self.logger.exception('An error was raised while processing the update and an '
                                          'uncaught error was raised while handling the error '
                                          'with an error_handler')

    def add_handler(self, handler, group=DEFAULT_GROUP):
        """Register a handler.

        TL;DR: Order and priority counts. 0 or 1 handlers per group will be used.

        A handler must be an instance of a subclass of :class:`telegram.ext.Handler`. All handlers
        are organized in groups with a numeric value. The default group is 0. All groups will be
        evaluated for handling an update, but only 0 or 1 handler per group will be used. If
        :class:`telegram.ext.DispatcherHandlerStop` is raised from one of the handlers, no further
        handlers (regardless of the group) will be called.

        The priority/order of handlers is determined as follows:

          * Priority of the group (lower group number == higher priority)
          * The first handler in a group which should handle an update (see
            :attr:`telegram.ext.Handler.check_update`) will be used. Other handlers from the
            group will not be used. The order in which handlers were added to the group defines the
            priority.

        Args:
            handler (:class:`telegram.ext.Handler`): A Handler instance.
            group (:obj:`int`, optional): The group identifier. Default is 0.

        """
        # Unfortunately due to circular imports this has to be here
        from .conversationhandler import ConversationHandler

        if not isinstance(handler, Handler):
            raise TypeError('handler is not an instance of {0}'.format(Handler.__name__))
        if not isinstance(group, int):
            raise TypeError('group is not int')
        if isinstance(handler, ConversationHandler) and handler.persistent:
            if not self.persistence:
                raise ValueError(
                    "Conversationhandler {} can not be persistent if dispatcher has no "
                    "persistence".format(handler.name))
            handler.conversations = self.persistence.get_conversations(handler.name)
            handler.persistence = self.persistence

        if group not in self.handlers:
            self.handlers[group] = list()
            self.groups.append(group)
            self.groups = sorted(self.groups)

        self.handlers[group].append(handler)

    def remove_handler(self, handler, group=DEFAULT_GROUP):
        """Remove a handler from the specified group.

        Args:
            handler (:class:`telegram.ext.Handler`): A Handler instance.
            group (:obj:`object`, optional): The group identifier. Default is 0.

        """
        if handler in self.handlers[group]:
            self.handlers[group].remove(handler)
            if not self.handlers[group]:
                del self.handlers[group]
                self.groups.remove(group)

    def update_persistence(self):
        """Update :attr:`user_data` and :attr:`chat_data` in :attr:`persistence`.
        """
        if self.persistence:
            if self.persistence.store_chat_data:
                for chat_id in self.chat_data:
                    self.persistence.update_chat_data(chat_id, self.chat_data[chat_id])
            if self.persistence.store_user_data:
                for user_id in self.user_data:
                    self.persistence.update_user_data(user_id, self.user_data[user_id])

    def add_error_handler(self, callback):
        """Registers an error handler in the Dispatcher. This handler will receive every error
        which happens in your bot.

        Warning: The errors handled within these handlers won't show up in the logger, so you
        need to make sure that you reraise the error.

        Args:
            callback (:obj:`callable`): The callback function for this error handler. Will be
                called when an error is raised. Callback signature for context based API:

                ``def callback(update: Update, context: CallbackContext)``

                The error that happened will be present in context.error.

        Note:
            See https://git.io/fxJuV for more info about switching to context based API.
        """
        self.error_handlers.append(callback)

    def remove_error_handler(self, callback):
        """Removes an error handler.

        Args:
            callback (:obj:`callable`): The error handler to remove.

        """
        if callback in self.error_handlers:
            self.error_handlers.remove(callback)

    def dispatch_error(self, update, error):
        """Dispatches an error.

        Args:
            update (:obj:`str` | :class:`telegram.Update` | None): The update that caused the error
            error (:obj:`Exception`): The error that was raised.

        """
        if self.error_handlers:
            for callback in self.error_handlers:
                if self.use_context:
                    callback(update, CallbackContext.from_error(update, error, self))
                else:
                    callback(self.bot, update, error)

        else:
            self.logger.exception(
                'No error handlers are registered, logging exception.', exc_info=error)<|MERGE_RESOLUTION|>--- conflicted
+++ resolved
@@ -370,7 +370,7 @@
                         if not context and self.use_context:
                             context = CallbackContext.from_update(update, self)
                         handler.handle_update(update, self, check, context)
-<<<<<<< HEAD
+
                         if self.persistence:
                             try:
                                 if self.persistence.store_chat_data and update.effective_chat:
@@ -389,9 +389,7 @@
                                         self.logger.exception('Saving user data raised an error')
                             except AttributeError:
                                 pass
-=======
                         persist_update(update)
->>>>>>> c84e21d8
                         break
 
             # Stop processing with any other handler.
