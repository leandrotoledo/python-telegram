--- conflicted
+++ resolved
@@ -25,10 +25,8 @@
 from queue import Empty, Queue
 from threading import BoundedSemaphore, Event, Lock, Thread, current_thread
 from time import sleep
-<<<<<<< HEAD
 from typing import (
     TYPE_CHECKING,
-    Any,
     Callable,
     Dict,
     List,
@@ -40,9 +38,6 @@
     overload,
     cast,
 )
-=======
-from typing import TYPE_CHECKING, Callable, DefaultDict, Dict, List, Optional, Set, Union
->>>>>>> 94a9b7f9
 from uuid import uuid4
 
 from telegram import TelegramError, Update
@@ -219,7 +214,11 @@
                 stacklevel=3,
             )
 
-<<<<<<< HEAD
+        if self.workers < 1:
+            warnings.warn(
+                'Asynchronous callbacks can not be processed without at least one worker thread.'
+            )
+
         self.user_data = self.context_customizer.user_data_mapping(  # type: ignore[call-arg]
             self.context_customizer.user_data
         )
@@ -227,16 +226,6 @@
             self.context_customizer.chat_data
         )
         self.bot_data = self.context_customizer.bot_data()
-=======
-        if self.workers < 1:
-            warnings.warn(
-                'Asynchronous callbacks can not be processed without at least one worker thread.'
-            )
-
-        self.user_data: DefaultDict[int, Dict[object, object]] = defaultdict(dict)
-        self.chat_data: DefaultDict[int, Dict[object, object]] = defaultdict(dict)
-        self.bot_data = {}
->>>>>>> 94a9b7f9
         self.persistence: Optional[BasePersistence] = None
         self._update_persistence_lock = Lock()
         if persistence:
@@ -691,11 +680,7 @@
 
     def add_error_handler(
         self,
-<<<<<<< HEAD
         callback: Callable[[object, CCT], None],
-=======
-        callback: Callable[[object, CallbackContext], None],
->>>>>>> 94a9b7f9
         run_async: Union[bool, DefaultValue] = DEFAULT_FALSE,  # pylint: disable=W0621
     ) -> None:
         """Registers an error handler in the Dispatcher. This handler will receive every error
@@ -731,11 +716,7 @@
 
         self.error_handlers[callback] = run_async
 
-<<<<<<< HEAD
     def remove_error_handler(self, callback: Callable[[object, CCT], None]) -> None:
-=======
-    def remove_error_handler(self, callback: Callable[[object, CallbackContext], None]) -> None:
->>>>>>> 94a9b7f9
         """Removes an error handler.
 
         Args:
