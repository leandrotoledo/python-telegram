--- conflicted
+++ resolved
@@ -47,12 +47,7 @@
 from telegram.utils.defaultvalue import DefaultValue, DEFAULT_FALSE
 from telegram.utils.warnings import warn
 from telegram.ext.utils.promise import Promise
-<<<<<<< HEAD
-from telegram.utils.helpers import DefaultValue, DEFAULT_FALSE
 from telegram.ext.utils.types import CCT, UD, CD, BD, BT, JQ, PT
-=======
-from telegram.ext.utils.types import CCT, UD, CD, BD
->>>>>>> 4f21c062
 
 if TYPE_CHECKING:
     from .builders import InitDispatcherBuilder
@@ -172,9 +167,8 @@
 
     def __init__(self, **kwargs: object):
         if not kwargs.pop('builder_flag', False):
-            warnings.warn(
+            warn(
                 '`Dispatcher` instances should be built via the `DispatcherBuilder`.',
-                UserWarning,
                 stacklevel=2,
             )
 
