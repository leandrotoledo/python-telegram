#!/usr/bin/env python
#
# A library that provides a Python interface to the Telegram Bot API
# Copyright (C) 2015-2020
# Leandro Toledo de Souza <devs@python-telegram-bot.org>
#
# This program is free software: you can redistribute it and/or modify
# it under the terms of the GNU Lesser Public License as published by
# the Free Software Foundation, either version 3 of the License, or
# (at your option) any later version.
#
# This program is distributed in the hope that it will be useful,
# but WITHOUT ANY WARRANTY; without even the implied warranty of
# MERCHANTABILITY or FITNESS FOR A PARTICULAR PURPOSE.  See the
# GNU Lesser Public License for more details.
#
# You should have received a copy of the GNU Lesser Public License
# along with this program.  If not, see [http://www.gnu.org/licenses/].
"""This module contains the StringCommandHandler class."""

from .handler import Handler

from telegram.utils.typing import HandlerArg
from typing import Callable, TYPE_CHECKING, Any, Optional, TypeVar, Dict, List
if TYPE_CHECKING:
    from telegram.ext import CallbackContext, Dispatcher

RT = TypeVar('RT')


class StringCommandHandler(Handler):
    """Handler class to handle string commands. Commands are string updates that start with ``/``.

    Note:
        This handler is not used to handle Telegram :attr:`telegram.Update`, but strings manually
        put in the queue. For example to send messages with the bot using command line or API.

    Attributes:
        command (:obj:`str`): The command this handler should listen for.
        callback (:obj:`callable`): The callback function for this handler.
        pass_args (:obj:`bool`): Determines whether the handler should be passed
            ``args``.
        pass_update_queue (:obj:`bool`): Determines whether ``update_queue`` will be
            passed to the callback function.
        pass_job_queue (:obj:`bool`): Determines whether ``job_queue`` will be passed to
            the callback function.

    Args:
        command (:obj:`str`): The command this handler should listen for.
        callback (:obj:`callable`): The callback function for this handler. Will be called when
            :attr:`check_update` has determined that an update should be processed by this handler.
            Callback signature for context based API:

            ``def callback(update: Update, context: CallbackContext)``

            The return value of the callback is usually ignored except for the special case of
            :class:`telegram.ext.ConversationHandler`.
        pass_args (:obj:`bool`, optional): Determines whether the handler should be passed the
            arguments passed to the command as a keyword argument called ``args``. It will contain
            a list of strings, which is the text following the command split on single or
            consecutive whitespace characters. Default is ``False``
            DEPRECATED: Please switch to context based callbacks.
        pass_update_queue (:obj:`bool`, optional): If set to ``True``, a keyword argument called
            ``update_queue`` will be passed to the callback function. It will be the ``Queue``
            instance used by the :class:`telegram.ext.Updater` and :class:`telegram.ext.Dispatcher`
            that contains new updates which can be used to insert updates. Default is ``False``.
            DEPRECATED: Please switch to context based callbacks.
        pass_job_queue (:obj:`bool`, optional): If set to ``True``, a keyword argument called
            ``job_queue`` will be passed to the callback function. It will be a
            class:`telegram.ext.JobQueue` instance created by the :class:`telegram.ext.Updater`
            which can be used to schedule new jobs. Default is ``False``.
            DEPRECATED: Please switch to context based callbacks.

    """

    def __init__(self,
<<<<<<< HEAD
                 command: str,
                 callback: Callable[[HandlerArg, 'CallbackContext'], RT],
                 pass_args: bool = False,
                 pass_update_queue: bool = False,
                 pass_job_queue: bool = False):
        super(StringCommandHandler, self).__init__(
=======
                 command,
                 callback,
                 pass_args=False,
                 pass_update_queue=False,
                 pass_job_queue=False):
        super().__init__(
>>>>>>> 6005861f
            callback,
            pass_update_queue=pass_update_queue,
            pass_job_queue=pass_job_queue)
        self.command = command
        self.pass_args = pass_args

    def check_update(self, update: HandlerArg) -> Optional[List[str]]:
        """Determines whether an update should be passed to this handlers :attr:`callback`.

        Args:
            update (:obj:`str`): An incoming command.

        Returns:
            :obj:`bool`

        """
        if isinstance(update, str) and update.startswith('/'):
            args = update[1:].split(' ')
            if args[0] == self.command:
                return args[1:]
        return None

<<<<<<< HEAD
    def collect_optional_args(self,
                              dispatcher: 'Dispatcher',
                              update: HandlerArg = None,
                              check_result: Optional[List[str]] = None) -> Dict[str, Any]:
        optional_args = super(StringCommandHandler, self).collect_optional_args(dispatcher,
                                                                                update,
                                                                                check_result)
=======
    def collect_optional_args(self, dispatcher, update=None, check_result=None):
        optional_args = super().collect_optional_args(dispatcher, update, check_result)
>>>>>>> 6005861f
        if self.pass_args:
            optional_args['args'] = check_result
        return optional_args

    def collect_additional_context(self,
                                   context: 'CallbackContext',
                                   update: HandlerArg,
                                   dispatcher: 'Dispatcher',
                                   check_result: Optional[List[str]]) -> None:
        context.args = check_result<|MERGE_RESOLUTION|>--- conflicted
+++ resolved
@@ -74,21 +74,12 @@
     """
 
     def __init__(self,
-<<<<<<< HEAD
                  command: str,
                  callback: Callable[[HandlerArg, 'CallbackContext'], RT],
                  pass_args: bool = False,
                  pass_update_queue: bool = False,
                  pass_job_queue: bool = False):
-        super(StringCommandHandler, self).__init__(
-=======
-                 command,
-                 callback,
-                 pass_args=False,
-                 pass_update_queue=False,
-                 pass_job_queue=False):
         super().__init__(
->>>>>>> 6005861f
             callback,
             pass_update_queue=pass_update_queue,
             pass_job_queue=pass_job_queue)
@@ -111,18 +102,11 @@
                 return args[1:]
         return None
 
-<<<<<<< HEAD
     def collect_optional_args(self,
                               dispatcher: 'Dispatcher',
                               update: HandlerArg = None,
                               check_result: Optional[List[str]] = None) -> Dict[str, Any]:
-        optional_args = super(StringCommandHandler, self).collect_optional_args(dispatcher,
-                                                                                update,
-                                                                                check_result)
-=======
-    def collect_optional_args(self, dispatcher, update=None, check_result=None):
         optional_args = super().collect_optional_args(dispatcher, update, check_result)
->>>>>>> 6005861f
         if self.pass_args:
             optional_args['args'] = check_result
         return optional_args
