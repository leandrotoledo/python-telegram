#!/usr/bin/env python
#
# A library that provides a Python interface to the Telegram Bot API
# Copyright (C) 2015-2021
# Leandro Toledo de Souza <devs@python-telegram-bot.org>
#
# This program is free software: you can redistribute it and/or modify
# it under the terms of the GNU Lesser Public License as published by
# the Free Software Foundation, either version 3 of the License, or
# (at your option) any later version.
#
# This program is distributed in the hope that it will be useful,
# but WITHOUT ANY WARRANTY; without even the implied warranty of
# MERCHANTABILITY or FITNESS FOR A PARTICULAR PURPOSE.  See the
# GNU Lesser Public License for more details.
#
# You should have received a copy of the GNU Lesser Public License
# along with this program.  If not, see [http://www.gnu.org/licenses/].
# pylint: disable=C0114

import logging
from queue import Queue
from ssl import SSLContext
from threading import Event, Lock
from typing import TYPE_CHECKING, Any, Optional

import tornado.web
from tornado import httputil
from tornado.httpserver import HTTPServer
from tornado.ioloop import IOLoop

from telegram import Update
from telegram.utils.deprecate import set_new_attribute_deprecated
from telegram.utils.types import JSONDict

if TYPE_CHECKING:
    from telegram import Bot

try:
    import ujson as json
except ImportError:
    import json  # type: ignore[no-redef]


class WebhookServer:
    __slots__ = (
        'http_server',
        'listen',
        'port',
        'loop',
        'logger',
        'is_running',
        'server_lock',
        'shutdown_lock',
        '__dict__',
    )

    def __init__(
        self, listen: str, port: int, webhook_app: 'WebhookAppClass', ssl_ctx: SSLContext
    ):
        self.http_server = HTTPServer(webhook_app, ssl_options=ssl_ctx)
        self.listen = listen
        self.port = port
        self.loop: Optional[IOLoop] = None
        self.logger = logging.getLogger(__name__)
        self.is_running = False
        self.server_lock = Lock()
        self.shutdown_lock = Lock()

<<<<<<< HEAD
    def __setattr__(self, key: str, value: object) -> None:
        set_new_attribute_deprecated(self, key, value)

    def serve_forever(self, force_event_loop: bool = False, ready: Event = None) -> None:
=======
    def serve_forever(self, ready: Event = None) -> None:
>>>>>>> 9737b1d3
        with self.server_lock:
            IOLoop().make_current()
            self.is_running = True
            self.logger.debug('Webhook Server started.')
            self.loop = IOLoop.current()
            self.http_server.listen(self.port, address=self.listen)

            if ready is not None:
                ready.set()

            self.loop.start()
            self.logger.debug('Webhook Server stopped.')
            self.is_running = False

    def shutdown(self) -> None:
        with self.shutdown_lock:
            if not self.is_running:
                self.logger.warning('Webhook Server already stopped.')
                return
            self.loop.add_callback(self.loop.stop)  # type: ignore

    def handle_error(self, request: object, client_address: str) -> None:  # pylint: disable=W0613
        """Handle an error gracefully."""
        self.logger.debug(
            'Exception happened during processing of request from %s',
            client_address,
            exc_info=True,
        )


class WebhookAppClass(tornado.web.Application):
    def __init__(self, webhook_path: str, bot: 'Bot', update_queue: Queue):
        self.shared_objects = {"bot": bot, "update_queue": update_queue}
        handlers = [(rf"{webhook_path}/?", WebhookHandler, self.shared_objects)]  # noqa
        tornado.web.Application.__init__(self, handlers)  # type: ignore

    def log_request(self, handler: tornado.web.RequestHandler) -> None:
        pass


# WebhookHandler, process webhook calls
# pylint: disable=W0223
class WebhookHandler(tornado.web.RequestHandler):
    SUPPORTED_METHODS = ["POST"]  # type: ignore

    def __init__(
        self,
        application: tornado.web.Application,
        request: httputil.HTTPServerRequest,
        **kwargs: JSONDict,
    ):
        super().__init__(application, request, **kwargs)
        self.logger = logging.getLogger(__name__)

    def initialize(self, bot: 'Bot', update_queue: Queue) -> None:
        # pylint: disable=W0201
        self.bot = bot
        self.update_queue = update_queue

    def set_default_headers(self) -> None:
        self.set_header("Content-Type", 'application/json; charset="utf-8"')

    def post(self) -> None:
        self.logger.debug('Webhook triggered')
        self._validate_post()
        json_string = self.request.body.decode()
        data = json.loads(json_string)
        self.set_status(200)
        self.logger.debug('Webhook received data: %s', json_string)
        update = Update.de_json(data, self.bot)
        if update:
            self.logger.debug('Received Update with ID %d on Webhook', update.update_id)
            self.update_queue.put(update)

    def _validate_post(self) -> None:
        ct_header = self.request.headers.get("Content-Type", None)
        if ct_header != 'application/json':
            raise tornado.web.HTTPError(403)

    def write_error(self, status_code: int, **kwargs: Any) -> None:
        """Log an arbitrary message.

        This is used by all other logging functions.

        It overrides ``BaseHTTPRequestHandler.log_message``, which logs to ``sys.stderr``.

        The first argument, FORMAT, is a format string for the message to be logged.  If the format
        string contains any % escapes requiring parameters, they should be specified as subsequent
        arguments (it's just like printf!).

        The client ip is prefixed to every message.

        """
        super().write_error(status_code, **kwargs)
        self.logger.debug(
            "%s - - %s",
            self.request.remote_ip,
            "Exception in WebhookHandler",
            exc_info=kwargs['exc_info'],
        )<|MERGE_RESOLUTION|>--- conflicted
+++ resolved
@@ -67,14 +67,10 @@
         self.server_lock = Lock()
         self.shutdown_lock = Lock()
 
-<<<<<<< HEAD
     def __setattr__(self, key: str, value: object) -> None:
         set_new_attribute_deprecated(self, key, value)
 
-    def serve_forever(self, force_event_loop: bool = False, ready: Event = None) -> None:
-=======
     def serve_forever(self, ready: Event = None) -> None:
->>>>>>> 9737b1d3
         with self.server_lock:
             IOLoop().make_current()
             self.is_running = True
