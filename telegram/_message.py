#!/usr/bin/env python
# pylint: disable=too-many-instance-attributes, too-many-arguments
#
# A library that provides a Python interface to the Telegram Bot API
# Copyright (C) 2015-2023
# Leandro Toledo de Souza <devs@python-telegram-bot.org>
#
# This program is free software: you can redistribute it and/or modify
# it under the terms of the GNU Lesser Public License as published by
# the Free Software Foundation, either version 3 of the License, or
# (at your option) any later version.
#
# This program is distributed in the hope that it will be useful,
# but WITHOUT ANY WARRANTY; without even the implied warranty of
# MERCHANTABILITY or FITNESS FOR A PARTICULAR PURPOSE.  See the
# GNU Lesser Public License for more details.
#
# You should have received a copy of the GNU Lesser Public License
# along with this program.  If not, see [http://www.gnu.org/licenses/].
"""This module contains an object that represents a Telegram Message."""
import datetime
import sys
from html import escape
from typing import TYPE_CHECKING, Dict, List, Optional, Sequence, Tuple, Union

from telegram._chat import Chat
from telegram._dice import Dice
from telegram._files.animation import Animation
from telegram._files.audio import Audio
from telegram._files.contact import Contact
from telegram._files.document import Document
from telegram._files.location import Location
from telegram._files.photosize import PhotoSize
from telegram._files.sticker import Sticker
from telegram._files.venue import Venue
from telegram._files.video import Video
from telegram._files.videonote import VideoNote
from telegram._files.voice import Voice
from telegram._forumtopic import (
    ForumTopicClosed,
    ForumTopicCreated,
    ForumTopicEdited,
    ForumTopicReopened,
    GeneralForumTopicHidden,
    GeneralForumTopicUnhidden,
)
from telegram._games.game import Game
from telegram._inline.inlinekeyboardmarkup import InlineKeyboardMarkup
from telegram._keyboardbuttonrequest import ChatShared, UserShared
from telegram._messageautodeletetimerchanged import MessageAutoDeleteTimerChanged
from telegram._messageentity import MessageEntity
from telegram._passport.passportdata import PassportData
from telegram._payment.invoice import Invoice
from telegram._payment.successfulpayment import SuccessfulPayment
from telegram._poll import Poll
from telegram._proximityalerttriggered import ProximityAlertTriggered
from telegram._telegramobject import TelegramObject
from telegram._user import User
from telegram._utils.argumentparsing import parse_sequence_arg
from telegram._utils.datetime import from_timestamp
from telegram._utils.defaultvalue import DEFAULT_NONE, DefaultValue
from telegram._utils.types import DVInput, FileInput, JSONDict, ODVInput, ReplyMarkup
from telegram._videochat import (
    VideoChatEnded,
    VideoChatParticipantsInvited,
    VideoChatScheduled,
    VideoChatStarted,
)
from telegram._webappdata import WebAppData
from telegram._writeaccessallowed import WriteAccessAllowed
from telegram.constants import MessageAttachmentType, ParseMode
from telegram.helpers import escape_markdown

if TYPE_CHECKING:
    from telegram import (
        Bot,
        GameHighScore,
        InputMedia,
        InputMediaAudio,
        InputMediaDocument,
        InputMediaPhoto,
        InputMediaVideo,
        LabeledPrice,
        MessageId,
    )


class Message(TelegramObject):
    # fmt: off
    """This object represents a message.

    Objects of this class are comparable in terms of equality. Two objects of this class are
    considered equal, if their :attr:`message_id` and :attr:`chat` are equal.

    Note:
        In Python :keyword:`from` is a reserved word use :paramref:`from_user` instead.

    .. versionchanged:: 20.0

        * The arguments and attributes ``voice_chat_scheduled``, ``voice_chat_started`` and
          ``voice_chat_ended``, ``voice_chat_participants_invited`` were renamed to
          :paramref:`video_chat_scheduled`/:attr:`video_chat_scheduled`,
          :paramref:`video_chat_started`/:attr:`video_chat_started`,
          :paramref:`video_chat_ended`/:attr:`video_chat_ended` and
          :paramref:`video_chat_participants_invited`/:attr:`video_chat_participants_invited`,
          respectively, in accordance to Bot API 6.0.
        * The following are now keyword-only arguments in Bot methods:
          ``{read, write, connect, pool}_timeout``, ``api_kwargs``, ``contact``, ``quote``,
          ``filename``, ``loaction``, ``venue``. Use a named argument for those,
          and notice that some positional arguments changed position as a result.

    Args:
        message_id (:obj:`int`): Unique message identifier inside this chat.
        from_user (:class:`telegram.User`, optional): Sender of the message; empty for messages
            sent to channels. For backward compatibility, this will contain a fake sender user in
            non-channel chats, if the message was sent on behalf of a chat.
        sender_chat (:class:`telegram.Chat`, optional): Sender of the message, sent on behalf of a
            chat. For example, the channel itself for channel posts, the supergroup itself for
            messages from anonymous group administrators, the linked channel for messages
            automatically forwarded to the discussion group. For backward compatibility,
            :attr:`from_user` contains a fake sender user in non-channel chats, if the message was
            sent on behalf of a chat.
        date (:class:`datetime.datetime`): Date the message was sent in Unix time. Converted to
            :class:`datetime.datetime`.
        chat (:class:`telegram.Chat`): Conversation the message belongs to.
        forward_from (:class:`telegram.User`, optional): For forwarded messages, sender of
            the original message.
        forward_from_chat (:class:`telegram.Chat`, optional): For messages forwarded from channels
            or from anonymous administrators, information about the original sender chat.
        forward_from_message_id (:obj:`int`, optional): For forwarded channel posts, identifier of
            the original message in the channel.
        forward_sender_name (:obj:`str`, optional): Sender's name for messages forwarded from
            users who disallow adding a link to their account in forwarded messages.
        forward_date (:class:`datetime.datetime`, optional): For forwarded messages, date the
            original message was sent in Unix time. Converted to :class:`datetime.datetime`.
        is_automatic_forward (:obj:`bool`, optional): :obj:`True`, if the message is a channel
            post that was automatically forwarded to the connected discussion group.

            .. versionadded:: 13.9
        reply_to_message (:class:`telegram.Message`, optional): For replies, the original message.
            Note that the Message object in this field will not contain further
            ``reply_to_message`` fields even if it itself is a reply.
        edit_date (:class:`datetime.datetime`, optional): Date the message was last edited in Unix
            time. Converted to :class:`datetime.datetime`.
        has_protected_content (:obj:`bool`, optional): :obj:`True`, if the message can't be
            forwarded.

            .. versionadded:: 13.9
        media_group_id (:obj:`str`, optional): The unique identifier of a media message group this
            message belongs to.
        text (:obj:`str`, optional): For text messages, the actual UTF-8 text of the message,
            0-:tg-const:`telegram.constants.MessageLimit.MAX_TEXT_LENGTH` characters.
        entities (Sequence[:class:`telegram.MessageEntity`], optional): For text messages, special
            entities like usernames, URLs, bot commands, etc. that appear in the text. See
            :attr:`parse_entity` and :attr:`parse_entities` methods for how to use properly.
            This list is empty if the message does not contain entities.

            .. versionchanged:: 20.0
                |sequenceclassargs|

        caption_entities (Sequence[:class:`telegram.MessageEntity`], optional): For messages with a
            Caption. Special entities like usernames, URLs, bot commands, etc. that appear in the
            caption. See :attr:`Message.parse_caption_entity` and :attr:`parse_caption_entities`
            methods for how to use properly. This list is empty if the message does not contain
            caption entities.

            .. versionchanged:: 20.0
                |sequenceclassargs|

        audio (:class:`telegram.Audio`, optional): Message is an audio file, information
            about the file.
        document (:class:`telegram.Document`, optional): Message is a general file, information
            about the file.
        animation (:class:`telegram.Animation`, optional): Message is an animation, information
            about the animation. For backward compatibility, when this field is set, the document
            field will also be set.
        game (:class:`telegram.Game`, optional): Message is a game, information about the game.
        photo (Sequence[:class:`telegram.PhotoSize`], optional): Message is a photo, available
            sizes of the photo. This list is empty if the message does not contain a photo.

            .. versionchanged:: 20.0
                |sequenceclassargs|

        sticker (:class:`telegram.Sticker`, optional): Message is a sticker, information
            about the sticker.
        video (:class:`telegram.Video`, optional): Message is a video, information about the
            video.
        voice (:class:`telegram.Voice`, optional): Message is a voice message, information about
            the file.
        video_note (:class:`telegram.VideoNote`, optional): Message is a video note, information
            about the video message.
        new_chat_members (Sequence[:class:`telegram.User`], optional): New members that were added
            to the group or supergroup and information about them (the bot itself may be one of
            these members). This list is empty if the message does not contain new chat members.

            .. versionchanged:: 20.0
                |sequenceclassargs|

        caption (:obj:`str`, optional): Caption for the animation, audio, document, photo, video
            or voice, 0-:tg-const:`telegram.constants.MessageLimit.CAPTION_LENGTH` characters.
        contact (:class:`telegram.Contact`, optional): Message is a shared contact, information
            about the contact.
        location (:class:`telegram.Location`, optional): Message is a shared location, information
            about the location.
        venue (:class:`telegram.Venue`, optional): Message is a venue, information about the
            venue. For backward compatibility, when this field is set, the location field will
            also be set.
        left_chat_member (:class:`telegram.User`, optional): A member was removed from the group,
            information about them (this member may be the bot itself).
        new_chat_title (:obj:`str`, optional): A chat title was changed to this value.
        new_chat_photo (Sequence[:class:`telegram.PhotoSize`], optional): A chat photo was changed
            to this value. This list is empty if the message does not contain a new chat photo.

            .. versionchanged:: 20.0
                |sequenceclassargs|

        delete_chat_photo (:obj:`bool`, optional): Service message: The chat photo was deleted.
        group_chat_created (:obj:`bool`, optional): Service message: The group has been created.
        supergroup_chat_created (:obj:`bool`, optional): Service message: The supergroup has been
            created. This field can't be received in a message coming through updates, because bot
            can't be a member of a supergroup when it is created. It can only be found in
            :attr:`reply_to_message` if someone replies to a very first message in a directly
            created supergroup.
        channel_chat_created (:obj:`bool`, optional): Service message: The channel has been
            created. This field can't be received in a message coming through updates, because bot
            can't be a member of a channel when it is created. It can only be found in
            :attr:`reply_to_message` if someone replies to a very first message in a channel.
        message_auto_delete_timer_changed (:class:`telegram.MessageAutoDeleteTimerChanged`, \
            optional): Service message: auto-delete timer settings changed in the chat.

            .. versionadded:: 13.4
        migrate_to_chat_id (:obj:`int`, optional): The group has been migrated to a supergroup
            with the specified identifier.
        migrate_from_chat_id (:obj:`int`, optional): The supergroup has been migrated from a group
            with the specified identifier.
        pinned_message (:class:`telegram.Message`, optional): Specified message was pinned. Note
            that the Message object in this field will not contain further
            :attr:`reply_to_message` fields even if it is itself a reply.
        invoice (:class:`telegram.Invoice`, optional): Message is an invoice for a payment,
            information about the invoice.
        successful_payment (:class:`telegram.SuccessfulPayment`, optional): Message is a service
            message about a successful payment, information about the payment.
        connected_website (:obj:`str`, optional): The domain name of the website on which the user
            has logged in.
        forward_signature (:obj:`str`, optional): For messages forwarded from channels, signature
            of the post author if present.
        author_signature (:obj:`str`, optional): Signature of the post author for messages in
            channels, or the custom title of an anonymous group administrator.
        passport_data (:class:`telegram.PassportData`, optional): Telegram Passport data.
        poll (:class:`telegram.Poll`, optional): Message is a native poll,
            information about the poll.
        dice (:class:`telegram.Dice`, optional): Message is a dice with random value.
        via_bot (:class:`telegram.User`, optional): Bot through which message was sent.
        proximity_alert_triggered (:class:`telegram.ProximityAlertTriggered`, optional): Service
            message. A user in the chat triggered another user's proximity alert while sharing
            Live Location.
        video_chat_scheduled (:class:`telegram.VideoChatScheduled`, optional): Service message:
            video chat scheduled.

            .. versionadded:: 20.0
        video_chat_started (:class:`telegram.VideoChatStarted`, optional): Service message: video
            chat started.

            .. versionadded:: 20.0
        video_chat_ended (:class:`telegram.VideoChatEnded`, optional): Service message: video chat
            ended.

            .. versionadded:: 20.0
        video_chat_participants_invited (:class:`telegram.VideoChatParticipantsInvited` optional):
            Service message: new participants invited to a video chat.

            .. versionadded:: 20.0
        web_app_data (:class:`telegram.WebAppData`, optional): Service message: data sent by a Web
            App.

            .. versionadded:: 20.0
        reply_markup (:class:`telegram.InlineKeyboardMarkup`, optional): Inline keyboard attached
            to the message. :paramref:`~telegram.InlineKeyboardButton.login_url` buttons are
            represented as ordinary url buttons.
        is_topic_message (:obj:`bool`, optional): :obj:`True`, if the message is sent to a forum
            topic.

            .. versionadded:: 20.0
        message_thread_id (:obj:`int`, optional): Unique identifier of a message thread to which
            the message belongs; for supergroups only.

            .. versionadded:: 20.0
        forum_topic_created (:class:`telegram.ForumTopicCreated`, optional): Service message:
            forum topic created.

            .. versionadded:: 20.0
        forum_topic_closed (:class:`telegram.ForumTopicClosed`, optional): Service message:
            forum topic closed.

            .. versionadded:: 20.0
        forum_topic_reopened (:class:`telegram.ForumTopicReopened`, optional): Service message:
            forum topic reopened.

            .. versionadded:: 20.0
        forum_topic_edited (:class:`telegram.ForumTopicEdited`, optional): Service message:
            forum topic edited.

            .. versionadded:: 20.0
        general_forum_topic_hidden (:class:`telegram.GeneralForumTopicHidden`, optional):
            Service message: General forum topic hidden.

            .. versionadded:: 20.0
        general_forum_topic_unhidden (:class:`telegram.GeneralForumTopicUnhidden`, optional):
            Service message: General forum topic unhidden.

            .. versionadded:: 20.0
        write_access_allowed (:class:`telegram.WriteAccessAllowed`, optional): Service message:
            the user allowed the bot added to the attachment menu to write messages.

            .. versionadded:: 20.0
        has_media_spoiler (:obj:`bool`, optional): :obj:`True`, if the message media is covered
            by a spoiler animation.

            .. versionadded:: 20.0
        user_shared (:class:`telegram.UserShared`, optional): Service message: a user was shared
            with the bot.

            .. versionadded:: 20.1
        chat_shared (:class:`telegram.ChatShared`, optional):Service message: a chat was shared
            with the bot.

            .. versionadded:: 20.1

    Attributes:
        message_id (:obj:`int`): Unique message identifier inside this chat.
        from_user (:class:`telegram.User`): Optional. Sender of the message; empty for messages
            sent to channels. For backward compatibility, this will contain a fake sender user in
            non-channel chats, if the message was sent on behalf of a chat.
        sender_chat (:class:`telegram.Chat`): Optional. Sender of the message, sent on behalf of a
            chat. For example, the channel itself for channel posts, the supergroup itself for
            messages from anonymous group administrators, the linked channel for messages
            automatically forwarded to the discussion group. For backward compatibility,
            :attr:`from_user` contains a fake sender user in non-channel chats, if the message was
            sent on behalf of a chat.
        date (:class:`datetime.datetime`): Date the message was sent in Unix time. Converted to
            :class:`datetime.datetime`.
        chat (:class:`telegram.Chat`): Conversation the message belongs to.
        forward_from (:class:`telegram.User`): Optional. For forwarded messages, sender of the
            original message.
        forward_from_chat (:class:`telegram.Chat`): Optional. For messages forwarded from channels
            or from anonymous administrators, information about the original sender chat.
        forward_from_message_id (:obj:`int`): Optional. For forwarded channel posts, identifier of
            the original message in the channel.
        forward_date (:class:`datetime.datetime`): Optional. For forwarded messages, date the
            original message was sent in Unix time. Converted to :class:`datetime.datetime`.
        is_automatic_forward (:obj:`bool`): Optional. :obj:`True`, if the message is a channel
            post that was automatically forwarded to the connected discussion group.

            .. versionadded:: 13.9
        reply_to_message (:class:`telegram.Message`): Optional. For replies, the original message.
            Note that the Message object in this field will not contain further
            ``reply_to_message`` fields even if it itself is a reply.
        edit_date (:class:`datetime.datetime`): Optional. Date the message was last edited in Unix
            time. Converted to :class:`datetime.datetime`.
        has_protected_content (:obj:`bool`): Optional. :obj:`True`, if the message can't be
            forwarded.

            .. versionadded:: 13.9
        media_group_id (:obj:`str`): Optional. The unique identifier of a media message group this
            message belongs to.
        text (:obj:`str`): Optional. For text messages, the actual UTF-8 text of the message,
            0-:tg-const:`telegram.constants.MessageLimit.MAX_TEXT_LENGTH` characters.
        entities (Tuple[:class:`telegram.MessageEntity`]): Optional. For text messages, special
            entities like usernames, URLs, bot commands, etc. that appear in the text. See
            :attr:`parse_entity` and :attr:`parse_entities` methods for how to use properly.
            This list is empty if the message does not contain entities.

            .. versionchanged:: 20.0
                |tupleclassattrs|

        caption_entities (Tuple[:class:`telegram.MessageEntity`]): Optional. For messages with a
            Caption. Special entities like usernames, URLs, bot commands, etc. that appear in the
            caption. See :attr:`Message.parse_caption_entity` and :attr:`parse_caption_entities`
            methods for how to use properly. This list is empty if the message does not contain
            caption entities.

            .. versionchanged:: 20.0
                |tupleclassattrs|

        audio (:class:`telegram.Audio`): Optional. Message is an audio file, information
            about the file.

            .. seealso:: :wiki:`Working with Files and Media <Working-with-Files-and-Media>`
        document (:class:`telegram.Document`): Optional. Message is a general file, information
            about the file.

            .. seealso:: :wiki:`Working with Files and Media <Working-with-Files-and-Media>`
        animation (:class:`telegram.Animation`): Optional. Message is an animation, information
            about the animation. For backward compatibility, when this field is set, the document
            field will also be set.

            .. seealso:: :wiki:`Working with Files and Media <Working-with-Files-and-Media>`
        game (:class:`telegram.Game`): Optional. Message is a game, information about the game.
        photo (Tuple[:class:`telegram.PhotoSize`]): Optional. Message is a photo, available
            sizes of the photo. This list is empty if the message does not contain a photo.

            .. seealso:: :wiki:`Working with Files and Media <Working-with-Files-and-Media>`

            .. versionchanged:: 20.0
                |tupleclassattrs|

        sticker (:class:`telegram.Sticker`): Optional. Message is a sticker, information
            about the sticker.

            .. seealso:: :wiki:`Working with Files and Media <Working-with-Files-and-Media>`
        video (:class:`telegram.Video`): Optional. Message is a video, information about the
            video.

            .. seealso:: :wiki:`Working with Files and Media <Working-with-Files-and-Media>`
        voice (:class:`telegram.Voice`): Optional. Message is a voice message, information about
            the file.

            .. seealso:: :wiki:`Working with Files and Media <Working-with-Files-and-Media>`
        video_note (:class:`telegram.VideoNote`): Optional. Message is a video note, information
            about the video message.

            .. seealso:: :wiki:`Working with Files and Media <Working-with-Files-and-Media>`
        new_chat_members (Tuple[:class:`telegram.User`]): Optional. New members that were added
            to the group or supergroup and information about them (the bot itself may be one of
            these members). This list is empty if the message does not contain new chat members.

            .. versionchanged:: 20.0
                |tupleclassattrs|
        caption (:obj:`str`): Optional. Caption for the animation, audio, document, photo, video
            or voice, 0-:tg-const:`telegram.constants.MessageLimit.CAPTION_LENGTH` characters.
        contact (:class:`telegram.Contact`): Optional. Message is a shared contact, information
            about the contact.
        location (:class:`telegram.Location`): Optional. Message is a shared location, information
            about the location.
        venue (:class:`telegram.Venue`): Optional. Message is a venue, information about the
            venue. For backward compatibility, when this field is set, the location field will
            also be set.
        left_chat_member (:class:`telegram.User`): Optional. A member was removed from the group,
            information about them (this member may be the bot itself).
        new_chat_title (:obj:`str`): Optional. A chat title was changed to this value.
        new_chat_photo (Tuple[:class:`telegram.PhotoSize`]): A chat photo was changed to
            this value. This list is empty if the message does not contain a new chat photo.

            .. versionchanged:: 20.0
                |tupleclassattrs|

        delete_chat_photo (:obj:`bool`): Optional. Service message: The chat photo was deleted.
        group_chat_created (:obj:`bool`): Optional. Service message: The group has been created.
        supergroup_chat_created (:obj:`bool`): Optional. Service message: The supergroup has been
            created. This field can't be received in a message coming through updates, because bot
            can't be a member of a supergroup when it is created. It can only be found in
            :attr:`reply_to_message` if someone replies to a very first message in a directly
            created supergroup.
        channel_chat_created (:obj:`bool`): Optional. Service message: The channel has been
            created. This field can't be received in a message coming through updates, because bot
            can't be a member of a channel when it is created. It can only be found in
            :attr:`reply_to_message` if someone replies to a very first message in a channel.
        message_auto_delete_timer_changed (:class:`telegram.MessageAutoDeleteTimerChanged`):
            Optional. Service message: auto-delete timer settings changed in the chat.

            .. versionadded:: 13.4
        migrate_to_chat_id (:obj:`int`): Optional. The group has been migrated to a supergroup
            with the specified identifier.
        migrate_from_chat_id (:obj:`int`): Optional. The supergroup has been migrated from a group
            with the specified identifier.
        pinned_message (:class:`telegram.Message`): Optional. Specified message was pinned. Note
            that the Message object in this field will not contain further
            :attr:`reply_to_message` fields even if it is itself a reply.
        invoice (:class:`telegram.Invoice`): Optional. Message is an invoice for a payment,
            information about the invoice.
        successful_payment (:class:`telegram.SuccessfulPayment`): Optional. Message is a service
            message about a successful payment, information about the payment.
        connected_website (:obj:`str`): Optional. The domain name of the website on which the user
            has logged in.
        forward_signature (:obj:`str`): Optional. For messages forwarded from channels, signature
            of the post author if present.
        author_signature (:obj:`str`): Optional. Signature of the post author for messages in
            channels, or the custom title of an anonymous group administrator.
        forward_sender_name (:obj:`str`): Optional. Sender's name for messages forwarded from
            users who disallow adding a link to their account in forwarded messages.
        passport_data (:class:`telegram.PassportData`): Optional. Telegram Passport data.

            Examples:
                :any:`Passport Bot <examples.passportbot>`
        poll (:class:`telegram.Poll`): Optional. Message is a native poll,
            information about the poll.
        dice (:class:`telegram.Dice`): Optional. Message is a dice with random value.
        via_bot (:class:`telegram.User`): Optional. Bot through which message was sent.
        proximity_alert_triggered (:class:`telegram.ProximityAlertTriggered`): Optional. Service
            message. A user in the chat triggered another user's proximity alert while sharing
            Live Location.
        video_chat_scheduled (:class:`telegram.VideoChatScheduled`): Optional. Service message:
            video chat scheduled.

            .. versionadded:: 20.0
        video_chat_started (:class:`telegram.VideoChatStarted`): Optional. Service message: video
            chat started.

            .. versionadded:: 20.0
        video_chat_ended (:class:`telegram.VideoChatEnded`): Optional. Service message: video chat
            ended.

            .. versionadded:: 20.0
        video_chat_participants_invited (:class:`telegram.VideoChatParticipantsInvited`): Optional.
            Service message: new participants invited to a video chat.

            .. versionadded:: 20.0
        web_app_data (:class:`telegram.WebAppData`): Optional. Service message: data sent by a Web
            App.

            .. versionadded:: 20.0
        reply_markup (:class:`telegram.InlineKeyboardMarkup`): Optional. Inline keyboard attached
            to the message. :paramref:`~telegram.InlineKeyboardButton.login_url` buttons are
            represented as ordinary url buttons.
        is_topic_message (:obj:`bool`): Optional. :obj:`True`, if the message is sent to a forum
            topic.

            .. versionadded:: 20.0
        message_thread_id (:obj:`int`): Optional. Unique identifier of a message thread to which
            the message belongs; for supergroups only.

            .. versionadded:: 20.0
        forum_topic_created (:class:`telegram.ForumTopicCreated`): Optional. Service message:
            forum topic created.

            .. versionadded:: 20.0
        forum_topic_closed (:class:`telegram.ForumTopicClosed`): Optional. Service message:
            forum topic closed.

            .. versionadded:: 20.0
        forum_topic_reopened (:class:`telegram.ForumTopicReopened`): Optional. Service message:
            forum topic reopened.

            .. versionadded:: 20.0
        forum_topic_edited (:class:`telegram.ForumTopicEdited`): Optional. Service message:
            forum topic edited.

            .. versionadded:: 20.0
        general_forum_topic_hidden (:class:`telegram.GeneralForumTopicHidden`): Optional.
            Service message: General forum topic hidden.

            .. versionadded:: 20.0
        general_forum_topic_unhidden (:class:`telegram.GeneralForumTopicUnhidden`): Optional.
            Service message: General forum topic unhidden.

            .. versionadded:: 20.0
        write_access_allowed (:class:`telegram.WriteAccessAllowed`): Optional. Service message:
            the user allowed the bot added to the attachment menu to write messages.

            .. versionadded:: 20.0
        has_media_spoiler (:obj:`bool`): Optional. :obj:`True`, if the message media is covered
            by a spoiler animation.

            .. versionadded:: 20.0
        user_shared (:class:`telegram.UserShared`): Optional. Service message: a user was shared
            with the bot.

            .. versionadded:: 20.1
        chat_shared (:class:`telegram.ChatShared`): Optional. Service message: a chat was shared
            with the bot.

            .. versionadded:: 20.1

    .. |custom_emoji_formatting_note| replace:: Custom emoji entities will currently be ignored
        by this function. Instead, the supplied replacement for the emoji will be used.
    """

    # fmt: on
    __slots__ = (
        "reply_markup",
        "audio",
        "contact",
        "migrate_to_chat_id",
        "forward_signature",
        "chat",
        "successful_payment",
        "game",
        "text",
        "forward_sender_name",
        "document",
        "new_chat_title",
        "forward_date",
        "group_chat_created",
        "media_group_id",
        "caption",
        "video",
        "entities",
        "via_bot",
        "new_chat_members",
        "connected_website",
        "animation",
        "migrate_from_chat_id",
        "forward_from",
        "sticker",
        "location",
        "venue",
        "edit_date",
        "reply_to_message",
        "passport_data",
        "pinned_message",
        "forward_from_chat",
        "new_chat_photo",
        "message_id",
        "delete_chat_photo",
        "from_user",
        "author_signature",
        "proximity_alert_triggered",
        "sender_chat",
        "dice",
        "forward_from_message_id",
        "caption_entities",
        "voice",
        "date",
        "supergroup_chat_created",
        "poll",
        "left_chat_member",
        "photo",
        "channel_chat_created",
        "invoice",
        "video_note",
        "_effective_attachment",
        "message_auto_delete_timer_changed",
        "video_chat_ended",
        "video_chat_participants_invited",
        "video_chat_started",
        "video_chat_scheduled",
        "is_automatic_forward",
        "has_protected_content",
        "web_app_data",
        "is_topic_message",
        "message_thread_id",
        "forum_topic_created",
        "forum_topic_closed",
        "forum_topic_reopened",
        "forum_topic_edited",
        "general_forum_topic_hidden",
        "general_forum_topic_unhidden",
        "write_access_allowed",
        "has_media_spoiler",
        "user_shared",
        "chat_shared",
    )

    def __init__(
        self,
        message_id: int,
        date: datetime.datetime,
        chat: Chat,
        from_user: User = None,
        forward_from: User = None,
        forward_from_chat: Chat = None,
        forward_from_message_id: int = None,
        forward_date: datetime.datetime = None,
        reply_to_message: "Message" = None,
        edit_date: datetime.datetime = None,
        text: str = None,
        entities: Sequence["MessageEntity"] = None,
        caption_entities: Sequence["MessageEntity"] = None,
        audio: Audio = None,
        document: Document = None,
        game: Game = None,
        photo: Sequence[PhotoSize] = None,
        sticker: Sticker = None,
        video: Video = None,
        voice: Voice = None,
        video_note: VideoNote = None,
        new_chat_members: Sequence[User] = None,
        caption: str = None,
        contact: Contact = None,
        location: Location = None,
        venue: Venue = None,
        left_chat_member: User = None,
        new_chat_title: str = None,
        new_chat_photo: Sequence[PhotoSize] = None,
        delete_chat_photo: bool = None,
        group_chat_created: bool = None,
        supergroup_chat_created: bool = None,
        channel_chat_created: bool = None,
        migrate_to_chat_id: int = None,
        migrate_from_chat_id: int = None,
        pinned_message: "Message" = None,
        invoice: Invoice = None,
        successful_payment: SuccessfulPayment = None,
        forward_signature: str = None,
        author_signature: str = None,
        media_group_id: str = None,
        connected_website: str = None,
        animation: Animation = None,
        passport_data: PassportData = None,
        poll: Poll = None,
        forward_sender_name: str = None,
        reply_markup: InlineKeyboardMarkup = None,
        dice: Dice = None,
        via_bot: User = None,
        proximity_alert_triggered: ProximityAlertTriggered = None,
        sender_chat: Chat = None,
        video_chat_started: VideoChatStarted = None,
        video_chat_ended: VideoChatEnded = None,
        video_chat_participants_invited: VideoChatParticipantsInvited = None,
        message_auto_delete_timer_changed: MessageAutoDeleteTimerChanged = None,
        video_chat_scheduled: VideoChatScheduled = None,
        is_automatic_forward: bool = None,
        has_protected_content: bool = None,
        web_app_data: WebAppData = None,
        is_topic_message: bool = None,
        message_thread_id: int = None,
        forum_topic_created: ForumTopicCreated = None,
        forum_topic_closed: ForumTopicClosed = None,
        forum_topic_reopened: ForumTopicReopened = None,
        forum_topic_edited: ForumTopicEdited = None,
        general_forum_topic_hidden: GeneralForumTopicHidden = None,
        general_forum_topic_unhidden: GeneralForumTopicUnhidden = None,
        write_access_allowed: WriteAccessAllowed = None,
        has_media_spoiler: bool = None,
        user_shared: UserShared = None,
        chat_shared: ChatShared = None,
        *,
        api_kwargs: JSONDict = None,
    ):
        super().__init__(api_kwargs=api_kwargs)

        # Required
        self.message_id: int = message_id
        # Optionals
<<<<<<< HEAD
        self.from_user = from_user
        self.sender_chat = sender_chat
        self.date = date
        self.chat = chat
        self.forward_from = forward_from
        self.forward_from_chat = forward_from_chat
        self.forward_date = forward_date
        self.is_automatic_forward = is_automatic_forward
        self.reply_to_message = reply_to_message
        self.edit_date = edit_date
        self.has_protected_content = has_protected_content
        self.text = text
        self.entities = parse_sequence_arg(entities)
        self.caption_entities = parse_sequence_arg(caption_entities)
        self.audio = audio
        self.game = game
        self.document = document
        self.photo = parse_sequence_arg(photo)
        self.sticker = sticker
        self.video = video
        self.voice = voice
        self.video_note = video_note
        self.caption = caption
        self.contact = contact
        self.location = location
        self.venue = venue
        self.new_chat_members = parse_sequence_arg(new_chat_members)
        self.left_chat_member = left_chat_member
        self.new_chat_title = new_chat_title
        self.new_chat_photo = parse_sequence_arg(new_chat_photo)
        self.delete_chat_photo = bool(delete_chat_photo)
        self.group_chat_created = bool(group_chat_created)
        self.supergroup_chat_created = bool(supergroup_chat_created)
        self.migrate_to_chat_id = migrate_to_chat_id
        self.migrate_from_chat_id = migrate_from_chat_id
        self.channel_chat_created = bool(channel_chat_created)
        self.message_auto_delete_timer_changed = message_auto_delete_timer_changed
        self.pinned_message = pinned_message
        self.forward_from_message_id = forward_from_message_id
        self.invoice = invoice
        self.successful_payment = successful_payment
        self.connected_website = connected_website
        self.forward_signature = forward_signature
        self.forward_sender_name = forward_sender_name
        self.author_signature = author_signature
        self.media_group_id = media_group_id
        self.animation = animation
        self.passport_data = passport_data
        self.poll = poll
        self.dice = dice
        self.via_bot = via_bot
        self.proximity_alert_triggered = proximity_alert_triggered
        self.video_chat_scheduled = video_chat_scheduled
        self.video_chat_started = video_chat_started
        self.video_chat_ended = video_chat_ended
        self.video_chat_participants_invited = video_chat_participants_invited
        self.reply_markup = reply_markup
        self.web_app_data = web_app_data
        self.is_topic_message = is_topic_message
        self.message_thread_id = message_thread_id
        self.forum_topic_created = forum_topic_created
        self.forum_topic_closed = forum_topic_closed
        self.forum_topic_reopened = forum_topic_reopened
        self.forum_topic_edited = forum_topic_edited
        self.general_forum_topic_hidden = general_forum_topic_hidden
        self.general_forum_topic_unhidden = general_forum_topic_unhidden
        self.write_access_allowed = write_access_allowed
        self.has_media_spoiler = has_media_spoiler
        self.user_shared = user_shared
        self.chat_shared = chat_shared
=======
        self.from_user: Optional[User] = from_user
        self.sender_chat: Optional[Chat] = sender_chat
        self.date: datetime.datetime = date
        self.chat: Chat = chat
        self.forward_from: Optional[User] = forward_from
        self.forward_from_chat: Optional[Chat] = forward_from_chat
        self.forward_date: Optional[datetime.datetime] = forward_date
        self.is_automatic_forward: Optional[bool] = is_automatic_forward
        self.reply_to_message: Optional[Message] = reply_to_message
        self.edit_date: Optional[datetime.datetime] = edit_date
        self.has_protected_content: Optional[bool] = has_protected_content
        self.text: Optional[str] = text
        self.entities: Tuple["MessageEntity", ...] = parse_sequence_arg(entities)
        self.caption_entities: Tuple["MessageEntity", ...] = parse_sequence_arg(caption_entities)
        self.audio: Optional[Audio] = audio
        self.game: Optional[Game] = game
        self.document: Optional[Document] = document
        self.photo: Tuple[PhotoSize, ...] = parse_sequence_arg(photo)
        self.sticker: Optional[Sticker] = sticker
        self.video: Optional[Video] = video
        self.voice: Optional[Voice] = voice
        self.video_note: Optional[VideoNote] = video_note
        self.caption: Optional[str] = caption
        self.contact: Optional[Contact] = contact
        self.location: Optional[Location] = location
        self.venue: Optional[Venue] = venue
        self.new_chat_members: Tuple[User, ...] = parse_sequence_arg(new_chat_members)
        self.left_chat_member: Optional[User] = left_chat_member
        self.new_chat_title: Optional[str] = new_chat_title
        self.new_chat_photo: Tuple[PhotoSize, ...] = parse_sequence_arg(new_chat_photo)
        self.delete_chat_photo: Optional[bool] = bool(delete_chat_photo)
        self.group_chat_created: Optional[bool] = bool(group_chat_created)
        self.supergroup_chat_created: Optional[bool] = bool(supergroup_chat_created)
        self.migrate_to_chat_id: Optional[int] = migrate_to_chat_id
        self.migrate_from_chat_id: Optional[int] = migrate_from_chat_id
        self.channel_chat_created: Optional[bool] = bool(channel_chat_created)
        self.message_auto_delete_timer_changed: Optional[
            MessageAutoDeleteTimerChanged
        ] = message_auto_delete_timer_changed
        self.pinned_message: Optional[Message] = pinned_message
        self.forward_from_message_id: Optional[int] = forward_from_message_id
        self.invoice: Optional[Invoice] = invoice
        self.successful_payment: Optional[SuccessfulPayment] = successful_payment
        self.connected_website: Optional[str] = connected_website
        self.forward_signature: Optional[str] = forward_signature
        self.forward_sender_name: Optional[str] = forward_sender_name
        self.author_signature: Optional[str] = author_signature
        self.media_group_id: Optional[str] = media_group_id
        self.animation: Optional[Animation] = animation
        self.passport_data: Optional[PassportData] = passport_data
        self.poll: Optional[Poll] = poll
        self.dice: Optional[Dice] = dice
        self.via_bot: Optional[User] = via_bot
        self.proximity_alert_triggered: Optional[
            ProximityAlertTriggered
        ] = proximity_alert_triggered
        self.video_chat_scheduled: Optional[VideoChatScheduled] = video_chat_scheduled
        self.video_chat_started: Optional[VideoChatStarted] = video_chat_started
        self.video_chat_ended: Optional[VideoChatEnded] = video_chat_ended
        self.video_chat_participants_invited: Optional[
            VideoChatParticipantsInvited
        ] = video_chat_participants_invited
        self.reply_markup: Optional[InlineKeyboardMarkup] = reply_markup
        self.web_app_data: Optional[WebAppData] = web_app_data
        self.is_topic_message: Optional[bool] = is_topic_message
        self.message_thread_id: Optional[int] = message_thread_id
        self.forum_topic_created: Optional[ForumTopicCreated] = forum_topic_created
        self.forum_topic_closed: Optional[ForumTopicClosed] = forum_topic_closed
        self.forum_topic_reopened: Optional[ForumTopicReopened] = forum_topic_reopened
        self.forum_topic_edited: Optional[ForumTopicEdited] = forum_topic_edited
        self.general_forum_topic_hidden: Optional[
            GeneralForumTopicHidden
        ] = general_forum_topic_hidden
        self.general_forum_topic_unhidden: Optional[
            GeneralForumTopicUnhidden
        ] = general_forum_topic_unhidden
        self.write_access_allowed: Optional[WriteAccessAllowed] = write_access_allowed
        self.has_media_spoiler: Optional[bool] = has_media_spoiler
>>>>>>> 23d0bd8f

        self._effective_attachment = DEFAULT_NONE

        self._id_attrs = (self.message_id, self.chat)

        self._freeze()

    @property
    def chat_id(self) -> int:
        """:obj:`int`: Shortcut for :attr:`telegram.Chat.id` for :attr:`chat`."""
        return self.chat.id

    @property
    def id(self) -> int:  # pylint: disable=invalid-name
        """
        :obj:`int`: Shortcut for :attr:`message_id`.

            .. versionadded:: 20.0
        """
        return self.message_id

    @property
    def link(self) -> Optional[str]:
        """:obj:`str`: Convenience property. If the chat of the message is not
        a private chat or normal group, returns a t.me link of the message.
        """
        if self.chat.type not in [Chat.PRIVATE, Chat.GROUP]:
            if self.chat.username:
                to_link = self.chat.username
            else:
                # Get rid of leading -100 for supergroups
                to_link = f"c/{str(self.chat.id)[4:]}"
            return f"https://t.me/{to_link}/{self.message_id}"
        return None

    @classmethod
    def de_json(cls, data: Optional[JSONDict], bot: "Bot") -> Optional["Message"]:
        """See :meth:`telegram.TelegramObject.de_json`."""
        data = cls._parse_data(data)

        if not data:
            return None

        data["from_user"] = User.de_json(data.pop("from", None), bot)
        data["sender_chat"] = Chat.de_json(data.get("sender_chat"), bot)
        data["date"] = from_timestamp(data["date"])
        data["chat"] = Chat.de_json(data.get("chat"), bot)
        data["entities"] = MessageEntity.de_list(data.get("entities"), bot)
        data["caption_entities"] = MessageEntity.de_list(data.get("caption_entities"), bot)
        data["forward_from"] = User.de_json(data.get("forward_from"), bot)
        data["forward_from_chat"] = Chat.de_json(data.get("forward_from_chat"), bot)
        data["forward_date"] = from_timestamp(data.get("forward_date"))
        data["reply_to_message"] = Message.de_json(data.get("reply_to_message"), bot)
        data["edit_date"] = from_timestamp(data.get("edit_date"))
        data["audio"] = Audio.de_json(data.get("audio"), bot)
        data["document"] = Document.de_json(data.get("document"), bot)
        data["animation"] = Animation.de_json(data.get("animation"), bot)
        data["game"] = Game.de_json(data.get("game"), bot)
        data["photo"] = PhotoSize.de_list(data.get("photo"), bot)
        data["sticker"] = Sticker.de_json(data.get("sticker"), bot)
        data["video"] = Video.de_json(data.get("video"), bot)
        data["voice"] = Voice.de_json(data.get("voice"), bot)
        data["video_note"] = VideoNote.de_json(data.get("video_note"), bot)
        data["contact"] = Contact.de_json(data.get("contact"), bot)
        data["location"] = Location.de_json(data.get("location"), bot)
        data["venue"] = Venue.de_json(data.get("venue"), bot)
        data["new_chat_members"] = User.de_list(data.get("new_chat_members"), bot)
        data["left_chat_member"] = User.de_json(data.get("left_chat_member"), bot)
        data["new_chat_photo"] = PhotoSize.de_list(data.get("new_chat_photo"), bot)
        data["message_auto_delete_timer_changed"] = MessageAutoDeleteTimerChanged.de_json(
            data.get("message_auto_delete_timer_changed"), bot
        )
        data["pinned_message"] = Message.de_json(data.get("pinned_message"), bot)
        data["invoice"] = Invoice.de_json(data.get("invoice"), bot)
        data["successful_payment"] = SuccessfulPayment.de_json(data.get("successful_payment"), bot)
        data["passport_data"] = PassportData.de_json(data.get("passport_data"), bot)
        data["poll"] = Poll.de_json(data.get("poll"), bot)
        data["dice"] = Dice.de_json(data.get("dice"), bot)
        data["via_bot"] = User.de_json(data.get("via_bot"), bot)
        data["proximity_alert_triggered"] = ProximityAlertTriggered.de_json(
            data.get("proximity_alert_triggered"), bot
        )
        data["reply_markup"] = InlineKeyboardMarkup.de_json(data.get("reply_markup"), bot)
        data["video_chat_scheduled"] = VideoChatScheduled.de_json(
            data.get("video_chat_scheduled"), bot
        )
        data["video_chat_started"] = VideoChatStarted.de_json(data.get("video_chat_started"), bot)
        data["video_chat_ended"] = VideoChatEnded.de_json(data.get("video_chat_ended"), bot)
        data["video_chat_participants_invited"] = VideoChatParticipantsInvited.de_json(
            data.get("video_chat_participants_invited"), bot
        )
        data["web_app_data"] = WebAppData.de_json(data.get("web_app_data"), bot)
        data["forum_topic_closed"] = ForumTopicClosed.de_json(data.get("forum_topic_closed"), bot)
        data["forum_topic_created"] = ForumTopicCreated.de_json(
            data.get("forum_topic_created"), bot
        )
        data["forum_topic_reopened"] = ForumTopicReopened.de_json(
            data.get("forum_topic_reopened"), bot
        )
        data["forum_topic_edited"] = ForumTopicEdited.de_json(data.get("forum_topic_edited"), bot)
        data["general_forum_topic_hidden"] = GeneralForumTopicHidden.de_json(
            data.get("general_forum_topic_hidden"), bot
        )
        data["general_forum_topic_unhidden"] = GeneralForumTopicUnhidden.de_json(
            data.get("general_forum_topic_unhidden"), bot
        )
        data["write_access_allowed"] = WriteAccessAllowed.de_json(
            data.get("write_access_allowed"), bot
        )
        data["user_shared"] = UserShared.de_json(data.get("user_shared"), bot)
        data["chat_shared"] = ChatShared.de_json(data.get("chat_shared"), bot)

        return super().de_json(data=data, bot=bot)

    @property
    def effective_attachment(
        self,
    ) -> Union[
        Animation,
        Audio,
        Contact,
        Dice,
        Document,
        Game,
        Invoice,
        Location,
        PassportData,
        Sequence[PhotoSize],
        Poll,
        Sticker,
        SuccessfulPayment,
        Venue,
        Video,
        VideoNote,
        Voice,
        None,
    ]:
        """If this message is neither a plain text message nor a status update, this gives the
        attachment that this message was sent with. This may be one of

        * :class:`telegram.Audio`
        * :class:`telegram.Dice`
        * :class:`telegram.Contact`
        * :class:`telegram.Document`
        * :class:`telegram.Animation`
        * :class:`telegram.Game`
        * :class:`telegram.Invoice`
        * :class:`telegram.Location`
        * :class:`telegram.PassportData`
        * List[:class:`telegram.PhotoSize`]
        * :class:`telegram.Poll`
        * :class:`telegram.Sticker`
        * :class:`telegram.SuccessfulPayment`
        * :class:`telegram.Venue`
        * :class:`telegram.Video`
        * :class:`telegram.VideoNote`
        * :class:`telegram.Voice`

        Otherwise :obj:`None` is returned.

        .. seealso:: :wiki:`Working with Files and Media <Working-with-Files-and-Media>`

        .. versionchanged:: 20.0
            :attr:`dice`, :attr:`passport_data` and :attr:`poll` are now also considered to be an
            attachment.

        """
        if not isinstance(self._effective_attachment, DefaultValue):
            return self._effective_attachment

        for attachment_type in MessageAttachmentType:
            if self[attachment_type]:
                self._effective_attachment = self[attachment_type]  # type: ignore[assignment]
                break
        else:
            self._effective_attachment = None

        return self._effective_attachment  # type: ignore[return-value]

    def _quote(self, quote: Optional[bool], reply_to_message_id: Optional[int]) -> Optional[int]:
        """Modify kwargs for replying with or without quoting."""
        if reply_to_message_id is not None:
            return reply_to_message_id

        if quote is not None:
            if quote:
                return self.message_id

        else:
            # Unfortunately we need some ExtBot logic here because it's hard to move shortcut
            # logic into ExtBot
            if hasattr(self.get_bot(), "defaults") and self.get_bot().defaults:  # type: ignore
                default_quote = self.get_bot().defaults.quote  # type: ignore[attr-defined]
            else:
                default_quote = None
            if (default_quote is None and self.chat.type != Chat.PRIVATE) or default_quote:
                return self.message_id

        return None

    async def reply_text(
        self,
        text: str,
        parse_mode: ODVInput[str] = DEFAULT_NONE,
        disable_web_page_preview: ODVInput[bool] = DEFAULT_NONE,
        disable_notification: DVInput[bool] = DEFAULT_NONE,
        reply_to_message_id: int = None,
        reply_markup: ReplyMarkup = None,
        allow_sending_without_reply: ODVInput[bool] = DEFAULT_NONE,
        entities: Sequence["MessageEntity"] = None,
        protect_content: ODVInput[bool] = DEFAULT_NONE,
        message_thread_id: int = None,
        *,
        quote: bool = None,
        read_timeout: ODVInput[float] = DEFAULT_NONE,
        write_timeout: ODVInput[float] = DEFAULT_NONE,
        connect_timeout: ODVInput[float] = DEFAULT_NONE,
        pool_timeout: ODVInput[float] = DEFAULT_NONE,
        api_kwargs: JSONDict = None,
    ) -> "Message":
        """Shortcut for::

             await bot.send_message(update.effective_message.chat_id, *args, **kwargs)

        For the documentation of the arguments, please see :meth:`telegram.Bot.send_message`.

        Keyword Args:
            quote (:obj:`bool`, optional): If set to :obj:`True`, the message is sent as an actual
                reply to this message. If ``reply_to_message_id`` is passed, this parameter will be
                ignored. Default: :obj:`True` in group chats and :obj:`False` in private chats.

        Returns:
            :class:`telegram.Message`: On success, instance representing the message posted.

        """
        reply_to_message_id = self._quote(quote, reply_to_message_id)
        return await self.get_bot().send_message(
            chat_id=self.chat_id,
            text=text,
            parse_mode=parse_mode,
            disable_web_page_preview=disable_web_page_preview,
            disable_notification=disable_notification,
            reply_to_message_id=reply_to_message_id,
            reply_markup=reply_markup,
            allow_sending_without_reply=allow_sending_without_reply,
            entities=entities,
            protect_content=protect_content,
            message_thread_id=message_thread_id,
            read_timeout=read_timeout,
            write_timeout=write_timeout,
            connect_timeout=connect_timeout,
            pool_timeout=pool_timeout,
            api_kwargs=api_kwargs,
        )

    async def reply_markdown(
        self,
        text: str,
        disable_web_page_preview: ODVInput[bool] = DEFAULT_NONE,
        disable_notification: DVInput[bool] = DEFAULT_NONE,
        reply_to_message_id: int = None,
        reply_markup: ReplyMarkup = None,
        allow_sending_without_reply: ODVInput[bool] = DEFAULT_NONE,
        entities: Sequence["MessageEntity"] = None,
        protect_content: ODVInput[bool] = DEFAULT_NONE,
        message_thread_id: int = None,
        *,
        quote: bool = None,
        read_timeout: ODVInput[float] = DEFAULT_NONE,
        write_timeout: ODVInput[float] = DEFAULT_NONE,
        connect_timeout: ODVInput[float] = DEFAULT_NONE,
        pool_timeout: ODVInput[float] = DEFAULT_NONE,
        api_kwargs: JSONDict = None,
    ) -> "Message":
        """Shortcut for::

            await bot.send_message(
                update.effective_message.chat_id,
                parse_mode=ParseMode.MARKDOWN,
                *args,
                **kwargs,
            )

        Sends a message with Markdown version 1 formatting.

        For the documentation of the arguments, please see :meth:`telegram.Bot.send_message`.

        Note:
            :tg-const:`telegram.constants.ParseMode.MARKDOWN` is a legacy mode, retained by
            Telegram for backward compatibility. You should use :meth:`reply_markdown_v2` instead.

        Keyword Args:
            quote (:obj:`bool`, optional): If set to :obj:`True`, the message is sent as an actual
                reply to this message. If ``reply_to_message_id`` is passed, this parameter will be
                ignored. Default: :obj:`True` in group chats and :obj:`False` in private chats.

        Returns:
            :class:`telegram.Message`: On success, instance representing the message posted.
        """
        reply_to_message_id = self._quote(quote, reply_to_message_id)
        return await self.get_bot().send_message(
            chat_id=self.chat_id,
            text=text,
            parse_mode=ParseMode.MARKDOWN,
            disable_web_page_preview=disable_web_page_preview,
            disable_notification=disable_notification,
            reply_to_message_id=reply_to_message_id,
            reply_markup=reply_markup,
            allow_sending_without_reply=allow_sending_without_reply,
            entities=entities,
            protect_content=protect_content,
            message_thread_id=message_thread_id,
            read_timeout=read_timeout,
            write_timeout=write_timeout,
            connect_timeout=connect_timeout,
            pool_timeout=pool_timeout,
            api_kwargs=api_kwargs,
        )

    async def reply_markdown_v2(
        self,
        text: str,
        disable_web_page_preview: ODVInput[bool] = DEFAULT_NONE,
        disable_notification: DVInput[bool] = DEFAULT_NONE,
        reply_to_message_id: int = None,
        reply_markup: ReplyMarkup = None,
        allow_sending_without_reply: ODVInput[bool] = DEFAULT_NONE,
        entities: Sequence["MessageEntity"] = None,
        protect_content: ODVInput[bool] = DEFAULT_NONE,
        message_thread_id: int = None,
        *,
        quote: bool = None,
        read_timeout: ODVInput[float] = DEFAULT_NONE,
        write_timeout: ODVInput[float] = DEFAULT_NONE,
        connect_timeout: ODVInput[float] = DEFAULT_NONE,
        pool_timeout: ODVInput[float] = DEFAULT_NONE,
        api_kwargs: JSONDict = None,
    ) -> "Message":
        """Shortcut for::

            await bot.send_message(
                update.effective_message.chat_id,
                parse_mode=ParseMode.MARKDOWN_V2,
                *args,
                **kwargs,
            )

        Sends a message with markdown version 2 formatting.

        For the documentation of the arguments, please see :meth:`telegram.Bot.send_message`.

        Keyword Args:
            quote (:obj:`bool`, optional): If set to :obj:`True`, the message is sent as an actual
                reply to this message. If ``reply_to_message_id`` is passed, this parameter will be
                ignored. Default: :obj:`True` in group chats and :obj:`False` in private chats.

        Returns:
            :class:`telegram.Message`: On success, instance representing the message posted.
        """
        reply_to_message_id = self._quote(quote, reply_to_message_id)
        return await self.get_bot().send_message(
            chat_id=self.chat_id,
            text=text,
            parse_mode=ParseMode.MARKDOWN_V2,
            disable_web_page_preview=disable_web_page_preview,
            disable_notification=disable_notification,
            reply_to_message_id=reply_to_message_id,
            reply_markup=reply_markup,
            allow_sending_without_reply=allow_sending_without_reply,
            entities=entities,
            protect_content=protect_content,
            message_thread_id=message_thread_id,
            read_timeout=read_timeout,
            write_timeout=write_timeout,
            connect_timeout=connect_timeout,
            pool_timeout=pool_timeout,
            api_kwargs=api_kwargs,
        )

    async def reply_html(
        self,
        text: str,
        disable_web_page_preview: ODVInput[bool] = DEFAULT_NONE,
        disable_notification: DVInput[bool] = DEFAULT_NONE,
        reply_to_message_id: int = None,
        reply_markup: ReplyMarkup = None,
        allow_sending_without_reply: ODVInput[bool] = DEFAULT_NONE,
        entities: Sequence["MessageEntity"] = None,
        protect_content: ODVInput[bool] = DEFAULT_NONE,
        message_thread_id: int = None,
        *,
        quote: bool = None,
        read_timeout: ODVInput[float] = DEFAULT_NONE,
        write_timeout: ODVInput[float] = DEFAULT_NONE,
        connect_timeout: ODVInput[float] = DEFAULT_NONE,
        pool_timeout: ODVInput[float] = DEFAULT_NONE,
        api_kwargs: JSONDict = None,
    ) -> "Message":
        """Shortcut for::

            await bot.send_message(
                update.effective_message.chat_id,
                parse_mode=ParseMode.HTML,
                *args,
                **kwargs,
            )

        Sends a message with HTML formatting.

        For the documentation of the arguments, please see :meth:`telegram.Bot.send_message`.

        Keyword Args:
            quote (:obj:`bool`, optional): If set to :obj:`True`, the message is sent as an actual
                reply to this message. If ``reply_to_message_id`` is passed, this parameter will be
                ignored. Default: :obj:`True` in group chats and :obj:`False` in private chats.

        Returns:
            :class:`telegram.Message`: On success, instance representing the message posted.
        """
        reply_to_message_id = self._quote(quote, reply_to_message_id)
        return await self.get_bot().send_message(
            chat_id=self.chat_id,
            text=text,
            parse_mode=ParseMode.HTML,
            disable_web_page_preview=disable_web_page_preview,
            disable_notification=disable_notification,
            reply_to_message_id=reply_to_message_id,
            reply_markup=reply_markup,
            allow_sending_without_reply=allow_sending_without_reply,
            entities=entities,
            protect_content=protect_content,
            message_thread_id=message_thread_id,
            read_timeout=read_timeout,
            write_timeout=write_timeout,
            connect_timeout=connect_timeout,
            pool_timeout=pool_timeout,
            api_kwargs=api_kwargs,
        )

    async def reply_media_group(
        self,
        media: Sequence[
            Union["InputMediaAudio", "InputMediaDocument", "InputMediaPhoto", "InputMediaVideo"]
        ],
        disable_notification: ODVInput[bool] = DEFAULT_NONE,
        reply_to_message_id: int = None,
        allow_sending_without_reply: ODVInput[bool] = DEFAULT_NONE,
        protect_content: ODVInput[bool] = DEFAULT_NONE,
        message_thread_id: int = None,
        *,
        quote: bool = None,
        read_timeout: ODVInput[float] = DEFAULT_NONE,
        write_timeout: ODVInput[float] = 20,
        connect_timeout: ODVInput[float] = DEFAULT_NONE,
        pool_timeout: ODVInput[float] = DEFAULT_NONE,
        api_kwargs: JSONDict = None,
        caption: Optional[str] = None,
        parse_mode: ODVInput[str] = DEFAULT_NONE,
        caption_entities: Sequence["MessageEntity"] = None,
    ) -> Tuple["Message", ...]:
        """Shortcut for::

             await bot.send_media_group(update.effective_message.chat_id, *args, **kwargs)

        For the documentation of the arguments, please see :meth:`telegram.Bot.send_media_group`.

        Keyword Args:
            quote (:obj:`bool`, optional): If set to :obj:`True`, the media group is sent as an
                actual reply to this message. If ``reply_to_message_id`` is passed, this parameter
                will be ignored. Default: :obj:`True` in group chats and :obj:`False` in private
                chats.

        Returns:
            Tuple[:class:`telegram.Message`]: An array of the sent Messages.

        Raises:
            :class:`telegram.error.TelegramError`
        """
        reply_to_message_id = self._quote(quote, reply_to_message_id)
        return await self.get_bot().send_media_group(
            chat_id=self.chat_id,
            media=media,
            disable_notification=disable_notification,
            reply_to_message_id=reply_to_message_id,
            read_timeout=read_timeout,
            write_timeout=write_timeout,
            connect_timeout=connect_timeout,
            pool_timeout=pool_timeout,
            api_kwargs=api_kwargs,
            allow_sending_without_reply=allow_sending_without_reply,
            protect_content=protect_content,
            message_thread_id=message_thread_id,
            caption=caption,
            parse_mode=parse_mode,
            caption_entities=caption_entities,
        )

    async def reply_photo(
        self,
        photo: Union[FileInput, "PhotoSize"],
        caption: str = None,
        disable_notification: DVInput[bool] = DEFAULT_NONE,
        reply_to_message_id: int = None,
        reply_markup: ReplyMarkup = None,
        parse_mode: ODVInput[str] = DEFAULT_NONE,
        allow_sending_without_reply: ODVInput[bool] = DEFAULT_NONE,
        caption_entities: Sequence["MessageEntity"] = None,
        protect_content: ODVInput[bool] = DEFAULT_NONE,
        message_thread_id: int = None,
        has_spoiler: bool = None,
        *,
        filename: str = None,
        quote: bool = None,
        read_timeout: ODVInput[float] = DEFAULT_NONE,
        write_timeout: ODVInput[float] = 20,
        connect_timeout: ODVInput[float] = DEFAULT_NONE,
        pool_timeout: ODVInput[float] = DEFAULT_NONE,
        api_kwargs: JSONDict = None,
    ) -> "Message":
        """Shortcut for::

             await bot.send_photo(update.effective_message.chat_id, *args, **kwargs)

        For the documentation of the arguments, please see :meth:`telegram.Bot.send_photo`.

        Keyword Args:
            quote (:obj:`bool`, optional): If set to :obj:`True`, the photo is sent as an actual
                reply to this message. If ``reply_to_message_id`` is passed, this parameter will be
                ignored. Default: :obj:`True` in group chats and :obj:`False` in private chats.

        Returns:
            :class:`telegram.Message`: On success, instance representing the message posted.

        """
        reply_to_message_id = self._quote(quote, reply_to_message_id)
        return await self.get_bot().send_photo(
            chat_id=self.chat_id,
            photo=photo,
            caption=caption,
            disable_notification=disable_notification,
            reply_to_message_id=reply_to_message_id,
            reply_markup=reply_markup,
            parse_mode=parse_mode,
            allow_sending_without_reply=allow_sending_without_reply,
            caption_entities=caption_entities,
            filename=filename,
            protect_content=protect_content,
            message_thread_id=message_thread_id,
            read_timeout=read_timeout,
            write_timeout=write_timeout,
            connect_timeout=connect_timeout,
            pool_timeout=pool_timeout,
            api_kwargs=api_kwargs,
            has_spoiler=has_spoiler,
        )

    async def reply_audio(
        self,
        audio: Union[FileInput, "Audio"],
        duration: int = None,
        performer: str = None,
        title: str = None,
        caption: str = None,
        disable_notification: DVInput[bool] = DEFAULT_NONE,
        reply_to_message_id: int = None,
        reply_markup: ReplyMarkup = None,
        parse_mode: ODVInput[str] = DEFAULT_NONE,
        thumb: FileInput = None,
        allow_sending_without_reply: ODVInput[bool] = DEFAULT_NONE,
        caption_entities: Sequence["MessageEntity"] = None,
        protect_content: ODVInput[bool] = DEFAULT_NONE,
        message_thread_id: int = None,
        *,
        filename: str = None,
        quote: bool = None,
        read_timeout: ODVInput[float] = DEFAULT_NONE,
        write_timeout: ODVInput[float] = 20,
        connect_timeout: ODVInput[float] = DEFAULT_NONE,
        pool_timeout: ODVInput[float] = DEFAULT_NONE,
        api_kwargs: JSONDict = None,
    ) -> "Message":
        """Shortcut for::

             await bot.send_audio(update.effective_message.chat_id, *args, **kwargs)

        For the documentation of the arguments, please see :meth:`telegram.Bot.send_audio`.

        Keyword Args:
            quote (:obj:`bool`, optional): If set to :obj:`True`, the audio is sent as an actual
                reply to this message. If ``reply_to_message_id`` is passed, this parameter will be
                ignored. Default: :obj:`True` in group chats and :obj:`False` in private chats.

        Returns:
            :class:`telegram.Message`: On success, instance representing the message posted.

        """
        reply_to_message_id = self._quote(quote, reply_to_message_id)
        return await self.get_bot().send_audio(
            chat_id=self.chat_id,
            audio=audio,
            duration=duration,
            performer=performer,
            title=title,
            caption=caption,
            disable_notification=disable_notification,
            reply_to_message_id=reply_to_message_id,
            reply_markup=reply_markup,
            parse_mode=parse_mode,
            thumb=thumb,
            allow_sending_without_reply=allow_sending_without_reply,
            caption_entities=caption_entities,
            filename=filename,
            protect_content=protect_content,
            message_thread_id=message_thread_id,
            read_timeout=read_timeout,
            write_timeout=write_timeout,
            connect_timeout=connect_timeout,
            pool_timeout=pool_timeout,
            api_kwargs=api_kwargs,
        )

    async def reply_document(
        self,
        document: Union[FileInput, "Document"],
        caption: str = None,
        disable_notification: DVInput[bool] = DEFAULT_NONE,
        reply_to_message_id: int = None,
        reply_markup: ReplyMarkup = None,
        parse_mode: ODVInput[str] = DEFAULT_NONE,
        thumb: FileInput = None,
        disable_content_type_detection: bool = None,
        allow_sending_without_reply: ODVInput[bool] = DEFAULT_NONE,
        caption_entities: Sequence["MessageEntity"] = None,
        protect_content: ODVInput[bool] = DEFAULT_NONE,
        message_thread_id: int = None,
        *,
        filename: str = None,
        quote: bool = None,
        read_timeout: ODVInput[float] = DEFAULT_NONE,
        write_timeout: ODVInput[float] = 20,
        connect_timeout: ODVInput[float] = DEFAULT_NONE,
        pool_timeout: ODVInput[float] = DEFAULT_NONE,
        api_kwargs: JSONDict = None,
    ) -> "Message":
        """Shortcut for::

             await bot.send_document(update.effective_message.chat_id, *args, **kwargs)

        For the documentation of the arguments, please see :meth:`telegram.Bot.send_document`.

        Keyword Args:
            quote (:obj:`bool`, optional): If set to :obj:`True`, the document is sent as an actual
                reply to this message. If ``reply_to_message_id`` is passed, this parameter will be
                ignored. Default: :obj:`True` in group chats and :obj:`False` in private chats.

        Returns:
            :class:`telegram.Message`: On success, instance representing the message posted.

        """
        reply_to_message_id = self._quote(quote, reply_to_message_id)
        return await self.get_bot().send_document(
            chat_id=self.chat_id,
            document=document,
            filename=filename,
            caption=caption,
            disable_notification=disable_notification,
            reply_to_message_id=reply_to_message_id,
            reply_markup=reply_markup,
            read_timeout=read_timeout,
            write_timeout=write_timeout,
            connect_timeout=connect_timeout,
            pool_timeout=pool_timeout,
            parse_mode=parse_mode,
            thumb=thumb,
            api_kwargs=api_kwargs,
            disable_content_type_detection=disable_content_type_detection,
            allow_sending_without_reply=allow_sending_without_reply,
            caption_entities=caption_entities,
            protect_content=protect_content,
            message_thread_id=message_thread_id,
        )

    async def reply_animation(
        self,
        animation: Union[FileInput, "Animation"],
        duration: int = None,
        width: int = None,
        height: int = None,
        thumb: FileInput = None,
        caption: str = None,
        parse_mode: ODVInput[str] = DEFAULT_NONE,
        disable_notification: DVInput[bool] = DEFAULT_NONE,
        reply_to_message_id: int = None,
        reply_markup: ReplyMarkup = None,
        allow_sending_without_reply: ODVInput[bool] = DEFAULT_NONE,
        caption_entities: Sequence["MessageEntity"] = None,
        protect_content: ODVInput[bool] = DEFAULT_NONE,
        message_thread_id: int = None,
        has_spoiler: bool = None,
        *,
        filename: str = None,
        quote: bool = None,
        read_timeout: ODVInput[float] = DEFAULT_NONE,
        write_timeout: ODVInput[float] = 20,
        connect_timeout: ODVInput[float] = DEFAULT_NONE,
        pool_timeout: ODVInput[float] = DEFAULT_NONE,
        api_kwargs: JSONDict = None,
    ) -> "Message":
        """Shortcut for::

             await bot.send_animation(update.effective_message.chat_id, *args, **kwargs)

        For the documentation of the arguments, please see :meth:`telegram.Bot.send_animation`.

        Keyword Args:
            quote (:obj:`bool`, optional): If set to :obj:`True`, the animation is sent as an
                actual reply to this message. If ``reply_to_message_id`` is passed, this parameter
                will be ignored. Default: :obj:`True` in group chats and :obj:`False` in private
                chats.

        Returns:
            :class:`telegram.Message`: On success, instance representing the message posted.

        """
        reply_to_message_id = self._quote(quote, reply_to_message_id)
        return await self.get_bot().send_animation(
            chat_id=self.chat_id,
            animation=animation,
            duration=duration,
            width=width,
            height=height,
            thumb=thumb,
            caption=caption,
            parse_mode=parse_mode,
            disable_notification=disable_notification,
            reply_to_message_id=reply_to_message_id,
            reply_markup=reply_markup,
            read_timeout=read_timeout,
            write_timeout=write_timeout,
            connect_timeout=connect_timeout,
            pool_timeout=pool_timeout,
            api_kwargs=api_kwargs,
            allow_sending_without_reply=allow_sending_without_reply,
            caption_entities=caption_entities,
            filename=filename,
            protect_content=protect_content,
            message_thread_id=message_thread_id,
            has_spoiler=has_spoiler,
        )

    async def reply_sticker(
        self,
        sticker: Union[FileInput, "Sticker"],
        disable_notification: DVInput[bool] = DEFAULT_NONE,
        reply_to_message_id: int = None,
        reply_markup: ReplyMarkup = None,
        allow_sending_without_reply: ODVInput[bool] = DEFAULT_NONE,
        protect_content: ODVInput[bool] = DEFAULT_NONE,
        message_thread_id: int = None,
        *,
        quote: bool = None,
        read_timeout: ODVInput[float] = DEFAULT_NONE,
        write_timeout: ODVInput[float] = 20,
        connect_timeout: ODVInput[float] = DEFAULT_NONE,
        pool_timeout: ODVInput[float] = DEFAULT_NONE,
        api_kwargs: JSONDict = None,
    ) -> "Message":
        """Shortcut for::

             await bot.send_sticker(update.effective_message.chat_id, *args, **kwargs)

        For the documentation of the arguments, please see :meth:`telegram.Bot.send_sticker`.

        Keyword Args:
            quote (:obj:`bool`, optional): If set to :obj:`True`, the sticker is sent as an actual
                reply to this message. If ``reply_to_message_id`` is passed, this parameter will be
                ignored. Default: :obj:`True` in group chats and :obj:`False` in private chats.

        Returns:
            :class:`telegram.Message`: On success, instance representing the message posted.

        """
        reply_to_message_id = self._quote(quote, reply_to_message_id)
        return await self.get_bot().send_sticker(
            chat_id=self.chat_id,
            sticker=sticker,
            disable_notification=disable_notification,
            reply_to_message_id=reply_to_message_id,
            reply_markup=reply_markup,
            read_timeout=read_timeout,
            write_timeout=write_timeout,
            connect_timeout=connect_timeout,
            pool_timeout=pool_timeout,
            api_kwargs=api_kwargs,
            allow_sending_without_reply=allow_sending_without_reply,
            protect_content=protect_content,
            message_thread_id=message_thread_id,
        )

    async def reply_video(
        self,
        video: Union[FileInput, "Video"],
        duration: int = None,
        caption: str = None,
        disable_notification: DVInput[bool] = DEFAULT_NONE,
        reply_to_message_id: int = None,
        reply_markup: ReplyMarkup = None,
        width: int = None,
        height: int = None,
        parse_mode: ODVInput[str] = DEFAULT_NONE,
        supports_streaming: bool = None,
        thumb: FileInput = None,
        allow_sending_without_reply: ODVInput[bool] = DEFAULT_NONE,
        caption_entities: Sequence["MessageEntity"] = None,
        protect_content: ODVInput[bool] = DEFAULT_NONE,
        message_thread_id: int = None,
        has_spoiler: bool = None,
        *,
        filename: str = None,
        quote: bool = None,
        read_timeout: ODVInput[float] = DEFAULT_NONE,
        write_timeout: ODVInput[float] = 20,
        connect_timeout: ODVInput[float] = DEFAULT_NONE,
        pool_timeout: ODVInput[float] = DEFAULT_NONE,
        api_kwargs: JSONDict = None,
    ) -> "Message":
        """Shortcut for::

             await bot.send_video(update.effective_message.chat_id, *args, **kwargs)

        For the documentation of the arguments, please see :meth:`telegram.Bot.send_video`.

        Keyword Args:
            quote (:obj:`bool`, optional): If set to :obj:`True`, the video is sent as an actual
                reply to this message. If ``reply_to_message_id`` is passed, this parameter will be
                ignored. Default: :obj:`True` in group chats and :obj:`False` in private chats.

        Returns:
            :class:`telegram.Message`: On success, instance representing the message posted.

        """
        reply_to_message_id = self._quote(quote, reply_to_message_id)
        return await self.get_bot().send_video(
            chat_id=self.chat_id,
            video=video,
            duration=duration,
            caption=caption,
            disable_notification=disable_notification,
            reply_to_message_id=reply_to_message_id,
            reply_markup=reply_markup,
            read_timeout=read_timeout,
            write_timeout=write_timeout,
            connect_timeout=connect_timeout,
            pool_timeout=pool_timeout,
            width=width,
            height=height,
            parse_mode=parse_mode,
            supports_streaming=supports_streaming,
            thumb=thumb,
            api_kwargs=api_kwargs,
            allow_sending_without_reply=allow_sending_without_reply,
            caption_entities=caption_entities,
            filename=filename,
            protect_content=protect_content,
            message_thread_id=message_thread_id,
            has_spoiler=has_spoiler,
        )

    async def reply_video_note(
        self,
        video_note: Union[FileInput, "VideoNote"],
        duration: int = None,
        length: int = None,
        disable_notification: DVInput[bool] = DEFAULT_NONE,
        reply_to_message_id: int = None,
        reply_markup: ReplyMarkup = None,
        thumb: FileInput = None,
        allow_sending_without_reply: ODVInput[bool] = DEFAULT_NONE,
        protect_content: ODVInput[bool] = DEFAULT_NONE,
        message_thread_id: int = None,
        *,
        filename: str = None,
        quote: bool = None,
        read_timeout: ODVInput[float] = DEFAULT_NONE,
        write_timeout: ODVInput[float] = 20,
        connect_timeout: ODVInput[float] = DEFAULT_NONE,
        pool_timeout: ODVInput[float] = DEFAULT_NONE,
        api_kwargs: JSONDict = None,
    ) -> "Message":
        """Shortcut for::

             await bot.send_video_note(update.effective_message.chat_id, *args, **kwargs)

        For the documentation of the arguments, please see :meth:`telegram.Bot.send_video_note`.

        Keyword Args:
            quote (:obj:`bool`, optional): If set to :obj:`True`, the video note is sent as an
                actual reply to this message. If ``reply_to_message_id`` is passed, this parameter
                will be ignored. Default: :obj:`True` in group chats and :obj:`False` in private
                chats.

        Returns:
            :class:`telegram.Message`: On success, instance representing the message posted.

        """
        reply_to_message_id = self._quote(quote, reply_to_message_id)
        return await self.get_bot().send_video_note(
            chat_id=self.chat_id,
            video_note=video_note,
            duration=duration,
            length=length,
            disable_notification=disable_notification,
            reply_to_message_id=reply_to_message_id,
            reply_markup=reply_markup,
            read_timeout=read_timeout,
            write_timeout=write_timeout,
            connect_timeout=connect_timeout,
            pool_timeout=pool_timeout,
            thumb=thumb,
            api_kwargs=api_kwargs,
            allow_sending_without_reply=allow_sending_without_reply,
            filename=filename,
            protect_content=protect_content,
            message_thread_id=message_thread_id,
        )

    async def reply_voice(
        self,
        voice: Union[FileInput, "Voice"],
        duration: int = None,
        caption: str = None,
        disable_notification: DVInput[bool] = DEFAULT_NONE,
        reply_to_message_id: int = None,
        reply_markup: ReplyMarkup = None,
        parse_mode: ODVInput[str] = DEFAULT_NONE,
        allow_sending_without_reply: ODVInput[bool] = DEFAULT_NONE,
        caption_entities: Sequence["MessageEntity"] = None,
        protect_content: ODVInput[bool] = DEFAULT_NONE,
        message_thread_id: int = None,
        *,
        filename: str = None,
        quote: bool = None,
        read_timeout: ODVInput[float] = DEFAULT_NONE,
        write_timeout: ODVInput[float] = 20,
        connect_timeout: ODVInput[float] = DEFAULT_NONE,
        pool_timeout: ODVInput[float] = DEFAULT_NONE,
        api_kwargs: JSONDict = None,
    ) -> "Message":
        """Shortcut for::

             await bot.send_voice(update.effective_message.chat_id, *args, **kwargs)

        For the documentation of the arguments, please see :meth:`telegram.Bot.send_voice`.

        Keyword Args:
            quote (:obj:`bool`, optional): If set to :obj:`True`, the voice note is sent as an
                actual reply to this message. If ``reply_to_message_id`` is passed, this parameter
                will be ignored. Default: :obj:`True` in group chats and :obj:`False` in private
                chats.

        Returns:
            :class:`telegram.Message`: On success, instance representing the message posted.

        """
        reply_to_message_id = self._quote(quote, reply_to_message_id)
        return await self.get_bot().send_voice(
            chat_id=self.chat_id,
            voice=voice,
            duration=duration,
            caption=caption,
            disable_notification=disable_notification,
            reply_to_message_id=reply_to_message_id,
            reply_markup=reply_markup,
            read_timeout=read_timeout,
            write_timeout=write_timeout,
            connect_timeout=connect_timeout,
            pool_timeout=pool_timeout,
            parse_mode=parse_mode,
            api_kwargs=api_kwargs,
            allow_sending_without_reply=allow_sending_without_reply,
            caption_entities=caption_entities,
            filename=filename,
            protect_content=protect_content,
            message_thread_id=message_thread_id,
        )

    async def reply_location(
        self,
        latitude: float = None,
        longitude: float = None,
        disable_notification: DVInput[bool] = DEFAULT_NONE,
        reply_to_message_id: int = None,
        reply_markup: ReplyMarkup = None,
        live_period: int = None,
        horizontal_accuracy: float = None,
        heading: int = None,
        proximity_alert_radius: int = None,
        allow_sending_without_reply: ODVInput[bool] = DEFAULT_NONE,
        protect_content: ODVInput[bool] = DEFAULT_NONE,
        message_thread_id: int = None,
        *,
        location: Location = None,
        quote: bool = None,
        read_timeout: ODVInput[float] = DEFAULT_NONE,
        write_timeout: ODVInput[float] = DEFAULT_NONE,
        connect_timeout: ODVInput[float] = DEFAULT_NONE,
        pool_timeout: ODVInput[float] = DEFAULT_NONE,
        api_kwargs: JSONDict = None,
    ) -> "Message":
        """Shortcut for::

             await bot.send_location(update.effective_message.chat_id, *args, **kwargs)

        For the documentation of the arguments, please see :meth:`telegram.Bot.send_location`.

        Keyword Args:
            quote (:obj:`bool`, optional): If set to :obj:`True`, the location is sent as an actual
                reply to this message. If ``reply_to_message_id`` is passed, this parameter will be
                ignored. Default: :obj:`True` in group chats and :obj:`False` in private chats.

        Returns:
            :class:`telegram.Message`: On success, instance representing the message posted.

        """
        reply_to_message_id = self._quote(quote, reply_to_message_id)
        return await self.get_bot().send_location(
            chat_id=self.chat_id,
            latitude=latitude,
            longitude=longitude,
            disable_notification=disable_notification,
            reply_to_message_id=reply_to_message_id,
            reply_markup=reply_markup,
            read_timeout=read_timeout,
            write_timeout=write_timeout,
            connect_timeout=connect_timeout,
            pool_timeout=pool_timeout,
            location=location,
            live_period=live_period,
            api_kwargs=api_kwargs,
            horizontal_accuracy=horizontal_accuracy,
            heading=heading,
            proximity_alert_radius=proximity_alert_radius,
            allow_sending_without_reply=allow_sending_without_reply,
            protect_content=protect_content,
            message_thread_id=message_thread_id,
        )

    async def reply_venue(
        self,
        latitude: float = None,
        longitude: float = None,
        title: str = None,
        address: str = None,
        foursquare_id: str = None,
        disable_notification: DVInput[bool] = DEFAULT_NONE,
        reply_to_message_id: int = None,
        reply_markup: ReplyMarkup = None,
        foursquare_type: str = None,
        google_place_id: str = None,
        google_place_type: str = None,
        allow_sending_without_reply: ODVInput[bool] = DEFAULT_NONE,
        protect_content: ODVInput[bool] = DEFAULT_NONE,
        message_thread_id: int = None,
        *,
        venue: Venue = None,
        quote: bool = None,
        read_timeout: ODVInput[float] = DEFAULT_NONE,
        write_timeout: ODVInput[float] = DEFAULT_NONE,
        connect_timeout: ODVInput[float] = DEFAULT_NONE,
        pool_timeout: ODVInput[float] = DEFAULT_NONE,
        api_kwargs: JSONDict = None,
    ) -> "Message":
        """Shortcut for::

             await bot.send_venue(update.effective_message.chat_id, *args, **kwargs)

        For the documentation of the arguments, please see :meth:`telegram.Bot.send_venue`.

        Keyword Args:
            quote (:obj:`bool`, optional): If set to :obj:`True`, the venue is sent as an actual
                reply to this message. If ``reply_to_message_id`` is passed, this parameter will be
                ignored. Default: :obj:`True` in group chats and :obj:`False` in private chats.

        Returns:
            :class:`telegram.Message`: On success, instance representing the message posted.

        """
        reply_to_message_id = self._quote(quote, reply_to_message_id)
        return await self.get_bot().send_venue(
            chat_id=self.chat_id,
            latitude=latitude,
            longitude=longitude,
            title=title,
            address=address,
            foursquare_id=foursquare_id,
            disable_notification=disable_notification,
            reply_to_message_id=reply_to_message_id,
            reply_markup=reply_markup,
            read_timeout=read_timeout,
            write_timeout=write_timeout,
            connect_timeout=connect_timeout,
            pool_timeout=pool_timeout,
            venue=venue,
            foursquare_type=foursquare_type,
            api_kwargs=api_kwargs,
            google_place_id=google_place_id,
            google_place_type=google_place_type,
            allow_sending_without_reply=allow_sending_without_reply,
            protect_content=protect_content,
            message_thread_id=message_thread_id,
        )

    async def reply_contact(
        self,
        phone_number: str = None,
        first_name: str = None,
        last_name: str = None,
        disable_notification: DVInput[bool] = DEFAULT_NONE,
        reply_to_message_id: int = None,
        reply_markup: ReplyMarkup = None,
        vcard: str = None,
        allow_sending_without_reply: ODVInput[bool] = DEFAULT_NONE,
        protect_content: ODVInput[bool] = DEFAULT_NONE,
        message_thread_id: int = None,
        *,
        contact: Contact = None,
        quote: bool = None,
        read_timeout: ODVInput[float] = DEFAULT_NONE,
        write_timeout: ODVInput[float] = DEFAULT_NONE,
        connect_timeout: ODVInput[float] = DEFAULT_NONE,
        pool_timeout: ODVInput[float] = DEFAULT_NONE,
        api_kwargs: JSONDict = None,
    ) -> "Message":
        """Shortcut for::

             await bot.send_contact(update.effective_message.chat_id, *args, **kwargs)

        For the documentation of the arguments, please see :meth:`telegram.Bot.send_contact`.

        Keyword Args:
            quote (:obj:`bool`, optional): If set to :obj:`True`, the contact is sent as an actual
                reply to this message. If ``reply_to_message_id`` is passed, this parameter will be
                ignored. Default: :obj:`True` in group chats and :obj:`False` in private chats.

        Returns:
            :class:`telegram.Message`: On success, instance representing the message posted.

        """
        reply_to_message_id = self._quote(quote, reply_to_message_id)
        return await self.get_bot().send_contact(
            chat_id=self.chat_id,
            phone_number=phone_number,
            first_name=first_name,
            last_name=last_name,
            disable_notification=disable_notification,
            reply_to_message_id=reply_to_message_id,
            reply_markup=reply_markup,
            read_timeout=read_timeout,
            write_timeout=write_timeout,
            connect_timeout=connect_timeout,
            pool_timeout=pool_timeout,
            contact=contact,
            vcard=vcard,
            api_kwargs=api_kwargs,
            allow_sending_without_reply=allow_sending_without_reply,
            protect_content=protect_content,
            message_thread_id=message_thread_id,
        )

    async def reply_poll(
        self,
        question: str,
        options: Sequence[str],
        is_anonymous: bool = None,
        type: str = None,  # pylint: disable=redefined-builtin
        allows_multiple_answers: bool = None,
        correct_option_id: int = None,
        is_closed: bool = None,
        disable_notification: ODVInput[bool] = DEFAULT_NONE,
        reply_to_message_id: int = None,
        reply_markup: ReplyMarkup = None,
        explanation: str = None,
        explanation_parse_mode: ODVInput[str] = DEFAULT_NONE,
        open_period: int = None,
        close_date: Union[int, datetime.datetime] = None,
        allow_sending_without_reply: ODVInput[bool] = DEFAULT_NONE,
        explanation_entities: Sequence["MessageEntity"] = None,
        protect_content: ODVInput[bool] = DEFAULT_NONE,
        message_thread_id: int = None,
        *,
        quote: bool = None,
        read_timeout: ODVInput[float] = DEFAULT_NONE,
        write_timeout: ODVInput[float] = DEFAULT_NONE,
        connect_timeout: ODVInput[float] = DEFAULT_NONE,
        pool_timeout: ODVInput[float] = DEFAULT_NONE,
        api_kwargs: JSONDict = None,
    ) -> "Message":
        """Shortcut for::

             await bot.send_poll(update.effective_message.chat_id, *args, **kwargs)

        For the documentation of the arguments, please see :meth:`telegram.Bot.send_poll`.

        Keyword Args:
            quote (:obj:`bool`, optional): If set to :obj:`True`, the poll is sent as an actual
                reply to this message. If ``reply_to_message_id`` is passed, this parameter will be
                ignored. Default: :obj:`True` in group chats and :obj:`False` in private chats.

        Returns:
            :class:`telegram.Message`: On success, instance representing the message posted.

        """
        reply_to_message_id = self._quote(quote, reply_to_message_id)
        return await self.get_bot().send_poll(
            chat_id=self.chat_id,
            question=question,
            options=options,
            is_anonymous=is_anonymous,
            type=type,
            allows_multiple_answers=allows_multiple_answers,
            correct_option_id=correct_option_id,
            is_closed=is_closed,
            disable_notification=disable_notification,
            reply_to_message_id=reply_to_message_id,
            reply_markup=reply_markup,
            read_timeout=read_timeout,
            write_timeout=write_timeout,
            connect_timeout=connect_timeout,
            pool_timeout=pool_timeout,
            explanation=explanation,
            explanation_parse_mode=explanation_parse_mode,
            open_period=open_period,
            close_date=close_date,
            api_kwargs=api_kwargs,
            allow_sending_without_reply=allow_sending_without_reply,
            explanation_entities=explanation_entities,
            protect_content=protect_content,
            message_thread_id=message_thread_id,
        )

    async def reply_dice(
        self,
        disable_notification: ODVInput[bool] = DEFAULT_NONE,
        reply_to_message_id: int = None,
        reply_markup: ReplyMarkup = None,
        emoji: str = None,
        allow_sending_without_reply: ODVInput[bool] = DEFAULT_NONE,
        protect_content: ODVInput[bool] = DEFAULT_NONE,
        message_thread_id: int = None,
        *,
        quote: bool = None,
        read_timeout: ODVInput[float] = DEFAULT_NONE,
        write_timeout: ODVInput[float] = DEFAULT_NONE,
        connect_timeout: ODVInput[float] = DEFAULT_NONE,
        pool_timeout: ODVInput[float] = DEFAULT_NONE,
        api_kwargs: JSONDict = None,
    ) -> "Message":
        """Shortcut for::

             await bot.send_dice(update.effective_message.chat_id, *args, **kwargs)

        For the documentation of the arguments, please see :meth:`telegram.Bot.send_dice`.

        Keyword Args:
            quote (:obj:`bool`, optional): If set to :obj:`True`, the dice is sent as an actual
                reply to this message. If ``reply_to_message_id`` is passed, this parameter will be
                ignored. Default: :obj:`True` in group chats and :obj:`False` in private chats.

        Returns:
            :class:`telegram.Message`: On success, instance representing the message posted.

        """
        reply_to_message_id = self._quote(quote, reply_to_message_id)
        return await self.get_bot().send_dice(
            chat_id=self.chat_id,
            disable_notification=disable_notification,
            reply_to_message_id=reply_to_message_id,
            reply_markup=reply_markup,
            read_timeout=read_timeout,
            write_timeout=write_timeout,
            connect_timeout=connect_timeout,
            pool_timeout=pool_timeout,
            emoji=emoji,
            api_kwargs=api_kwargs,
            allow_sending_without_reply=allow_sending_without_reply,
            protect_content=protect_content,
            message_thread_id=message_thread_id,
        )

    async def reply_chat_action(
        self,
        action: str,
        message_thread_id: int = None,
        *,
        read_timeout: ODVInput[float] = DEFAULT_NONE,
        write_timeout: ODVInput[float] = DEFAULT_NONE,
        connect_timeout: ODVInput[float] = DEFAULT_NONE,
        pool_timeout: ODVInput[float] = DEFAULT_NONE,
        api_kwargs: JSONDict = None,
    ) -> bool:
        """Shortcut for::

             await bot.send_chat_action(update.effective_message.chat_id, *args, **kwargs)

        For the documentation of the arguments, please see :meth:`telegram.Bot.send_chat_action`.

        .. versionadded:: 13.2

        Returns:
            :obj:`bool`: On success, :obj:`True` is returned.

        """
        return await self.get_bot().send_chat_action(
            chat_id=self.chat_id,
            message_thread_id=message_thread_id,
            action=action,
            read_timeout=read_timeout,
            write_timeout=write_timeout,
            connect_timeout=connect_timeout,
            pool_timeout=pool_timeout,
            api_kwargs=api_kwargs,
        )

    async def reply_game(
        self,
        game_short_name: str,
        disable_notification: DVInput[bool] = DEFAULT_NONE,
        reply_to_message_id: int = None,
        reply_markup: "InlineKeyboardMarkup" = None,
        allow_sending_without_reply: ODVInput[bool] = DEFAULT_NONE,
        protect_content: ODVInput[bool] = DEFAULT_NONE,
        message_thread_id: int = None,
        *,
        quote: bool = None,
        read_timeout: ODVInput[float] = DEFAULT_NONE,
        write_timeout: ODVInput[float] = DEFAULT_NONE,
        connect_timeout: ODVInput[float] = DEFAULT_NONE,
        pool_timeout: ODVInput[float] = DEFAULT_NONE,
        api_kwargs: JSONDict = None,
    ) -> "Message":
        """Shortcut for::

             await bot.send_game(update.effective_message.chat_id, *args, **kwargs)

        For the documentation of the arguments, please see :meth:`telegram.Bot.send_game`.

        Keyword Args:
            quote (:obj:`bool`, optional): If set to :obj:`True`, the game is sent as an actual
                reply to this message. If ``reply_to_message_id`` is passed, this parameter will be
                ignored. Default: :obj:`True` in group chats and :obj:`False` in private chats.

        .. versionadded:: 13.2

        Returns:
            :class:`telegram.Message`: On success, instance representing the message posted.

        """
        reply_to_message_id = self._quote(quote, reply_to_message_id)
        return await self.get_bot().send_game(
            chat_id=self.chat_id,
            game_short_name=game_short_name,
            disable_notification=disable_notification,
            reply_to_message_id=reply_to_message_id,
            reply_markup=reply_markup,
            read_timeout=read_timeout,
            write_timeout=write_timeout,
            connect_timeout=connect_timeout,
            pool_timeout=pool_timeout,
            api_kwargs=api_kwargs,
            allow_sending_without_reply=allow_sending_without_reply,
            protect_content=protect_content,
            message_thread_id=message_thread_id,
        )

    async def reply_invoice(
        self,
        title: str,
        description: str,
        payload: str,
        provider_token: str,
        currency: str,
        prices: Sequence["LabeledPrice"],
        start_parameter: str = None,
        photo_url: str = None,
        photo_size: int = None,
        photo_width: int = None,
        photo_height: int = None,
        need_name: bool = None,
        need_phone_number: bool = None,
        need_email: bool = None,
        need_shipping_address: bool = None,
        is_flexible: bool = None,
        disable_notification: DVInput[bool] = DEFAULT_NONE,
        reply_to_message_id: int = None,
        reply_markup: "InlineKeyboardMarkup" = None,
        provider_data: Union[str, object] = None,
        send_phone_number_to_provider: bool = None,
        send_email_to_provider: bool = None,
        allow_sending_without_reply: ODVInput[bool] = DEFAULT_NONE,
        max_tip_amount: int = None,
        suggested_tip_amounts: Sequence[int] = None,
        protect_content: ODVInput[bool] = DEFAULT_NONE,
        message_thread_id: int = None,
        *,
        quote: bool = None,
        read_timeout: ODVInput[float] = DEFAULT_NONE,
        write_timeout: ODVInput[float] = DEFAULT_NONE,
        connect_timeout: ODVInput[float] = DEFAULT_NONE,
        pool_timeout: ODVInput[float] = DEFAULT_NONE,
        api_kwargs: JSONDict = None,
    ) -> "Message":
        """Shortcut for::

             await bot.send_invoice(update.effective_message.chat_id, *args, **kwargs)

        For the documentation of the arguments, please see :meth:`telegram.Bot.send_invoice`.

        Warning:
            As of API 5.2 :paramref:`start_parameter <telegram.Bot.send_invoice.start_parameter>`
            is an optional argument and therefore the
            order of the arguments had to be changed. Use keyword arguments to make sure that the
            arguments are passed correctly.

        .. versionadded:: 13.2

        .. versionchanged:: 13.5
            As of Bot API 5.2, the parameter
            :paramref:`start_parameter <telegram.Bot.send_invoice.start_parameter>` is optional.

        Keyword Args:
            quote (:obj:`bool`, optional): If set to :obj:`True`, the invoice is sent as an actual
                reply to this message. If ``reply_to_message_id`` is passed, this parameter will be
                ignored. Default: :obj:`True` in group chats and :obj:`False` in private chats.

        Returns:
            :class:`telegram.Message`: On success, instance representing the message posted.

        """
        reply_to_message_id = self._quote(quote, reply_to_message_id)
        return await self.get_bot().send_invoice(
            chat_id=self.chat_id,
            title=title,
            description=description,
            payload=payload,
            provider_token=provider_token,
            currency=currency,
            prices=prices,
            start_parameter=start_parameter,
            photo_url=photo_url,
            photo_size=photo_size,
            photo_width=photo_width,
            photo_height=photo_height,
            need_name=need_name,
            need_phone_number=need_phone_number,
            need_email=need_email,
            need_shipping_address=need_shipping_address,
            is_flexible=is_flexible,
            disable_notification=disable_notification,
            reply_to_message_id=reply_to_message_id,
            reply_markup=reply_markup,
            provider_data=provider_data,
            send_phone_number_to_provider=send_phone_number_to_provider,
            send_email_to_provider=send_email_to_provider,
            read_timeout=read_timeout,
            write_timeout=write_timeout,
            connect_timeout=connect_timeout,
            pool_timeout=pool_timeout,
            api_kwargs=api_kwargs,
            allow_sending_without_reply=allow_sending_without_reply,
            max_tip_amount=max_tip_amount,
            suggested_tip_amounts=suggested_tip_amounts,
            protect_content=protect_content,
            message_thread_id=message_thread_id,
        )

    async def forward(
        self,
        chat_id: Union[int, str],
        disable_notification: DVInput[bool] = DEFAULT_NONE,
        protect_content: ODVInput[bool] = DEFAULT_NONE,
        message_thread_id: int = None,
        *,
        read_timeout: ODVInput[float] = DEFAULT_NONE,
        write_timeout: ODVInput[float] = DEFAULT_NONE,
        connect_timeout: ODVInput[float] = DEFAULT_NONE,
        pool_timeout: ODVInput[float] = DEFAULT_NONE,
        api_kwargs: JSONDict = None,
    ) -> "Message":
        """Shortcut for::

             await bot.forward_message(
                 from_chat_id=update.effective_message.chat_id,
                 message_id=update.effective_message.message_id,
                 *args,
                 **kwargs
             )

        For the documentation of the arguments, please see :meth:`telegram.Bot.forward_message`.

        Note:
            Since the release of Bot API 5.5 it can be impossible to forward messages from
            some chats. Use the attributes :attr:`telegram.Message.has_protected_content` and
            :attr:`telegram.Chat.has_protected_content` to check this.

            As a workaround, it is still possible to use :meth:`copy`. However, this
            behaviour is undocumented and might be changed by Telegram.

        Returns:
            :class:`telegram.Message`: On success, instance representing the message forwarded.

        """
        return await self.get_bot().forward_message(
            chat_id=chat_id,
            from_chat_id=self.chat_id,
            message_id=self.message_id,
            disable_notification=disable_notification,
            protect_content=protect_content,
            message_thread_id=message_thread_id,
            read_timeout=read_timeout,
            write_timeout=write_timeout,
            connect_timeout=connect_timeout,
            pool_timeout=pool_timeout,
            api_kwargs=api_kwargs,
        )

    async def copy(
        self,
        chat_id: Union[int, str],
        caption: str = None,
        parse_mode: ODVInput[str] = DEFAULT_NONE,
        caption_entities: Sequence["MessageEntity"] = None,
        disable_notification: DVInput[bool] = DEFAULT_NONE,
        reply_to_message_id: int = None,
        allow_sending_without_reply: DVInput[bool] = DEFAULT_NONE,
        reply_markup: ReplyMarkup = None,
        protect_content: ODVInput[bool] = DEFAULT_NONE,
        message_thread_id: int = None,
        *,
        read_timeout: ODVInput[float] = DEFAULT_NONE,
        write_timeout: ODVInput[float] = DEFAULT_NONE,
        connect_timeout: ODVInput[float] = DEFAULT_NONE,
        pool_timeout: ODVInput[float] = DEFAULT_NONE,
        api_kwargs: JSONDict = None,
    ) -> "MessageId":
        """Shortcut for::

             await bot.copy_message(
                 chat_id=chat_id,
                 from_chat_id=update.effective_message.chat_id,
                 message_id=update.effective_message.message_id,
                 *args,
                 **kwargs
             )

        For the documentation of the arguments, please see :meth:`telegram.Bot.copy_message`.

        Returns:
            :class:`telegram.MessageId`: On success, returns the MessageId of the sent message.

        """
        return await self.get_bot().copy_message(
            chat_id=chat_id,
            from_chat_id=self.chat_id,
            message_id=self.message_id,
            caption=caption,
            parse_mode=parse_mode,
            caption_entities=caption_entities,
            disable_notification=disable_notification,
            reply_to_message_id=reply_to_message_id,
            allow_sending_without_reply=allow_sending_without_reply,
            reply_markup=reply_markup,
            read_timeout=read_timeout,
            write_timeout=write_timeout,
            connect_timeout=connect_timeout,
            pool_timeout=pool_timeout,
            api_kwargs=api_kwargs,
            protect_content=protect_content,
            message_thread_id=message_thread_id,
        )

    async def reply_copy(
        self,
        from_chat_id: Union[str, int],
        message_id: int,
        caption: str = None,
        parse_mode: ODVInput[str] = DEFAULT_NONE,
        caption_entities: Sequence["MessageEntity"] = None,
        disable_notification: DVInput[bool] = DEFAULT_NONE,
        reply_to_message_id: int = None,
        allow_sending_without_reply: DVInput[bool] = DEFAULT_NONE,
        reply_markup: ReplyMarkup = None,
        protect_content: ODVInput[bool] = DEFAULT_NONE,
        message_thread_id: int = None,
        *,
        quote: bool = None,
        read_timeout: ODVInput[float] = DEFAULT_NONE,
        write_timeout: ODVInput[float] = DEFAULT_NONE,
        connect_timeout: ODVInput[float] = DEFAULT_NONE,
        pool_timeout: ODVInput[float] = DEFAULT_NONE,
        api_kwargs: JSONDict = None,
    ) -> "MessageId":
        """Shortcut for::

             await bot.copy_message(
                 chat_id=message.chat.id,
                 message_id=message_id,
                 *args,
                 **kwargs
             )

        For the documentation of the arguments, please see :meth:`telegram.Bot.copy_message`.

        Keyword Args:
            quote (:obj:`bool`, optional): If set to :obj:`True`, the copy is sent as an actual
                reply to this message. If ``reply_to_message_id`` is passed, this parameter will be
                ignored. Default: :obj:`True` in group chats and :obj:`False` in private chats.

                .. versionadded:: 13.1

        Returns:
            :class:`telegram.MessageId`: On success, returns the MessageId of the sent message.

        """
        reply_to_message_id = self._quote(quote, reply_to_message_id)
        return await self.get_bot().copy_message(
            chat_id=self.chat_id,
            from_chat_id=from_chat_id,
            message_id=message_id,
            caption=caption,
            parse_mode=parse_mode,
            caption_entities=caption_entities,
            disable_notification=disable_notification,
            reply_to_message_id=reply_to_message_id,
            allow_sending_without_reply=allow_sending_without_reply,
            reply_markup=reply_markup,
            read_timeout=read_timeout,
            write_timeout=write_timeout,
            connect_timeout=connect_timeout,
            pool_timeout=pool_timeout,
            api_kwargs=api_kwargs,
            protect_content=protect_content,
            message_thread_id=message_thread_id,
        )

    async def edit_text(
        self,
        text: str,
        parse_mode: ODVInput[str] = DEFAULT_NONE,
        disable_web_page_preview: ODVInput[bool] = DEFAULT_NONE,
        reply_markup: InlineKeyboardMarkup = None,
        entities: Sequence["MessageEntity"] = None,
        *,
        read_timeout: ODVInput[float] = DEFAULT_NONE,
        write_timeout: ODVInput[float] = DEFAULT_NONE,
        connect_timeout: ODVInput[float] = DEFAULT_NONE,
        pool_timeout: ODVInput[float] = DEFAULT_NONE,
        api_kwargs: JSONDict = None,
    ) -> Union["Message", bool]:
        """Shortcut for::

             await bot.edit_message_text(
                 chat_id=message.chat_id, message_id=message.message_id, *args, **kwargs
             )

        For the documentation of the arguments, please see :meth:`telegram.Bot.edit_message_text`.

        Note:
            You can only edit messages that the bot sent itself (i.e. of the ``bot.send_*`` family
            of methods) or channel posts, if the bot is an admin in that channel. However, this
            behaviour is undocumented and might be changed by Telegram.

        Returns:
            :class:`telegram.Message`: On success, if edited message is sent by the bot, the
            edited Message is returned, otherwise ``True`` is returned.

        """
        return await self.get_bot().edit_message_text(
            chat_id=self.chat_id,
            message_id=self.message_id,
            text=text,
            parse_mode=parse_mode,
            disable_web_page_preview=disable_web_page_preview,
            reply_markup=reply_markup,
            read_timeout=read_timeout,
            write_timeout=write_timeout,
            connect_timeout=connect_timeout,
            pool_timeout=pool_timeout,
            api_kwargs=api_kwargs,
            entities=entities,
            inline_message_id=None,
        )

    async def edit_caption(
        self,
        caption: str = None,
        reply_markup: InlineKeyboardMarkup = None,
        parse_mode: ODVInput[str] = DEFAULT_NONE,
        caption_entities: Sequence["MessageEntity"] = None,
        *,
        read_timeout: ODVInput[float] = DEFAULT_NONE,
        write_timeout: ODVInput[float] = DEFAULT_NONE,
        connect_timeout: ODVInput[float] = DEFAULT_NONE,
        pool_timeout: ODVInput[float] = DEFAULT_NONE,
        api_kwargs: JSONDict = None,
    ) -> Union["Message", bool]:
        """Shortcut for::

             await bot.edit_message_caption(
                 chat_id=message.chat_id, message_id=message.message_id, *args, **kwargs
             )

        For the documentation of the arguments, please see
        :meth:`telegram.Bot.edit_message_caption`.

        Note:
            You can only edit messages that the bot sent itself (i.e. of the ``bot.send_*`` family
            of methods) or channel posts, if the bot is an admin in that channel. However, this
            behaviour is undocumented and might be changed by Telegram.

        Returns:
            :class:`telegram.Message`: On success, if edited message is sent by the bot, the
            edited Message is returned, otherwise ``True`` is returned.

        """
        return await self.get_bot().edit_message_caption(
            chat_id=self.chat_id,
            message_id=self.message_id,
            caption=caption,
            reply_markup=reply_markup,
            read_timeout=read_timeout,
            write_timeout=write_timeout,
            connect_timeout=connect_timeout,
            pool_timeout=pool_timeout,
            parse_mode=parse_mode,
            api_kwargs=api_kwargs,
            caption_entities=caption_entities,
            inline_message_id=None,
        )

    async def edit_media(
        self,
        media: "InputMedia",
        reply_markup: InlineKeyboardMarkup = None,
        *,
        read_timeout: ODVInput[float] = DEFAULT_NONE,
        write_timeout: ODVInput[float] = DEFAULT_NONE,
        connect_timeout: ODVInput[float] = DEFAULT_NONE,
        pool_timeout: ODVInput[float] = DEFAULT_NONE,
        api_kwargs: JSONDict = None,
    ) -> Union["Message", bool]:
        """Shortcut for::

             await bot.edit_message_media(
                 chat_id=message.chat_id, message_id=message.message_id, *args, **kwargs
             )

        For the documentation of the arguments, please see
        :meth:`telegram.Bot.edit_message_media`.

        Note:
            You can only edit messages that the bot sent itself(i.e. of the ``bot.send_*`` family
            of methods) or channel posts, if the bot is an admin in that channel. However, this
            behaviour is undocumented and might be changed by Telegram.

        Returns:
            :class:`telegram.Message`: On success, if edited message is not an inline message, the
            edited Message is returned, otherwise ``True`` is returned.

        """
        return await self.get_bot().edit_message_media(
            media=media,
            chat_id=self.chat_id,
            message_id=self.message_id,
            reply_markup=reply_markup,
            read_timeout=read_timeout,
            write_timeout=write_timeout,
            connect_timeout=connect_timeout,
            pool_timeout=pool_timeout,
            api_kwargs=api_kwargs,
            inline_message_id=None,
        )

    async def edit_reply_markup(
        self,
        reply_markup: Optional["InlineKeyboardMarkup"] = None,
        *,
        read_timeout: ODVInput[float] = DEFAULT_NONE,
        write_timeout: ODVInput[float] = DEFAULT_NONE,
        connect_timeout: ODVInput[float] = DEFAULT_NONE,
        pool_timeout: ODVInput[float] = DEFAULT_NONE,
        api_kwargs: JSONDict = None,
    ) -> Union["Message", bool]:
        """Shortcut for::

             await bot.edit_message_reply_markup(
                 chat_id=message.chat_id, message_id=message.message_id, *args, **kwargs
             )

        For the documentation of the arguments, please see
        :meth:`telegram.Bot.edit_message_reply_markup`.

        Note:
            You can only edit messages that the bot sent itself (i.e. of the ``bot.send_*`` family
            of methods) or channel posts, if the bot is an admin in that channel. However, this
            behaviour is undocumented and might be changed by Telegram.

        Returns:
            :class:`telegram.Message`: On success, if edited message is sent by the bot, the
            edited Message is returned, otherwise ``True`` is returned.
        """
        return await self.get_bot().edit_message_reply_markup(
            chat_id=self.chat_id,
            message_id=self.message_id,
            reply_markup=reply_markup,
            read_timeout=read_timeout,
            write_timeout=write_timeout,
            connect_timeout=connect_timeout,
            pool_timeout=pool_timeout,
            api_kwargs=api_kwargs,
            inline_message_id=None,
        )

    async def edit_live_location(
        self,
        latitude: float = None,
        longitude: float = None,
        reply_markup: InlineKeyboardMarkup = None,
        horizontal_accuracy: float = None,
        heading: int = None,
        proximity_alert_radius: int = None,
        *,
        location: Location = None,
        read_timeout: ODVInput[float] = DEFAULT_NONE,
        write_timeout: ODVInput[float] = DEFAULT_NONE,
        connect_timeout: ODVInput[float] = DEFAULT_NONE,
        pool_timeout: ODVInput[float] = DEFAULT_NONE,
        api_kwargs: JSONDict = None,
    ) -> Union["Message", bool]:
        """Shortcut for::

             await bot.edit_message_live_location(
                 chat_id=message.chat_id, message_id=message.message_id, *args, **kwargs
             )

        For the documentation of the arguments, please see
        :meth:`telegram.Bot.edit_message_live_location`.

        Note:
            You can only edit messages that the bot sent itself (i.e. of the ``bot.send_*`` family
            of methods) or channel posts, if the bot is an admin in that channel. However, this
            behaviour is undocumented and might be changed by Telegram.

        Returns:
            :class:`telegram.Message`: On success, if edited message is sent by the bot, the
            edited Message is returned, otherwise :obj:`True` is returned.
        """
        return await self.get_bot().edit_message_live_location(
            chat_id=self.chat_id,
            message_id=self.message_id,
            latitude=latitude,
            longitude=longitude,
            location=location,
            reply_markup=reply_markup,
            read_timeout=read_timeout,
            write_timeout=write_timeout,
            connect_timeout=connect_timeout,
            pool_timeout=pool_timeout,
            api_kwargs=api_kwargs,
            horizontal_accuracy=horizontal_accuracy,
            heading=heading,
            proximity_alert_radius=proximity_alert_radius,
            inline_message_id=None,
        )

    async def stop_live_location(
        self,
        reply_markup: InlineKeyboardMarkup = None,
        *,
        read_timeout: ODVInput[float] = DEFAULT_NONE,
        write_timeout: ODVInput[float] = DEFAULT_NONE,
        connect_timeout: ODVInput[float] = DEFAULT_NONE,
        pool_timeout: ODVInput[float] = DEFAULT_NONE,
        api_kwargs: JSONDict = None,
    ) -> Union["Message", bool]:
        """Shortcut for::

             await bot.stop_message_live_location(
                 chat_id=message.chat_id, message_id=message.message_id, *args, **kwargs
             )

        For the documentation of the arguments, please see
        :meth:`telegram.Bot.stop_message_live_location`.

        Note:
            You can only edit messages that the bot sent itself (i.e. of the ``bot.send_*`` family
            of methods) or channel posts, if the bot is an admin in that channel. However, this
            behaviour is undocumented and might be changed by Telegram.

        Returns:
            :class:`telegram.Message`: On success, if edited message is sent by the bot, the
            edited Message is returned, otherwise :obj:`True` is returned.
        """
        return await self.get_bot().stop_message_live_location(
            chat_id=self.chat_id,
            message_id=self.message_id,
            reply_markup=reply_markup,
            read_timeout=read_timeout,
            write_timeout=write_timeout,
            connect_timeout=connect_timeout,
            pool_timeout=pool_timeout,
            api_kwargs=api_kwargs,
            inline_message_id=None,
        )

    async def set_game_score(
        self,
        user_id: Union[int, str],
        score: int,
        force: bool = None,
        disable_edit_message: bool = None,
        *,
        read_timeout: ODVInput[float] = DEFAULT_NONE,
        write_timeout: ODVInput[float] = DEFAULT_NONE,
        connect_timeout: ODVInput[float] = DEFAULT_NONE,
        pool_timeout: ODVInput[float] = DEFAULT_NONE,
        api_kwargs: JSONDict = None,
    ) -> Union["Message", bool]:
        """Shortcut for::

             await bot.set_game_score(
                 chat_id=message.chat_id, message_id=message.message_id, *args, **kwargs
             )

        For the documentation of the arguments, please see :meth:`telegram.Bot.set_game_score`.

        Note:
            You can only edit messages that the bot sent itself (i.e. of the ``bot.send_*`` family
            of methods) or channel posts, if the bot is an admin in that channel. However, this
            behaviour is undocumented and might be changed by Telegram.

        Returns:
            :class:`telegram.Message`: On success, if edited message is sent by the bot, the
            edited Message is returned, otherwise :obj:`True` is returned.
        """
        return await self.get_bot().set_game_score(
            chat_id=self.chat_id,
            message_id=self.message_id,
            user_id=user_id,
            score=score,
            force=force,
            disable_edit_message=disable_edit_message,
            read_timeout=read_timeout,
            write_timeout=write_timeout,
            connect_timeout=connect_timeout,
            pool_timeout=pool_timeout,
            api_kwargs=api_kwargs,
            inline_message_id=None,
        )

    async def get_game_high_scores(
        self,
        user_id: Union[int, str],
        *,
        read_timeout: ODVInput[float] = DEFAULT_NONE,
        write_timeout: ODVInput[float] = DEFAULT_NONE,
        connect_timeout: ODVInput[float] = DEFAULT_NONE,
        pool_timeout: ODVInput[float] = DEFAULT_NONE,
        api_kwargs: JSONDict = None,
    ) -> Tuple["GameHighScore", ...]:
        """Shortcut for::

             await bot.get_game_high_scores(
                 chat_id=message.chat_id, message_id=message.message_id, *args, **kwargs
             )

        For the documentation of the arguments, please see
        :meth:`telegram.Bot.get_game_high_scores`.

        Note:
            You can only edit messages that the bot sent itself (i.e. of the ``bot.send_*`` family
            of methods) or channel posts, if the bot is an admin in that channel. However, this
            behaviour is undocumented and might be changed by Telegram.

        Returns:
            Tuple[:class:`telegram.GameHighScore`]
        """
        return await self.get_bot().get_game_high_scores(
            chat_id=self.chat_id,
            message_id=self.message_id,
            user_id=user_id,
            read_timeout=read_timeout,
            write_timeout=write_timeout,
            connect_timeout=connect_timeout,
            pool_timeout=pool_timeout,
            api_kwargs=api_kwargs,
            inline_message_id=None,
        )

    async def delete(
        self,
        *,
        read_timeout: ODVInput[float] = DEFAULT_NONE,
        write_timeout: ODVInput[float] = DEFAULT_NONE,
        connect_timeout: ODVInput[float] = DEFAULT_NONE,
        pool_timeout: ODVInput[float] = DEFAULT_NONE,
        api_kwargs: JSONDict = None,
    ) -> bool:
        """Shortcut for::

              await bot.delete_message(
                  chat_id=message.chat_id, message_id=message.message_id, *args, **kwargs
              )

        For the documentation of the arguments, please see :meth:`telegram.Bot.delete_message`.

        Returns:
            :obj:`bool`: On success, :obj:`True` is returned.

        """
        return await self.get_bot().delete_message(
            chat_id=self.chat_id,
            message_id=self.message_id,
            read_timeout=read_timeout,
            write_timeout=write_timeout,
            connect_timeout=connect_timeout,
            pool_timeout=pool_timeout,
            api_kwargs=api_kwargs,
        )

    async def stop_poll(
        self,
        reply_markup: InlineKeyboardMarkup = None,
        *,
        read_timeout: ODVInput[float] = DEFAULT_NONE,
        write_timeout: ODVInput[float] = DEFAULT_NONE,
        connect_timeout: ODVInput[float] = DEFAULT_NONE,
        pool_timeout: ODVInput[float] = DEFAULT_NONE,
        api_kwargs: JSONDict = None,
    ) -> Poll:
        """Shortcut for::

              await bot.stop_poll(
                  chat_id=message.chat_id, message_id=message.message_id, *args, **kwargs
              )

        For the documentation of the arguments, please see :meth:`telegram.Bot.stop_poll`.

        Returns:
            :class:`telegram.Poll`: On success, the stopped Poll with the final results is
            returned.

        """
        return await self.get_bot().stop_poll(
            chat_id=self.chat_id,
            message_id=self.message_id,
            reply_markup=reply_markup,
            read_timeout=read_timeout,
            write_timeout=write_timeout,
            connect_timeout=connect_timeout,
            pool_timeout=pool_timeout,
            api_kwargs=api_kwargs,
        )

    async def pin(
        self,
        disable_notification: ODVInput[bool] = DEFAULT_NONE,
        *,
        read_timeout: ODVInput[float] = DEFAULT_NONE,
        write_timeout: ODVInput[float] = DEFAULT_NONE,
        connect_timeout: ODVInput[float] = DEFAULT_NONE,
        pool_timeout: ODVInput[float] = DEFAULT_NONE,
        api_kwargs: JSONDict = None,
    ) -> bool:
        """Shortcut for::

              await bot.pin_chat_message(
                  chat_id=message.chat_id, message_id=message.message_id, *args, **kwargs
              )

        For the documentation of the arguments, please see :meth:`telegram.Bot.pin_chat_message`.

        Returns:
            :obj:`bool`: On success, :obj:`True` is returned.

        """
        return await self.get_bot().pin_chat_message(
            chat_id=self.chat_id,
            message_id=self.message_id,
            disable_notification=disable_notification,
            read_timeout=read_timeout,
            write_timeout=write_timeout,
            connect_timeout=connect_timeout,
            pool_timeout=pool_timeout,
            api_kwargs=api_kwargs,
        )

    async def unpin(
        self,
        *,
        read_timeout: ODVInput[float] = DEFAULT_NONE,
        write_timeout: ODVInput[float] = DEFAULT_NONE,
        connect_timeout: ODVInput[float] = DEFAULT_NONE,
        pool_timeout: ODVInput[float] = DEFAULT_NONE,
        api_kwargs: JSONDict = None,
    ) -> bool:
        """Shortcut for::

              await bot.unpin_chat_message(
                  chat_id=message.chat_id, message_id=message.message_id, *args, **kwargs
              )

        For the documentation of the arguments, please see :meth:`telegram.Bot.unpin_chat_message`.

        Returns:
            :obj:`bool`: On success, :obj:`True` is returned.

        """
        return await self.get_bot().unpin_chat_message(
            chat_id=self.chat_id,
            message_id=self.message_id,
            read_timeout=read_timeout,
            write_timeout=write_timeout,
            connect_timeout=connect_timeout,
            pool_timeout=pool_timeout,
            api_kwargs=api_kwargs,
        )

    async def edit_forum_topic(
        self,
        name: str = None,
        icon_custom_emoji_id: str = None,
        *,
        read_timeout: ODVInput[float] = DEFAULT_NONE,
        write_timeout: ODVInput[float] = DEFAULT_NONE,
        connect_timeout: ODVInput[float] = DEFAULT_NONE,
        pool_timeout: ODVInput[float] = DEFAULT_NONE,
        api_kwargs: JSONDict = None,
    ) -> bool:
        """Shortcut for::

             await bot.edit_forum_topic(
                chat_id=message.chat_id, message_thread_id=message.message_thread_id, *args,
                **kwargs
             )

        For the documentation of the arguments, please see
        :meth:`telegram.Bot.edit_forum_topic`.

        .. versionadded:: 20.0

        Returns:
            :obj:`bool`: On success, :obj:`True` is returned.
        """
        return await self.get_bot().edit_forum_topic(
            chat_id=self.chat_id,
            message_thread_id=self.message_thread_id,
            name=name,
            icon_custom_emoji_id=icon_custom_emoji_id,
            read_timeout=read_timeout,
            write_timeout=write_timeout,
            connect_timeout=connect_timeout,
            pool_timeout=pool_timeout,
            api_kwargs=api_kwargs,
        )

    async def close_forum_topic(
        self,
        *,
        read_timeout: ODVInput[float] = DEFAULT_NONE,
        write_timeout: ODVInput[float] = DEFAULT_NONE,
        connect_timeout: ODVInput[float] = DEFAULT_NONE,
        pool_timeout: ODVInput[float] = DEFAULT_NONE,
        api_kwargs: JSONDict = None,
    ) -> bool:
        """Shortcut for::

             await bot.close_forum_topic(
                chat_id=message.chat_id, message_thread_id=message.message_thread_id, *args,
                **kwargs
             )

        For the documentation of the arguments, please see
        :meth:`telegram.Bot.close_forum_topic`.

        .. versionadded:: 20.0

        Returns:
            :obj:`bool`: On success, :obj:`True` is returned.
        """
        return await self.get_bot().close_forum_topic(
            chat_id=self.chat_id,
            message_thread_id=self.message_thread_id,
            read_timeout=read_timeout,
            write_timeout=write_timeout,
            connect_timeout=connect_timeout,
            pool_timeout=pool_timeout,
            api_kwargs=api_kwargs,
        )

    async def reopen_forum_topic(
        self,
        *,
        read_timeout: ODVInput[float] = DEFAULT_NONE,
        write_timeout: ODVInput[float] = DEFAULT_NONE,
        connect_timeout: ODVInput[float] = DEFAULT_NONE,
        pool_timeout: ODVInput[float] = DEFAULT_NONE,
        api_kwargs: JSONDict = None,
    ) -> bool:
        """Shortcut for::

            await bot.reopen_forum_topic(
                chat_id=message.chat_id, message_thread_id=message.message_thread_id, *args,
                **kwargs
             )

        For the documentation of the arguments, please see
        :meth:`telegram.Bot.reopen_forum_topic`.

        .. versionadded:: 20.0

        Returns:
            :obj:`bool`: On success, :obj:`True` is returned.
        """
        return await self.get_bot().reopen_forum_topic(
            chat_id=self.chat_id,
            message_thread_id=self.message_thread_id,
            read_timeout=read_timeout,
            write_timeout=write_timeout,
            connect_timeout=connect_timeout,
            pool_timeout=pool_timeout,
            api_kwargs=api_kwargs,
        )

    async def delete_forum_topic(
        self,
        *,
        read_timeout: ODVInput[float] = DEFAULT_NONE,
        write_timeout: ODVInput[float] = DEFAULT_NONE,
        connect_timeout: ODVInput[float] = DEFAULT_NONE,
        pool_timeout: ODVInput[float] = DEFAULT_NONE,
        api_kwargs: JSONDict = None,
    ) -> bool:
        """Shortcut for::

             await bot.delete_forum_topic(
                chat_id=message.chat_id, message_thread_id=message.message_thread_id, *args,
                **kwargs
             )

        For the documentation of the arguments, please see
        :meth:`telegram.Bot.delete_forum_topic`.

        .. versionadded:: 20.0

        Returns:
            :obj:`bool`: On success, :obj:`True` is returned.
        """
        return await self.get_bot().delete_forum_topic(
            chat_id=self.chat_id,
            message_thread_id=self.message_thread_id,
            read_timeout=read_timeout,
            write_timeout=write_timeout,
            connect_timeout=connect_timeout,
            pool_timeout=pool_timeout,
            api_kwargs=api_kwargs,
        )

    async def unpin_all_forum_topic_messages(
        self,
        *,
        read_timeout: ODVInput[float] = DEFAULT_NONE,
        write_timeout: ODVInput[float] = DEFAULT_NONE,
        connect_timeout: ODVInput[float] = DEFAULT_NONE,
        pool_timeout: ODVInput[float] = DEFAULT_NONE,
        api_kwargs: JSONDict = None,
    ) -> bool:
        """Shortcut for::

             await bot.unpin_all_forum_topic_messages(
                chat_id=message.chat_id, message_thread_id=message.message_thread_id, *args,
                **kwargs
             )

        For the documentation of the arguments, please see
        :meth:`telegram.Bot.unpin_all_forum_topic_messages`.

        .. versionadded:: 20.0

        Returns:
            :obj:`bool`: On success, :obj:`True` is returned.
        """
        return await self.get_bot().unpin_all_forum_topic_messages(
            chat_id=self.chat_id,
            message_thread_id=self.message_thread_id,
            read_timeout=read_timeout,
            write_timeout=write_timeout,
            connect_timeout=connect_timeout,
            pool_timeout=pool_timeout,
            api_kwargs=api_kwargs,
        )

    def parse_entity(self, entity: MessageEntity) -> str:
        """Returns the text from a given :class:`telegram.MessageEntity`.

        Note:
            This method is present because Telegram calculates the offset and length in
            UTF-16 codepoint pairs, which some versions of Python don't handle automatically.
            (That is, you can't just slice ``Message.text`` with the offset and length.)

        Args:
            entity (:class:`telegram.MessageEntity`): The entity to extract the text from. It must
                be an entity that belongs to this message.

        Returns:
            :obj:`str`: The text of the given entity.

        Raises:
            RuntimeError: If the message has no text.

        """
        if not self.text:
            raise RuntimeError("This Message has no 'text'.")

        # Is it a narrow build, if so we don't need to convert
        if sys.maxunicode == 0xFFFF:
            return self.text[entity.offset : entity.offset + entity.length]

        entity_text = self.text.encode("utf-16-le")
        entity_text = entity_text[entity.offset * 2 : (entity.offset + entity.length) * 2]
        return entity_text.decode("utf-16-le")

    def parse_caption_entity(self, entity: MessageEntity) -> str:
        """Returns the text from a given :class:`telegram.MessageEntity`.

        Note:
            This method is present because Telegram calculates the offset and length in
            UTF-16 codepoint pairs, which some versions of Python don't handle automatically.
            (That is, you can't just slice ``Message.caption`` with the offset and length.)

        Args:
            entity (:class:`telegram.MessageEntity`): The entity to extract the text from. It must
                be an entity that belongs to this message.

        Returns:
            :obj:`str`: The text of the given entity.

        Raises:
            RuntimeError: If the message has no caption.

        """
        if not self.caption:
            raise RuntimeError("This Message has no 'caption'.")

        # Is it a narrow build, if so we don't need to convert
        if sys.maxunicode == 0xFFFF:
            return self.caption[entity.offset : entity.offset + entity.length]

        entity_text = self.caption.encode("utf-16-le")
        entity_text = entity_text[entity.offset * 2 : (entity.offset + entity.length) * 2]
        return entity_text.decode("utf-16-le")

    def parse_entities(self, types: List[str] = None) -> Dict[MessageEntity, str]:
        """
        Returns a :obj:`dict` that maps :class:`telegram.MessageEntity` to :obj:`str`.
        It contains entities from this message filtered by their
        :attr:`telegram.MessageEntity.type` attribute as the key, and the text that each entity
        belongs to as the value of the :obj:`dict`.

        Note:
            This method should always be used instead of the :attr:`entities` attribute, since it
            calculates the correct substring from the message text based on UTF-16 codepoints.
            See :attr:`parse_entity` for more info.

        Args:
            types (List[:obj:`str`], optional): List of :class:`telegram.MessageEntity` types as
                strings. If the ``type`` attribute of an entity is contained in this list, it will
                be returned. Defaults to a list of all types. All types can be found as constants
                in :class:`telegram.MessageEntity`.

        Returns:
            Dict[:class:`telegram.MessageEntity`, :obj:`str`]: A dictionary of entities mapped to
            the text that belongs to them, calculated based on UTF-16 codepoints.

        """
        if types is None:
            types = MessageEntity.ALL_TYPES

        return {
            entity: self.parse_entity(entity) for entity in self.entities if entity.type in types
        }

    def parse_caption_entities(self, types: List[str] = None) -> Dict[MessageEntity, str]:
        """
        Returns a :obj:`dict` that maps :class:`telegram.MessageEntity` to :obj:`str`.
        It contains entities from this message's caption filtered by their
        :attr:`telegram.MessageEntity.type` attribute as the key, and the text that each entity
        belongs to as the value of the :obj:`dict`.

        Note:
            This method should always be used instead of the :attr:`caption_entities` attribute,
            since it calculates the correct substring from the message text based on UTF-16
            codepoints. See :attr:`parse_entity` for more info.

        Args:
            types (List[:obj:`str`], optional): List of :class:`telegram.MessageEntity` types as
                strings. If the ``type`` attribute of an entity is contained in this list, it will
                be returned. Defaults to a list of all types. All types can be found as constants
                in :class:`telegram.MessageEntity`.

        Returns:
            Dict[:class:`telegram.MessageEntity`, :obj:`str`]: A dictionary of entities mapped to
            the text that belongs to them, calculated based on UTF-16 codepoints.

        """
        if types is None:
            types = MessageEntity.ALL_TYPES

        return {
            entity: self.parse_caption_entity(entity)
            for entity in self.caption_entities
            if entity.type in types
        }

    @staticmethod
    def _parse_html(
        message_text: Optional[str],
        entities: Dict[MessageEntity, str],
        urled: bool = False,
        offset: int = 0,
    ) -> Optional[str]:
        if message_text is None:
            return None

        if sys.maxunicode != 0xFFFF:
            message_text = message_text.encode("utf-16-le")  # type: ignore

        html_text = ""
        last_offset = 0

        sorted_entities = sorted(entities.items(), key=(lambda item: item[0].offset))
        parsed_entities = []

        for (entity, text) in sorted_entities:
            if entity not in parsed_entities:
                nested_entities = {
                    e: t
                    for (e, t) in sorted_entities
                    if e.offset >= entity.offset
                    and e.offset + e.length <= entity.offset + entity.length
                    and e != entity
                }
                parsed_entities.extend(list(nested_entities.keys()))

                orig_text = text
                text = escape(text)

                if nested_entities:
                    text = Message._parse_html(
                        orig_text, nested_entities, urled=urled, offset=entity.offset
                    )

                if entity.type == MessageEntity.TEXT_LINK:
                    insert = f'<a href="{entity.url}">{text}</a>'
                elif entity.type == MessageEntity.TEXT_MENTION and entity.user:
                    insert = f'<a href="tg://user?id={entity.user.id}">{text}</a>'
                elif entity.type == MessageEntity.URL and urled:
                    insert = f'<a href="{text}">{text}</a>'
                elif entity.type == MessageEntity.BOLD:
                    insert = f"<b>{text}</b>"
                elif entity.type == MessageEntity.ITALIC:
                    insert = f"<i>{text}</i>"
                elif entity.type == MessageEntity.CODE:
                    insert = f"<code>{text}</code>"
                elif entity.type == MessageEntity.PRE:
                    if entity.language:
                        insert = f'<pre><code class="{entity.language}">{text}</code></pre>'
                    else:
                        insert = f"<pre>{text}</pre>"
                elif entity.type == MessageEntity.UNDERLINE:
                    insert = f"<u>{text}</u>"
                elif entity.type == MessageEntity.STRIKETHROUGH:
                    insert = f"<s>{text}</s>"
                elif entity.type == MessageEntity.SPOILER:
                    insert = f'<span class="tg-spoiler">{text}</span>'
                else:
                    insert = text

                if offset == 0:
                    if sys.maxunicode == 0xFFFF:
                        html_text += (
                            escape(message_text[last_offset : entity.offset - offset]) + insert
                        )
                    else:
                        html_text += (
                            escape(
                                message_text[  # type: ignore
                                    last_offset * 2 : (entity.offset - offset) * 2
                                ].decode("utf-16-le")
                            )
                            + insert
                        )
                else:
                    if sys.maxunicode == 0xFFFF:
                        html_text += message_text[last_offset : entity.offset - offset] + insert
                    else:
                        html_text += (
                            message_text[  # type: ignore
                                last_offset * 2 : (entity.offset - offset) * 2
                            ].decode("utf-16-le")
                            + insert
                        )

                last_offset = entity.offset - offset + entity.length

        if offset == 0:
            if sys.maxunicode == 0xFFFF:
                html_text += escape(message_text[last_offset:])
            else:
                html_text += escape(
                    message_text[last_offset * 2 :].decode("utf-16-le")  # type: ignore
                )
        else:
            if sys.maxunicode == 0xFFFF:
                html_text += message_text[last_offset:]
            else:
                html_text += message_text[last_offset * 2 :].decode("utf-16-le")  # type: ignore

        return html_text

    @property
    def text_html(self) -> str:
        """Creates an HTML-formatted string from the markup entities found in the message.

        Use this if you want to retrieve the message text with the entities formatted as HTML in
        the same way the original message was formatted.

        Note:
            |custom_emoji_formatting_note|

        .. versionchanged:: 13.10
           Spoiler entities are now formatted as HTML.

        Returns:
            :obj:`str`: Message text with entities formatted as HTML.

        """
        return self._parse_html(self.text, self.parse_entities(), urled=False)

    @property
    def text_html_urled(self) -> str:
        """Creates an HTML-formatted string from the markup entities found in the message.

        Use this if you want to retrieve the message text with the entities formatted as HTML.
        This also formats :attr:`telegram.MessageEntity.URL` as a hyperlink.

        Note:
            |custom_emoji_formatting_note|

        .. versionchanged:: 13.10
           Spoiler entities are now formatted as HTML.

        Returns:
            :obj:`str`: Message text with entities formatted as HTML.

        """
        return self._parse_html(self.text, self.parse_entities(), urled=True)

    @property
    def caption_html(self) -> str:
        """Creates an HTML-formatted string from the markup entities found in the message's
        caption.

        Use this if you want to retrieve the message caption with the caption entities formatted as
        HTML in the same way the original message was formatted.

        Note:
            |custom_emoji_formatting_note|

        .. versionchanged:: 13.10
           Spoiler entities are now formatted as HTML.

        Returns:
            :obj:`str`: Message caption with caption entities formatted as HTML.
        """
        return self._parse_html(self.caption, self.parse_caption_entities(), urled=False)

    @property
    def caption_html_urled(self) -> str:
        """Creates an HTML-formatted string from the markup entities found in the message's
        caption.

        Use this if you want to retrieve the message caption with the caption entities formatted as
        HTML. This also formats :attr:`telegram.MessageEntity.URL` as a hyperlink.

        Note:
            |custom_emoji_formatting_note|

        .. versionchanged:: 13.10
           Spoiler entities are now formatted as HTML.

        Returns:
            :obj:`str`: Message caption with caption entities formatted as HTML.
        """
        return self._parse_html(self.caption, self.parse_caption_entities(), urled=True)

    @staticmethod
    def _parse_markdown(
        message_text: Optional[str],
        entities: Dict[MessageEntity, str],
        urled: bool = False,
        version: int = 1,
        offset: int = 0,
    ) -> Optional[str]:
        version = int(version)

        if message_text is None:
            return None

        if sys.maxunicode != 0xFFFF:
            message_text = message_text.encode("utf-16-le")  # type: ignore

        markdown_text = ""
        last_offset = 0

        sorted_entities = sorted(entities.items(), key=(lambda item: item[0].offset))
        parsed_entities = []

        for (entity, text) in sorted_entities:
            if entity not in parsed_entities:
                nested_entities = {
                    e: t
                    for (e, t) in sorted_entities
                    if e.offset >= entity.offset
                    and e.offset + e.length <= entity.offset + entity.length
                    and e != entity
                }
                parsed_entities.extend(list(nested_entities.keys()))

                orig_text = text
                text = escape_markdown(text, version=version)

                if nested_entities:
                    if version < 2:
                        raise ValueError(
                            "Nested entities are not supported for Markdown version 1"
                        )

                    text = Message._parse_markdown(
                        orig_text,
                        nested_entities,
                        urled=urled,
                        offset=entity.offset,
                        version=version,
                    )

                if entity.type == MessageEntity.TEXT_LINK:
                    if version == 1:
                        url = entity.url
                    else:
                        # Links need special escaping. Also can't have entities nested within
                        url = escape_markdown(
                            entity.url, version=version, entity_type=MessageEntity.TEXT_LINK
                        )
                    insert = f"[{text}]({url})"
                elif entity.type == MessageEntity.TEXT_MENTION and entity.user:
                    insert = f"[{text}](tg://user?id={entity.user.id})"
                elif entity.type == MessageEntity.URL and urled:
                    if version == 1:
                        link = orig_text
                    else:
                        link = text
                    insert = f"[{link}]({orig_text})"
                elif entity.type == MessageEntity.BOLD:
                    insert = f"*{text}*"
                elif entity.type == MessageEntity.ITALIC:
                    insert = f"_{text}_"
                elif entity.type == MessageEntity.CODE:
                    # Monospace needs special escaping. Also can't have entities nested within
                    insert = f"`{escape_markdown(orig_text, version, MessageEntity.CODE)}`"

                elif entity.type == MessageEntity.PRE:
                    # Monospace needs special escaping. Also can't have entities nested within
                    code = escape_markdown(
                        orig_text, version=version, entity_type=MessageEntity.PRE
                    )
                    if entity.language:
                        prefix = f"```{entity.language}\n"
                    else:
                        if code.startswith("\\"):
                            prefix = "```"
                        else:
                            prefix = "```\n"
                    insert = f"{prefix}{code}```"
                elif entity.type == MessageEntity.UNDERLINE:
                    if version == 1:
                        raise ValueError(
                            "Underline entities are not supported for Markdown version 1"
                        )
                    insert = f"__{text}__"
                elif entity.type == MessageEntity.STRIKETHROUGH:
                    if version == 1:
                        raise ValueError(
                            "Strikethrough entities are not supported for Markdown version 1"
                        )
                    insert = f"~{text}~"
                elif entity.type == MessageEntity.SPOILER:
                    if version == 1:
                        raise ValueError(
                            "Spoiler entities are not supported for Markdown version 1"
                        )
                    insert = f"||{text}||"
                else:
                    insert = text

                if offset == 0:
                    if sys.maxunicode == 0xFFFF:
                        markdown_text += (
                            escape_markdown(
                                message_text[last_offset : entity.offset - offset], version=version
                            )
                            + insert
                        )
                    else:
                        markdown_text += (
                            escape_markdown(
                                message_text[  # type: ignore
                                    last_offset * 2 : (entity.offset - offset) * 2
                                ].decode("utf-16-le"),
                                version=version,
                            )
                            + insert
                        )
                else:
                    if sys.maxunicode == 0xFFFF:
                        markdown_text += (
                            message_text[last_offset : entity.offset - offset] + insert
                        )
                    else:
                        markdown_text += (
                            message_text[  # type: ignore
                                last_offset * 2 : (entity.offset - offset) * 2
                            ].decode("utf-16-le")
                            + insert
                        )

                last_offset = entity.offset - offset + entity.length

        if offset == 0:
            if sys.maxunicode == 0xFFFF:
                markdown_text += escape_markdown(message_text[last_offset:], version=version)
            else:
                markdown_text += escape_markdown(
                    message_text[last_offset * 2 :].decode("utf-16-le"),  # type: ignore
                    version=version,
                )
        else:
            if sys.maxunicode == 0xFFFF:
                markdown_text += message_text[last_offset:]
            else:
                markdown_text += message_text[last_offset * 2 :].decode(  # type: ignore
                    "utf-16-le"
                )

        return markdown_text

    @property
    def text_markdown(self) -> str:
        """Creates an Markdown-formatted string from the markup entities found in the message
        using :class:`telegram.constants.ParseMode.MARKDOWN`.

        Use this if you want to retrieve the message text with the entities formatted as Markdown
        in the same way the original message was formatted.

        Note:
            * :tg-const:`telegram.constants.ParseMode.MARKDOWN` is a legacy mode, retained by
                Telegram for backward compatibility. You should use
                :meth:`text_markdown_v2` instead.

            * |custom_emoji_formatting_note|

        Returns:
            :obj:`str`: Message text with entities formatted as Markdown.

        Raises:
            :exc:`ValueError`: If the message contains underline, strikethrough, spoiler or nested
                entities.

        """
        return self._parse_markdown(self.text, self.parse_entities(), urled=False)

    @property
    def text_markdown_v2(self) -> str:
        """Creates an Markdown-formatted string from the markup entities found in the message
        using :class:`telegram.constants.ParseMode.MARKDOWN_V2`.

        Use this if you want to retrieve the message text with the entities formatted as Markdown
        in the same way the original message was formatted.

        Note:
            |custom_emoji_formatting_note|

        .. versionchanged:: 13.10
           Spoiler entities are now formatted as Markdown V2.

        Returns:
            :obj:`str`: Message text with entities formatted as Markdown.
        """
        return self._parse_markdown(self.text, self.parse_entities(), urled=False, version=2)

    @property
    def text_markdown_urled(self) -> str:
        """Creates an Markdown-formatted string from the markup entities found in the message
        using :class:`telegram.constants.ParseMode.MARKDOWN`.

        Use this if you want to retrieve the message text with the entities formatted as Markdown.
        This also formats :attr:`telegram.MessageEntity.URL` as a hyperlink.

        Note:
            * :tg-const:`telegram.constants.ParseMode.MARKDOWN` is a legacy mode, retained by
                Telegram for backward compatibility. You should use :meth:`text_markdown_v2_urled`
                instead.

            * |custom_emoji_formatting_note|

        Returns:
            :obj:`str`: Message text with entities formatted as Markdown.

        Raises:
            :exc:`ValueError`: If the message contains underline, strikethrough, spoiler or nested
                entities.

        """
        return self._parse_markdown(self.text, self.parse_entities(), urled=True)

    @property
    def text_markdown_v2_urled(self) -> str:
        """Creates an Markdown-formatted string from the markup entities found in the message
        using :class:`telegram.constants.ParseMode.MARKDOWN_V2`.

        Use this if you want to retrieve the message text with the entities formatted as Markdown.
        This also formats :attr:`telegram.MessageEntity.URL` as a hyperlink.

        Note:
            |custom_emoji_formatting_note|

        .. versionchanged:: 13.10
           Spoiler entities are now formatted as Markdown V2.

        Returns:
            :obj:`str`: Message text with entities formatted as Markdown.
        """
        return self._parse_markdown(self.text, self.parse_entities(), urled=True, version=2)

    @property
    def caption_markdown(self) -> str:
        """Creates an Markdown-formatted string from the markup entities found in the message's
        caption using :class:`telegram.constants.ParseMode.MARKDOWN`.

        Use this if you want to retrieve the message caption with the caption entities formatted as
        Markdown in the same way the original message was formatted.

        Note:
            * :tg-const:`telegram.constants.ParseMode.MARKDOWN` is a legacy mode, retained by
              Telegram for backward compatibility. You should use :meth:`caption_markdown_v2`
              instead.

            * |custom_emoji_formatting_note|

        Returns:
            :obj:`str`: Message caption with caption entities formatted as Markdown.

        Raises:
            :exc:`ValueError`: If the message contains underline, strikethrough, spoiler or nested
                entities.

        """
        return self._parse_markdown(self.caption, self.parse_caption_entities(), urled=False)

    @property
    def caption_markdown_v2(self) -> str:
        """Creates an Markdown-formatted string from the markup entities found in the message's
        caption using :class:`telegram.constants.ParseMode.MARKDOWN_V2`.

        Use this if you want to retrieve the message caption with the caption entities formatted as
        Markdown in the same way the original message was formatted.

        Note:
            |custom_emoji_formatting_note|

        .. versionchanged:: 13.10
           Spoiler entities are now formatted as Markdown V2.

        Returns:
            :obj:`str`: Message caption with caption entities formatted as Markdown.
        """
        return self._parse_markdown(
            self.caption, self.parse_caption_entities(), urled=False, version=2
        )

    @property
    def caption_markdown_urled(self) -> str:
        """Creates an Markdown-formatted string from the markup entities found in the message's
        caption using :class:`telegram.constants.ParseMode.MARKDOWN`.

        Use this if you want to retrieve the message caption with the caption entities formatted as
        Markdown. This also formats :attr:`telegram.MessageEntity.URL` as a hyperlink.

        Note:
            * :tg-const:`telegram.constants.ParseMode.MARKDOWN` is a legacy mode, retained by
                Telegram for backward compatibility. You should use
                :meth:`caption_markdown_v2_urled` instead.

            * |custom_emoji_formatting_note|

        Returns:
            :obj:`str`: Message caption with caption entities formatted as Markdown.

        Raises:
            :exc:`ValueError`: If the message contains underline, strikethrough, spoiler or nested
                entities.

        """
        return self._parse_markdown(self.caption, self.parse_caption_entities(), urled=True)

    @property
    def caption_markdown_v2_urled(self) -> str:
        """Creates an Markdown-formatted string from the markup entities found in the message's
        caption using :class:`telegram.constants.ParseMode.MARKDOWN_V2`.

        Use this if you want to retrieve the message caption with the caption entities formatted as
        Markdown. This also formats :attr:`telegram.MessageEntity.URL` as a hyperlink.

        Note:
            |custom_emoji_formatting_note|

        .. versionchanged:: 13.10
           Spoiler entities are now formatted as Markdown V2.

        Returns:
            :obj:`str`: Message caption with caption entities formatted as Markdown.
        """
        return self._parse_markdown(
            self.caption, self.parse_caption_entities(), urled=True, version=2
        )<|MERGE_RESOLUTION|>--- conflicted
+++ resolved
@@ -722,78 +722,6 @@
         # Required
         self.message_id: int = message_id
         # Optionals
-<<<<<<< HEAD
-        self.from_user = from_user
-        self.sender_chat = sender_chat
-        self.date = date
-        self.chat = chat
-        self.forward_from = forward_from
-        self.forward_from_chat = forward_from_chat
-        self.forward_date = forward_date
-        self.is_automatic_forward = is_automatic_forward
-        self.reply_to_message = reply_to_message
-        self.edit_date = edit_date
-        self.has_protected_content = has_protected_content
-        self.text = text
-        self.entities = parse_sequence_arg(entities)
-        self.caption_entities = parse_sequence_arg(caption_entities)
-        self.audio = audio
-        self.game = game
-        self.document = document
-        self.photo = parse_sequence_arg(photo)
-        self.sticker = sticker
-        self.video = video
-        self.voice = voice
-        self.video_note = video_note
-        self.caption = caption
-        self.contact = contact
-        self.location = location
-        self.venue = venue
-        self.new_chat_members = parse_sequence_arg(new_chat_members)
-        self.left_chat_member = left_chat_member
-        self.new_chat_title = new_chat_title
-        self.new_chat_photo = parse_sequence_arg(new_chat_photo)
-        self.delete_chat_photo = bool(delete_chat_photo)
-        self.group_chat_created = bool(group_chat_created)
-        self.supergroup_chat_created = bool(supergroup_chat_created)
-        self.migrate_to_chat_id = migrate_to_chat_id
-        self.migrate_from_chat_id = migrate_from_chat_id
-        self.channel_chat_created = bool(channel_chat_created)
-        self.message_auto_delete_timer_changed = message_auto_delete_timer_changed
-        self.pinned_message = pinned_message
-        self.forward_from_message_id = forward_from_message_id
-        self.invoice = invoice
-        self.successful_payment = successful_payment
-        self.connected_website = connected_website
-        self.forward_signature = forward_signature
-        self.forward_sender_name = forward_sender_name
-        self.author_signature = author_signature
-        self.media_group_id = media_group_id
-        self.animation = animation
-        self.passport_data = passport_data
-        self.poll = poll
-        self.dice = dice
-        self.via_bot = via_bot
-        self.proximity_alert_triggered = proximity_alert_triggered
-        self.video_chat_scheduled = video_chat_scheduled
-        self.video_chat_started = video_chat_started
-        self.video_chat_ended = video_chat_ended
-        self.video_chat_participants_invited = video_chat_participants_invited
-        self.reply_markup = reply_markup
-        self.web_app_data = web_app_data
-        self.is_topic_message = is_topic_message
-        self.message_thread_id = message_thread_id
-        self.forum_topic_created = forum_topic_created
-        self.forum_topic_closed = forum_topic_closed
-        self.forum_topic_reopened = forum_topic_reopened
-        self.forum_topic_edited = forum_topic_edited
-        self.general_forum_topic_hidden = general_forum_topic_hidden
-        self.general_forum_topic_unhidden = general_forum_topic_unhidden
-        self.write_access_allowed = write_access_allowed
-        self.has_media_spoiler = has_media_spoiler
-        self.user_shared = user_shared
-        self.chat_shared = chat_shared
-=======
         self.from_user: Optional[User] = from_user
         self.sender_chat: Optional[Chat] = sender_chat
         self.date: datetime.datetime = date
@@ -872,7 +800,8 @@
         ] = general_forum_topic_unhidden
         self.write_access_allowed: Optional[WriteAccessAllowed] = write_access_allowed
         self.has_media_spoiler: Optional[bool] = has_media_spoiler
->>>>>>> 23d0bd8f
+        self.user_shared: Optional[UserShared] = user_shared
+        self.chat_shared: Optional[ChatShared] = chat_shared
 
         self._effective_attachment = DEFAULT_NONE
 
