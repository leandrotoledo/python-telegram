--- conflicted
+++ resolved
@@ -139,11 +139,7 @@
         media_group_id (:obj:`str`, optional): The unique identifier of a media message group this
             message belongs to.
         text (:obj:`str`, optional): For text messages, the actual UTF-8 text of the message,
-<<<<<<< HEAD
-            0-:tg-const:`telegram.constants.MessageLimit.TEXT_LENGTH` characters.
-=======
             0-:tg-const:`telegram.constants.MessageLimit.MAX_TEXT_LENGTH` characters.
->>>>>>> 7c179aee
         entities (List[:class:`telegram.MessageEntity`], optional): For text messages, special
             entities like usernames, URLs, bot commands, etc. that appear in the text. See
             :attr:`parse_entity` and :attr:`parse_entities` methods for how to use properly.
@@ -253,8 +249,6 @@
         reply_markup (:class:`telegram.InlineKeyboardMarkup`, optional): Inline keyboard attached
             to the message. :paramref:`~telegram.InlineKeyboardButton.login_url` buttons are
             represented as ordinary url buttons.
-<<<<<<< HEAD
-=======
         is_topic_message (:obj:`bool`, optional): :obj:`True`, if the message is sent to a forum
             topic.
 
@@ -275,7 +269,6 @@
             forum topic reopened
 
             .. versionadded:: 20.0
->>>>>>> 7c179aee
 
     Attributes:
         message_id (:obj:`int`): Unique message identifier inside this chat.
@@ -315,11 +308,7 @@
         media_group_id (:obj:`str`): Optional. The unique identifier of a media message group this
             message belongs to.
         text (:obj:`str`): Optional. For text messages, the actual UTF-8 text of the message,
-<<<<<<< HEAD
-            0-:tg-const:`telegram.constants.MessageLimit.TEXT_LENGTH` characters.
-=======
             0-:tg-const:`telegram.constants.MessageLimit.MAX_TEXT_LENGTH` characters.
->>>>>>> 7c179aee
         entities (List[:class:`telegram.MessageEntity`]): Optional. For text messages, special
             entities like usernames, URLs, bot commands, etc. that appear in the text. See
             :attr:`parse_entity` and :attr:`parse_entities` methods for how to use properly.
@@ -394,23 +383,14 @@
             has logged in.
         forward_signature (:obj:`str`): Optional. For messages forwarded from channels, signature
             of the post author if present.
-<<<<<<< HEAD
-        forward_sender_name (:obj:`str`): Optional. Sender's name for messages forwarded from
-            users who disallow adding a link to their account in forwarded messages.
-=======
->>>>>>> 7c179aee
         author_signature (:obj:`str`): Optional. Signature of the post author for messages in
             channels, or the custom title of an anonymous group administrator.
         forward_sender_name (:obj:`str`): Optional. Sender's name for messages forwarded from
             users who disallow adding a link to their account in forwarded messages.
         passport_data (:class:`telegram.PassportData`): Optional. Telegram Passport data.
 
-<<<<<<< HEAD
-            .. seealso:: :any:`Passport Bot Example <examples.passportbot>`
-=======
             Examples:
                 :any:`Passport Bot <examples.passportbot>`
->>>>>>> 7c179aee
         poll (:class:`telegram.Poll`): Optional. Message is a native poll,
             information about the poll.
         dice (:class:`telegram.Dice`): Optional. Message is a dice with random value.
@@ -441,8 +421,6 @@
         reply_markup (:class:`telegram.InlineKeyboardMarkup`): Optional. Inline keyboard attached
             to the message. :paramref:`~telegram.InlineKeyboardButton.login_url` buttons are
             represented as ordinary url buttons.
-<<<<<<< HEAD
-=======
         is_topic_message (:obj:`bool`): Optional. :obj:`True`, if the message is sent to a forum
             topic.
 
@@ -463,7 +441,6 @@
             forum topic reopened
 
             .. versionadded:: 20.0
->>>>>>> 7c179aee
 
     .. |custom_emoji_formatting_note| replace:: Custom emoji entities will currently be ignored
         by this function. Instead, the supplied replacement for the emoji will be used.
