--- conflicted
+++ resolved
@@ -138,36 +138,24 @@
         media_group_id (:obj:`str`, optional): The unique identifier of a media message group this
             message belongs to.
         text (:obj:`str`, optional): For text messages, the actual UTF-8 text of the message,
-<<<<<<< HEAD
-            0-:tg-const:`telegram.constants.MessageLimit.TEXT_LENGTH`
-            characters.
+            0-:tg-const:`telegram.constants.MessageLimit.TEXT_LENGTH` characters.
         entities (Sequence[:class:`telegram.MessageEntity`], optional): For text messages, special
             entities like usernames, URLs, bot commands, etc. that appear in the text. See
             :attr:`parse_entity` and :attr:`parse_entities` methods for how to use properly.
+            This list is empty if the message does not contain entities.
 
             .. versionchanged:: 20.0
                 |squenceclassargs|
 
-        caption_entities (Sequence[:class:`telegram.MessageEntity`], optional): For messages with a
-            Caption. Special entities like usernames, URLs, bot commands, etc. that appear in the
-            caption. See :attr:`Message.parse_caption_entity` and :attr:`parse_caption_entities`
-            methods for how to use properly.
-
-            .. versionchanged:: 20.0
-                |squenceclassargs|
-
-=======
-            0-:tg-const:`telegram.constants.MessageLimit.TEXT_LENGTH` characters.
-        entities (List[:class:`telegram.MessageEntity`], optional): For text messages, special
-            entities like usernames, URLs, bot commands, etc. that appear in the text. See
-            :attr:`parse_entity` and :attr:`parse_entities` methods for how to use properly.
-            This list is empty if the message does not contain entities.
         caption_entities (List[:class:`telegram.MessageEntity`], optional): For messages with a
             Caption. Special entities like usernames, URLs, bot commands, etc. that appear in the
             caption. See :attr:`Message.parse_caption_entity` and :attr:`parse_caption_entities`
             methods for how to use properly. This list is empty if the message does not contain
             caption entities.
->>>>>>> 9520c6ee
+
+            .. versionchanged:: 20.0
+                |squenceclassargs|
+
         audio (:class:`telegram.Audio`, optional): Message is an audio file, information
             about the file.
         document (:class:`telegram.Document`, optional): Message is a general file, information
@@ -176,17 +164,12 @@
             about the animation. For backward compatibility, when this field is set, the document
             field will also be set.
         game (:class:`telegram.Game`, optional): Message is a game, information about the game.
-<<<<<<< HEAD
-        photo (Sequence[:class:`telegram.PhotoSize`], optional): Message is a photo, available
-            sizes of the photo.
+        photo (List[:class:`telegram.PhotoSize`], optional): Message is a photo, available sizes
+            of the photo. This list is empty if the message does not contain a photo.
 
             .. versionchanged:: 20.0
                 |squenceclassargs|
 
-=======
-        photo (List[:class:`telegram.PhotoSize`], optional): Message is a photo, available sizes
-            of the photo. This list is empty if the message does not contain a photo.
->>>>>>> 9520c6ee
         sticker (:class:`telegram.Sticker`, optional): Message is a sticker, information
             about the sticker.
         video (:class:`telegram.Video`, optional): Message is a video, information about the
@@ -195,19 +178,13 @@
             the file.
         video_note (:class:`telegram.VideoNote`, optional): Message is a video note, information
             about the video message.
-<<<<<<< HEAD
-        new_chat_members (Sequence[:class:`telegram.User`], optional): New members that were added
-            to the group or supergroup and information about them (the bot itself may be one of
-            these members).
-
-            .. versionchanged:: 20.0
-                |squenceclassargs|
-
-=======
         new_chat_members (List[:class:`telegram.User`], optional): New members that were added to
             the group or supergroup and information about them (the bot itself may be one of these
             members). This list is empty if the message does not contain new chat members.
->>>>>>> 9520c6ee
+
+            .. versionchanged:: 20.0
+                |squenceclassargs|
+
         caption (:obj:`str`, optional): Caption for the animation, audio, document, photo, video
             or voice, 0-:tg-const:`telegram.constants.MessageLimit.CAPTION_LENGTH` characters.
         contact (:class:`telegram.Contact`, optional): Message is a shared contact, information
@@ -220,17 +197,12 @@
         left_chat_member (:class:`telegram.User`, optional): A member was removed from the group,
             information about them (this member may be the bot itself).
         new_chat_title (:obj:`str`, optional): A chat title was changed to this value.
-<<<<<<< HEAD
-        new_chat_photo (Sequence[:class:`telegram.PhotoSize`], optional): A chat photo was changed
-            to this value.
+        new_chat_photo (List[:class:`telegram.PhotoSize`], optional): A chat photo was changed to
+            this value. This list is empty if the message does not contain a new chat photo.
 
             .. versionchanged:: 20.0
                 |squenceclassargs|
 
-=======
-        new_chat_photo (List[:class:`telegram.PhotoSize`], optional): A chat photo was changed to
-            this value. This list is empty if the message does not contain a new chat photo.
->>>>>>> 9520c6ee
         delete_chat_photo (:obj:`bool`, optional): Service message: The chat photo was deleted.
         group_chat_created (:obj:`bool`, optional): Service message: The group has been created.
         supergroup_chat_created (:obj:`bool`, optional): Service message: The supergroup has been
@@ -334,67 +306,25 @@
             .. versionadded:: 13.9
         media_group_id (:obj:`str`): Optional. The unique identifier of a media message group this
             message belongs to.
-<<<<<<< HEAD
-        text (:obj:`str`): Optional. The actual UTF-8 text of the message.
-        entities (Sequence[:class:`telegram.MessageEntity`]): Special entities like
-            usernames, URLs, bot commands, etc. that appear in the text. See
-            :attr:`Message.parse_entity` and :attr:`parse_entities` methods for how to use
-            properly. This list is empty if the message does not contain entities.
-
-            .. versionchanged:: 20.0
-                |tupleclassattrs|
-
-        caption_entities (Sequence[:class:`telegram.MessageEntity`]): Special entities like
-            usernames, URLs, bot commands, etc. that appear in the caption. See
-            :attr:`Message.parse_caption_entity` and :attr:`parse_caption_entities` methods for how
-            to use properly. This list is empty if the message does not contain caption entities.
-
-            .. versionchanged:: 20.0
-                |tupleclassattrs|
-
-        audio (:class:`telegram.Audio`): Optional. Information about the file.
-        document (:class:`telegram.Document`): Optional. Information about the file.
-        animation (:class:`telegram.Animation`) Optional. Information about the file.
-            For backward compatibility, when this field is set, the document field will also be
-            set.
-        game (:class:`telegram.Game`): Optional. Information about the game.
-        photo (Sequence[:class:`telegram.PhotoSize`]): Available sizes of the photo.
-            This list is empty if the message does not contain a photo.
-
-            .. versionchanged:: 20.0
-                |tupleclassattrs|
-
-        sticker (:class:`telegram.Sticker`): Optional. Information about the sticker.
-        video (:class:`telegram.Video`): Optional. Information about the video.
-        voice (:class:`telegram.Voice`): Optional. Information about the file.
-        video_note (:class:`telegram.VideoNote`): Optional. Information about the video message.
-        new_chat_members (Sequence[:class:`telegram.User`]): Information about new members to
-            the chat. The bot itself may be one of these members.
-            This list is empty if the message does not contain new chat members.
-
-            .. versionchanged:: 20.0
-                |tupleclassattrs|
-
-        caption (:obj:`str`): Optional. Caption for the document, photo or video,
-            0-:tg-const:`telegram.constants.MessageLimit.CAPTION_LENGTH`
-            characters.
-        contact (:class:`telegram.Contact`): Optional. Information about the contact.
-        location (:class:`telegram.Location`): Optional. Information about the location.
-        venue (:class:`telegram.Venue`): Optional. Information about the venue.
-        left_chat_member (:class:`telegram.User`): Optional. Information about the user that left
-            the group. (this member may be the bot itself).
-=======
         text (:obj:`str`): Optional. For text messages, the actual UTF-8 text of the message,
             0-:tg-const:`telegram.constants.MessageLimit.TEXT_LENGTH` characters.
-        entities (List[:class:`telegram.MessageEntity`]): Optional. For text messages, special
+        entities (Sequence[:class:`telegram.MessageEntity`]): Optional. For text messages, special
             entities like usernames, URLs, bot commands, etc. that appear in the text. See
             :attr:`parse_entity` and :attr:`parse_entities` methods for how to use properly.
             This list is empty if the message does not contain entities.
-        caption_entities (List[:class:`telegram.MessageEntity`]): Optional. For messages with a
+
+            .. versionchanged:: 20.0
+                |tupleclassattrs|
+
+        caption_entities (Sequence[:class:`telegram.MessageEntity`]): Optional. For messages with a
             Caption. Special entities like usernames, URLs, bot commands, etc. that appear in the
             caption. See :attr:`Message.parse_caption_entity` and :attr:`parse_caption_entities`
             methods for how to use properly. This list is empty if the message does not contain
             caption entities.
+
+            .. versionchanged:: 20.0
+                |tupleclassattrs|
+
         audio (:class:`telegram.Audio`): Optional. Message is an audio file, information
             about the file.
         document (:class:`telegram.Document`): Optional. Message is a general file, information
@@ -403,8 +333,12 @@
             about the animation. For backward compatibility, when this field is set, the document
             field will also be set.
         game (:class:`telegram.Game`): Optional. Message is a game, information about the game.
-        photo (List[:class:`telegram.PhotoSize`]): Optional. Message is a photo, available sizes
-            of the photo. This list is empty if the message does not contain a photo.
+        photo (Sequence[:class:`telegram.PhotoSize`]): Optional. Message is a photo, available
+            sizes of the photo. This list is empty if the message does not contain a photo.
+
+            .. versionchanged:: 20.0
+                |tupleclassattrs|
+
         sticker (:class:`telegram.Sticker`): Optional. Message is a sticker, information
             about the sticker.
         video (:class:`telegram.Video`): Optional. Message is a video, information about the
@@ -413,9 +347,13 @@
             the file.
         video_note (:class:`telegram.VideoNote`): Optional. Message is a video note, information
             about the video message.
-        new_chat_members (List[:class:`telegram.User`]): Optional. New members that were added to
-            the group or supergroup and information about them (the bot itself may be one of these
-            members). This list is empty if the message does not contain new chat members.
+        new_chat_members (Sequence[:class:`telegram.User`]): Optional. New members that were added
+            to the group or supergroup and information about them (the bot itself may be one of
+            these members). This list is empty if the message does not contain new chat members.
+
+            .. versionchanged:: 20.0
+                |tupleclassattrs|
+
         caption (:obj:`str`): Optional. Caption for the animation, audio, document, photo, video
             or voice, 0-:tg-const:`telegram.constants.MessageLimit.CAPTION_LENGTH` characters.
         contact (:class:`telegram.Contact`): Optional. Message is a shared contact, information
@@ -427,20 +365,13 @@
             also be set.
         left_chat_member (:class:`telegram.User`): Optional. A member was removed from the group,
             information about them (this member may be the bot itself).
->>>>>>> 9520c6ee
         new_chat_title (:obj:`str`): Optional. A chat title was changed to this value.
         new_chat_photo (Sequence[:class:`telegram.PhotoSize`]): A chat photo was changed to
             this value. This list is empty if the message does not contain a new chat photo.
-<<<<<<< HEAD
 
             .. versionchanged:: 20.0
                 |tupleclassattrs|
 
-        delete_chat_photo (:obj:`bool`): Optional. The chat photo was deleted.
-        group_chat_created (:obj:`bool`): Optional. The group has been created.
-        supergroup_chat_created (:obj:`bool`): Optional. The supergroup has been created.
-        channel_chat_created (:obj:`bool`): Optional. The channel has been created.
-=======
         delete_chat_photo (:obj:`bool`): Optional. Service message: The chat photo was deleted.
         group_chat_created (:obj:`bool`): Optional. Service message: The group has been created.
         supergroup_chat_created (:obj:`bool`): Optional. Service message: The supergroup has been
@@ -452,7 +383,6 @@
             created. This field can't be received in a message coming through updates, because bot
             can't be a member of a channel when it is created. It can only be found in
             :attr:`reply_to_message` if someone replies to a very first message in a channel.
->>>>>>> 9520c6ee
         message_auto_delete_timer_changed (:class:`telegram.MessageAutoDeleteTimerChanged`):
             Optional. Service message: auto-delete timer settings changed in the chat.
 
