#!/usr/bin/env python
#
# A library that provides a Python interface to the Telegram Bot API
# Copyright (C) 2015-2020
# Leandro Toledo de Souza <devs@python-telegram-bot.org>
#
# This program is free software: you can redistribute it and/or modify
# it under the terms of the GNU Lesser Public License as published by
# the Free Software Foundation, either version 3 of the License, or
# (at your option) any later version.
#
# This program is distributed in the hope that it will be useful,
# but WITHOUT ANY WARRANTY; without even the implied warranty of
# MERCHANTABILITY or FITNESS FOR A PARTICULAR PURPOSE.  See the
# GNU Lesser Public License for more details.
#
# You should have received a copy of the GNU Lesser Public License
# along with this program.  If not, see [http://www.gnu.org/licenses/].
"""Base class for Telegram InputMedia Objects."""

<<<<<<< HEAD
from typing import Union

from telegram import Animation, Audio, Document, InputFile, PhotoSize, TelegramObject, Video
from telegram.utils.helpers import DEFAULT_NONE, DefaultValue, parse_file_input
from telegram.utils.types import FileInput
=======
from typing import IO, Union, cast, List, Tuple

from telegram import (
    Animation,
    Audio,
    Document,
    InputFile,
    PhotoSize,
    TelegramObject,
    Video,
    MessageEntity,
)
from telegram.utils.helpers import DEFAULT_NONE, DefaultValue
from telegram.utils.types import FileLike, JSONDict
>>>>>>> 94262041


class InputMedia(TelegramObject):
    """Base class for Telegram InputMedia Objects.

    See :class:`telegram.InputMediaAnimation`, :class:`telegram.InputMediaAudio`,
    :class:`telegram.InputMediaDocument`, :class:`telegram.InputMediaPhoto` and
    :class:`telegram.InputMediaVideo` for detailed use.

    """

    caption_entities: Union[List[MessageEntity], Tuple[MessageEntity, ...], None] = None

    def to_dict(self) -> JSONDict:
        data = super().to_dict()

        if self.caption_entities:
            data['caption_entities'] = [
                ce.to_dict() for ce in self.caption_entities  # pylint: disable=E1133
            ]

        return data


class InputMediaAnimation(InputMedia):
    """Represents an animation file (GIF or H.264/MPEG-4 AVC video without sound) to be sent.

    Attributes:
        type (:obj:`str`): ``animation``.
        media (:obj:`str` | :class:`telegram.InputFile`): Animation to send.
        caption (:obj:`str`): Optional. Caption of the document to be sent.
        parse_mode (:obj:`str`): Optional. The parse mode to use for text formatting.
        caption_entities (List[:class:`telegram.MessageEntity`]): Optional. List of special
            entities that appear in the caption.
        thumb (:class:`telegram.InputFile`): Optional. Thumbnail of the file to send.
        width (:obj:`int`): Optional. Animation width.
        height (:obj:`int`): Optional. Animation height.
        duration (:obj:`int`): Optional. Animation duration.


    Args:
        media (:obj:`str` | `filelike object` | :class:`pathlib.Path` | \
            :class:`telegram.Animation`): File to send. Pass a
            file_id to send a file that exists on the Telegram servers (recommended), pass an HTTP
            URL for Telegram to get a file from the Internet. Lastly you can pass an existing
            :class:`telegram.Animation` object to send.
        thumb (`filelike object` | :class:`pathlib.Path`, optional): Thumbnail of the file sent;
            can be ignored if
            thumbnail generation for the file is supported server-side. The thumbnail should be
            in JPEG format and less than 200 kB in size. A thumbnail's width and height should
            not exceed 320. Ignored if the file is not uploaded using multipart/form-data.
            Thumbnails can't be reused and can be only uploaded as a new file.
        caption (:obj:`str`, optional): Caption of the animation to be sent, 0-1024 characters
            after entities parsing.
        parse_mode (:obj:`str`, optional): Send Markdown or HTML, if you want Telegram apps to show
            bold, italic, fixed-width text or inline URLs in the media caption. See the constants
            in :class:`telegram.ParseMode` for the available modes.
        caption_entities (List[:class:`telegram.MessageEntity`], optional): List of special
            entities that appear in the caption, which can be specified instead of parse_mode.
        width (:obj:`int`, optional): Animation width.
        height (:obj:`int`, optional): Animation height.
        duration (:obj:`int`, optional): Animation duration.

    Note:
        When using a :class:`telegram.Animation` for the :attr:`media` attribute. It will take the
        width, height and duration from that video, unless otherwise specified with the optional
        arguments.
    """

    def __init__(
        self,
        media: Union[FileInput, Animation],
        thumb: FileInput = None,
        caption: str = None,
        parse_mode: Union[str, DefaultValue] = DEFAULT_NONE,
        width: int = None,
        height: int = None,
        duration: int = None,
        caption_entities: Union[List[MessageEntity], Tuple[MessageEntity, ...]] = None,
    ):
        self.type = 'animation'

        if isinstance(media, Animation):
            self.media: Union[str, InputFile] = media.file_id
            self.width = media.width
            self.height = media.height
            self.duration = media.duration
        else:
            self.media = parse_file_input(media, attach=True)

        if thumb:
            self.thumb = parse_file_input(thumb, attach=True)

        if caption:
            self.caption = caption
        self.parse_mode = parse_mode
        self.caption_entities = caption_entities
        if width:
            self.width = width
        if height:
            self.height = height
        if duration:
            self.duration = duration


class InputMediaPhoto(InputMedia):
    """Represents a photo to be sent.

    Attributes:
        type (:obj:`str`): ``photo``.
        media (:obj:`str` | :class:`telegram.InputFile`): Photo to send.
        caption (:obj:`str`): Optional. Caption of the document to be sent.
        parse_mode (:obj:`str`): Optional. The parse mode to use for text formatting.
        caption_entities (List[:class:`telegram.MessageEntity`]): Optional. List of special
            entities that appear in the caption.

    Args:
        media (:obj:`str` | `filelike object` | :class:`pathlib.Path` | \
            :class:`telegram.PhotoSize`): File to send. Pass a
            file_id to send a file that exists on the Telegram servers (recommended), pass an HTTP
            URL for Telegram to get a file from the Internet. Lastly you can pass an existing
            :class:`telegram.PhotoSize` object to send.
        caption (:obj:`str`, optional ): Caption of the photo to be sent, 0-1024 characters after
            entities parsing.
        parse_mode (:obj:`str`, optional): Send Markdown or HTML, if you want Telegram apps to show
            bold, italic, fixed-width text or inline URLs in the media caption. See the constants
            in :class:`telegram.ParseMode` for the available modes.
        caption_entities (List[:class:`telegram.MessageEntity`], optional): List of special
            entities that appear in the caption, which can be specified instead of parse_mode.
    """

    def __init__(
        self,
        media: Union[FileInput, PhotoSize],
        caption: str = None,
        parse_mode: Union[str, DefaultValue] = DEFAULT_NONE,
        caption_entities: Union[List[MessageEntity], Tuple[MessageEntity, ...]] = None,
    ):
        self.type = 'photo'
        self.media = parse_file_input(media, PhotoSize, attach=True)

        if caption:
            self.caption = caption
        self.parse_mode = parse_mode
        self.caption_entities = caption_entities


class InputMediaVideo(InputMedia):
    """Represents a video to be sent.

    Attributes:
        type (:obj:`str`): ``video``.
        media (:obj:`str` | :class:`telegram.InputFile`): Video file to send.
        caption (:obj:`str`): Optional. Caption of the document to be sent.
        parse_mode (:obj:`str`): Optional. The parse mode to use for text formatting.
        caption_entities (List[:class:`telegram.MessageEntity`]): Optional. List of special
            entities that appear in the caption.
        width (:obj:`int`): Optional. Video width.
        height (:obj:`int`): Optional. Video height.
        duration (:obj:`int`): Optional. Video duration.
        supports_streaming (:obj:`bool`): Optional. Pass :obj:`True`, if the uploaded video is
            suitable for streaming.
        thumb (:class:`telegram.InputFile`): Optional. Thumbnail of the file to send.

    Args:
        media (:obj:`str` | `filelike object` | :class:`pathlib.Path` | :class:`telegram.Video`):
            File to send. Pass a
            file_id to send a file that exists on the Telegram servers (recommended), pass an HTTP
            URL for Telegram to get a file from the Internet. Lastly you can pass an existing
            :class:`telegram.Video` object to send.
        caption (:obj:`str`, optional): Caption of the video to be sent, 0-1024 characters after
            entities parsing.
        parse_mode (:obj:`str`, optional): Send Markdown or HTML, if you want Telegram apps to show
            bold, italic, fixed-width text or inline URLs in the media caption. See the constants
            in :class:`telegram.ParseMode` for the available modes.
        caption_entities (List[:class:`telegram.MessageEntity`], optional): List of special
            entities that appear in the caption, which can be specified instead of parse_mode.
        width (:obj:`int`, optional): Video width.
        height (:obj:`int`, optional): Video height.
        duration (:obj:`int`, optional): Video duration.
        supports_streaming (:obj:`bool`, optional): Pass :obj:`True`, if the uploaded video is
            suitable for streaming.
        thumb (`filelike object` | :class:`pathlib.Path`, optional): Thumbnail of the file sent;
            can be ignored if
            thumbnail generation for the file is supported server-side. The thumbnail should be
            in JPEG format and less than 200 kB in size. A thumbnail's width and height should
            not exceed 320. Ignored if the file is not uploaded using multipart/form-data.
            Thumbnails can't be reused and can be only uploaded as a new file.

    Note:
        *  When using a :class:`telegram.Video` for the :attr:`media` attribute. It will take the
           width, height and duration from that video, unless otherwise specified with the optional
           arguments.
        *  ``thumb`` will be ignored for small video files, for which Telegram can easily
           generate thumb nails. However, this behaviour is undocumented and might be changed
           by Telegram.
    """

    def __init__(
        self,
        media: Union[FileInput, Video],
        caption: str = None,
        width: int = None,
        height: int = None,
        duration: int = None,
        supports_streaming: bool = None,
        parse_mode: Union[str, DefaultValue] = DEFAULT_NONE,
<<<<<<< HEAD
        thumb: FileInput = None,
=======
        thumb: FileLike = None,
        caption_entities: Union[List[MessageEntity], Tuple[MessageEntity, ...]] = None,
>>>>>>> 94262041
    ):
        self.type = 'video'

        if isinstance(media, Video):
            self.media: Union[str, InputFile] = media.file_id
            self.width = media.width
            self.height = media.height
            self.duration = media.duration
        else:
            self.media = parse_file_input(media, attach=True)

        if thumb:
            self.thumb = parse_file_input(thumb, attach=True)

        if caption:
            self.caption = caption
        self.parse_mode = parse_mode
        self.caption_entities = caption_entities
        if width:
            self.width = width
        if height:
            self.height = height
        if duration:
            self.duration = duration
        if supports_streaming:
            self.supports_streaming = supports_streaming


class InputMediaAudio(InputMedia):
    """Represents an audio file to be treated as music to be sent.

    Attributes:
        type (:obj:`str`): ``audio``.
        media (:obj:`str` | :class:`telegram.InputFile`): Audio file to send.
        caption (:obj:`str`): Optional. Caption of the document to be sent.
        parse_mode (:obj:`str`): Optional. The parse mode to use for text formatting.
        caption_entities (List[:class:`telegram.MessageEntity`]): Optional. List of special
            entities that appear in the caption.
        duration (:obj:`int`): Duration of the audio in seconds.
        performer (:obj:`str`): Optional. Performer of the audio as defined by sender or by audio
            tags.
        title (:obj:`str`): Optional. Title of the audio as defined by sender or by audio tags.
        thumb (:class:`telegram.InputFile`): Optional. Thumbnail of the file to send.

    Args:
        media (:obj:`str` | `filelike object` | :class:`pathlib.Path` | :class:`telegram.Audio`):
            File to send. Pass a
            file_id to send a file that exists on the Telegram servers (recommended), pass an HTTP
            URL for Telegram to get a file from the Internet. Lastly you can pass an existing
            :class:`telegram.Audio` object to send.
        caption (:obj:`str`, optional): Caption of the audio to be sent, 0-1024 characters after
            entities parsing.
        parse_mode (:obj:`str`, optional): Send Markdown or HTML, if you want Telegram apps to show
            bold, italic, fixed-width text or inline URLs in the media caption. See the constants
            in :class:`telegram.ParseMode` for the available modes.
        caption_entities (List[:class:`telegram.MessageEntity`], optional): List of special
            entities that appear in the caption, which can be specified instead of parse_mode.
        duration (:obj:`int`): Duration of the audio in seconds as defined by sender.
        performer (:obj:`str`, optional): Performer of the audio as defined by sender or by audio
            tags.
        title (:obj:`str`, optional): Title of the audio as defined by sender or by audio tags.
        thumb (`filelike object` | :class:`pathlib.Path`, optional): Thumbnail of the file sent;
            can be ignored if
            thumbnail generation for the file is supported server-side. The thumbnail should be
            in JPEG format and less than 200 kB in size. A thumbnail's width and height should
            not exceed 320. Ignored if the file is not uploaded using multipart/form-data.
            Thumbnails can't be reused and can be only uploaded as a new file.

    Note:
        When using a :class:`telegram.Audio` for the :attr:`media` attribute. It will take the
        duration, performer and title from that video, unless otherwise specified with the
        optional arguments.
    """

    def __init__(
        self,
        media: Union[FileInput, Audio],
        thumb: FileInput = None,
        caption: str = None,
        parse_mode: Union[str, DefaultValue] = DEFAULT_NONE,
        duration: int = None,
        performer: str = None,
        title: str = None,
        caption_entities: Union[List[MessageEntity], Tuple[MessageEntity, ...]] = None,
    ):
        self.type = 'audio'

        if isinstance(media, Audio):
            self.media: Union[str, InputFile] = media.file_id
            self.duration = media.duration
            self.performer = media.performer
            self.title = media.title
        else:
            self.media = parse_file_input(media, attach=True)

        if thumb:
            self.thumb = parse_file_input(thumb, attach=True)

        if caption:
            self.caption = caption
        self.parse_mode = parse_mode
        self.caption_entities = caption_entities
        if duration:
            self.duration = duration
        if performer:
            self.performer = performer
        if title:
            self.title = title


class InputMediaDocument(InputMedia):
    """Represents a general file to be sent.

    Attributes:
        type (:obj:`str`): ``document``.
        media (:obj:`str` | :class:`telegram.InputFile`): File to send.
        caption (:obj:`str`): Optional. Caption of the document to be sent.
        parse_mode (:obj:`str`): Optional. The parse mode to use for text formatting.
        caption_entities (List[:class:`telegram.MessageEntity`]): Optional. List of special
            entities that appear in the caption.
        thumb (:class:`telegram.InputFile`): Optional. Thumbnail of the file to send.
        disable_content_type_detection (:obj:`bool`): Optional. Disables automatic server-side
            content type detection for files uploaded using multipart/form-data. Always true, if
            the document is sent as part of an album.

    Args:
        media (:obj:`str` | `filelike object` | :class:`pathlib.Path` | \
            :class:`telegram.Document`): File to send. Pass a
            file_id to send a file that exists on the Telegram servers (recommended), pass an HTTP
            URL for Telegram to get a file from the Internet. Lastly you can pass an existing
            :class:`telegram.Document` object to send.
        caption (:obj:`str`, optional): Caption of the document to be sent, 0-1024 characters after
            entities parsing.
        parse_mode (:obj:`str`, optional): Send Markdown or HTML, if you want Telegram apps to show
            bold, italic, fixed-width text or inline URLs in the media caption. See the constants
            in :class:`telegram.ParseMode` for the available modes.
<<<<<<< HEAD
        thumb (`filelike object` | :class:`pathlib.Path`, optional): Thumbnail of the file sent;
            can be ignored if
=======
        caption_entities (List[:class:`telegram.MessageEntity`], optional): List of special
            entities that appear in the caption, which can be specified instead of parse_mode.
        thumb (`filelike object`, optional): Thumbnail of the file sent; can be ignored if
>>>>>>> 94262041
            thumbnail generation for the file is supported server-side. The thumbnail should be
            in JPEG format and less than 200 kB in size. A thumbnail's width and height should
            not exceed 320. Ignored if the file is not uploaded using multipart/form-data.
            Thumbnails can't be reused and can be only uploaded as a new file.
        disable_content_type_detection (:obj:`bool`, optional): Disables automatic server-side
            content type detection for files uploaded using multipart/form-data. Always true, if
            the document is sent as part of an album.
    """

    def __init__(
        self,
        media: Union[FileInput, Document],
        thumb: FileInput = None,
        caption: str = None,
        parse_mode: Union[str, DefaultValue] = DEFAULT_NONE,
        disable_content_type_detection: bool = None,
        caption_entities: Union[List[MessageEntity], Tuple[MessageEntity, ...]] = None,
    ):
        self.type = 'document'
        self.media = parse_file_input(media, Document, attach=True)

        if thumb:
            self.thumb = parse_file_input(thumb, attach=True)

        if caption:
            self.caption = caption
        self.parse_mode = parse_mode
        self.caption_entities = caption_entities
        self.disable_content_type_detection = disable_content_type_detection<|MERGE_RESOLUTION|>--- conflicted
+++ resolved
@@ -18,14 +18,7 @@
 # along with this program.  If not, see [http://www.gnu.org/licenses/].
 """Base class for Telegram InputMedia Objects."""
 
-<<<<<<< HEAD
-from typing import Union
-
-from telegram import Animation, Audio, Document, InputFile, PhotoSize, TelegramObject, Video
-from telegram.utils.helpers import DEFAULT_NONE, DefaultValue, parse_file_input
-from telegram.utils.types import FileInput
-=======
-from typing import IO, Union, cast, List, Tuple
+from typing import Union, List, Tuple
 
 from telegram import (
     Animation,
@@ -37,9 +30,8 @@
     Video,
     MessageEntity,
 )
-from telegram.utils.helpers import DEFAULT_NONE, DefaultValue
-from telegram.utils.types import FileLike, JSONDict
->>>>>>> 94262041
+from telegram.utils.helpers import DEFAULT_NONE, DefaultValue, parse_file_input
+from telegram.utils.types import FileInput, JSONDict
 
 
 class InputMedia(TelegramObject):
@@ -247,12 +239,8 @@
         duration: int = None,
         supports_streaming: bool = None,
         parse_mode: Union[str, DefaultValue] = DEFAULT_NONE,
-<<<<<<< HEAD
         thumb: FileInput = None,
-=======
-        thumb: FileLike = None,
         caption_entities: Union[List[MessageEntity], Tuple[MessageEntity, ...]] = None,
->>>>>>> 94262041
     ):
         self.type = 'video'
 
@@ -389,14 +377,10 @@
         parse_mode (:obj:`str`, optional): Send Markdown or HTML, if you want Telegram apps to show
             bold, italic, fixed-width text or inline URLs in the media caption. See the constants
             in :class:`telegram.ParseMode` for the available modes.
-<<<<<<< HEAD
+        caption_entities (List[:class:`telegram.MessageEntity`], optional): List of special
+            entities that appear in the caption, which can be specified instead of parse_mode.
         thumb (`filelike object` | :class:`pathlib.Path`, optional): Thumbnail of the file sent;
             can be ignored if
-=======
-        caption_entities (List[:class:`telegram.MessageEntity`], optional): List of special
-            entities that appear in the caption, which can be specified instead of parse_mode.
-        thumb (`filelike object`, optional): Thumbnail of the file sent; can be ignored if
->>>>>>> 94262041
             thumbnail generation for the file is supported server-side. The thumbnail should be
             in JPEG format and less than 200 kB in size. A thumbnail's width and height should
             not exceed 320. Ignored if the file is not uploaded using multipart/form-data.
