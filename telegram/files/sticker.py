#!/usr/bin/env python
#
# A library that provides a Python interface to the Telegram Bot API
# Copyright (C) 2015-2020
# Leandro Toledo de Souza <devs@python-telegram-bot.org>
#
# This program is free software: you can redistribute it and/or modify
# it under the terms of the GNU Lesser Public License as published by
# the Free Software Foundation, either version 3 of the License, or
# (at your option) any later version.
#
# This program is distributed in the hope that it will be useful,
# but WITHOUT ANY WARRANTY; without even the implied warranty of
# MERCHANTABILITY or FITNESS FOR A PARTICULAR PURPOSE.  See the
# GNU Lesser Public License for more details.
#
# You should have received a copy of the GNU Lesser Public License
# along with this program.  If not, see [http://www.gnu.org/licenses/].
"""This module contains objects that represents stickers."""

<<<<<<< HEAD
from typing import TYPE_CHECKING, Any, List, Optional

from telegram import PhotoSize, TelegramObject
=======
from telegram import PhotoSize, TelegramObject, constants
>>>>>>> 3b4559dd
from telegram.utils.types import JSONDict

if TYPE_CHECKING:
    from telegram import Bot, File


class Sticker(TelegramObject):
    """This object represents a sticker.

    Objects of this class are comparable in terms of equality. Two objects of this class are
    considered equal, if their :attr:`file_unique_id` is equal.

    Attributes:
        file_id (:obj:`str`): Identifier for this file.
        file_unique_id (:obj:`str`): Unique identifier for this file, which
            is supposed to be the same over time and for different bots.
            Can't be used to download or reuse the file.
        width (:obj:`int`): Sticker width.
        height (:obj:`int`): Sticker height.
        is_animated (:obj:`bool`): :obj:`True`, if the sticker is animated.
        thumb (:class:`telegram.PhotoSize`): Optional. Sticker thumbnail in the .webp or .jpg
            format.
        emoji (:obj:`str`): Optional. Emoji associated with the sticker.
        set_name (:obj:`str`): Optional. Name of the sticker set to which the sticker belongs.
        mask_position (:class:`telegram.MaskPosition`): Optional. For mask stickers, the position
            where the mask should be placed.
        file_size (:obj:`int`): Optional. File size.
        bot (:class:`telegram.Bot`): Optional. The Bot to use for instance methods.

    Args:
        file_id (:obj:`str`): Identifier for this file, which can be used to download
            or reuse the file.
        file_unique_id (:obj:`str`): Unique identifier for this file, which
            is supposed to be the same over time and for different bots.
            Can't be used to download or reuse the file.
        width (:obj:`int`): Sticker width.
        height (:obj:`int`): Sticker height.
        is_animated (:obj:`bool`): :obj:`True`, if the sticker is animated.
        thumb (:class:`telegram.PhotoSize`, optional): Sticker thumbnail in the .WEBP or .JPG
            format.
        emoji (:obj:`str`, optional): Emoji associated with the sticker
        set_name (:obj:`str`, optional): Name of the sticker set to which the sticker
            belongs.
        mask_position (:class:`telegram.MaskPosition`, optional): For mask stickers, the
            position where the mask should be placed.
        file_size (:obj:`int`, optional): File size.
        bot (:class:`telegram.Bot`, optional): The Bot to use for instance methods.
        **kwargs (obj:`dict`): Arbitrary keyword arguments.


    """

    def __init__(
        self,  # pylint: disable=W0613
        file_id: str,
        file_unique_id: str,
        width: int,
        height: int,
        is_animated: bool,
        thumb: PhotoSize = None,
        emoji: str = None,
        file_size: int = None,
        set_name: str = None,
        mask_position: 'MaskPosition' = None,
        bot: 'Bot' = None,
        **kwargs: Any,
    ):
        # Required
        self.file_id = str(file_id)
        self.file_unique_id = str(file_unique_id)
        self.width = int(width)
        self.height = int(height)
        self.is_animated = is_animated
        # Optionals
        self.thumb = thumb
        self.emoji = emoji
        self.file_size = file_size
        self.set_name = set_name
        self.mask_position = mask_position
        self.bot = bot

        self._id_attrs = (self.file_unique_id,)

    @classmethod
    def de_json(cls, data: Optional[JSONDict], bot: 'Bot') -> Optional['Sticker']:
        data = cls.parse_data(data)

        if not data:
            return None

        data['thumb'] = PhotoSize.de_json(data.get('thumb'), bot)
        data['mask_position'] = MaskPosition.de_json(data.get('mask_position'), bot)

        return cls(bot=bot, **data)

    def get_file(self, timeout: str = None, api_kwargs: JSONDict = None) -> 'File':
        """Convenience wrapper over :attr:`telegram.Bot.get_file`

        Args:
            timeout (:obj:`int` | :obj:`float`, optional): If this value is specified, use it as
                the read timeout from the server (instead of the one specified during creation of
                the connection pool).
            api_kwargs (:obj:`dict`, optional): Arbitrary keyword arguments to be passed to the
                Telegram API.

        Returns:
            :class:`telegram.File`

        Raises:
            :class:`telegram.TelegramError`

        """
        return self.bot.get_file(self.file_id, timeout=timeout, api_kwargs=api_kwargs)


class StickerSet(TelegramObject):
    """This object represents a sticker set.

    Objects of this class are comparable in terms of equality. Two objects of this class are
    considered equal, if their :attr:`name` is equal.

    Attributes:
        name (:obj:`str`): Sticker set name.
        title (:obj:`str`): Sticker set title.
        is_animated (:obj:`bool`): :obj:`True`, if the sticker set contains animated stickers.
        contains_masks (:obj:`bool`): :obj:`True`, if the sticker set contains masks.
        stickers (List[:class:`telegram.Sticker`]): List of all set stickers.
        thumb (:class:`telegram.PhotoSize`): Optional. Sticker set thumbnail in the .WEBP or .TGS
            format.

    Args:
        name (:obj:`str`): Sticker set name.
        title (:obj:`str`): Sticker set title.
        is_animated (:obj:`bool`): :obj:`True`, if the sticker set contains animated stickers.
        contains_masks (:obj:`bool`): :obj:`True`, if the sticker set contains masks.
        stickers (List[:class:`telegram.Sticker`]): List of all set stickers.
        thumb (:class:`telegram.PhotoSize`, optional): Sticker set thumbnail in the .WEBP or .TGS
            format.

    """

    def __init__(
        self,  # pylint: disable=W0613
        name: str,
        title: str,
        is_animated: bool,
        contains_masks: bool,
        stickers: List[Sticker],
        bot: 'Bot' = None,  # pylint: disable=W0613
        thumb: PhotoSize = None,
        **kwargs: Any,
    ):
        self.name = name
        self.title = title
        self.is_animated = is_animated
        self.contains_masks = contains_masks
        self.stickers = stickers
        # Optionals
        self.thumb = thumb

        self._id_attrs = (self.name,)

    @classmethod
    def de_json(cls, data: Optional[JSONDict], bot: 'Bot') -> Optional['StickerSet']:
        if not data:
            return None

        data['thumb'] = PhotoSize.de_json(data.get('thumb'), bot)
        data['stickers'] = Sticker.de_list(data.get('stickers'), bot)

        return cls(bot=bot, **data)

    def to_dict(self) -> JSONDict:
        data = super().to_dict()

        data['stickers'] = [s.to_dict() for s in data.get('stickers')]

        return data


class MaskPosition(TelegramObject):
    """This object describes the position on faces where a mask should be placed by default.

    Objects of this class are comparable in terms of equality. Two objects of this class are
    considered equal, if their :attr:`point`, :attr:`x_shift`, :attr:`y_shift` and, :attr:`scale`
    are equal.

    Attributes:
        point (:obj:`str`): The part of the face relative to which the mask should be placed.
            One of ``'forehead'``, ``'eyes'``, ``'mouth'``, or ``'chin'``.
        x_shift (:obj:`float`): Shift by X-axis measured in widths of the mask scaled to the face
            size, from left to right.
        y_shift (:obj:`float`): Shift by Y-axis measured in heights of the mask scaled to the face
            size, from top to bottom.
        scale (:obj:`float`): Mask scaling coefficient. For example, 2.0 means double size.

    Note:
        :attr:`type` should be one of the following: `forehead`, `eyes`, `mouth` or `chin`. You can
        use the class constants for those.

    Args:
        point (:obj:`str`): The part of the face relative to which the mask should be placed.
            One of ``'forehead'``, ``'eyes'``, ``'mouth'``, or ``'chin'``.
        x_shift (:obj:`float`): Shift by X-axis measured in widths of the mask scaled to the face
            size, from left to right. For example, choosing -1.0 will place mask just to the left
            of the default mask position.
        y_shift (:obj:`float`): Shift by Y-axis measured in heights of the mask scaled to the face
            size, from top to bottom. For example, 1.0 will place the mask just below the default
            mask position.
        scale (:obj:`float`): Mask scaling coefficient. For example, 2.0 means double size.

    """

    FOREHEAD: str = constants.STICKER_FOREHEAD
    """:const:`telegram.constants.STICKER_FOREHEAD`"""
    EYES: str = constants.STICKER_EYES
    """:const:`telegram.constants.STICKER_EYES`"""
    MOUTH: str = constants.STICKER_MOUTH
    """:const:`telegram.constants.STICKER_MOUTH`"""
    CHIN: str = constants.STICKER_CHIN
    """:const:`telegram.constants.STICKER_CHIN`"""

    def __init__(
        self, point: str, x_shift: float, y_shift: float, scale: float, **kwargs: Any
    ):  # pylint: disable=W0613
        self.point = point
        self.x_shift = x_shift
        self.y_shift = y_shift
        self.scale = scale

        self._id_attrs = (self.point, self.x_shift, self.y_shift, self.scale)

    @classmethod
    def de_json(cls, data: Optional[JSONDict], bot: 'Bot') -> Optional['MaskPosition']:
        data = cls.parse_data(data)

        if data is None:
            return None

        return cls(**data)<|MERGE_RESOLUTION|>--- conflicted
+++ resolved
@@ -18,13 +18,9 @@
 # along with this program.  If not, see [http://www.gnu.org/licenses/].
 """This module contains objects that represents stickers."""
 
-<<<<<<< HEAD
 from typing import TYPE_CHECKING, Any, List, Optional
 
-from telegram import PhotoSize, TelegramObject
-=======
 from telegram import PhotoSize, TelegramObject, constants
->>>>>>> 3b4559dd
 from telegram.utils.types import JSONDict
 
 if TYPE_CHECKING:
