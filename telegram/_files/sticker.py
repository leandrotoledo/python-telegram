#!/usr/bin/env python
#
# A library that provides a Python interface to the Telegram Bot API
# Copyright (C) 2015-2021
# Leandro Toledo de Souza <devs@python-telegram-bot.org>
#
# This program is free software: you can redistribute it and/or modify
# it under the terms of the GNU Lesser Public License as published by
# the Free Software Foundation, either version 3 of the License, or
# (at your option) any later version.
#
# This program is distributed in the hope that it will be useful,
# but WITHOUT ANY WARRANTY; without even the implied warranty of
# MERCHANTABILITY or FITNESS FOR A PARTICULAR PURPOSE.  See the
# GNU Lesser Public License for more details.
#
# You should have received a copy of the GNU Lesser Public License
# along with this program.  If not, see [http://www.gnu.org/licenses/].
"""This module contains objects that represents stickers."""

from typing import TYPE_CHECKING, Any, List, Optional, ClassVar

from telegram import PhotoSize, TelegramObject, constants
from telegram._files._basethumbedmedium import _BaseThumbedMedium
from telegram._utils.types import JSONDict

if TYPE_CHECKING:
    from telegram import Bot


class Sticker(_BaseThumbedMedium):
    """This object represents a sticker.

    Objects of this class are comparable in terms of equality. Two objects of this class are
    considered equal, if their :attr:`file_unique_id` is equal.

    Args:
        file_id (:obj:`str`): Identifier for this file, which can be used to download
            or reuse the file.
        file_unique_id (:obj:`str`): Unique identifier for this file, which
            is supposed to be the same over time and for different bots.
            Can't be used to download or reuse the file.
        width (:obj:`int`): Sticker width.
        height (:obj:`int`): Sticker height.
        is_animated (:obj:`bool`): :obj:`True`, if the sticker is animated.
        thumb (:class:`telegram.PhotoSize`, optional): Sticker thumbnail in the .WEBP or .JPG
            format.
        emoji (:obj:`str`, optional): Emoji associated with the sticker
        set_name (:obj:`str`, optional): Name of the sticker set to which the sticker
            belongs.
        mask_position (:class:`telegram.MaskPosition`, optional): For mask stickers, the
            position where the mask should be placed.
        file_size (:obj:`int`, optional): File size.
        bot (:class:`telegram.Bot`, optional): The Bot to use for instance methods.
        **kwargs (obj:`dict`): Arbitrary keyword arguments.

    Attributes:
        file_id (:obj:`str`): Identifier for this file.
        file_unique_id (:obj:`str`): Unique identifier for this file, which
            is supposed to be the same over time and for different bots.
            Can't be used to download or reuse the file.
        width (:obj:`int`): Sticker width.
        height (:obj:`int`): Sticker height.
        is_animated (:obj:`bool`): :obj:`True`, if the sticker is animated.
        thumb (:class:`telegram.PhotoSize`): Optional. Sticker thumbnail in the .webp or .jpg
            format.
        emoji (:obj:`str`): Optional. Emoji associated with the sticker.
        set_name (:obj:`str`): Optional. Name of the sticker set to which the sticker belongs.
        mask_position (:class:`telegram.MaskPosition`): Optional. For mask stickers, the position
            where the mask should be placed.
        file_size (:obj:`int`): Optional. File size.
        bot (:class:`telegram.Bot`): Optional. The Bot to use for instance methods.

    """

<<<<<<< HEAD
    __slots__ = (
        'width',
        'file_id',
        'is_animated',
        'file_size',
        'thumb',
        'set_name',
        'mask_position',
        'height',
        'file_unique_id',
        'emoji',
    )
=======
    __slots__ = ('emoji', 'height', 'is_animated', 'mask_position', 'set_name', 'width')
>>>>>>> b24d7d88

    def __init__(
        self,
        file_id: str,
        file_unique_id: str,
        width: int,
        height: int,
        is_animated: bool,
        thumb: PhotoSize = None,
        emoji: str = None,
        file_size: int = None,
        set_name: str = None,
        mask_position: 'MaskPosition' = None,
        bot: 'Bot' = None,
        **_kwargs: Any,
    ):
        super().__init__(
            file_id=file_id,
            file_unique_id=file_unique_id,
            file_size=file_size,
            thumb=thumb,
            bot=bot,
        )
        # Required
        self.width = int(width)
        self.height = int(height)
        self.is_animated = is_animated
        # Optional
        self.emoji = emoji
        self.set_name = set_name
        self.mask_position = mask_position
<<<<<<< HEAD
        self.set_bot(bot)

        self._id_attrs = (self.file_unique_id,)
=======
>>>>>>> b24d7d88

    @classmethod
    def de_json(cls, data: Optional[JSONDict], bot: 'Bot') -> Optional['Sticker']:
        """See :meth:`telegram.TelegramObject.de_json`."""
        data = cls._parse_data(data)

        if not data:
            return None

        data['thumb'] = PhotoSize.de_json(data.get('thumb'), bot)
        data['mask_position'] = MaskPosition.de_json(data.get('mask_position'), bot)

        return cls(bot=bot, **data)

<<<<<<< HEAD
    def get_file(
        self, timeout: ODVInput[float] = DEFAULT_NONE, api_kwargs: JSONDict = None
    ) -> 'File':
        """Convenience wrapper over :attr:`telegram.Bot.get_file`

        For the documentation of the arguments, please see :meth:`telegram.Bot.get_file`.

        Returns:
            :class:`telegram.File`

        Raises:
            :class:`telegram.error.TelegramError`

        """
        return self.get_bot().get_file(
            file_id=self.file_id, timeout=timeout, api_kwargs=api_kwargs
        )

=======
>>>>>>> b24d7d88

class StickerSet(TelegramObject):
    """This object represents a sticker set.

    Objects of this class are comparable in terms of equality. Two objects of this class are
    considered equal, if their :attr:`name` is equal.

    Attributes:
        name (:obj:`str`): Sticker set name.
        title (:obj:`str`): Sticker set title.
        is_animated (:obj:`bool`): :obj:`True`, if the sticker set contains animated stickers.
        contains_masks (:obj:`bool`): :obj:`True`, if the sticker set contains masks.
        stickers (List[:class:`telegram.Sticker`]): List of all set stickers.
        thumb (:class:`telegram.PhotoSize`): Optional. Sticker set thumbnail in the .WEBP or .TGS
            format.

    Args:
        name (:obj:`str`): Sticker set name.
        title (:obj:`str`): Sticker set title.
        is_animated (:obj:`bool`): :obj:`True`, if the sticker set contains animated stickers.
        contains_masks (:obj:`bool`): :obj:`True`, if the sticker set contains masks.
        stickers (List[:class:`telegram.Sticker`]): List of all set stickers.
        thumb (:class:`telegram.PhotoSize`, optional): Sticker set thumbnail in the .WEBP or .TGS
            format.

    """

    __slots__ = (
        'contains_masks',
        'is_animated',
        'name',
        'stickers',
        'thumb',
        'title',
    )

    def __init__(
        self,
        name: str,
        title: str,
        is_animated: bool,
        contains_masks: bool,
        stickers: List[Sticker],
        thumb: PhotoSize = None,
        **_kwargs: Any,
    ):
        self.name = name
        self.title = title
        self.is_animated = is_animated
        self.contains_masks = contains_masks
        self.stickers = stickers
        # Optional
        self.thumb = thumb

        self._id_attrs = (self.name,)

    @classmethod
    def de_json(cls, data: Optional[JSONDict], bot: 'Bot') -> Optional['StickerSet']:
        """See :meth:`telegram.TelegramObject.de_json`."""
        if not data:
            return None

        data['thumb'] = PhotoSize.de_json(data.get('thumb'), bot)
        data['stickers'] = Sticker.de_list(data.get('stickers'), bot)

        return cls(bot=bot, **data)

    def to_dict(self) -> JSONDict:
        """See :meth:`telegram.TelegramObject.to_dict`."""
        data = super().to_dict()

        data['stickers'] = [s.to_dict() for s in data.get('stickers')]

        return data


class MaskPosition(TelegramObject):
    """This object describes the position on faces where a mask should be placed by default.

    Objects of this class are comparable in terms of equality. Two objects of this class are
    considered equal, if their :attr:`point`, :attr:`x_shift`, :attr:`y_shift` and, :attr:`scale`
    are equal.

    Args:
        point (:obj:`str`): The part of the face relative to which the mask should be placed.
            One of :attr:`FOREHEAD`, :attr:`EYES`, :attr:`MOUTH`, or :attr:`CHIN`.
        x_shift (:obj:`float`): Shift by X-axis measured in widths of the mask scaled to the face
            size, from left to right. For example, choosing -1.0 will place mask just to the left
            of the default mask position.
        y_shift (:obj:`float`): Shift by Y-axis measured in heights of the mask scaled to the face
            size, from top to bottom. For example, 1.0 will place the mask just below the default
            mask position.
        scale (:obj:`float`): Mask scaling coefficient. For example, 2.0 means double size.

    Attributes:
        point (:obj:`str`): The part of the face relative to which the mask should be placed.
            One of :attr:`FOREHEAD`, :attr:`EYES`, :attr:`MOUTH`, or :attr:`CHIN`.
        x_shift (:obj:`float`): Shift by X-axis measured in widths of the mask scaled to the face
            size, from left to right.
        y_shift (:obj:`float`): Shift by Y-axis measured in heights of the mask scaled to the face
            size, from top to bottom.
        scale (:obj:`float`): Mask scaling coefficient. For example, 2.0 means double size.

    """

    __slots__ = ('point', 'scale', 'x_shift', 'y_shift')

    FOREHEAD: ClassVar[str] = constants.MaskPosition.FOREHEAD
    """:const:`telegram.constants.MaskPosition.FOREHEAD`"""
    EYES: ClassVar[str] = constants.MaskPosition.EYES
    """:const:`telegram.constants.MaskPosition.EYES`"""
    MOUTH: ClassVar[str] = constants.MaskPosition.MOUTH
    """:const:`telegram.constants.MaskPosition.MOUTH`"""
    CHIN: ClassVar[str] = constants.MaskPosition.CHIN
    """:const:`telegram.constants.MaskPosition.CHIN`"""

    def __init__(self, point: str, x_shift: float, y_shift: float, scale: float, **_kwargs: Any):
        self.point = point
        self.x_shift = x_shift
        self.y_shift = y_shift
        self.scale = scale

        self._id_attrs = (self.point, self.x_shift, self.y_shift, self.scale)

    @classmethod
    def de_json(cls, data: Optional[JSONDict], bot: 'Bot') -> Optional['MaskPosition']:
        """See :meth:`telegram.TelegramObject.de_json`."""
        data = cls._parse_data(data)

        if data is None:
            return None

        return cls(**data)<|MERGE_RESOLUTION|>--- conflicted
+++ resolved
@@ -73,22 +73,7 @@
 
     """
 
-<<<<<<< HEAD
-    __slots__ = (
-        'width',
-        'file_id',
-        'is_animated',
-        'file_size',
-        'thumb',
-        'set_name',
-        'mask_position',
-        'height',
-        'file_unique_id',
-        'emoji',
-    )
-=======
     __slots__ = ('emoji', 'height', 'is_animated', 'mask_position', 'set_name', 'width')
->>>>>>> b24d7d88
 
     def __init__(
         self,
@@ -120,12 +105,6 @@
         self.emoji = emoji
         self.set_name = set_name
         self.mask_position = mask_position
-<<<<<<< HEAD
-        self.set_bot(bot)
-
-        self._id_attrs = (self.file_unique_id,)
-=======
->>>>>>> b24d7d88
 
     @classmethod
     def de_json(cls, data: Optional[JSONDict], bot: 'Bot') -> Optional['Sticker']:
@@ -140,27 +119,6 @@
 
         return cls(bot=bot, **data)
 
-<<<<<<< HEAD
-    def get_file(
-        self, timeout: ODVInput[float] = DEFAULT_NONE, api_kwargs: JSONDict = None
-    ) -> 'File':
-        """Convenience wrapper over :attr:`telegram.Bot.get_file`
-
-        For the documentation of the arguments, please see :meth:`telegram.Bot.get_file`.
-
-        Returns:
-            :class:`telegram.File`
-
-        Raises:
-            :class:`telegram.error.TelegramError`
-
-        """
-        return self.get_bot().get_file(
-            file_id=self.file_id, timeout=timeout, api_kwargs=api_kwargs
-        )
-
-=======
->>>>>>> b24d7d88
 
 class StickerSet(TelegramObject):
     """This object represents a sticker set.
