--- conflicted
+++ resolved
@@ -59,18 +59,7 @@
 
     """
 
-<<<<<<< HEAD
-    __slots__ = (
-        'file_id',
-        'file_size',
-        'file_name',
-        'thumb',
-        'mime_type',
-        'file_unique_id',
-    )
-=======
     __slots__ = ('file_name', 'mime_type')
->>>>>>> b24d7d88
 
     def __init__(
         self,
@@ -92,41 +81,4 @@
         )
         # Optional
         self.mime_type = mime_type
-<<<<<<< HEAD
-        self.file_size = file_size
-        self.set_bot(bot)
-
-        self._id_attrs = (self.file_unique_id,)
-
-    @classmethod
-    def de_json(cls, data: Optional[JSONDict], bot: 'Bot') -> Optional['Document']:
-        """See :meth:`telegram.TelegramObject.de_json`."""
-        data = cls._parse_data(data)
-
-        if not data:
-            return None
-
-        data['thumb'] = PhotoSize.de_json(data.get('thumb'), bot)
-
-        return cls(bot=bot, **data)
-
-    def get_file(
-        self, timeout: ODVInput[float] = DEFAULT_NONE, api_kwargs: JSONDict = None
-    ) -> 'File':
-        """Convenience wrapper over :attr:`telegram.Bot.get_file`
-
-        For the documentation of the arguments, please see :meth:`telegram.Bot.get_file`.
-
-        Returns:
-            :class:`telegram.File`
-
-        Raises:
-            :class:`telegram.error.TelegramError`
-
-        """
-        return self.get_bot().get_file(
-            file_id=self.file_id, timeout=timeout, api_kwargs=api_kwargs
-        )
-=======
-        self.file_name = file_name
->>>>>>> b24d7d88
+        self.file_name = file_name