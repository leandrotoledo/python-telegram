--- conflicted
+++ resolved
@@ -68,17 +68,11 @@
     Attributes:
         type (:obj:`str`): Type of the input media.
         media (:obj:`str` | :class:`telegram.InputFile`): Media to send.
-<<<<<<< HEAD
         caption (:obj:`str`): Optional. Caption of the media to be sent,
             0-:tg-const:`telegram.constants.MessageLimit.CAPTION_LENGTH` characters after entities
             parsing.
         parse_mode (:obj:`str`): Optional. |parse_mode|
-        caption_entities (Tuple[:class:`telegram.MessageEntity`]): Optional. |caption_entities|
-=======
-        caption (:obj:`str`): Optional. Caption of the media to be sent.
-        parse_mode (:obj:`str`): Optional. The parse mode to use for text formatting.
         caption_entities (Tuple[:class:`telegram.MessageEntity`]): Optional. |captionentitiesattr|
->>>>>>> 3e7ab7e7
 
             .. versionchanged:: 20.0
 
@@ -247,17 +241,11 @@
     Attributes:
         type (:obj:`str`): :tg-const:`telegram.constants.InputMediaType.PHOTO`.
         media (:obj:`str` | :class:`telegram.InputFile`): Photo to send.
-<<<<<<< HEAD
         caption (:obj:`str`): Optional. Caption of the photo to be sent,
             0-:tg-const:`telegram.constants.MessageLimit.CAPTION_LENGTH` characters
             after entities parsing.
         parse_mode (:obj:`str`): Optional. |parse_mode|
-        caption_entities (Tuple[:class:`telegram.MessageEntity`]): Optional. |caption_entities|
-=======
-        caption (:obj:`str`): Optional. Caption of the document to be sent.
-        parse_mode (:obj:`str`): Optional. The parse mode to use for text formatting.
         caption_entities (Tuple[:class:`telegram.MessageEntity`]): Optional. |captionentitiesattr|
->>>>>>> 3e7ab7e7
 
             .. versionchanged:: 20.0
 
@@ -341,17 +329,11 @@
     Attributes:
         type (:obj:`str`): :tg-const:`telegram.constants.InputMediaType.VIDEO`.
         media (:obj:`str` | :class:`telegram.InputFile`): Video file to send.
-<<<<<<< HEAD
         caption (:obj:`str`): Optional. Caption of the video to be sent,
             0-:tg-const:`telegram.constants.MessageLimit.CAPTION_LENGTH` characters
             after entities parsing.
         parse_mode (:obj:`str`): Optional. |parse_mode|
-        caption_entities (Tuple[:class:`telegram.MessageEntity`]): Optional. |caption_entities|
-=======
-        caption (:obj:`str`): Optional. Caption of the document to be sent.
-        parse_mode (:obj:`str`): Optional. The parse mode to use for text formatting.
         caption_entities (Tuple[:class:`telegram.MessageEntity`]): Optional. |captionentitiesattr|
->>>>>>> 3e7ab7e7
 
             .. versionchanged:: 20.0
 
@@ -454,17 +436,11 @@
     Attributes:
         type (:obj:`str`): :tg-const:`telegram.constants.InputMediaType.AUDIO`.
         media (:obj:`str` | :class:`telegram.InputFile`): Audio file to send.
-<<<<<<< HEAD
         caption (:obj:`str`): Optional. Caption of the audio to be sent,
             0-:tg-const:`telegram.constants.MessageLimit.CAPTION_LENGTH` characters
             after entities parsing.
         parse_mode (:obj:`str`): Optional. |parse_mode|
-        caption_entities (Tuple[:class:`telegram.MessageEntity`]): Optional. |caption_entities|
-=======
-        caption (:obj:`str`): Optional. Caption of the document to be sent.
-        parse_mode (:obj:`str`): Optional. The parse mode to use for text formatting.
         caption_entities (Tuple[:class:`telegram.MessageEntity`]): Optional. |captionentitiesattr|
->>>>>>> 3e7ab7e7
 
             .. versionchanged:: 20.0
 
@@ -557,17 +533,11 @@
     Attributes:
         type (:obj:`str`): :tg-const:`telegram.constants.InputMediaType.DOCUMENT`.
         media (:obj:`str` | :class:`telegram.InputFile`): File to send.
-<<<<<<< HEAD
         caption (:obj:`str`): Optional. Caption of the document to be sent,
             0-:tg-const:`telegram.constants.MessageLimit.CAPTION_LENGTH` characters
             after entities parsing.
         parse_mode (:obj:`str`): Optional. |parse_mode|
-        caption_entities (Tuple[:class:`telegram.MessageEntity`]): Optional. |caption_entities|
-=======
-        caption (:obj:`str`): Optional. Caption of the document to be sent.
-        parse_mode (:obj:`str`): Optional. The parse mode to use for text formatting.
         caption_entities (Tuple[:class:`telegram.MessageEntity`]): Optional. |captionentitiesattr|
->>>>>>> 3e7ab7e7
 
             .. versionchanged:: 20.0
 
