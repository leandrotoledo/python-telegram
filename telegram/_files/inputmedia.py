--- conflicted
+++ resolved
@@ -149,11 +149,7 @@
         duration (:obj:`int`, optional): Animation duration.
 
     Attributes:
-<<<<<<< HEAD
         type (:obj:`str`): :tg-const:`telegram.constants.InputMediaType.ANIMATION`.
-=======
-        type (:obj:`str`): ``'animation'``.
->>>>>>> 38a6a6d1
         media (:obj:`str` | :class:`telegram.InputFile`): Animation to send.
         caption (:obj:`str`): Optional. Caption of the document to be sent.
         parse_mode (:obj:`str`): Optional. The parse mode to use for text formatting.
@@ -180,11 +176,6 @@
         caption_entities: Union[List[MessageEntity], Tuple[MessageEntity, ...]] = None,
         filename: str = None,
     ):
-<<<<<<< HEAD
-        self.type = InputMediaType.ANIMATION
-
-=======
->>>>>>> 38a6a6d1
         if isinstance(media, Animation):
             width = media.width if width is None else width
             height = media.height if height is None else height
@@ -193,7 +184,7 @@
         else:
             media = parse_file_input(media, attach=True, filename=filename)
 
-        super().__init__('animation', media, caption, caption_entities, parse_mode)
+        super().__init__(InputMediaType.ANIMATION, media, caption, caption_entities, parse_mode)
         self.thumb = self._parse_thumb_input(thumb)
         self.width = width
         self.height = height
@@ -227,11 +218,7 @@
             entities that appear in the caption, which can be specified instead of parse_mode.
 
     Attributes:
-<<<<<<< HEAD
         type (:obj:`str`): :tg-const:`telegram.constants.InputMediaType.PHOTO`.
-=======
-        type (:obj:`str`): ``'photo'``.
->>>>>>> 38a6a6d1
         media (:obj:`str` | :class:`telegram.InputFile`): Photo to send.
         caption (:obj:`str`): Optional. Caption of the document to be sent.
         parse_mode (:obj:`str`): Optional. The parse mode to use for text formatting.
@@ -250,18 +237,8 @@
         caption_entities: Union[List[MessageEntity], Tuple[MessageEntity, ...]] = None,
         filename: str = None,
     ):
-<<<<<<< HEAD
-        self.type = InputMediaType.PHOTO
-        self.media = parse_file_input(media, PhotoSize, attach=True, filename=filename)
-
-        if caption:
-            self.caption = caption
-        self.parse_mode = parse_mode
-        self.caption_entities = caption_entities
-=======
         media = parse_file_input(media, PhotoSize, attach=True, filename=filename)
-        super().__init__('photo', media, caption, caption_entities, parse_mode)
->>>>>>> 38a6a6d1
+        super().__init__(InputMediaType.PHOTO, media, caption, caption_entities, parse_mode)
 
 
 class InputMediaVideo(InputMedia):
@@ -313,11 +290,7 @@
                Accept :obj:`bytes` as input.
 
     Attributes:
-<<<<<<< HEAD
         type (:obj:`str`): :tg-const:`telegram.constants.InputMediaType.VIDEO`.
-=======
-        type (:obj:`str`): ``'video'``.
->>>>>>> 38a6a6d1
         media (:obj:`str` | :class:`telegram.InputFile`): Video file to send.
         caption (:obj:`str`): Optional. Caption of the document to be sent.
         parse_mode (:obj:`str`): Optional. The parse mode to use for text formatting.
@@ -347,10 +320,6 @@
         caption_entities: Union[List[MessageEntity], Tuple[MessageEntity, ...]] = None,
         filename: str = None,
     ):
-<<<<<<< HEAD
-        self.type = InputMediaType.VIDEO
-=======
->>>>>>> 38a6a6d1
 
         if isinstance(media, Video):
             width = width if width is not None else media.width
@@ -360,7 +329,7 @@
         else:
             media = parse_file_input(media, attach=True, filename=filename)
 
-        super().__init__('video', media, caption, caption_entities, parse_mode)
+        super().__init__(InputMediaType.VIDEO, media, caption, caption_entities, parse_mode)
         self.width = width
         self.height = height
         self.duration = duration
@@ -414,11 +383,7 @@
                Accept :obj:`bytes` as input.
 
     Attributes:
-<<<<<<< HEAD
         type (:obj:`str`): :tg-const:`telegram.constants.InputMediaType.AUDIO`.
-=======
-        type (:obj:`str`): ``'audio'``.
->>>>>>> 38a6a6d1
         media (:obj:`str` | :class:`telegram.InputFile`): Audio file to send.
         caption (:obj:`str`): Optional. Caption of the document to be sent.
         parse_mode (:obj:`str`): Optional. The parse mode to use for text formatting.
@@ -446,11 +411,6 @@
         caption_entities: Union[List[MessageEntity], Tuple[MessageEntity, ...]] = None,
         filename: str = None,
     ):
-<<<<<<< HEAD
-        self.type = InputMediaType.AUDIO
-
-=======
->>>>>>> 38a6a6d1
         if isinstance(media, Audio):
             duration = media.duration if duration is None else duration
             performer = media.performer if performer is None else performer
@@ -459,7 +419,7 @@
         else:
             media = parse_file_input(media, attach=True, filename=filename)
 
-        super().__init__('audio', media, caption, caption_entities, parse_mode)
+        super().__init__(InputMediaType.AUDIO, media, caption, caption_entities, parse_mode)
         self.thumb = self._parse_thumb_input(thumb)
         self.duration = duration
         self.title = title
@@ -505,11 +465,7 @@
             the document is sent as part of an album.
 
     Attributes:
-<<<<<<< HEAD
         type (:obj:`str`): :tg-const:`telegram.constants.InputMediaType.DOCUMENT`.
-=======
-        type (:obj:`str`): ``'document'``.
->>>>>>> 38a6a6d1
         media (:obj:`str` | :class:`telegram.InputFile`): File to send.
         caption (:obj:`str`): Optional. Caption of the document to be sent.
         parse_mode (:obj:`str`): Optional. The parse mode to use for text formatting.
@@ -534,20 +490,7 @@
         caption_entities: Union[List[MessageEntity], Tuple[MessageEntity, ...]] = None,
         filename: str = None,
     ):
-<<<<<<< HEAD
-        self.type = InputMediaType.DOCUMENT
-        self.media = parse_file_input(media, Document, attach=True, filename=filename)
-
-        if thumb:
-            self.thumb = parse_file_input(thumb, attach=True)
-
-        if caption:
-            self.caption = caption
-        self.parse_mode = parse_mode
-        self.caption_entities = caption_entities
-=======
         media = parse_file_input(media, Document, attach=True, filename=filename)
-        super().__init__('document', media, caption, caption_entities, parse_mode)
+        super().__init__(InputMediaType.DOCUMENT, media, caption, caption_entities, parse_mode)
         self.thumb = self._parse_thumb_input(thumb)
->>>>>>> 38a6a6d1
         self.disable_content_type_detection = disable_content_type_detection