--- conflicted
+++ resolved
@@ -196,10 +196,7 @@
             parse_mode,
             api_kwargs=api_kwargs,
         )
-<<<<<<< HEAD
         self._unfreeze()
-=======
->>>>>>> 1c20ff3f
         self.thumb = self._parse_thumb_input(thumb)
         self.width = width
         self.height = height
@@ -266,12 +263,6 @@
             parse_mode,
             api_kwargs=api_kwargs,
         )
-<<<<<<< HEAD
-        self._unfreeze()
-
-        self._freeze()
-=======
->>>>>>> 1c20ff3f
 
 
 class InputMediaVideo(InputMedia):
@@ -369,10 +360,7 @@
             parse_mode,
             api_kwargs=api_kwargs,
         )
-<<<<<<< HEAD
         self._unfreeze()
-=======
->>>>>>> 1c20ff3f
         self.width = width
         self.height = height
         self.duration = duration
@@ -470,10 +458,7 @@
             parse_mode,
             api_kwargs=api_kwargs,
         )
-<<<<<<< HEAD
         self._unfreeze()
-=======
->>>>>>> 1c20ff3f
         self.thumb = self._parse_thumb_input(thumb)
         self.duration = duration
         self.title = title
@@ -554,10 +539,7 @@
             parse_mode,
             api_kwargs=api_kwargs,
         )
-<<<<<<< HEAD
         self._unfreeze()
-=======
->>>>>>> 1c20ff3f
         self.thumb = self._parse_thumb_input(thumb)
         self.disable_content_type_detection = disable_content_type_detection
 
