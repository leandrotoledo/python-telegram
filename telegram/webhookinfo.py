#!/usr/bin/env python
#
# A library that provides a Python interface to the Telegram Bot API
# Copyright (C) 2015-2017
# Leandro Toledo de Souza <devs@python-telegram-bot.org>
#
# This program is free software: you can redistribute it and/or modify
# it under the terms of the GNU Lesser Public License as published by
# the Free Software Foundation, either version 3 of the License, or
# (at your option) any later version.
#
# This program is distributed in the hope that it will be useful,
# but WITHOUT ANY WARRANTY; without even the implied warranty of
# MERCHANTABILITY or FITNESS FOR A PARTICULAR PURPOSE.  See the
# GNU Lesser Public License for more details.
#
# You should have received a copy of the GNU Lesser Public License
# along with this program.  If not, see [http://www.gnu.org/licenses/].
"""This module contains an object that represents a Telegram WebhookInfo."""

from telegram import TelegramObject


class WebhookInfo(TelegramObject):
    """
    This object represents a Telegram WebhookInfo.

    Contains information about the current status of a webhook.

    Attributes:
        url (:obj:`str`): Webhook URL.
        has_custom_certificate (:obj:`bool`): If a custom certificate was provided for webhook.
        pending_update_count (:obj:`int`): Number of updates awaiting delivery.
        last_error_date (:obj:`int`): Optional. Unix time for the most recent error that happened.
        last_error_message (:obj:`str`): Optional. Error message in human-readable format.
        max_connections (:obj:`int`): Optional. Maximum allowed number of simultaneous HTTPS
            connections.
        allowed_updates (List[:obj:`str`]): Optional. A list of update types the bot is subscribed
            to.

    Args:
        url (:obj:`str`): Webhook URL, may be empty if webhook is not set up.
        has_custom_certificate (:obj:`bool`): True, if a custom certificate was provided for
            webhook certificate checks.
        pending_update_count (:obj:`int`): Number of updates awaiting delivery.
        last_error_date (:obj:`int`, optional): Unix time for the most recent error that happened
            when trying todeliver an update via webhook.
        last_error_message (:obj:`str`, optional): Error message in human-readable format for the
            most recent error that happened when trying to deliver an update via webhook.
        max_connections (:obj:`int`, optional): Maximum allowed number of simultaneous HTTPS
            connections to the webhook for update delivery.
        allowed_updates (List[:obj:`str`], optional): A list of update types the bot is subscribed
            to. Defaults to all update types.
    """

    def __init__(self,
                 url,
                 has_custom_certificate,
                 pending_update_count,
                 last_error_date=None,
                 last_error_message=None,
                 max_connections=None,
                 allowed_updates=None,
                 **kwargs):
        # Required
        self.url = url
        self.has_custom_certificate = has_custom_certificate
        self.pending_update_count = pending_update_count
        self.last_error_date = last_error_date
        self.last_error_message = last_error_message
        self.max_connections = max_connections
        self.allowed_updates = allowed_updates

<<<<<<< HEAD
    @staticmethod
    def de_json(data, bot):
=======
    @classmethod
    def de_json(cls, data, bot):
        """
        Args:
            data (dict):
            bot (telegram.Bot):

        Returns:
            telegram.WebhookInfo:

        """
>>>>>>> 19ce9e45
        if not data:
            return None

        return cls(**data)<|MERGE_RESOLUTION|>--- conflicted
+++ resolved
@@ -71,22 +71,8 @@
         self.max_connections = max_connections
         self.allowed_updates = allowed_updates
 
-<<<<<<< HEAD
-    @staticmethod
-    def de_json(data, bot):
-=======
     @classmethod
     def de_json(cls, data, bot):
-        """
-        Args:
-            data (dict):
-            bot (telegram.Bot):
-
-        Returns:
-            telegram.WebhookInfo:
-
-        """
->>>>>>> 19ce9e45
         if not data:
             return None
 
