#!/usr/bin/env python
#
# A library that provides a Python interface to the Telegram Bot API
# Copyright (C) 2015-2024
# Leandro Toledo de Souza <devs@python-telegram-bot.org>
#
# This program is free software: you can redistribute it and/or modify
# it under the terms of the GNU Lesser Public License as published by
# the Free Software Foundation, either version 3 of the License, or
# (at your option) any later version.
#
# This program is distributed in the hope that it will be useful,
# but WITHOUT ANY WARRANTY; without even the implied warranty of
# MERCHANTABILITY or FITNESS FOR A PARTICULAR PURPOSE.  See the
# GNU Lesser Public License for more details.
#
# You should have received a copy of the GNU Lesser Public License
# along with this program.  If not, see [http://www.gnu.org/licenses/].
"""This module contains an object that represents a Telegram MessageEntity."""

import copy
import itertools
<<<<<<< HEAD
from collections.abc import Sequence
from typing import TYPE_CHECKING, Final, Optional
=======
from typing import TYPE_CHECKING, Dict, Final, List, Optional, Sequence, Tuple, Union
>>>>>>> 06854633

from telegram import constants
from telegram._telegramobject import TelegramObject
from telegram._user import User
from telegram._utils import enum
from telegram._utils.strings import TextEncoding
from telegram._utils.types import JSONDict

if TYPE_CHECKING:
    from telegram import Bot

_SEM = Sequence["MessageEntity"]


class MessageEntity(TelegramObject):
    """
    This object represents one special entity in a text message. For example, hashtags,
    usernames, URLs, etc.

    Objects of this class are comparable in terms of equality. Two objects of this class are
    considered equal, if their :attr:`type`, :attr:`offset` and :attr:`length` are equal.

    Args:
        type (:obj:`str`): Type of the entity. Can be :attr:`MENTION` (@username),
            :attr:`HASHTAG` (#hashtag), :attr:`CASHTAG` ($USD), :attr:`BOT_COMMAND`
            (/start@jobs_bot), :attr:`URL` (https://telegram.org),
            :attr:`EMAIL` (do-not-reply@telegram.org), :attr:`PHONE_NUMBER` (+1-212-555-0123),
            :attr:`BOLD` (**bold text**), :attr:`ITALIC` (*italic text*), :attr:`UNDERLINE`
            (underlined text), :attr:`STRIKETHROUGH`, :attr:`SPOILER` (spoiler message),
            :attr:`BLOCKQUOTE` (block quotation), :attr:`CODE` (monowidth string), :attr:`PRE`
            (monowidth block), :attr:`TEXT_LINK` (for clickable text URLs), :attr:`TEXT_MENTION`
            (for users without usernames), :attr:`CUSTOM_EMOJI` (for inline custom emoji stickers).

            .. versionadded:: 20.0
                Added inline custom emoji

            .. versionadded:: 20.8
                Added block quotation
        offset (:obj:`int`): Offset in UTF-16 code units to the start of the entity.
        length (:obj:`int`): Length of the entity in UTF-16 code units.
        url (:obj:`str`, optional): For :attr:`TEXT_LINK` only, url that will be opened after
            user taps on the text.
        user (:class:`telegram.User`, optional): For :attr:`TEXT_MENTION` only, the mentioned
             user.
        language (:obj:`str`, optional): For :attr:`PRE` only, the programming language of
            the entity text.
        custom_emoji_id (:obj:`str`, optional): For :attr:`CUSTOM_EMOJI` only, unique identifier
            of the custom emoji. Use :meth:`telegram.Bot.get_custom_emoji_stickers` to get full
            information about the sticker.

            .. versionadded:: 20.0
    Attributes:
        type (:obj:`str`): Type of the entity. Can be :attr:`MENTION` (@username),
            :attr:`HASHTAG` (#hashtag), :attr:`CASHTAG` ($USD), :attr:`BOT_COMMAND`
            (/start@jobs_bot), :attr:`URL` (https://telegram.org),
            :attr:`EMAIL` (do-not-reply@telegram.org), :attr:`PHONE_NUMBER` (+1-212-555-0123),
            :attr:`BOLD` (**bold text**), :attr:`ITALIC` (*italic text*), :attr:`UNDERLINE`
            (underlined text), :attr:`STRIKETHROUGH`, :attr:`SPOILER` (spoiler message),
            :attr:`BLOCKQUOTE` (block quotation), :attr:`CODE` (monowidth string), :attr:`PRE`
            (monowidth block), :attr:`TEXT_LINK` (for clickable text URLs), :attr:`TEXT_MENTION`
            (for users without usernames), :attr:`CUSTOM_EMOJI` (for inline custom emoji stickers).

            .. versionadded:: 20.0
                Added inline custom emoji

            .. versionadded:: 20.8
                Added block quotation
        offset (:obj:`int`): Offset in UTF-16 code units to the start of the entity.
        length (:obj:`int`): Length of the entity in UTF-16 code units.
        url (:obj:`str`): Optional. For :attr:`TEXT_LINK` only, url that will be opened after
            user taps on the text.
        user (:class:`telegram.User`): Optional. For :attr:`TEXT_MENTION` only, the mentioned
             user.
        language (:obj:`str`): Optional. For :attr:`PRE` only, the programming language of
            the entity text.
        custom_emoji_id (:obj:`str`): Optional. For :attr:`CUSTOM_EMOJI` only, unique identifier
            of the custom emoji. Use :meth:`telegram.Bot.get_custom_emoji_stickers` to get full
            information about the sticker.

            .. versionadded:: 20.0

    """

    __slots__ = ("custom_emoji_id", "language", "length", "offset", "type", "url", "user")

    def __init__(
        self,
        type: str,  # pylint: disable=redefined-builtin
        offset: int,
        length: int,
        url: Optional[str] = None,
        user: Optional[User] = None,
        language: Optional[str] = None,
        custom_emoji_id: Optional[str] = None,
        *,
        api_kwargs: Optional[JSONDict] = None,
    ):
        super().__init__(api_kwargs=api_kwargs)
        # Required
        self.type: str = enum.get_member(constants.MessageEntityType, type, type)
        self.offset: int = offset
        self.length: int = length
        # Optionals
        self.url: Optional[str] = url
        self.user: Optional[User] = user
        self.language: Optional[str] = language
        self.custom_emoji_id: Optional[str] = custom_emoji_id

        self._id_attrs = (self.type, self.offset, self.length)

        self._freeze()

    @classmethod
    def de_json(
        cls, data: Optional[JSONDict], bot: Optional["Bot"] = None
    ) -> Optional["MessageEntity"]:
        """See :meth:`telegram.TelegramObject.de_json`."""
        data = cls._parse_data(data)

        if not data:
            return None

        data["user"] = User.de_json(data.get("user"), bot)

        return super().de_json(data=data, bot=bot)

    @staticmethod
    def adjust_message_entities_to_utf_16(text: str, entities: _SEM) -> _SEM:
        """Utility functionality for converting the offset and length of entities from
        Unicode (:obj:`str`) to UTF-16 (``utf-16-le`` encoded :obj:`bytes`).

        Tip:
            Only the offsets and lengths calulated in UTF-16 is acceptable by the Telegram Bot API.
            If they are calculated using the Unicode string (:obj:`str` object), errors may occur
            when the text contains characters that are not in the Basic Multilingual Plane (BMP).
            For more information, see `Unicode <https://en.wikipedia.org/wiki/Unicode>`_ and
            `Plane (Unicode) <https://en.wikipedia.org/wiki/Plane_(Unicode)>`_.

        .. versionadded:: 21.4

        Examples:
            Below is a snippet of code that demonstrates how to use this function to convert
            entities from Unicode to UTF-16 space. The ``unicode_entities`` are calculated in
            Unicode and the `utf_16_entities` are calculated in UTF-16.

            .. code-block:: python

                text = "𠌕 bold 𝄢 italic underlined: 𝛙𝌢𑁍"
                unicode_entities = [
                    MessageEntity(offset=2, length=4, type=MessageEntity.BOLD),
                    MessageEntity(offset=9, length=6, type=MessageEntity.ITALIC),
                    MessageEntity(offset=28, length=3, type=MessageEntity.UNDERLINE),
                ]
                utf_16_entities = MessageEntity.adjust_message_entities_to_utf_16(
                    text, unicode_entities
                )
                await bot.send_message(
                    chat_id=123,
                    text=text,
                    entities=utf_16_entities,
                )
                # utf_16_entities[0]: offset=3, length=4
                # utf_16_entities[1]: offset=11, length=6
                # utf_16_entities[2]: offset=30, length=6

        Args:
            text (:obj:`str`): The text that the entities belong to
            entities (Sequence[:class:`telegram.MessageEntity`]): Sequence of entities
                with offset and length calculated in Unicode

        Returns:
            Sequence[:class:`telegram.MessageEntity`]: Sequence of entities
            with offset and length calculated in UTF-16 encoding
        """
        # get sorted positions
        positions = sorted(itertools.chain(*((x.offset, x.offset + x.length) for x in entities)))
        accumulated_length = 0
        # calculate the length of each slice text[:position] in utf-16 accordingly,
        # store the position translations
        position_translation: dict[int, int] = {}
        for i, position in enumerate(positions):
            last_position = positions[i - 1] if i > 0 else 0
            text_slice = text[last_position:position]
            accumulated_length += len(text_slice.encode(TextEncoding.UTF_16_LE)) // 2
            position_translation[position] = accumulated_length
        # get the final output entities
        out = []
        for entity in entities:
            translated_positions = position_translation[entity.offset]
            translated_length = (
                position_translation[entity.offset + entity.length] - translated_positions
            )
            new_entity = copy.copy(entity)
            with new_entity._unfrozen():
                new_entity.offset = translated_positions
                new_entity.length = translated_length
            out.append(new_entity)
        return out

<<<<<<< HEAD
    ALL_TYPES: Final[list[str]] = list(constants.MessageEntityType)
    """list[:obj:`str`]: A list of all available message entity types."""
=======
    @staticmethod
    def shift_entities(by: Union[str, int], entities: _SEM) -> _SEM:
        """Utility functionality for shifting the offset of entities by a given amount.

        Examples:
            Shifting by an integer amount:

            .. code-block:: python

                text = "Hello, world!"
                entities = [
                    MessageEntity(offset=0, length=5, type=MessageEntity.BOLD),
                    MessageEntity(offset=7, length=5, type=MessageEntity.ITALIC),
                ]
                shifted_entities = MessageEntity.shift_entities(1, entities)
                await bot.send_message(
                    chat_id=123,
                    text="!" + text,
                    entities=shifted_entities,
                )

            Shifting using a string:

            .. code-block:: python

                text = "Hello, world!"
                prefix = "𝄢"
                entities = [
                    MessageEntity(offset=0, length=5, type=MessageEntity.BOLD),
                    MessageEntity(offset=7, length=5, type=MessageEntity.ITALIC),
                ]
                shifted_entities = MessageEntity.shift_entities(prefix, entities)
                await bot.send_message(
                    chat_id=123,
                    text=prefix + text,
                    entities=shifted_entities,
                )

        Tip:
            The :paramref:`entities` are *not* modified in place. The function returns a sequence
            of new objects.

        .. versionadded:: 21.5

        Args:
            by (:obj:`str` | :obj:`int`): Either the amount to shift the offset by or
                a string whose length will be used as the amount to shift the offset by. In this
                case, UTF-16 encoding will be used to calculate the length.
            entities (Sequence[:class:`telegram.MessageEntity`]): Sequence of entities

        Returns:
            Sequence[:class:`telegram.MessageEntity`]: Sequence of entities with the offset shifted
        """
        effective_shift = by if isinstance(by, int) else len(by.encode("utf-16-le")) // 2

        out = []
        for entity in entities:
            new_entity = copy.copy(entity)
            with new_entity._unfrozen():
                new_entity.offset += effective_shift
            out.append(new_entity)
        return out

    @classmethod
    def concatenate(
        cls,
        *args: Union[Tuple[str, _SEM], Tuple[str, _SEM, bool]],
    ) -> Tuple[str, _SEM]:
        """Utility functionality for concatenating two text along with their formatting entities.

        Tip:
            This function is useful for prefixing an already formatted text with a new text and its
            formatting entities. In particular, it automatically correctly handles UTF-16 encoding.

        Examples:
            This example shows a callback function that can be used to add a prefix and suffix to
            the message in a :class:`~telegram.ext.CallbackQueryHandler`:

            .. code-block:: python

                async def prefix_message(update: Update, context: ContextTypes.DEFAULT_TYPE):
                    prefix = "𠌕 bold 𝄢 italic underlined: 𝛙𝌢𑁍 | "
                    prefix_entities = [
                        MessageEntity(offset=2, length=4, type=MessageEntity.BOLD),
                        MessageEntity(offset=9, length=6, type=MessageEntity.ITALIC),
                        MessageEntity(offset=28, length=3, type=MessageEntity.UNDERLINE),
                    ]
                    suffix = " | 𠌕 bold 𝄢 italic underlined: 𝛙𝌢𑁍"
                    suffix_entities = [
                        MessageEntity(offset=5, length=4, type=MessageEntity.BOLD),
                        MessageEntity(offset=12, length=6, type=MessageEntity.ITALIC),
                        MessageEntity(offset=31, length=3, type=MessageEntity.UNDERLINE),
                    ]

                    message = update.effective_message
                    first = (prefix, prefix_entities, True)
                    second = (message.text, message.entities)
                    third = (suffix, suffix_entities, True)

                    new_text, new_entities = MessageEntity.concatenate(first, second, third)
                    await update.callback_query.edit_message_text(
                        text=new_text,
                        entities=new_entities,
                    )

        Hint:
            The entities are *not* modified in place. The function returns a
            new sequence of objects.

        .. versionadded:: 21.5

        Args:
            *args (Tuple[:obj:`str`, Sequence[:class:`telegram.MessageEntity`]] | \
                Tuple[:obj:`str`, Sequence[:class:`telegram.MessageEntity`], :obj:`bool`]):
                Arbitrary number of tuples containing the text and its entities to concatenate.
                If the last element of the tuple is a :obj:`bool`, it is used to determine whether
                to adjust the entities to UTF-16 via
                :meth:`adjust_message_entities_to_utf_16`. UTF-16 adjustment is disabled by
                default.

        Returns:
            Tuple[:obj:`str`, Sequence[:class:`telegram.MessageEntity`]]: The concatenated text
            and its entities
        """
        output_text = ""
        output_entities: List[MessageEntity] = []
        for arg in args:
            text, entities = arg[0], arg[1]

            if len(arg) > 2 and arg[2] is True:
                entities = cls.adjust_message_entities_to_utf_16(text, entities)

            output_entities.extend(cls.shift_entities(output_text, entities))
            output_text += text

        return output_text, output_entities

    ALL_TYPES: Final[List[str]] = list(constants.MessageEntityType)
    """List[:obj:`str`]: A list of all available message entity types."""
>>>>>>> 06854633
    BLOCKQUOTE: Final[str] = constants.MessageEntityType.BLOCKQUOTE
    """:const:`telegram.constants.MessageEntityType.BLOCKQUOTE`

    .. versionadded:: 20.8
    """
    BOLD: Final[str] = constants.MessageEntityType.BOLD
    """:const:`telegram.constants.MessageEntityType.BOLD`"""
    BOT_COMMAND: Final[str] = constants.MessageEntityType.BOT_COMMAND
    """:const:`telegram.constants.MessageEntityType.BOT_COMMAND`"""
    CASHTAG: Final[str] = constants.MessageEntityType.CASHTAG
    """:const:`telegram.constants.MessageEntityType.CASHTAG`"""
    CODE: Final[str] = constants.MessageEntityType.CODE
    """:const:`telegram.constants.MessageEntityType.CODE`"""
    CUSTOM_EMOJI: Final[str] = constants.MessageEntityType.CUSTOM_EMOJI
    """:const:`telegram.constants.MessageEntityType.CUSTOM_EMOJI`

    .. versionadded:: 20.0
    """
    EMAIL: Final[str] = constants.MessageEntityType.EMAIL
    """:const:`telegram.constants.MessageEntityType.EMAIL`"""
    EXPANDABLE_BLOCKQUOTE: Final[str] = constants.MessageEntityType.EXPANDABLE_BLOCKQUOTE
    """:const:`telegram.constants.MessageEntityType.EXPANDABLE_BLOCKQUOTE`

    .. versionadded:: 21.3
    """
    HASHTAG: Final[str] = constants.MessageEntityType.HASHTAG
    """:const:`telegram.constants.MessageEntityType.HASHTAG`"""
    ITALIC: Final[str] = constants.MessageEntityType.ITALIC
    """:const:`telegram.constants.MessageEntityType.ITALIC`"""
    MENTION: Final[str] = constants.MessageEntityType.MENTION
    """:const:`telegram.constants.MessageEntityType.MENTION`"""
    PHONE_NUMBER: Final[str] = constants.MessageEntityType.PHONE_NUMBER
    """:const:`telegram.constants.MessageEntityType.PHONE_NUMBER`"""
    PRE: Final[str] = constants.MessageEntityType.PRE
    """:const:`telegram.constants.MessageEntityType.PRE`"""
    SPOILER: Final[str] = constants.MessageEntityType.SPOILER
    """:const:`telegram.constants.MessageEntityType.SPOILER`

    .. versionadded:: 13.10
    """
    STRIKETHROUGH: Final[str] = constants.MessageEntityType.STRIKETHROUGH
    """:const:`telegram.constants.MessageEntityType.STRIKETHROUGH`"""
    TEXT_LINK: Final[str] = constants.MessageEntityType.TEXT_LINK
    """:const:`telegram.constants.MessageEntityType.TEXT_LINK`"""
    TEXT_MENTION: Final[str] = constants.MessageEntityType.TEXT_MENTION
    """:const:`telegram.constants.MessageEntityType.TEXT_MENTION`"""
    UNDERLINE: Final[str] = constants.MessageEntityType.UNDERLINE
    """:const:`telegram.constants.MessageEntityType.UNDERLINE`"""
    URL: Final[str] = constants.MessageEntityType.URL
    """:const:`telegram.constants.MessageEntityType.URL`"""<|MERGE_RESOLUTION|>--- conflicted
+++ resolved
@@ -20,12 +20,8 @@
 
 import copy
 import itertools
-<<<<<<< HEAD
 from collections.abc import Sequence
-from typing import TYPE_CHECKING, Final, Optional
-=======
-from typing import TYPE_CHECKING, Dict, Final, List, Optional, Sequence, Tuple, Union
->>>>>>> 06854633
+from typing import TYPE_CHECKING, Final, Optional, Union
 
 from telegram import constants
 from telegram._telegramobject import TelegramObject
@@ -225,10 +221,6 @@
             out.append(new_entity)
         return out
 
-<<<<<<< HEAD
-    ALL_TYPES: Final[list[str]] = list(constants.MessageEntityType)
-    """list[:obj:`str`]: A list of all available message entity types."""
-=======
     @staticmethod
     def shift_entities(by: Union[str, int], entities: _SEM) -> _SEM:
         """Utility functionality for shifting the offset of entities by a given amount.
@@ -295,8 +287,8 @@
     @classmethod
     def concatenate(
         cls,
-        *args: Union[Tuple[str, _SEM], Tuple[str, _SEM, bool]],
-    ) -> Tuple[str, _SEM]:
+        *args: Union[tuple[str, _SEM], tuple[str, _SEM, bool]],
+    ) -> tuple[str, _SEM]:
         """Utility functionality for concatenating two text along with their formatting entities.
 
         Tip:
@@ -341,8 +333,8 @@
         .. versionadded:: 21.5
 
         Args:
-            *args (Tuple[:obj:`str`, Sequence[:class:`telegram.MessageEntity`]] | \
-                Tuple[:obj:`str`, Sequence[:class:`telegram.MessageEntity`], :obj:`bool`]):
+            *args (tuple[:obj:`str`, Sequence[:class:`telegram.MessageEntity`]] | \
+                tuple[:obj:`str`, Sequence[:class:`telegram.MessageEntity`], :obj:`bool`]):
                 Arbitrary number of tuples containing the text and its entities to concatenate.
                 If the last element of the tuple is a :obj:`bool`, it is used to determine whether
                 to adjust the entities to UTF-16 via
@@ -350,11 +342,11 @@
                 default.
 
         Returns:
-            Tuple[:obj:`str`, Sequence[:class:`telegram.MessageEntity`]]: The concatenated text
+            tuple[:obj:`str`, Sequence[:class:`telegram.MessageEntity`]]: The concatenated text
             and its entities
         """
         output_text = ""
-        output_entities: List[MessageEntity] = []
+        output_entities: list[MessageEntity] = []
         for arg in args:
             text, entities = arg[0], arg[1]
 
@@ -366,9 +358,8 @@
 
         return output_text, output_entities
 
-    ALL_TYPES: Final[List[str]] = list(constants.MessageEntityType)
-    """List[:obj:`str`]: A list of all available message entity types."""
->>>>>>> 06854633
+    ALL_TYPES: Final[list[str]] = list(constants.MessageEntityType)
+    """list[:obj:`str`]: A list of all available message entity types."""
     BLOCKQUOTE: Final[str] = constants.MessageEntityType.BLOCKQUOTE
     """:const:`telegram.constants.MessageEntityType.BLOCKQUOTE`
 
