#!/usr/bin/env python
# pylint: disable=R0903
#
# A library that provides a Python interface to the Telegram Bot API
# Copyright (C) 2015-2020
# Leandro Toledo de Souza <devs@python-telegram-bot.org>
#
# This program is free software: you can redistribute it and/or modify
# it under the terms of the GNU Lesser Public License as published by
# the Free Software Foundation, either version 3 of the License, or
# (at your option) any later version.
#
# This program is distributed in the hope that it will be useful,
# but WITHOUT ANY WARRANTY; without even the implied warranty of
# MERCHANTABILITY or FITNESS FOR A PARTICULAR PURPOSE.  See the
# GNU Lesser Public License for more details.
#
# You should have received a copy of the GNU Lesser Public License
# along with this program.  If not, see [http://www.gnu.org/licenses/].
"""This module contains an object that represents a Telegram Poll."""

import sys
import datetime

from telegram import (TelegramObject, User, MessageEntity)
from telegram.utils.helpers import to_timestamp, from_timestamp
from telegram.utils.typing import JSONDict
from typing import Any, Dict, Optional, List, TYPE_CHECKING

if TYPE_CHECKING:
    from telegram import Bot


class PollOption(TelegramObject):
    """
    This object contains information about one answer option in a poll.

    Attributes:
        text (:obj:`str`): Option text, 1-100 characters.
        voter_count (:obj:`int`): Number of users that voted for this option.

    Args:
        text (:obj:`str`): Option text, 1-100 characters.
        voter_count (:obj:`int`): Number of users that voted for this option.

    """

    def __init__(self, text: str, voter_count: int, **kwargs: Any):
        self.text = text
        self.voter_count = voter_count


class PollAnswer(TelegramObject):
    """
    This object represents an answer of a user in a non-anonymous poll.

    Attributes:
        poll_id (:obj:`str`): Unique poll identifier.
        user (:class:`telegram.User`): The user, who changed the answer to the poll.
        option_ids (List[:obj:`int`]): Identifiers of answer options, chosen by the user.

    Args:
        poll_id (:obj:`str`): Unique poll identifier.
        user (:class:`telegram.User`): The user, who changed the answer to the poll.
        option_ids (List[:obj:`int`]): 0-based identifiers of answer options, chosen by the user.
            May be empty if the user retracted their vote.

    """
    def __init__(self, poll_id: str, user: User, option_ids: List[int], **kwargs: Any):
        self.poll_id = poll_id
        self.user = user
        self.option_ids = option_ids

    @classmethod
    def de_json(cls, data: Optional[JSONDict], bot: 'Bot') -> Optional['PollAnswer']:
        data = cls.parse_data(data)

        if not data:
            return None

        data['user'] = User.de_json(data.get('user'), bot)

        return cls(**data)


class Poll(TelegramObject):
    """
    This object contains information about a poll.

    Attributes:
        id (:obj:`str`): Unique poll identifier.
        question (:obj:`str`): Poll question, 1-255 characters.
        options (List[:class:`PollOption`]): List of poll options.
        total_voter_count (:obj:`int`): Total number of users that voted in the poll.
        is_closed (:obj:`bool`): True, if the poll is closed.
        is_anonymous (:obj:`bool`): True, if the poll is anonymous.
        type (:obj:`str`): Poll type, currently can be :attr:`REGULAR` or :attr:`QUIZ`.
        allows_multiple_answers (:obj:`bool`): True, if the poll allows multiple answers.
        correct_option_id (:obj:`int`): Optional. Identifier of the correct answer option.
        explanation (:obj:`str`): Optional. Text that is shown when a user chooses an incorrect
            answer or taps on the lamp icon in a quiz-style poll.
        explanation_entities (List[:class:`telegram.MessageEntity`]): Optional. Special entities
            like usernames, URLs, bot commands, etc. that appear in the :attr:`explanation`.
        open_period (:obj:`int`): Optional. Amount of time in seconds the poll will be active
            after creation.
        close_date (:obj:`datetime.datetime`): Optional. Point in time when the poll will be
            automatically closed.

    Args:
        id (:obj:`str`): Unique poll identifier.
        question (:obj:`str`): Poll question, 1-255 characters.
        options (List[:class:`PollOption`]): List of poll options.
        is_closed (:obj:`bool`): True, if the poll is closed.
        is_anonymous (:obj:`bool`): True, if the poll is anonymous.
        type (:obj:`str`): Poll type, currently can be :attr:`REGULAR` or :attr:`QUIZ`.
        allows_multiple_answers (:obj:`bool`): True, if the poll allows multiple answers.
        correct_option_id (:obj:`int`, optional): 0-based identifier of the correct answer option.
            Available only for polls in the quiz mode, which are closed, or was sent (not
            forwarded) by the bot or to the private chat with the bot.
        explanation (:obj:`str`, optional): Text that is shown when a user chooses an incorrect
            answer or taps on the lamp icon in a quiz-style poll, 0-200 characters.
        explanation_entities (List[:class:`telegram.MessageEntity`], optional): Special entities
            like usernames, URLs, bot commands, etc. that appear in the :attr:`explanation`.
        open_period (:obj:`int`, optional): Amount of time in seconds the poll will be active
            after creation.
        close_date (:obj:`datetime.datetime`, optional): Point in time (Unix timestamp) when the
            poll will be automatically closed. Converted to :obj:`datetime.datetime`.

    """

    def __init__(self,
                 id: str,
                 question: str,
                 options: List[PollOption],
                 total_voter_count: int,
                 is_closed: bool,
                 is_anonymous: bool,
                 type: str,
                 allows_multiple_answers: bool,
                 correct_option_id: int = None,
                 explanation: str = None,
                 explanation_entities: List[MessageEntity] = None,
                 open_period: int = None,
                 close_date: datetime.datetime = None,
                 **kwargs: Any):
        self.id = id
        self.question = question
        self.options = options
        self.total_voter_count = total_voter_count
        self.is_closed = is_closed
        self.is_anonymous = is_anonymous
        self.type = type
        self.allows_multiple_answers = allows_multiple_answers
        self.correct_option_id = correct_option_id
        self.explanation = explanation
        self.explanation_entities = explanation_entities
        self.open_period = open_period
        self.close_date = close_date

        self._id_attrs = (self.id,)

    @classmethod
    def de_json(cls, data: Optional[JSONDict], bot: 'Bot') -> Optional['Poll']:
        data = cls.parse_data(data)

        if not data:
            return None

<<<<<<< HEAD
=======
        data = super().de_json(data, bot)

>>>>>>> 6005861f
        data['options'] = [PollOption.de_json(option, bot) for option in data['options']]
        data['explanation_entities'] = MessageEntity.de_list(data.get('explanation_entities'), bot)
        data['close_date'] = from_timestamp(data.get('close_date'))

        return cls(**data)

<<<<<<< HEAD
    def to_dict(self) -> JSONDict:
        data = super(Poll, self).to_dict()
=======
    def to_dict(self):
        data = super().to_dict()
>>>>>>> 6005861f

        data['options'] = [x.to_dict() for x in self.options]
        if self.explanation_entities:
            data['explanation_entities'] = [e.to_dict() for e in self.explanation_entities]
        data['close_date'] = to_timestamp(data.get('close_date'))

        return data

    def parse_explanation_entity(self, entity: MessageEntity) -> str:
        """Returns the text from a given :class:`telegram.MessageEntity`.

        Note:
            This method is present because Telegram calculates the offset and length in
            UTF-16 codepoint pairs, which some versions of Python don't handle automatically.
            (That is, you can't just slice ``Message.text`` with the offset and length.)

        Args:
            entity (:class:`telegram.MessageEntity`): The entity to extract the text from. It must
                be an entity that belongs to this message.

        Returns:
            :obj:`str`: The text of the given entity.

        Raises:
            RuntimeError: If the poll has no explanation.

        """
        if not self.explanation:
            raise RuntimeError("This Poll has no 'explanation'.")

        # Is it a narrow build, if so we don't need to convert
        if sys.maxunicode == 0xffff:
            return self.explanation[entity.offset:entity.offset + entity.length]
        else:
            entity_text = self.explanation.encode('utf-16-le')
            entity_text = entity_text[entity.offset * 2:(entity.offset + entity.length) * 2]

        return entity_text.decode('utf-16-le')

    def parse_explanation_entities(self, types: List[str] = None) -> Dict[MessageEntity, str]:
        """
        Returns a :obj:`dict` that maps :class:`telegram.MessageEntity` to :obj:`str`.
        It contains entities from this polls explanation filtered by their ``type`` attribute as
        the key, and the text that each entity belongs to as the value of the :obj:`dict`.

        Note:
            This method should always be used instead of the :attr:`explanation_entities`
            attribute, since it calculates the correct substring from the message text based on
            UTF-16 codepoints. See :attr:`parse_explanation_entity` for more info.

        Args:
            types (List[:obj:`str`], optional): List of ``MessageEntity`` types as strings. If the
                    ``type`` attribute of an entity is contained in this list, it will be returned.
                    Defaults to :attr:`telegram.MessageEntity.ALL_TYPES`.

        Returns:
            Dict[:class:`telegram.MessageEntity`, :obj:`str`]: A dictionary of entities mapped to
            the text that belongs to them, calculated based on UTF-16 codepoints.

        """
        if types is None:
            types = MessageEntity.ALL_TYPES

        return {
            entity: self.parse_explanation_entity(entity)
            for entity in (self.explanation_entities or []) if entity.type in types
        }

    REGULAR: str = "regular"
    """:obj:`str`: 'regular'"""
    QUIZ: str = "quiz"
    """:obj:`str`: 'quiz'"""<|MERGE_RESOLUTION|>--- conflicted
+++ resolved
@@ -166,24 +166,14 @@
         if not data:
             return None
 
-<<<<<<< HEAD
-=======
-        data = super().de_json(data, bot)
-
->>>>>>> 6005861f
         data['options'] = [PollOption.de_json(option, bot) for option in data['options']]
         data['explanation_entities'] = MessageEntity.de_list(data.get('explanation_entities'), bot)
         data['close_date'] = from_timestamp(data.get('close_date'))
 
         return cls(**data)
 
-<<<<<<< HEAD
     def to_dict(self) -> JSONDict:
-        data = super(Poll, self).to_dict()
-=======
-    def to_dict(self):
         data = super().to_dict()
->>>>>>> 6005861f
 
         data['options'] = [x.to_dict() for x in self.options]
         if self.explanation_entities:
