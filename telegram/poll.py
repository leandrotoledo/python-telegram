--- conflicted
+++ resolved
@@ -53,16 +53,6 @@
         self.voter_count = voter_count
 
         self._id_attrs = (self.text, self.voter_count)
-<<<<<<< HEAD
-=======
-
-    @classmethod
-    def de_json(cls, data, bot):
-        if not data:
-            return None
-
-        return cls(**data)
->>>>>>> 85c68318
 
 
 class PollAnswer(TelegramObject):
