#!/usr/bin/env python
# pylint: disable=R0903
#
# A library that provides a Python interface to the Telegram Bot API
# Copyright (C) 2015-2020
# Leandro Toledo de Souza <devs@python-telegram-bot.org>
#
# This program is free software: you can redistribute it and/or modify
# it under the terms of the GNU Lesser Public License as published by
# the Free Software Foundation, either version 3 of the License, or
# (at your option) any later version.
#
# This program is distributed in the hope that it will be useful,
# but WITHOUT ANY WARRANTY; without even the implied warranty of
# MERCHANTABILITY or FITNESS FOR A PARTICULAR PURPOSE.  See the
# GNU Lesser Public License for more details.
#
# You should have received a copy of the GNU Lesser Public License
# along with this program.  If not, see [http://www.gnu.org/licenses/].
"""This module contains an object that represents a Telegram Poll."""

import datetime
import sys
from typing import TYPE_CHECKING, Any, Dict, List, Optional

from telegram import MessageEntity, TelegramObject, User, constants
from telegram.utils.helpers import from_timestamp, to_timestamp
from telegram.utils.types import JSONDict
<<<<<<< HEAD
=======
from typing import Any, Dict, Optional, List, TYPE_CHECKING, ClassVar
>>>>>>> 88440079

if TYPE_CHECKING:
    from telegram import Bot


class PollOption(TelegramObject):
    """
    This object contains information about one answer option in a poll.

    Objects of this class are comparable in terms of equality. Two objects of this class are
    considered equal, if their :attr:`text` and :attr:`voter_count` are equal.

    Attributes:
        text (:obj:`str`): Option text, 1-100 characters.
        voter_count (:obj:`int`): Number of users that voted for this option.

    Args:
        text (:obj:`str`): Option text, 1-100 characters.
        voter_count (:obj:`int`): Number of users that voted for this option.

    """

    def __init__(self, text: str, voter_count: int, **kwargs: Any):  # pylint: disable=W0613
        self.text = text
        self.voter_count = voter_count

        self._id_attrs = (self.text, self.voter_count)


class PollAnswer(TelegramObject):
    """
    This object represents an answer of a user in a non-anonymous poll.

    Objects of this class are comparable in terms of equality. Two objects of this class are
    considered equal, if their :attr:`poll_id`, :attr:`user` and :attr:`options_ids` are equal.

    Attributes:
        poll_id (:obj:`str`): Unique poll identifier.
        user (:class:`telegram.User`): The user, who changed the answer to the poll.
        option_ids (List[:obj:`int`]): Identifiers of answer options, chosen by the user.

    Args:
        poll_id (:obj:`str`): Unique poll identifier.
        user (:class:`telegram.User`): The user, who changed the answer to the poll.
        option_ids (List[:obj:`int`]): 0-based identifiers of answer options, chosen by the user.
            May be empty if the user retracted their vote.

    """

    def __init__(
        self, poll_id: str, user: User, option_ids: List[int], **kwargs: Any
    ):  # pylint: disable=W0613
        self.poll_id = poll_id
        self.user = user
        self.option_ids = option_ids

        self._id_attrs = (self.poll_id, self.user, tuple(self.option_ids))

    @classmethod
    def de_json(cls, data: Optional[JSONDict], bot: 'Bot') -> Optional['PollAnswer']:
        data = cls.parse_data(data)

        if not data:
            return None

        data['user'] = User.de_json(data.get('user'), bot)

        return cls(**data)


class Poll(TelegramObject):
    """
    This object contains information about a poll.

    Objects of this class are comparable in terms of equality. Two objects of this class are
    considered equal, if their :attr:`id` is equal.

    Attributes:
        id (:obj:`str`): Unique poll identifier.
        question (:obj:`str`): Poll question, 1-255 characters.
        options (List[:class:`PollOption`]): List of poll options.
        total_voter_count (:obj:`int`): Total number of users that voted in the poll.
        is_closed (:obj:`bool`): :obj:`True`, if the poll is closed.
        is_anonymous (:obj:`bool`): :obj:`True`, if the poll is anonymous.
        type (:obj:`str`): Poll type, currently can be :attr:`REGULAR` or :attr:`QUIZ`.
        allows_multiple_answers (:obj:`bool`): :obj:`True`, if the poll allows multiple answers.
        correct_option_id (:obj:`int`): Optional. Identifier of the correct answer option.
        explanation (:obj:`str`): Optional. Text that is shown when a user chooses an incorrect
            answer or taps on the lamp icon in a quiz-style poll.
        explanation_entities (List[:class:`telegram.MessageEntity`]): Optional. Special entities
            like usernames, URLs, bot commands, etc. that appear in the :attr:`explanation`.
        open_period (:obj:`int`): Optional. Amount of time in seconds the poll will be active
            after creation.
        close_date (:obj:`datetime.datetime`): Optional. Point in time when the poll will be
            automatically closed.

    Args:
        id (:obj:`str`): Unique poll identifier.
        question (:obj:`str`): Poll question, 1-255 characters.
        options (List[:class:`PollOption`]): List of poll options.
        is_closed (:obj:`bool`): :obj:`True`, if the poll is closed.
        is_anonymous (:obj:`bool`): :obj:`True`, if the poll is anonymous.
        type (:obj:`str`): Poll type, currently can be :attr:`REGULAR` or :attr:`QUIZ`.
        allows_multiple_answers (:obj:`bool`): :obj:`True`, if the poll allows multiple answers.
        correct_option_id (:obj:`int`, optional): 0-based identifier of the correct answer option.
            Available only for polls in the quiz mode, which are closed, or was sent (not
            forwarded) by the bot or to the private chat with the bot.
        explanation (:obj:`str`, optional): Text that is shown when a user chooses an incorrect
            answer or taps on the lamp icon in a quiz-style poll, 0-200 characters.
        explanation_entities (List[:class:`telegram.MessageEntity`], optional): Special entities
            like usernames, URLs, bot commands, etc. that appear in the :attr:`explanation`.
        open_period (:obj:`int`, optional): Amount of time in seconds the poll will be active
            after creation.
        close_date (:obj:`datetime.datetime`, optional): Point in time (Unix timestamp) when the
            poll will be automatically closed. Converted to :obj:`datetime.datetime`.

    """

    def __init__(
        self,  # pylint: disable=W0613
        id: str,  # pylint: disable=W0622
        question: str,
        options: List[PollOption],
        total_voter_count: int,
        is_closed: bool,
        is_anonymous: bool,
        type: str,  # pylint: disable=W0622
        allows_multiple_answers: bool,
        correct_option_id: int = None,
        explanation: str = None,
        explanation_entities: List[MessageEntity] = None,
        open_period: int = None,
        close_date: datetime.datetime = None,
        **kwargs: Any,
    ):
        self.id = id  # pylint: disable=C0103
        self.question = question
        self.options = options
        self.total_voter_count = total_voter_count
        self.is_closed = is_closed
        self.is_anonymous = is_anonymous
        self.type = type
        self.allows_multiple_answers = allows_multiple_answers
        self.correct_option_id = correct_option_id
        self.explanation = explanation
        self.explanation_entities = explanation_entities
        self.open_period = open_period
        self.close_date = close_date

        self._id_attrs = (self.id,)

    @classmethod
    def de_json(cls, data: Optional[JSONDict], bot: 'Bot') -> Optional['Poll']:
        data = cls.parse_data(data)

        if not data:
            return None

        data['options'] = [PollOption.de_json(option, bot) for option in data['options']]
        data['explanation_entities'] = MessageEntity.de_list(data.get('explanation_entities'), bot)
        data['close_date'] = from_timestamp(data.get('close_date'))

        return cls(**data)

    def to_dict(self) -> JSONDict:
        data = super().to_dict()

        data['options'] = [x.to_dict() for x in self.options]
        if self.explanation_entities:
            data['explanation_entities'] = [e.to_dict() for e in self.explanation_entities]
        data['close_date'] = to_timestamp(data.get('close_date'))

        return data

    def parse_explanation_entity(self, entity: MessageEntity) -> str:
        """Returns the text from a given :class:`telegram.MessageEntity`.

        Note:
            This method is present because Telegram calculates the offset and length in
            UTF-16 codepoint pairs, which some versions of Python don't handle automatically.
            (That is, you can't just slice ``Message.text`` with the offset and length.)

        Args:
            entity (:class:`telegram.MessageEntity`): The entity to extract the text from. It must
                be an entity that belongs to this message.

        Returns:
            :obj:`str`: The text of the given entity.

        Raises:
            RuntimeError: If the poll has no explanation.

        """
        if not self.explanation:
            raise RuntimeError("This Poll has no 'explanation'.")

        # Is it a narrow build, if so we don't need to convert
        if sys.maxunicode == 0xFFFF:
            return self.explanation[entity.offset : entity.offset + entity.length]
        entity_text = self.explanation.encode('utf-16-le')
        entity_text = entity_text[entity.offset * 2 : (entity.offset + entity.length) * 2]

        return entity_text.decode('utf-16-le')

    def parse_explanation_entities(self, types: List[str] = None) -> Dict[MessageEntity, str]:
        """
        Returns a :obj:`dict` that maps :class:`telegram.MessageEntity` to :obj:`str`.
        It contains entities from this polls explanation filtered by their ``type`` attribute as
        the key, and the text that each entity belongs to as the value of the :obj:`dict`.

        Note:
            This method should always be used instead of the :attr:`explanation_entities`
            attribute, since it calculates the correct substring from the message text based on
            UTF-16 codepoints. See :attr:`parse_explanation_entity` for more info.

        Args:
            types (List[:obj:`str`], optional): List of ``MessageEntity`` types as strings. If the
                    ``type`` attribute of an entity is contained in this list, it will be returned.
                    Defaults to :attr:`telegram.MessageEntity.ALL_TYPES`.

        Returns:
            Dict[:class:`telegram.MessageEntity`, :obj:`str`]: A dictionary of entities mapped to
            the text that belongs to them, calculated based on UTF-16 codepoints.

        """
        if types is None:
            types = MessageEntity.ALL_TYPES

        return {
            entity: self.parse_explanation_entity(entity)
            for entity in (self.explanation_entities or [])
            if entity.type in types
        }

    REGULAR: ClassVar[str] = constants.POLL_REGULAR
    """:const:`telegram.constants.POLL_REGULAR`"""
    QUIZ: ClassVar[str] = constants.POLL_QUIZ
    """:const:`telegram.constants.POLL_QUIZ`"""<|MERGE_RESOLUTION|>--- conflicted
+++ resolved
@@ -21,15 +21,11 @@
 
 import datetime
 import sys
-from typing import TYPE_CHECKING, Any, Dict, List, Optional
+from typing import TYPE_CHECKING, Any, Dict, List, Optional, ClassVar
 
 from telegram import MessageEntity, TelegramObject, User, constants
 from telegram.utils.helpers import from_timestamp, to_timestamp
 from telegram.utils.types import JSONDict
-<<<<<<< HEAD
-=======
-from typing import Any, Dict, Optional, List, TYPE_CHECKING, ClassVar
->>>>>>> 88440079
 
 if TYPE_CHECKING:
     from telegram import Bot
