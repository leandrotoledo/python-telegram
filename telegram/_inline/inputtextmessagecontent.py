#!/usr/bin/env python
#
# A library that provides a Python interface to the Telegram Bot API
# Copyright (C) 2015-2023
# Leandro Toledo de Souza <devs@python-telegram-bot.org>
#
# This program is free software: you can redistribute it and/or modify
# it under the terms of the GNU Lesser Public License as published by
# the Free Software Foundation, either version 3 of the License, or
# (at your option) any later version.
#
# This program is distributed in the hope that it will be useful,
# but WITHOUT ANY WARRANTY; without even the implied warranty of
# MERCHANTABILITY or FITNESS FOR A PARTICULAR PURPOSE.  See the
# GNU Lesser Public License for more details.
#
# You should have received a copy of the GNU Lesser Public License
# along with this program.  If not, see [http://www.gnu.org/licenses/].
"""This module contains the classes that represent Telegram InputTextMessageContent."""
from typing import TYPE_CHECKING, Optional, Sequence, Tuple

from telegram._inline.inputmessagecontent import InputMessageContent
from telegram._messageentity import MessageEntity
from telegram._utils.argumentparsing import parse_sequence_arg
from telegram._utils.defaultvalue import DEFAULT_NONE, DefaultValue
from telegram._utils.types import JSONDict, ODVInput
from telegram._utils.warnings_transition import (
    warn_about_deprecated_attr_in_property,
    warn_for_link_preview_options,
)

if TYPE_CHECKING:
    from telegram._linkpreviewoptions import LinkPreviewOptions


class InputTextMessageContent(InputMessageContent):
    """
    Represents the content of a text message to be sent as the result of an inline query.

    Objects of this class are comparable in terms of equality. Two objects of this class are
    considered equal, if their :attr:`message_text` is equal.

    Examples:
        :any:`Inline Bot <examples.inlinebot>`

    Args:
        message_text (:obj:`str`): Text of the message to be sent,
            :tg-const:`telegram.constants.MessageLimit.MIN_TEXT_LENGTH`-
            :tg-const:`telegram.constants.MessageLimit.MAX_TEXT_LENGTH` characters after entities
            parsing.
        parse_mode (:obj:`str`, optional): |parse_mode|
        entities (Sequence[:class:`telegram.MessageEntity`], optional): |caption_entities|

            .. versionchanged:: 20.0
                |sequenceclassargs|

        disable_web_page_preview (:obj:`bool`, optional): Disables link previews for links in the
            sent message. Mutually exclusive with :paramref:`link_preview_options`.

            .. versionchanged:: NEXT.VERSION
                Bot API 7.0 introduced :paramref:`link_preview_options` replacing this
                argument. PTB will automatically convert this argument to that one, but
                for advanced options, please use :paramref:`link_preview_options` directly.

            .. deprecated:: NEXT.VERSION
                In future versions, this argument will become keyword only.

        link_preview_options (:obj:`LinkPreviewOptions`, optional): Link preview generation
            options for the message. Mutually exclusive with
            :paramref:`disable_web_page_preview`.

            .. versionadded:: NEXT.VERSION

    Attributes:
        message_text (:obj:`str`): Text of the message to be sent,
            :tg-const:`telegram.constants.MessageLimit.MIN_TEXT_LENGTH`-
            :tg-const:`telegram.constants.MessageLimit.MAX_TEXT_LENGTH` characters after entities
            parsing.
        parse_mode (:obj:`str`): Optional. |parse_mode|
        entities (Tuple[:class:`telegram.MessageEntity`]): Optional. |captionentitiesattr|

            .. versionchanged:: 20.0

                * |tupleclassattrs|
                * |alwaystuple|
        link_preview_options (:obj:`LinkPreviewOptions`): Optional. Link preview generation
            options for the message. Mutually exclusive with
            :attr:`disable_web_page_preview`.

            .. versionadded:: NEXT.VERSION

    """

<<<<<<< HEAD
    __slots__ = ("parse_mode", "entities", "message_text", "link_preview_options")
=======
    __slots__ = ("disable_web_page_preview", "entities", "message_text", "parse_mode")
>>>>>>> c23eb8ec

    def __init__(
        self,
        message_text: str,
        parse_mode: ODVInput[str] = DEFAULT_NONE,
        disable_web_page_preview: ODVInput[bool] = DEFAULT_NONE,
        entities: Optional[Sequence[MessageEntity]] = None,
        link_preview_options: ODVInput["LinkPreviewOptions"] = DEFAULT_NONE,
        *,
        api_kwargs: Optional[JSONDict] = None,
    ):
        super().__init__(api_kwargs=api_kwargs)

        with self._unfrozen():
            # Required
            self.message_text: str = message_text
            # Optionals
            self.parse_mode: ODVInput[str] = parse_mode
            self.entities: Tuple[MessageEntity, ...] = parse_sequence_arg(entities)
            self.link_preview_options: ODVInput[
                "LinkPreviewOptions"
            ] = warn_for_link_preview_options(disable_web_page_preview, link_preview_options)

            self._id_attrs = (self.message_text,)

    @property
    def disable_web_page_preview(self) -> Optional[bool]:
        """Optional[:obj:`bool`]: Disables link previews for links in the sent message.

        .. deprecated:: NEXT.VERSION
        """
        warn_about_deprecated_attr_in_property(
            deprecated_attr_name="disable_web_page_preview",
            new_attr_name="link_preview_options",
            bot_api_version="7.0",
            stacklevel=2,
        )
        if (
            isinstance(self.link_preview_options, DefaultValue)
            or self.link_preview_options is None
        ):
            return None
        return bool(self.link_preview_options.is_disabled)<|MERGE_RESOLUTION|>--- conflicted
+++ resolved
@@ -91,11 +91,7 @@
 
     """
 
-<<<<<<< HEAD
-    __slots__ = ("parse_mode", "entities", "message_text", "link_preview_options")
-=======
-    __slots__ = ("disable_web_page_preview", "entities", "message_text", "parse_mode")
->>>>>>> c23eb8ec
+    __slots__ = ("entities", "link_preview_options", "message_text", "parse_mode")
 
     def __init__(
         self,
@@ -115,9 +111,9 @@
             # Optionals
             self.parse_mode: ODVInput[str] = parse_mode
             self.entities: Tuple[MessageEntity, ...] = parse_sequence_arg(entities)
-            self.link_preview_options: ODVInput[
-                "LinkPreviewOptions"
-            ] = warn_for_link_preview_options(disable_web_page_preview, link_preview_options)
+            self.link_preview_options: ODVInput["LinkPreviewOptions"] = (
+                warn_for_link_preview_options(disable_web_page_preview, link_preview_options)
+            )
 
             self._id_attrs = (self.message_text,)
 
