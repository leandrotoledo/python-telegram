--- conflicted
+++ resolved
@@ -142,20 +142,12 @@
         results: Union[
             Sequence["InlineQueryResult"], Callable[[int], Optional[Sequence["InlineQueryResult"]]]
         ],
-<<<<<<< HEAD
         cache_time: Optional[int] = None,
         is_personal: Optional[bool] = None,
         next_offset: Optional[str] = None,
         switch_pm_text: Optional[str] = None,
         switch_pm_parameter: Optional[str] = None,
-=======
-        cache_time: int = None,
-        is_personal: bool = None,
-        next_offset: str = None,
-        switch_pm_text: str = None,
-        switch_pm_parameter: str = None,
-        button: InlineQueryResultsButton = None,
->>>>>>> bfbf6d3f
+        button: Optional[InlineQueryResultsButton] = None,
         *,
         current_offset: Optional[str] = None,
         auto_pagination: bool = False,
