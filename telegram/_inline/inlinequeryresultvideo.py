--- conflicted
+++ resolved
@@ -82,32 +82,21 @@
         thumb_url (:obj:`str`): URL of the thumbnail (JPEG only) for the video.
         title (:obj:`str`): Title for the result.
         caption (:obj:`str`): Optional. Caption of the video to be sent,
-<<<<<<< HEAD
             0-:tg-const:`telegram.constants.MessageLimit.CAPTION_LENGTH` characters after entities
             parsing.
         parse_mode (:obj:`str`): Optional. |parse_mode|
-        caption_entities (List[:class:`telegram.MessageEntity`]): Optional. |caption_entities|
-=======
-            0-:tg-const:`telegram.constants.MessageLimit.CAPTION_LENGTH` characters after
-            entities parsing.
-        parse_mode (:obj:`str`): Optional. |parse_mode|
-        caption_entities (Sequence[:class:`telegram.MessageEntity`]): Optional. |caption_entities|
+        caption_entities (Tuple[:class:`telegram.MessageEntity`]): Optional. |caption_entities|
 
             .. versionchanged:: 20.0
 
                 * |tupleclassattrs|
                 * |alwaystuple|
 
->>>>>>> 33fd2506
         video_width (:obj:`int`): Optional. Video width.
         video_height (:obj:`int`): Optional. Video height.
         video_duration (:obj:`int`): Optional. Video duration in seconds.
         description (:obj:`str`): Optional. Short description of the result.
-<<<<<<< HEAD
         reply_markup (:class:`telegram.InlineKeyboardMarkup`): Optional. Inline keyboard attached
-=======
-        reply_markup (:class:`telegram.InlineKeyboardMarkup`, optional): Inline keyboard attached
->>>>>>> 33fd2506
             to the message.
         input_message_content (:class:`telegram.InputMessageContent`): Optional. Content of the
             message to be sent instead of the video. This field is required if
