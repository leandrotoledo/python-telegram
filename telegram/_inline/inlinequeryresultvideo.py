--- conflicted
+++ resolved
@@ -85,12 +85,8 @@
             0-:tg-const:`telegram.constants.MessageLimit.CAPTION_LENGTH` characters after entities
             parsing.
         parse_mode (:obj:`str`): Optional. |parse_mode|
-<<<<<<< HEAD
-        caption_entities (Tuple[:class:`telegram.MessageEntity`]): Optional. |caption_entities|
-=======
-        caption_entities (Sequence[:class:`telegram.MessageEntity`]): Optional.
+        caption_entities (Tuple[:class:`telegram.MessageEntity`]): Optional.
             |captionentitiesattr|
->>>>>>> 3e7ab7e7
 
             .. versionchanged:: 20.0
 
