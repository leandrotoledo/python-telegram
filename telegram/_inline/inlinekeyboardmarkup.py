--- conflicted
+++ resolved
@@ -73,21 +73,8 @@
 
         self._id_attrs = (self.inline_keyboard,)
 
-<<<<<<< HEAD
         self._freeze()
 
-    def to_dict(self, recursive: bool = True) -> JSONDict:
-        """See :meth:`telegram.TelegramObject.to_dict`."""
-        data = super().to_dict(recursive=recursive)
-
-        data["inline_keyboard"] = []
-        for inline_keyboard in self.inline_keyboard:
-            data["inline_keyboard"].append([x.to_dict() for x in inline_keyboard])
-
-        return data
-
-=======
->>>>>>> b44af136
     @classmethod
     def de_json(cls, data: Optional[JSONDict], bot: "Bot") -> Optional["InlineKeyboardMarkup"]:
         """See :meth:`telegram.TelegramObject.de_json`."""
