#!/usr/bin/env python
#
# A library that provides a Python interface to the Telegram Bot API
# Copyright (C) 2015-2023
# Leandro Toledo de Souza <devs@python-telegram-bot.org>
#
# This program is free software: you can redistribute it and/or modify
# it under the terms of the GNU Lesser Public License as published by
# the Free Software Foundation, either version 3 of the License, or
# (at your option) any later version.
#
# This program is distributed in the hope that it will be useful,
# but WITHOUT ANY WARRANTY; without even the implied warranty of
# MERCHANTABILITY or FITNESS FOR A PARTICULAR PURPOSE.  See the
# GNU Lesser Public License for more details.
#
# You should have received a copy of the GNU Lesser Public License
# along with this program.  If not, see [http://www.gnu.org/licenses/].
"""This module contains objects related to the write access allowed service message."""
from typing import Optional

from telegram._telegramobject import TelegramObject
from telegram._utils.types import JSONDict


class WriteAccessAllowed(TelegramObject):
    """
    This object represents a service message about a user allowing a bot to write messages after
    adding the bot to the attachment menu or launching a Web App from a link.

    .. versionadded:: 20.0

    Args:
        web_app_name (:obj:`str`, optional): Name of the Web App which was launched from a link.

            .. versionadded:: 20.3

    Attributes:
        web_app_name (:obj:`str`): Optional. Name of the Web App which was launched from a link.

            .. versionadded:: 20.3

    """

    __slots__ = ("web_app_name",)

<<<<<<< HEAD
    def __init__(self, *, api_kwargs: Optional[JSONDict] = None):
=======
    def __init__(self, web_app_name: str = None, *, api_kwargs: JSONDict = None):
>>>>>>> bfbf6d3f
        super().__init__(api_kwargs=api_kwargs)
        self.web_app_name: Optional[str] = web_app_name

        self._freeze()<|MERGE_RESOLUTION|>--- conflicted
+++ resolved
@@ -44,11 +44,9 @@
 
     __slots__ = ("web_app_name",)
 
-<<<<<<< HEAD
-    def __init__(self, *, api_kwargs: Optional[JSONDict] = None):
-=======
-    def __init__(self, web_app_name: str = None, *, api_kwargs: JSONDict = None):
->>>>>>> bfbf6d3f
+    def __init__(
+        self, web_app_name: Optional[str] = None, *, api_kwargs: Optional[JSONDict] = None
+    ):
         super().__init__(api_kwargs=api_kwargs)
         self.web_app_name: Optional[str] = web_app_name
 
