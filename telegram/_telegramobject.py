#!/usr/bin/env python
#
# A library that provides a Python interface to the Telegram Bot API
# Copyright (C) 2015-2022
# Leandro Toledo de Souza <devs@python-telegram-bot.org>
#
# This program is free software: you can redistribute it and/or modify
# it under the terms of the GNU Lesser Public License as published by
# the Free Software Foundation, either version 3 of the License, or
# (at your option) any later version.
#
# This program is distributed in the hope that it will be useful,
# but WITHOUT ANY WARRANTY; without even the implied warranty of
# MERCHANTABILITY or FITNESS FOR A PARTICULAR PURPOSE.  See the
# GNU Lesser Public License for more details.
#
# You should have received a copy of the GNU Lesser Public License
# along with this program.  If not, see [http://www.gnu.org/licenses/].
"""Base class for Telegram Objects."""
import inspect
import json
from copy import deepcopy
from itertools import chain
from typing import TYPE_CHECKING, Dict, List, Optional, Set, Tuple, Type, TypeVar, Union

from telegram._utils.types import JSONDict
from telegram._utils.warnings import warn

if TYPE_CHECKING:
    from telegram import Bot

Tele_co = TypeVar("Tele_co", bound="TelegramObject", covariant=True)


class TelegramObject:
    """Base class for most Telegram objects.

    Objects of this type are subscriptable with strings, where ``telegram_object[attribute_name]``
    is equivalent to ``telegram_object.attribute_name``. If the object does not have an attribute
    with the appropriate name, a :exc:`KeyError` will be raised.

    When objects of this type are pickled, the :class:`~telegram.Bot` attribute associated with the
    object will be removed. However, when copying the object via :func:`copy.deepcopy`, the copy
    will have the *same* bot instance associated with it, i.e::

        assert telegram_object.get_bot() is copy.deepcopy(telegram_object).get_bot()

    .. versionchanged:: 20.0

<<<<<<< HEAD
       * ``telegram_object['from']`` will look up the key ``from_user``. This is to account for
         special cases like :attr:`Message.from_user` that deviate from the official Bot API.
       * ``str(telegram_object)`` and ``repr(telegram_object)`` now both return a string of the
         form ``ClassName(attr_1=value_1, attr_2=value_2, ...)``, where attributes with the
         value :obj:`None` are omitted.
=======
        * ``telegram_object['from']`` will look up the key ``from_user``. This is to account for
          special cases like :attr:`Message.from_user` that deviate from the official Bot API.
        * Removed argument and attribute ``bot`` for several subclasses. Use
          :meth:`set_bot` and :meth:`get_bot` instead.
        * Removed the possibility to pass arbitrary keyword arguments for several subclasses.

    Arguments:
        api_kwargs (Dict[:obj:`str`, any], optional): |toapikwargsarg|

            .. versionadded:: 20.0

    Attributes:
        api_kwargs (Dict[:obj:`str`, any]): |toapikwargsattr|

            .. versionadded:: 20.0

>>>>>>> 24d390e1
    """

    __slots__ = ("_id_attrs", "_bot", "api_kwargs")

    # Used to cache the names of the parameters of the __init__ method of the class
    # Must be a private attribute to avoid name clashes between subclasses
    __INIT_PARAMS: Set[str] = set()
    # Used to check if __INIT_PARAMS has been set for the current class. Unfortunately, we can't
    # just check if `__INIT_PARAMS is None`, since subclasses use the parent class' __INIT_PARAMS
    # unless it's overridden
    __INIT_PARAMS_CHECK: Optional[Type["TelegramObject"]] = None

    def __init__(self, *, api_kwargs: JSONDict = None) -> None:
        self._id_attrs: Tuple[object, ...] = ()
        self._bot: Optional["Bot"] = None
        # We don't do anything with api_kwargs here - see docstring of _apply_api_kwargs
        self.api_kwargs: JSONDict = api_kwargs or {}

    def _apply_api_kwargs(self) -> None:
        """Loops through the api kwargs and for every key that exists as attribute of the
        object (and is None), it moves the value from `api_kwargs` to the attribute.

        This method is currently only called in the unpickling process, i.e. not on "normal" init.
        This is because
        * automating this is tricky to get right: It should be called at the *end* of the __init__,
          preferably only once at the end of the __init__ of the last child class. This could be
          done via __init_subclass__, but it's hard to not destroy the signature of __init__ in the
          process.
        * calling it manually in every __init__ is tedious
        * There probably is no use case for it anyway. If you manually initialize a TO subclass,
          then you can pass everything as proper argument.
        """
        # we convert to list to ensure that the list doesn't change length while we loop
        for key in list(self.api_kwargs.keys()):
            if getattr(self, key, True) is None:
                setattr(self, key, self.api_kwargs.pop(key))

    def __repr__(self) -> str:
        """
        * `__repr__` goal is to be unambiguous
        * `__str__` goal is to be readable
        * `str()` calls `__repr__`, if `__str__` is not defined

        In our case "unambiguous" and "readable" largely coincide, so we can use the same logic.

        Prints the object in the form `ClassName(arg=value, arg=value, ...)`
        """
        as_dict = self._get_attrs(recursive=False, include_private=False)
        contents = ", ".join(f"{k}={v!r}" for k, v in as_dict.items() if v is not None)
        return f"{self.__class__.__name__}({contents})"

    def __getitem__(self, item: str) -> object:
        if item == "from":
            item = "from_user"
        try:
            return getattr(self, item)
        except AttributeError as exc:
            raise KeyError(
                f"Objects of type {self.__class__.__name__} don't have an attribute called "
                f"`{item}`."
            ) from exc

    def __getstate__(self) -> Dict[str, Union[str, object]]:
        """
        This method is used for pickling. We remove the bot attribute of the object since those
        are not pickable.
        """
        return self._get_attrs(include_private=True, recursive=False, remove_bot=True)

    def __setstate__(self, state: dict) -> None:
        """
        This method is used for unpickling. The data, which is in the form a dictionary, is
        converted back into a class. Should be modified in place.
        """
        # Make sure that we have a `_bot` attribute. This is necessary, since __getstate__ omits
        # this as Bots are not pickable.
        setattr(self, "_bot", None)

        for key, val in state.items():
            setattr(self, key, val)
        self._apply_api_kwargs()

    def __deepcopy__(self: Tele_co, memodict: dict) -> Tele_co:
        """This method deepcopies the object and sets the bot on the newly created copy."""
        bot = self._bot  # Save bot so we can set it after copying
        self.set_bot(None)  # set to None so it is not deepcopied
        cls = self.__class__
        result = cls.__new__(cls)  # create a new instance
        memodict[id(self)] = result  # save the id of the object in the dict

        attrs = self._get_attrs(include_private=True)  # get all its attributes

        for k in attrs:  # now we set the attributes in the deepcopied object
            setattr(result, k, deepcopy(getattr(self, k), memodict))

        result.set_bot(bot)  # Assign the bots back
        self.set_bot(bot)
        return result

    def _get_attrs(
        self,
        include_private: bool = False,
        recursive: bool = False,
        remove_bot: bool = False,
    ) -> Dict[str, Union[str, object]]:
        """This method is used for obtaining the attributes of the object.

        Args:
            include_private (:obj:`bool`): Whether the result should include private variables.
            recursive (:obj:`bool`): If :obj:`True`, will convert any ``TelegramObjects`` (if
                found) in the attributes to a dictionary. Else, preserves it as an object itself.
            remove_bot (:obj:`bool`): Whether the bot should be included in the result.

        Returns:
            :obj:`dict`: A dict where the keys are attribute names and values are their values.
        """
        data = {}

        # We want to get all attributes for the class, using self.__slots__ only includes the
        # attributes used by that class itself, and not its superclass(es). Hence, we get its MRO
        # and then get their attributes. The `[:-1]` slice excludes the `object` class
        all_slots = (s for c in self.__class__.__mro__[:-1] for s in c.__slots__)  # type: ignore
        # chain the class's slots with the user defined subclass __dict__ (class has no slots)
        for key in chain(self.__dict__, all_slots) if hasattr(self, "__dict__") else all_slots:
            if not include_private and key.startswith("_"):
                continue

            value = getattr(self, key, None)
            if value is not None:
                if recursive and hasattr(value, "to_dict"):
                    data[key] = value.to_dict(recursive=True)  # pylint: disable=no-member
                else:
                    data[key] = value
            elif not recursive:
                data[key] = value

        if recursive and data.get("from_user"):
            data["from"] = data.pop("from_user", None)
        if remove_bot:
            data.pop("_bot", None)
        return data

    @staticmethod
    def _parse_data(data: Optional[JSONDict]) -> Optional[JSONDict]:
        """Should be called by subclasses that override de_json to ensure that the input
        is not altered. Whoever calls de_json might still want to use the original input
        for something else.
        """
        return None if data is None else data.copy()

    @classmethod
    def de_json(cls: Type[Tele_co], data: Optional[JSONDict], bot: "Bot") -> Optional[Tele_co]:
        """Converts JSON data to a Telegram object.

        Args:
            data (Dict[:obj:`str`, ...]): The JSON data.
            bot (:class:`telegram.Bot`): The bot associated with this object.

        Returns:
            The Telegram object.

        """
        return cls._de_json(data=data, bot=bot)

    @classmethod
    def _de_json(
        cls: Type[Tele_co], data: Optional[JSONDict], bot: "Bot", api_kwargs: JSONDict = None
    ) -> Optional[Tele_co]:
        if data is None:
            return None

        # try-except is significantly faster in case we already have a correct argument set
        try:
            obj = cls(**data, api_kwargs=api_kwargs)
        except TypeError as exc:
            if "__init__() got an unexpected keyword argument" not in str(exc):
                raise exc

            if cls.__INIT_PARAMS_CHECK is not cls:
                signature = inspect.signature(cls)
                cls.__INIT_PARAMS = set(signature.parameters.keys())
                cls.__INIT_PARAMS_CHECK = cls

            api_kwargs = api_kwargs or {}
            existing_kwargs: JSONDict = {}
            for key, value in data.items():
                (existing_kwargs if key in cls.__INIT_PARAMS else api_kwargs)[key] = value

            obj = cls(api_kwargs=api_kwargs, **existing_kwargs)

        obj.set_bot(bot=bot)
        return obj

    @classmethod
    def de_list(
        cls: Type[Tele_co], data: Optional[List[JSONDict]], bot: "Bot"
    ) -> List[Optional[Tele_co]]:
        """Converts JSON data to a list of Telegram objects.

        Args:
            data (Dict[:obj:`str`, ...]): The JSON data.
            bot (:class:`telegram.Bot`): The bot associated with these objects.

        Returns:
            A list of Telegram objects.

        """
        if not data:
            return []

        return [cls.de_json(d, bot) for d in data]

    def to_json(self) -> str:
        """Gives a JSON representation of object.

        .. versionchanged:: 20.0
            Now includes all entries of :attr:`api_kwargs`.

        Returns:
            :obj:`str`
        """
        return json.dumps(self.to_dict())

    def to_dict(self, recursive: bool = True) -> JSONDict:
        """Gives representation of object as :obj:`dict`.

        .. versionchanged:: 20.0
            Now includes all entries of :attr:`api_kwargs`.

        Args:
            recursive (:obj:`bool`, optional): If :obj:`True`, will convert any TelegramObjects
                (if found) in the attributes to a dictionary. Else, preserves it as an object
                itself. Defaults to :obj:`True`.

                .. versionadded:: 20.0

        Returns:
            :obj:`dict`
        """
        out = self._get_attrs(recursive=recursive)
        out.update(out.pop("api_kwargs", {}))  # type: ignore[call-overload]
        return out

    def get_bot(self) -> "Bot":
        """Returns the :class:`telegram.Bot` instance associated with this object.

        .. seealso:: :meth:`set_bot`

        .. versionadded: 20.0

        Raises:
            RuntimeError: If no :class:`telegram.Bot` instance was set for this object.
        """
        if self._bot is None:
            raise RuntimeError(
                "This object has no bot associated with it. Shortcuts cannot be used."
            )
        return self._bot

    def set_bot(self, bot: Optional["Bot"]) -> None:
        """Sets the :class:`telegram.Bot` instance associated with this object.

        .. seealso:: :meth:`get_bot`

        .. versionadded: 20.0

        Arguments:
            bot (:class:`telegram.Bot` | :obj:`None`): The bot instance.
        """
        self._bot = bot

    def __eq__(self, other: object) -> bool:
        if isinstance(other, self.__class__):
            if not self._id_attrs:
                warn(
                    f"Objects of type {self.__class__.__name__} can not be meaningfully tested for"
                    " equivalence.",
                    stacklevel=2,
                )
            if not other._id_attrs:
                warn(
                    f"Objects of type {other.__class__.__name__} can not be meaningfully tested"
                    " for equivalence.",
                    stacklevel=2,
                )
            return self._id_attrs == other._id_attrs
        return super().__eq__(other)

    def __hash__(self) -> int:
        if self._id_attrs:
            return hash((self.__class__, self._id_attrs))
        return super().__hash__()<|MERGE_RESOLUTION|>--- conflicted
+++ resolved
@@ -47,18 +47,14 @@
 
     .. versionchanged:: 20.0
 
-<<<<<<< HEAD
-       * ``telegram_object['from']`` will look up the key ``from_user``. This is to account for
-         special cases like :attr:`Message.from_user` that deviate from the official Bot API.
-       * ``str(telegram_object)`` and ``repr(telegram_object)`` now both return a string of the
-         form ``ClassName(attr_1=value_1, attr_2=value_2, ...)``, where attributes with the
-         value :obj:`None` are omitted.
-=======
         * ``telegram_object['from']`` will look up the key ``from_user``. This is to account for
           special cases like :attr:`Message.from_user` that deviate from the official Bot API.
         * Removed argument and attribute ``bot`` for several subclasses. Use
           :meth:`set_bot` and :meth:`get_bot` instead.
         * Removed the possibility to pass arbitrary keyword arguments for several subclasses.
+        * ``str(telegram_object)`` and ``repr(telegram_object)`` now both return a string of the
+         form ``ClassName(attr_1=value_1, attr_2=value_2, ...)``, where attributes with the
+         value :obj:`None` are omitted.
 
     Arguments:
         api_kwargs (Dict[:obj:`str`, any], optional): |toapikwargsarg|
@@ -70,7 +66,6 @@
 
             .. versionadded:: 20.0
 
->>>>>>> 24d390e1
     """
 
     __slots__ = ("_id_attrs", "_bot", "api_kwargs")
