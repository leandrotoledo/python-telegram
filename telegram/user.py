#!/usr/bin/env python
# pylint: disable=C0103,W0622
#
# A library that provides a Python interface to the Telegram Bot API
# Copyright (C) 2015-2020
# Leandro Toledo de Souza <devs@python-telegram-bot.org>
#
# This program is free software: you can redistribute it and/or modify
# it under the terms of the GNU Lesser Public License as published by
# the Free Software Foundation, either version 3 of the License, or
# (at your option) any later version.
#
# This program is distributed in the hope that it will be useful,
# but WITHOUT ANY WARRANTY; without even the implied warranty of
# MERCHANTABILITY or FITNESS FOR A PARTICULAR PURPOSE.  See the
# GNU Lesser Public License for more details.
#
# You should have received a copy of the GNU Lesser Public License
# along with this program.  If not, see [http://www.gnu.org/licenses/].
"""This module contains an object that represents a Telegram User."""

<<<<<<< HEAD
from typing import TYPE_CHECKING, Any, List, Optional

from telegram import TelegramObject
=======
from telegram import TelegramObject, constants
>>>>>>> 83791d34
from telegram.utils.helpers import mention_html as util_mention_html
from telegram.utils.helpers import mention_markdown as util_mention_markdown

if TYPE_CHECKING:
    from telegram import Bot, Message, UserProfilePhotos


class User(TelegramObject):
    """This object represents a Telegram user or bot.

    Objects of this class are comparable in terms of equality. Two objects of this class are
    considered equal, if their :attr:`id` is equal.

    Attributes:
        id (:obj:`int`): Unique identifier for this user or bot.
        is_bot (:obj:`bool`): :obj:`True`, if this user is a bot.
        first_name (:obj:`str`): User's or bot's first name.
        last_name (:obj:`str`): Optional. User's or bot's last name.
        username (:obj:`str`): Optional. User's or bot's username.
        language_code (:obj:`str`): Optional. IETF language tag of the user's language.
        can_join_groups (:obj:`str`): Optional. :obj:`True`, if the bot can be invited to groups.
            Returned only in :attr:`telegram.Bot.get_me` requests.
        can_read_all_group_messages (:obj:`str`): Optional. :obj:`True`, if privacy mode is
            disabled for the bot. Returned only in :attr:`telegram.Bot.get_me` requests.
        supports_inline_queries (:obj:`str`): Optional. :obj:`True`, if the bot supports inline
            queries. Returned only in :attr:`telegram.Bot.get_me` requests.
        bot (:class:`telegram.Bot`): Optional. The Bot to use for instance methods.

    Args:
        id (:obj:`int`): Unique identifier for this user or bot.
        is_bot (:obj:`bool`): :obj:`True`, if this user is a bot.
        first_name (:obj:`str`): User's or bot's first name.
        last_name (:obj:`str`, optional): User's or bot's last name.
        username (:obj:`str`, optional): User's or bot's username.
        language_code (:obj:`str`, optional): IETF language tag of the user's language.
        can_join_groups (:obj:`str`, optional): :obj:`True`, if the bot can be invited to groups.
            Returned only in :attr:`telegram.Bot.get_me` requests.
        can_read_all_group_messages (:obj:`str`, optional): :obj:`True`, if privacy mode is
            disabled for the bot. Returned only in :attr:`telegram.Bot.get_me` requests.
        supports_inline_queries (:obj:`str`, optional): :obj:`True`, if the bot supports inline
            queries. Returned only in :attr:`telegram.Bot.get_me` requests.
        bot (:class:`telegram.Bot`, optional): The Bot to use for instance methods.

    """

    def __init__(
        self,  # pylint: disable=W0613
        id: int,
        first_name: str,
        is_bot: bool,
        last_name: str = None,
        username: str = None,
        language_code: str = None,
        can_join_groups: bool = None,
        can_read_all_group_messages: bool = None,
        supports_inline_queries: bool = None,
        bot: 'Bot' = None,
        **kwargs: Any,
    ):
        # Required
        self.id = int(id)
        self.first_name = first_name
        self.is_bot = is_bot
        # Optionals
        self.last_name = last_name
        self.username = username
        self.language_code = language_code
        self.can_join_groups = can_join_groups
        self.can_read_all_group_messages = can_read_all_group_messages
        self.supports_inline_queries = supports_inline_queries
        self.bot = bot

        self._id_attrs = (self.id,)

    @property
    def name(self) -> str:
        """:obj:`str`: Convenience property. If available, returns the user's :attr:`username`
        prefixed with "@". If :attr:`username` is not available, returns :attr:`full_name`."""
        if self.username:
            return '@{}'.format(self.username)
        return self.full_name

    @property
    def full_name(self) -> str:
        """:obj:`str`: Convenience property. The user's :attr:`first_name`, followed by (if
        available) :attr:`last_name`."""

        if self.last_name:
            return u'{} {}'.format(self.first_name, self.last_name)
        return self.first_name

    @property
    def link(self) -> Optional[str]:
        """:obj:`str`: Convenience property. If :attr:`username` is available, returns a t.me link
        of the user."""

        if self.username:
            return "https://t.me/{}".format(self.username)
        return None

    @property
    def is_anonymous_admin(self) -> bool:
        """:obj:`bool`: Convenience property. Returns :obj:`True`, if this user is
        an anonymous admin. This behaviour is undocumented and might be changed by Telegram."""

        return self.id == constants.ANONYMOUS_ADMIN_ID

    @property
    def is_service_chat(self) -> bool:
        """:obj:`bool`: Convenience property. Returns :obj:`True`, if this user is
        the telegram service. This behaviour is undocumented and might be changed by Telegram."""

        return self.id == constants.SERVICE_CHAT_ID

    def get_profile_photos(self, *args: Any, **kwargs: Any) -> 'UserProfilePhotos':
        """
        Shortcut for::

                bot.get_user_profile_photos(update.effective_user.id, *args, **kwargs)

        """

        return self.bot.get_user_profile_photos(self.id, *args, **kwargs)

    def mention_markdown(self, name: str = None) -> str:
        """
        Note:
            :attr:`telegram.ParseMode.MARKDOWN` is is a legacy mode, retained by Telegram for
            backward compatibility. You should use :meth:`mention_markdown_v2` instead.

        Args:
            name (:obj:`str`): The name used as a link for the user. Defaults to :attr:`full_name`.

        Returns:
            :obj:`str`: The inline mention for the user as markdown (version 1).

        """
        if name:
            return util_mention_markdown(self.id, name)
        return util_mention_markdown(self.id, self.full_name)

    def mention_markdown_v2(self, name: str = None) -> str:
        """
        Args:
            name (:obj:`str`): The name used as a link for the user. Defaults to :attr:`full_name`.

        Returns:
            :obj:`str`: The inline mention for the user as markdown (version 2).

        """
        if name:
            return util_mention_markdown(self.id, name, version=2)
        return util_mention_markdown(self.id, self.full_name, version=2)

    def mention_html(self, name: str = None) -> str:
        """
        Args:
            name (:obj:`str`): The name used as a link for the user. Defaults to :attr:`full_name`.

        Returns:
            :obj:`str`: The inline mention for the user as HTML.

        """
        if name:
            return util_mention_html(self.id, name)
        return util_mention_html(self.id, self.full_name)

    def send_message(self, *args: Any, **kwargs: Any) -> 'Message':
        """Shortcut for::

            bot.send_message(update.effective_user.id, *args, **kwargs)

        Returns:
            :class:`telegram.Message`: On success, instance representing the message posted.

        """
        return self.bot.send_message(self.id, *args, **kwargs)

    def send_photo(self, *args: Any, **kwargs: Any) -> 'Message':
        """Shortcut for::

            bot.send_photo(update.effective_user.id, *args, **kwargs)

        Returns:
            :class:`telegram.Message`: On success, instance representing the message posted.

        """
        return self.bot.send_photo(self.id, *args, **kwargs)

    def send_media_group(self, *args: Any, **kwargs: Any) -> List['Message']:
        """Shortcut for::

            bot.send_media_group(update.effective_user.id, *args, **kwargs)

        Returns:
            List[:class:`telegram.Message`:] On success, instance representing the message posted.

        """
        return self.bot.send_media_group(self.id, *args, **kwargs)

    def send_audio(self, *args: Any, **kwargs: Any) -> 'Message':
        """Shortcut for::

            bot.send_audio(update.effective_user.id, *args, **kwargs)

        Returns:
            :class:`telegram.Message`: On success, instance representing the message posted.

        """
        return self.bot.send_audio(self.id, *args, **kwargs)

    def send_chat_action(self, *args: Any, **kwargs: Any) -> bool:
        """Shortcut for::

            bot.send_chat_action(update.effective_user.id, *args, **kwargs)

        Returns:
            :obj:`True`: On success.

        """
        return self.bot.send_chat_action(self.id, *args, **kwargs)

    send_action = send_chat_action
    """Alias for :attr:`send_chat_action`"""

    def send_contact(self, *args: Any, **kwargs: Any) -> 'Message':
        """Shortcut for::

            bot.send_contact(update.effective_user.id, *args, **kwargs)

        Returns:
            :class:`telegram.Message`: On success, instance representing the message posted.

        """
        return self.bot.send_contact(self.id, *args, **kwargs)

    def send_dice(self, *args: Any, **kwargs: Any) -> 'Message':
        """Shortcut for::

            bot.send_dice(update.effective_user.id, *args, **kwargs)

        Returns:
            :class:`telegram.Message`: On success, instance representing the message posted.

        """
        return self.bot.send_dice(self.id, *args, **kwargs)

    def send_document(self, *args: Any, **kwargs: Any) -> 'Message':
        """Shortcut for::

            bot.send_document(update.effective_user.id, *args, **kwargs)

        Returns:
            :class:`telegram.Message`: On success, instance representing the message posted.

        """
        return self.bot.send_document(self.id, *args, **kwargs)

    def send_game(self, *args: Any, **kwargs: Any) -> 'Message':
        """Shortcut for::

            bot.send_game(update.effective_user.id, *args, **kwargs)

        Returns:
            :class:`telegram.Message`: On success, instance representing the message posted.

        """
        return self.bot.send_game(self.id, *args, **kwargs)

    def send_invoice(self, *args: Any, **kwargs: Any) -> 'Message':
        """Shortcut for::

            bot.send_invoice(update.effective_user.id, *args, **kwargs)

        Returns:
            :class:`telegram.Message`: On success, instance representing the message posted.

        """
        return self.bot.send_invoice(self.id, *args, **kwargs)

    def send_location(self, *args: Any, **kwargs: Any) -> 'Message':
        """Shortcut for::

            bot.send_location(update.effective_user.id, *args, **kwargs)

        Returns:
            :class:`telegram.Message`: On success, instance representing the message posted.

        """
        return self.bot.send_location(self.id, *args, **kwargs)

    def send_animation(self, *args: Any, **kwargs: Any) -> 'Message':
        """Shortcut for::

            bot.send_animation(update.effective_user.id, *args, **kwargs)

        Returns:
            :class:`telegram.Message`: On success, instance representing the message posted.

        """
        return self.bot.send_animation(self.id, *args, **kwargs)

    def send_sticker(self, *args: Any, **kwargs: Any) -> 'Message':
        """Shortcut for::

            bot.send_sticker(update.effective_user.id, *args, **kwargs)

        Returns:
            :class:`telegram.Message`: On success, instance representing the message posted.

        """
        return self.bot.send_sticker(self.id, *args, **kwargs)

    def send_video(self, *args: Any, **kwargs: Any) -> 'Message':
        """Shortcut for::

            bot.send_video(update.effective_user.id, *args, **kwargs)

        Returns:
            :class:`telegram.Message`: On success, instance representing the message posted.

        """
        return self.bot.send_video(self.id, *args, **kwargs)

    def send_venue(self, *args: Any, **kwargs: Any) -> 'Message':
        """Shortcut for::

            bot.send_venue(update.effective_user.id, *args, **kwargs)

        Returns:
            :class:`telegram.Message`: On success, instance representing the message posted.

        """
        return self.bot.send_venue(self.id, *args, **kwargs)

    def send_video_note(self, *args: Any, **kwargs: Any) -> 'Message':
        """Shortcut for::

            bot.send_video_note(update.effective_user.id, *args, **kwargs)

        Returns:
            :class:`telegram.Message`: On success, instance representing the message posted.

        """
        return self.bot.send_video_note(self.id, *args, **kwargs)

    def send_voice(self, *args: Any, **kwargs: Any) -> 'Message':
        """Shortcut for::

            bot.send_voice(update.effective_user.id, *args, **kwargs)

        Returns:
            :class:`telegram.Message`: On success, instance representing the message posted.

        """
        return self.bot.send_voice(self.id, *args, **kwargs)

    def send_poll(self, *args: Any, **kwargs: Any) -> 'Message':
        """Shortcut for::

            bot.send_poll(update.effective_user.id, *args, **kwargs)

        Returns:
            :class:`telegram.Message`: On success, instance representing the message posted.

        """
        return self.bot.send_poll(self.id, *args, **kwargs)<|MERGE_RESOLUTION|>--- conflicted
+++ resolved
@@ -19,13 +19,9 @@
 # along with this program.  If not, see [http://www.gnu.org/licenses/].
 """This module contains an object that represents a Telegram User."""
 
-<<<<<<< HEAD
 from typing import TYPE_CHECKING, Any, List, Optional
 
-from telegram import TelegramObject
-=======
 from telegram import TelegramObject, constants
->>>>>>> 83791d34
 from telegram.utils.helpers import mention_html as util_mention_html
 from telegram.utils.helpers import mention_markdown as util_mention_markdown
 
