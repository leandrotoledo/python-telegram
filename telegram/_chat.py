--- conflicted
+++ resolved
@@ -559,19 +559,13 @@
             :meth:`telegram.Bot.get_chat`.
 
             .. versionadded:: 20.0
-<<<<<<< HEAD
+
+            .. deprecated:: NEXT.VERSION
+                In accordance to Bot API 7.3, this attribute will be moved to
+                :class:`telegram.ChatFullInfo`.
         join_by_request (:obj:`bool`): Optional. :obj:`True`, if all users directly joining the
             supergroup without using an invite link need to be approved by supergroup
             administrators. Returned only in :meth:`telegram.Bot.get_chat`.
-=======
-
-            .. deprecated:: NEXT.VERSION
-                In accordance to Bot API 7.3, this attribute will be moved to
-                :class:`telegram.ChatFullInfo`.
-        join_by_request (:obj:`bool`): Optional. :obj:`True`, if all users directly
-            joining the supergroup need to be approved by supergroup administrators. Returned only
-            in :meth:`telegram.Bot.get_chat`.
->>>>>>> 637b8e26
 
             .. versionadded:: 20.0
 
