--- conflicted
+++ resolved
@@ -21,12 +21,8 @@
 from datetime import datetime
 from typing import TYPE_CHECKING, List, Optional, ClassVar, Union, Tuple, Any
 
-<<<<<<< HEAD
 from telegram import ChatPhoto, TelegramObject, constants, MenuButton
-=======
-from telegram import ChatPhoto, TelegramObject, constants
 from telegram._utils import enum
->>>>>>> 2abe90d7
 from telegram._utils.types import JSONDict, FileInput, ODVInput, DVInput, ReplyMarkup
 from telegram._utils.defaultvalue import DEFAULT_NONE
 
