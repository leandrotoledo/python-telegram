#!/usr/bin/env python
# pylint: disable=R0903
#
# A library that provides a Python interface to the Telegram Bot API
# Copyright (C) 2015-2021
# Leandro Toledo de Souza <devs@python-telegram-bot.org>
#
# This program is free software: you can redistribute it and/or modify
# it under the terms of the GNU Lesser Public License as published by
# the Free Software Foundation, either version 3 of the License, or
# (at your option) any later version.
#
# This program is distributed in the hope that it will be useful,
# but WITHOUT ANY WARRANTY; without even the implied warranty of
# MERCHANTABILITY or FITNESS FOR A PARTICULAR PURPOSE.  See the
# GNU Lesser Public License for more details.
#
# You should have received a copy of the GNU Lesser Public License
# along with this program.  If not, see [http://www.gnu.org/licenses/].
"""This module contains objects related to Telegram voice chats."""

import datetime as dtm
from typing import TYPE_CHECKING, Any, Optional, List

from telegram import TelegramObject, User
from telegram.utils.helpers import from_timestamp, to_timestamp
from telegram.utils.types import JSONDict

if TYPE_CHECKING:
    from telegram import Bot


class VoiceChatStarted(TelegramObject):
    """
    This object represents a service message about a voice
    chat started in the chat. Currently holds no information.

    .. versionadded:: 13.4
    """

<<<<<<< HEAD
    __slots__ = ()

    def __init__(self, **_kwargs: Any):
=======
    def __init__(self, **_kwargs: Any):  # skipcq: PTC-W0049
>>>>>>> 8bf88c32
        pass


class VoiceChatEnded(TelegramObject):
    """
    This object represents a service message about a
    voice chat ended in the chat.

    Objects of this class are comparable in terms of equality.
    Two objects of this class are considered equal, if their
    :attr:`duration` are equal.

    .. versionadded:: 13.4

    Args:
        duration (:obj:`int`): Voice chat duration in seconds.
        **kwargs (:obj:`dict`): Arbitrary keyword arguments.

    Attributes:
        duration (:obj:`int`): Voice chat duration in seconds.

    """

    __slots__ = ('duration', '_id_attrs')

    def __init__(self, duration: int, **_kwargs: Any) -> None:
        self.duration = int(duration) if duration is not None else None
        self._id_attrs = (self.duration,)


class VoiceChatParticipantsInvited(TelegramObject):
    """
    This object represents a service message about
    new members invited to a voice chat.

    Objects of this class are comparable in terms of equality.
    Two objects of this class are considered equal, if their
    :attr:`users` are equal.

    .. versionadded:: 13.4

    Args:
        users (List[:class:`telegram.User`]):  New members that
            were invited to the voice chat.
        **kwargs (:obj:`dict`): Arbitrary keyword arguments.

    Attributes:
        users (List[:class:`telegram.User`]):  New members that
            were invited to the voice chat.

    """

    __slots__ = ('users', '_id_attrs')

    def __init__(self, users: List[User], **_kwargs: Any) -> None:
        self.users = users
        self._id_attrs = (self.users,)

    def __hash__(self) -> int:
        return hash(tuple(self.users))

    @classmethod
    def de_json(
        cls, data: Optional[JSONDict], bot: 'Bot'
    ) -> Optional['VoiceChatParticipantsInvited']:
        """See :meth:`telegram.TelegramObject.de_json`."""
        data = cls._parse_data(data)

        if not data:
            return None

        data['users'] = User.de_list(data.get('users', []), bot)
        return cls(**data)

    def to_dict(self) -> JSONDict:
        """See :meth:`telegram.TelegramObject.to_dict`."""
        data = super().to_dict()

        data["users"] = [u.to_dict() for u in self.users]
        return data


class VoiceChatScheduled(TelegramObject):
    """This object represents a service message about a voice chat scheduled in the chat.

    Objects of this class are comparable in terms of equality. Two objects of this class are
    considered equal, if their :attr:`start_date` are equal.

    Args:
        start_date (:obj:`datetime.datetime`): Point in time (Unix timestamp) when the voice
            chat is supposed to be started by a chat administrator
        **kwargs (:obj:`dict`): Arbitrary keyword arguments.

    Attributes:
        start_date (:obj:`datetime.datetime`): Point in time (Unix timestamp) when the voice
            chat is supposed to be started by a chat administrator

    """

    __slots__ = ('start_date', '_id_attrs')

    def __init__(self, start_date: dtm.datetime, **_kwargs: Any) -> None:
        self.start_date = start_date

        self._id_attrs = (self.start_date,)

    @classmethod
    def de_json(cls, data: Optional[JSONDict], bot: 'Bot') -> Optional['VoiceChatScheduled']:
        """See :meth:`telegram.TelegramObject.de_json`."""
        data = cls._parse_data(data)

        if not data:
            return None

        data['start_date'] = from_timestamp(data['start_date'])

        return cls(**data, bot=bot)

    def to_dict(self) -> JSONDict:
        """See :meth:`telegram.TelegramObject.to_dict`."""
        data = super().to_dict()

        # Required
        data['start_date'] = to_timestamp(self.start_date)

        return data<|MERGE_RESOLUTION|>--- conflicted
+++ resolved
@@ -38,13 +38,9 @@
     .. versionadded:: 13.4
     """
 
-<<<<<<< HEAD
     __slots__ = ()
 
-    def __init__(self, **_kwargs: Any):
-=======
     def __init__(self, **_kwargs: Any):  # skipcq: PTC-W0049
->>>>>>> 8bf88c32
         pass
 
 
