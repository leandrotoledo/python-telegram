#!/usr/bin/env python
#
# A library that provides a Python interface to the Telegram Bot API
# Copyright (C) 2015-2020
# Leandro Toledo de Souza <devs@python-telegram-bot.org>
#
# This program is free software: you can redistribute it and/or modify
# it under the terms of the GNU Lesser Public License as published by
# the Free Software Foundation, either version 3 of the License, or
# (at your option) any later version.
#
# This program is distributed in the hope that it will be useful,
# but WITHOUT ANY WARRANTY; without even the implied warranty of
# MERCHANTABILITY or FITNESS FOR A PARTICULAR PURPOSE.  See the
# GNU Lesser Public License for more details.
#
# You should have received a copy of the GNU Lesser Public License
# along with this program.  If not, see [http://www.gnu.org/licenses/].
"""This module contains an object that represents a Telegram Game."""

import sys

from telegram import MessageEntity, TelegramObject, Animation, PhotoSize
from telegram.utils.types import JSONDict
from typing import List, Any, Dict, Optional, TYPE_CHECKING
if TYPE_CHECKING:
    from telegram import Bot


class Game(TelegramObject):
    """
    This object represents a game. Use `BotFather <https://t.me/BotFather>`_ to create and edit
    games, their short names will act as unique identifiers.

    Objects of this class are comparable in terms of equality. Two objects of this class are
    considered equal, if their :attr:`title`, :attr:`description` and :attr:`photo` are equal.

    Objects of this class are comparable in terms of equality. Two objects of this class are
    considered equal, if their :attr:`title`, :attr:`description` and :attr:`photo` are equal.

    Attributes:
        title (:obj:`str`): Title of the game.
        description (:obj:`str`): Description of the game.
        photo (List[:class:`telegram.PhotoSize`]): Photo that will be displayed in the game message
            in chats.
        text (:obj:`str`): Optional. Brief description of the game or high scores included in the
            game message. Can be automatically edited to include current high scores for the game
            when the bot calls :meth:`telegram.Bot.set_game_score`, or manually edited
            using :meth:`telegram.Bot.edit_message_text`.
        text_entities (List[:class:`telegram.MessageEntity`]): Optional. Special entities that
            appear in text, such as usernames, URLs, bot commands, etc.
        animation (:class:`telegram.Animation`): Optional. Animation that will be displayed in the
            game message in chats. Upload via `BotFather <https://t.me/BotFather>`_.

    Args:
        title (:obj:`str`): Title of the game.
        description (:obj:`str`): Description of the game.
        photo (List[:class:`telegram.PhotoSize`]): Photo that will be displayed in the game message
            in chats.
        text (:obj:`str`, optional): Brief description of the game or high scores included in the
            game message. Can be automatically edited to include current high scores for the game
            when the bot calls :meth:`telegram.Bot.set_game_score`, or manually edited
            using :meth:`telegram.Bot.edit_message_text`.
            1-4096 characters. Also found as ``telegram.constants.MAX_MESSAGE_LENGTH``.
        text_entities (List[:class:`telegram.MessageEntity`], optional): Special entities that
            appear in text, such as usernames, URLs, bot commands, etc.
        animation (:class:`telegram.Animation`, optional): Animation that will be displayed in the
            game message in chats. Upload via `BotFather <https://t.me/BotFather>`_.

    """

    def __init__(self,
<<<<<<< HEAD
                 title: str,
                 description: str,
                 photo: List[PhotoSize],
                 text: str = None,
                 text_entities: List[MessageEntity] = None,
                 animation: Animation = None,
                 **kwargs: Any):
=======
                 title,
                 description,
                 photo,
                 text=None,
                 text_entities=None,
                 animation=None,
                 **kwargs):
>>>>>>> 85c68318
        # Required
        self.title = title
        self.description = description
        self.photo = photo
        # Optionals
        self.text = text
        self.text_entities = text_entities or list()
        self.animation = animation

        self._id_attrs = (self.title, self.description, self.photo)

    @classmethod
    def de_json(cls, data: Optional[JSONDict], bot: 'Bot') -> Optional['Game']:
        data = cls.parse_data(data)

        if not data:
            return None

        data['photo'] = PhotoSize.de_list(data.get('photo'), bot)
        data['text_entities'] = MessageEntity.de_list(data.get('text_entities'), bot)
        data['animation'] = Animation.de_json(data.get('animation'), bot)

        return cls(**data)

    def to_dict(self) -> JSONDict:
        data = super().to_dict()

        data['photo'] = [p.to_dict() for p in self.photo]
        if self.text_entities:
            data['text_entities'] = [x.to_dict() for x in self.text_entities]

        return data

    def parse_text_entity(self, entity: MessageEntity) -> str:
        """Returns the text from a given :class:`telegram.MessageEntity`.

        Note:
            This method is present because Telegram calculates the offset and length in
            UTF-16 codepoint pairs, which some versions of Python don't handle automatically.
            (That is, you can't just slice ``Message.text`` with the offset and length.)

        Args:
            entity (:class:`telegram.MessageEntity`): The entity to extract the text from. It must
                be an entity that belongs to this message.

        Returns:
            :obj:`str`: The text of the given entity.

        Raises:
            RuntimeError: If this game has no text.

        """
        if not self.text:
            raise RuntimeError("This Game has no 'text'.")

        # Is it a narrow build, if so we don't need to convert
        if sys.maxunicode == 0xffff:
            return self.text[entity.offset:entity.offset + entity.length]
        else:
            entity_text = self.text.encode('utf-16-le')
            entity_text = entity_text[entity.offset * 2:(entity.offset + entity.length) * 2]

        return entity_text.decode('utf-16-le')

    def parse_text_entities(self, types: List[str] = None) -> Dict[MessageEntity, str]:
        """
        Returns a :obj:`dict` that maps :class:`telegram.MessageEntity` to :obj:`str`.
        It contains entities from this message filtered by their ``type`` attribute as the key, and
        the text that each entity belongs to as the value of the :obj:`dict`.

        Note:
            This method should always be used instead of the :attr:`text_entities` attribute, since
            it calculates the correct substring from the message text based on UTF-16 codepoints.
            See :attr:`parse_text_entity` for more info.

        Args:
            types (List[:obj:`str`], optional): List of ``MessageEntity`` types as strings. If the
                    ``type`` attribute of an entity is contained in this list, it will be returned.
                    Defaults to :attr:`telegram.MessageEntity.ALL_TYPES`.

        Returns:
            Dict[:class:`telegram.MessageEntity`, :obj:`str`]: A dictionary of entities mapped to
            the text that belongs to them, calculated based on UTF-16 codepoints.

        """
        if types is None:
            types = MessageEntity.ALL_TYPES

        return {
            entity: self.parse_text_entity(entity)
<<<<<<< HEAD
            for entity in (self.text_entities or []) if entity.type in types
        }

    def __hash__(self) -> int:
=======
            for entity in self.text_entities if entity.type in types
        }

    def __hash__(self):
>>>>>>> 85c68318
        return hash((self.title, self.description, tuple(p for p in self.photo)))<|MERGE_RESOLUTION|>--- conflicted
+++ resolved
@@ -70,7 +70,6 @@
     """
 
     def __init__(self,
-<<<<<<< HEAD
                  title: str,
                  description: str,
                  photo: List[PhotoSize],
@@ -78,15 +77,6 @@
                  text_entities: List[MessageEntity] = None,
                  animation: Animation = None,
                  **kwargs: Any):
-=======
-                 title,
-                 description,
-                 photo,
-                 text=None,
-                 text_entities=None,
-                 animation=None,
-                 **kwargs):
->>>>>>> 85c68318
         # Required
         self.title = title
         self.description = description
@@ -177,15 +167,8 @@
 
         return {
             entity: self.parse_text_entity(entity)
-<<<<<<< HEAD
             for entity in (self.text_entities or []) if entity.type in types
         }
 
     def __hash__(self) -> int:
-=======
-            for entity in self.text_entities if entity.type in types
-        }
-
-    def __hash__(self):
->>>>>>> 85c68318
         return hash((self.title, self.description, tuple(p for p in self.photo)))