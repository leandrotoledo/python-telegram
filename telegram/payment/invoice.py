--- conflicted
+++ resolved
@@ -59,9 +59,6 @@
         self.description = description
         self.start_parameter = start_parameter
         self.currency = currency
-<<<<<<< HEAD
-        self.total_amount = total_amount
-=======
         self.total_amount = total_amount
 
         self._id_attrs = (
@@ -70,12 +67,4 @@
             self.start_parameter,
             self.currency,
             self.total_amount,
-        )
-
-    @classmethod
-    def de_json(cls, data, bot):
-        if not data:
-            return None
-
-        return cls(**data)
->>>>>>> 1e29c1a7
+        )