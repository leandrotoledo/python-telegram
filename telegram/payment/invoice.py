#!/usr/bin/env python
#
# A library that provides a Python interface to the Telegram Bot API
# Copyright (C) 2015-2017
# Leandro Toledo de Souza <devs@python-telegram-bot.org>
#
# This program is free software: you can redistribute it and/or modify
# it under the terms of the GNU Lesser Public License as published by
# the Free Software Foundation, either version 3 of the License, or
# (at your option) any later version.
#
# This program is distributed in the hope that it will be useful,
# but WITHOUT ANY WARRANTY; without even the implied warranty of
# MERCHANTABILITY or FITNESS FOR A PARTICULAR PURPOSE.  See the
# GNU Lesser Public License for more details.
#
# You should have received a copy of the GNU Lesser Public License
# along with this program.  If not, see [http://www.gnu.org/licenses/].
"""This module contains an object that represents a Telegram Invoice."""

from telegram import TelegramObject


class Invoice(TelegramObject):
    """
    This object contains basic information about an invoice.

    Attributes:
        title (:obj:`str`): Product name.
        description (:obj:`str`): Product description.
        start_parameter (:obj:`str`): Unique bot deep-linking parameter.
        currency (:obj:`str`): Three-letter ISO 4217 currency code.
        total_amount (:obj:`int`): Total price in the smallest units of the currency.

    Args:
        title (:obj:`str`): Product name.
        description (:obj:`str`): Product description.
        start_parameter (:obj:`str`): Unique bot deep-linking parameter that can be used to
            generate this invoice.
        currency (:obj:`str`): Three-letter ISO 4217 currency code.
        total_amount (:obj:`int`): Total price in the smallest units of the currency (integer, not
            float/double). For example, for a price of US$ 1.45 pass amount = 145.
        **kwargs (:obj:`dict`): Arbitrary keyword arguments.
    """

    def __init__(self, title, description, start_parameter, currency, total_amount, **kwargs):
        self.title = title
        self.description = description
        self.start_parameter = start_parameter
        self.currency = currency
        self.total_amount = total_amount

<<<<<<< HEAD
    @staticmethod
    def de_json(data, bot):
=======
    @classmethod
    def de_json(cls, data, bot):
        """
        Args:
            data (dict):
            bot (telegram.Bot):

        Returns:
            telegram.Invoice:
        """
>>>>>>> 19ce9e45
        if not data:
            return None

        return cls(**data)<|MERGE_RESOLUTION|>--- conflicted
+++ resolved
@@ -50,21 +50,8 @@
         self.currency = currency
         self.total_amount = total_amount
 
-<<<<<<< HEAD
-    @staticmethod
-    def de_json(data, bot):
-=======
     @classmethod
     def de_json(cls, data, bot):
-        """
-        Args:
-            data (dict):
-            bot (telegram.Bot):
-
-        Returns:
-            telegram.Invoice:
-        """
->>>>>>> 19ce9e45
         if not data:
             return None
 
