--- conflicted
+++ resolved
@@ -108,25 +108,6 @@
 RT = TypeVar('RT')
 
 
-<<<<<<< HEAD
-def info(func: Callable[..., RT]) -> Callable[..., RT]:
-    # pylint: disable=W0212
-    @functools.wraps(func)
-    def decorator(self: 'Bot', *args: object, **kwargs: object) -> RT:
-        if not self.bot:
-            self.get_me()
-
-        if self._commands is None:
-            self.get_my_commands()
-
-        result = func(self, *args, **kwargs)
-        return result
-
-    return decorator
-
-
-=======
->>>>>>> 40995b19
 def log(
     func: Callable[..., RT], *args: object, **kwargs: object  # pylint: disable=W0613
 ) -> Callable[..., RT]:
