#!/usr/bin/env python
# pylint: disable=E0611,E0213,E1102,E1101,R0913,R0904
#
# A library that provides a Python interface to the Telegram Bot API
# Copyright (C) 2015-2021
# Leandro Toledo de Souza <devs@python-telegram-bot.org>
#
# This program is free software: you can redistribute it and/or modify
# it under the terms of the GNU Lesser Public License as published by
# the Free Software Foundation, either version 3 of the License, or
# (at your option) any later version.
#
# This program is distributed in the hope that it will be useful,
# but WITHOUT ANY WARRANTY; without even the implied warranty of
# MERCHANTABILITY or FITNESS FOR A PARTICULAR PURPOSE.  See the
# GNU Lesser Public License for more details.
#
# You should have received a copy of the GNU Lesser Public License
# along with this program.  If not, see [http://www.gnu.org/licenses/].
"""This module contains an object that represents a Telegram Bot."""

import functools
import logging
from datetime import datetime

from typing import (
    TYPE_CHECKING,
    Callable,
    List,
    Optional,
    Tuple,
    TypeVar,
    Union,
    no_type_check,
    Dict,
    cast,
    Sequence,
)

try:
    import ujson as json
except ImportError:
    import json  # type: ignore[no-redef]  # noqa: F723

try:
    from cryptography.hazmat.backends import default_backend
    from cryptography.hazmat.primitives import serialization

    CRYPTO_INSTALLED = True
except ImportError:
    default_backend = None  # type: ignore[assignment]
    serialization = None  # type: ignore[assignment]
    CRYPTO_INSTALLED = False

from telegram import (
    Animation,
    Audio,
    BotCommand,
    BotCommandScope,
    Chat,
    ChatMember,
    ChatPermissions,
    ChatPhoto,
    Contact,
    Document,
    File,
    GameHighScore,
    InputMedia,
    Location,
    MaskPosition,
    Message,
    MessageId,
    PassportElementError,
    PhotoSize,
    Poll,
    ReplyMarkup,
    ShippingOption,
    Sticker,
    StickerSet,
    TelegramObject,
    Update,
    User,
    UserProfilePhotos,
    Venue,
    Video,
    VideoNote,
    Voice,
    WebhookInfo,
    InlineKeyboardMarkup,
    ChatInviteLink,
)
from telegram.constants import MAX_INLINE_QUERY_RESULTS
from telegram.error import InvalidToken, TelegramError
from telegram.utils.helpers import (
    DEFAULT_NONE,
    DefaultValue,
    to_timestamp,
    is_local_file,
    parse_file_input,
    DEFAULT_20,
)
from telegram.utils.request import Request
from telegram.utils.types import FileInput, JSONDict, ODVInput, DVInput

if TYPE_CHECKING:
    from telegram import (
        InputMediaAudio,
        InputMediaDocument,
        InputMediaPhoto,
        InputMediaVideo,
        InlineQueryResult,
        LabeledPrice,
        MessageEntity,
    )

RT = TypeVar('RT')


def log(  # skipcq: PY-D0003
    func: Callable[..., RT], *args: object, **kwargs: object  # pylint: disable=W0613
) -> Callable[..., RT]:
    logger = logging.getLogger(func.__module__)

    @functools.wraps(func)
    def decorator(*args: object, **kwargs: object) -> RT:  # pylint: disable=W0613
        logger.debug('Entering: %s', func.__name__)
        result = func(*args, **kwargs)
        logger.debug(result)
        logger.debug('Exiting: %s', func.__name__)
        return result

    return decorator


class Bot(TelegramObject):
    """This object represents a Telegram Bot.

    .. versionadded:: 13.2
        Objects of this class are comparable in terms of equality. Two objects of this class are
        considered equal, if their :attr:`bot` is equal.

    Note:
        Most bot methods have the argument ``api_kwargs`` which allows to pass arbitrary keywords
        to the Telegram API. This can be used to access new features of the API before they were
        incorporated into PTB. However, this is not guaranteed to work, i.e. it will fail for
        passing files.

    .. versionchanged:: 14.0
        * Removed the deprecated methods ``kick_chat_member``, ``kickChatMember``,
          ``get_chat_members_count`` and ``getChatMembersCount``.
        * Removed the deprecated property ``commands``.
<<<<<<< HEAD
        * Removed the deprecated ``defaults`` parameter. If you want to use
            :class:`telegram.ext.Defaults`, please use the subclass :class:`telegram.ext.ExtBot`
            instead.
=======
>>>>>>> 12fe0429

    Args:
        token (:obj:`str`): Bot's unique authentication.
        base_url (:obj:`str`, optional): Telegram Bot API service URL.
        base_file_url (:obj:`str`, optional): Telegram Bot API file URL.
        request (:obj:`telegram.utils.request.Request`, optional): Pre initialized
            :obj:`telegram.utils.request.Request`.
        private_key (:obj:`bytes`, optional): Private key for decryption of telegram passport data.
        private_key_password (:obj:`bytes`, optional): Password for above private key.

    """

    __slots__ = (
        'token',
        'base_url',
        'base_file_url',
        'private_key',
        '_bot',
        '_request',
        'logger',
    )

    def __init__(
        self,
        token: str,
        base_url: str = None,
        base_file_url: str = None,
        request: 'Request' = None,
        private_key: bytes = None,
        private_key_password: bytes = None,
    ):
        self.token = self._validate_token(token)

        if base_url is None:
            base_url = 'https://api.telegram.org/bot'

        if base_file_url is None:
            base_file_url = 'https://api.telegram.org/file/bot'

        self.base_url = str(base_url) + str(self.token)
        self.base_file_url = str(base_file_url) + str(self.token)
        self._bot: Optional[User] = None
        self._request = request or Request()
        self.private_key = None
        self.logger = logging.getLogger(__name__)

        if private_key:
            if not CRYPTO_INSTALLED:
                raise RuntimeError(
                    'To use Telegram Passports, PTB must be installed via `pip install '
                    'python-telegram-bot[passport]`.'
                )
            self.private_key = serialization.load_pem_private_key(
                private_key, password=private_key_password, backend=default_backend()
            )

<<<<<<< HEAD
    def _insert_defaults(  # pylint: disable=R0201
=======
    def _insert_defaults(
>>>>>>> 12fe0429
        self, data: Dict[str, object], timeout: ODVInput[float]
    ) -> Optional[float]:
        """This function is here to make ext.Defaults work. Because we need to be able to tell
        e.g. send_message(chat_id, text) from send_message(chat_id, text, parse_mode=None), the
        default values for `parse_mode` etc are not `None` bot `DEFAULT_NONE`. While this *could*
        be done in ExtBot instead of Bot, shortcuts like `Message.reply_text` need to work for both
        Bot and ExtBot, so they also have the `DEFAULT_NONE` default values.

        This makes it necessary to convert `DefaultValue(obj)` to `obj` at some point between
        `Message.reply_text` and the request to TG. Doing this here in a centralized manner is a
        rather clean and minimally invasive solution, i.e. the link between tg and tg.ext is as
        small as possible.
        See also _insert_defaults_for_ilq
        ExtBot overrides this method to actually insert default values.

        If in the future we come up with a better way of making `Defaults` work, we can cut this
        link as well.
        """
        # We
        # 1) replace all DefaultValue instances with the corresponding normal value.
        # 2) set the correct parse_mode for all InputMedia objects
        for key, val in data.items():
            # 1)
            if isinstance(val, DefaultValue):
                data[key] = val.value

            # 2)
            elif isinstance(val, InputMedia):
                val.parse_mode = DefaultValue.get_value(  # type: ignore[attr-defined]
                    val.parse_mode  # type: ignore[attr-defined]
                )
            elif key == 'media' and isinstance(val, list):
                for media in val:
                    media.parse_mode = DefaultValue.get_value(media.parse_mode)

        return DefaultValue.get_value(timeout)

    def _post(
        self,
        endpoint: str,
        data: JSONDict = None,
        timeout: ODVInput[float] = DEFAULT_NONE,
        api_kwargs: JSONDict = None,
    ) -> Union[bool, JSONDict, None]:
        if data is None:
            data = {}

        if api_kwargs:
            if data:
                data.update(api_kwargs)
            else:
                data = api_kwargs

        # Insert is in-place, so no return value for data
        if endpoint != 'getUpdates':
            effective_timeout = self._insert_defaults(data, timeout)
        else:
            effective_timeout = cast(float, timeout)

        # Drop any None values because Telegram doesn't handle them well
        data = {key: value for key, value in data.items() if value is not None}

        # We do this here so that _insert_defaults (see above) has a chance to convert
        # to the default timezone in case this is called by ExtBot
        for key, value in data.items():
            if isinstance(value, datetime):
                data[key] = to_timestamp(value)

        return self.request.post(
            f'{self.base_url}/{endpoint}', data=data, timeout=effective_timeout
        )

    def _message(
        self,
        endpoint: str,
        data: JSONDict,
        reply_to_message_id: int = None,
        disable_notification: ODVInput[bool] = DEFAULT_NONE,
        reply_markup: ReplyMarkup = None,
        allow_sending_without_reply: ODVInput[bool] = DEFAULT_NONE,
        timeout: ODVInput[float] = DEFAULT_NONE,
        api_kwargs: JSONDict = None,
    ) -> Union[bool, Message]:
        if reply_to_message_id is not None:
            data['reply_to_message_id'] = reply_to_message_id

        # We don't check if (DEFAULT_)None here, so that _post is able to insert the defaults
        # correctly, if necessary
        data['disable_notification'] = disable_notification
        data['allow_sending_without_reply'] = allow_sending_without_reply

        if reply_markup is not None:
            if isinstance(reply_markup, ReplyMarkup):
                # We need to_json() instead of to_dict() here, because reply_markups may be
                # attached to media messages, which aren't json dumped by utils.request
                data['reply_markup'] = reply_markup.to_json()
            else:
                data['reply_markup'] = reply_markup

        result = self._post(endpoint, data, timeout=timeout, api_kwargs=api_kwargs)

        if result is True:
            return result

        return Message.de_json(result, self)  # type: ignore[return-value, arg-type]

    @property
    def request(self) -> Request:  # skip-cq: PY-D0003
        return self._request

    @staticmethod
    def _validate_token(token: str) -> str:
        """A very basic validation on token."""
        if any(x.isspace() for x in token):
            raise InvalidToken()

        left, sep, _right = token.partition(':')
        if (not sep) or (not left.isdigit()) or (len(left) < 3):
            raise InvalidToken()

        return token

    @property
    def bot(self) -> User:
        """:class:`telegram.User`: User instance for the bot as returned by :meth:`get_me`."""
        if self._bot is None:
            self._bot = self.get_me()
        return self._bot

    @property
    def id(self) -> int:  # pylint: disable=C0103
        """:obj:`int`: Unique identifier for this bot."""
        return self.bot.id

    @property
    def first_name(self) -> str:
        """:obj:`str`: Bot's first name."""
        return self.bot.first_name

    @property
    def last_name(self) -> str:
        """:obj:`str`: Optional. Bot's last name."""
        return self.bot.last_name  # type: ignore

    @property
    def username(self) -> str:
        """:obj:`str`: Bot's username."""
        return self.bot.username  # type: ignore

    @property
    def link(self) -> str:
        """:obj:`str`: Convenience property. Returns the t.me link of the bot."""
        return f"https://t.me/{self.username}"

    @property
    def can_join_groups(self) -> bool:
        """:obj:`bool`: Bot's :attr:`telegram.User.can_join_groups` attribute."""
        return self.bot.can_join_groups  # type: ignore

    @property
    def can_read_all_group_messages(self) -> bool:
        """:obj:`bool`: Bot's :attr:`telegram.User.can_read_all_group_messages` attribute."""
        return self.bot.can_read_all_group_messages  # type: ignore

    @property
    def supports_inline_queries(self) -> bool:
        """:obj:`bool`: Bot's :attr:`telegram.User.supports_inline_queries` attribute."""
        return self.bot.supports_inline_queries  # type: ignore

    @property
    def name(self) -> str:
        """:obj:`str`: Bot's @username."""
        return f'@{self.username}'

    @log
    def get_me(self, timeout: ODVInput[float] = DEFAULT_NONE, api_kwargs: JSONDict = None) -> User:
        """A simple method for testing your bot's auth token. Requires no parameters.

        Args:
            timeout (:obj:`int` | :obj:`float`, optional): If this value is specified, use it as
                the read timeout from the server (instead of the one specified during creation of
                the connection pool).
            api_kwargs (:obj:`dict`, optional): Arbitrary keyword arguments to be passed to the
                Telegram API.

        Returns:
            :class:`telegram.User`: A :class:`telegram.User` instance representing that bot if the
            credentials are valid, :obj:`None` otherwise.

        Raises:
            :class:`telegram.error.TelegramError`

        """
        result = self._post('getMe', timeout=timeout, api_kwargs=api_kwargs)

        self._bot = User.de_json(result, self)  # type: ignore[return-value, arg-type]

        return self._bot  # type: ignore[return-value]

    @log
    def send_message(
        self,
        chat_id: Union[int, str],
        text: str,
        parse_mode: ODVInput[str] = DEFAULT_NONE,
        disable_web_page_preview: ODVInput[bool] = DEFAULT_NONE,
        disable_notification: DVInput[bool] = DEFAULT_NONE,
        reply_to_message_id: int = None,
        reply_markup: ReplyMarkup = None,
        timeout: ODVInput[float] = DEFAULT_NONE,
        api_kwargs: JSONDict = None,
        allow_sending_without_reply: ODVInput[bool] = DEFAULT_NONE,
        entities: Union[List['MessageEntity'], Tuple['MessageEntity', ...]] = None,
    ) -> Message:
        """Use this method to send text messages.

        Args:
            chat_id (:obj:`int` | :obj:`str`): Unique identifier for the target chat or username
                of the target channel (in the format ``@channelusername``).
            text (:obj:`str`): Text of the message to be sent. Max 4096 characters after entities
                parsing. Also found as :attr:`telegram.constants.MAX_MESSAGE_LENGTH`.
            parse_mode (:obj:`str`): Send Markdown or HTML, if you want Telegram apps to show bold,
                italic, fixed-width text or inline URLs in your bot's message. See the constants in
                :class:`telegram.ParseMode` for the available modes.
            entities (List[:class:`telegram.MessageEntity`], optional): List of special entities
                that appear in message text, which can be specified instead of :attr:`parse_mode`.
            disable_web_page_preview (:obj:`bool`, optional): Disables link previews for links in
                this message.
            disable_notification (:obj:`bool`, optional): Sends the message silently. Users will
                receive a notification with no sound.
            reply_to_message_id (:obj:`int`, optional): If the message is a reply, ID of the
                original message.
            allow_sending_without_reply (:obj:`bool`, optional): Pass :obj:`True`, if the message
                should be sent even if the specified replied-to message is not found.
            reply_markup (:class:`telegram.ReplyMarkup`, optional): Additional interface options.
                A JSON-serialized object for an inline keyboard, custom reply keyboard,
                instructions to remove reply keyboard or to force a reply from the user.
            timeout (:obj:`int` | :obj:`float`, optional): If this value is specified, use it as
                the read timeout from the server (instead of the one specified during creation of
                the connection pool).
            api_kwargs (:obj:`dict`, optional): Arbitrary keyword arguments to be passed to the
                Telegram API.

        Returns:
            :class:`telegram.Message`: On success, the sent message is returned.

        Raises:
            :class:`telegram.error.TelegramError`

        """
        data: JSONDict = {
            'chat_id': chat_id,
            'text': text,
            'parse_mode': parse_mode,
            'disable_web_page_preview': disable_web_page_preview,
        }

        if entities:
            data['entities'] = [me.to_dict() for me in entities]

        return self._message(  # type: ignore[return-value]
            'sendMessage',
            data,
            disable_notification=disable_notification,
            reply_to_message_id=reply_to_message_id,
            reply_markup=reply_markup,
            allow_sending_without_reply=allow_sending_without_reply,
            timeout=timeout,
            api_kwargs=api_kwargs,
        )

    @log
    def delete_message(
        self,
        chat_id: Union[str, int],
        message_id: int,
        timeout: ODVInput[float] = DEFAULT_NONE,
        api_kwargs: JSONDict = None,
    ) -> bool:
        """
        Use this method to delete a message, including service messages, with the following
        limitations:

            - A message can only be deleted if it was sent less than 48 hours ago.
            - A dice message in a private chat can only be deleted if it was sent more than 24
              hours ago.
            - Bots can delete outgoing messages in private chats, groups, and supergroups.
            - Bots can delete incoming messages in private chats.
            - Bots granted :attr:`telegram.ChatMember.can_post_messages` permissions can delete
              outgoing messages in channels.
            - If the bot is an administrator of a group, it can delete any message there.
            - If the bot has :attr:`telegram.ChatMember.can_delete_messages` permission in a
              supergroup or a channel, it can delete any message there.

        Args:
            chat_id (:obj:`int` | :obj:`str`): Unique identifier for the target chat or username
                of the target channel (in the format ``@channelusername``).
            message_id (:obj:`int`): Identifier of the message to delete.
            timeout (:obj:`int` | :obj:`float`, optional): If this value is specified, use it as
                the read timeout from the server (instead of the one specified during creation of
                the connection pool).
            api_kwargs (:obj:`dict`, optional): Arbitrary keyword arguments to be passed to the
                Telegram API.

        Returns:
            :obj:`bool`: On success, :obj:`True` is returned.

        Raises:
            :class:`telegram.error.TelegramError`

        """
        data: JSONDict = {'chat_id': chat_id, 'message_id': message_id}

        result = self._post('deleteMessage', data, timeout=timeout, api_kwargs=api_kwargs)

        return result  # type: ignore[return-value]

    @log
    def forward_message(
        self,
        chat_id: Union[int, str],
        from_chat_id: Union[str, int],
        message_id: int,
        disable_notification: DVInput[bool] = DEFAULT_NONE,
        timeout: ODVInput[float] = DEFAULT_NONE,
        api_kwargs: JSONDict = None,
    ) -> Message:
        """Use this method to forward messages of any kind. Service messages can't be forwarded.

        Args:
            chat_id (:obj:`int` | :obj:`str`): Unique identifier for the target chat or username
                of the target channel (in the format ``@channelusername``).
            from_chat_id (:obj:`int` | :obj:`str`): Unique identifier for the chat where the
                original message was sent (or channel username in the format ``@channelusername``).
            message_id (:obj:`int`): Message identifier in the chat specified in from_chat_id.
            disable_notification (:obj:`bool`, optional): Sends the message silently. Users will
                receive a notification with no sound.
            timeout (:obj:`int` | :obj:`float`, optional): If this value is specified, use it as
                the read timeout from the server (instead of the one specified during creation of
                the connection pool).
            api_kwargs (:obj:`dict`, optional): Arbitrary keyword arguments to be passed to the
                Telegram API.

        Returns:
            :class:`telegram.Message`: On success, the sent Message is returned.

        Raises:
            :class:`telegram.error.TelegramError`

        """
        data: JSONDict = {}

        if chat_id:
            data['chat_id'] = chat_id
        if from_chat_id:
            data['from_chat_id'] = from_chat_id
        if message_id:
            data['message_id'] = message_id

        return self._message(  # type: ignore[return-value]
            'forwardMessage',
            data,
            disable_notification=disable_notification,
            timeout=timeout,
            api_kwargs=api_kwargs,
        )

    @log
    def send_photo(
        self,
        chat_id: Union[int, str],
        photo: Union[FileInput, 'PhotoSize'],
        caption: str = None,
        disable_notification: DVInput[bool] = DEFAULT_NONE,
        reply_to_message_id: int = None,
        reply_markup: ReplyMarkup = None,
        timeout: DVInput[float] = DEFAULT_20,
        parse_mode: ODVInput[str] = DEFAULT_NONE,
        api_kwargs: JSONDict = None,
        allow_sending_without_reply: ODVInput[bool] = DEFAULT_NONE,
        caption_entities: Union[List['MessageEntity'], Tuple['MessageEntity', ...]] = None,
        filename: str = None,
    ) -> Message:
        """Use this method to send photos.

        Note:
            The photo argument can be either a file_id, an URL or a file from disk
            ``open(filename, 'rb')``

        Args:
            chat_id (:obj:`int` | :obj:`str`): Unique identifier for the target chat or username
                of the target channel (in the format ``@channelusername``).
            photo (:obj:`str` | `filelike object` | :obj:`bytes` | :class:`pathlib.Path` | \
                :class:`telegram.PhotoSize`): Photo to send.
                Pass a file_id as String to send a photo that exists on the Telegram servers
                (recommended), pass an HTTP URL as a String for Telegram to get a photo from the
                Internet, or upload a new photo using multipart/form-data. Lastly you can pass
                an existing :class:`telegram.PhotoSize` object to send.

                .. versionchanged:: 13.2
                   Accept :obj:`bytes` as input.
            filename (:obj:`str`, optional): Custom file name for the photo, when uploading a
                new file. Convenience parameter, useful e.g. when sending files generated by the
                :obj:`tempfile` module.

                .. versionadded:: 13.1
            caption (:obj:`str`, optional): Photo caption (may also be used when resending photos
                by file_id), 0-1024 characters after entities parsing.
            parse_mode (:obj:`str`, optional): Send Markdown or HTML, if you want Telegram apps to
                show bold, italic, fixed-width text or inline URLs in the media caption. See the
                constants in :class:`telegram.ParseMode` for the available modes.
            caption_entities (List[:class:`telegram.MessageEntity`], optional): List of special
                entities that appear in message text, which can be specified instead of
                :attr:`parse_mode`.
            disable_notification (:obj:`bool`, optional): Sends the message silently. Users will
                receive a notification with no sound.
            reply_to_message_id (:obj:`int`, optional): If the message is a reply, ID of the
                original message.
            allow_sending_without_reply (:obj:`bool`, optional): Pass :obj:`True`, if the message
                should be sent even if the specified replied-to message is not found.
            reply_markup (:class:`telegram.ReplyMarkup`, optional): Additional interface options. A
                JSON-serialized object for an inline keyboard, custom reply keyboard, instructions
                to remove reply keyboard or to force a reply from the user.
            timeout (:obj:`int` | :obj:`float`, optional): Send file timeout (default: 20 seconds).
            api_kwargs (:obj:`dict`, optional): Arbitrary keyword arguments to be passed to the
                Telegram API.

        Returns:
            :class:`telegram.Message`: On success, the sent Message is returned.

        Raises:
            :class:`telegram.error.TelegramError`

        """
        data: JSONDict = {
            'chat_id': chat_id,
            'photo': parse_file_input(photo, PhotoSize, filename=filename),
            'parse_mode': parse_mode,
        }

        if caption:
            data['caption'] = caption

        if caption_entities:
            data['caption_entities'] = [me.to_dict() for me in caption_entities]

        return self._message(  # type: ignore[return-value]
            'sendPhoto',
            data,
            timeout=timeout,
            disable_notification=disable_notification,
            reply_to_message_id=reply_to_message_id,
            reply_markup=reply_markup,
            allow_sending_without_reply=allow_sending_without_reply,
            api_kwargs=api_kwargs,
        )

    @log
    def send_audio(
        self,
        chat_id: Union[int, str],
        audio: Union[FileInput, 'Audio'],
        duration: int = None,
        performer: str = None,
        title: str = None,
        caption: str = None,
        disable_notification: DVInput[bool] = DEFAULT_NONE,
        reply_to_message_id: int = None,
        reply_markup: ReplyMarkup = None,
        timeout: DVInput[float] = DEFAULT_20,
        parse_mode: ODVInput[str] = DEFAULT_NONE,
        thumb: FileInput = None,
        api_kwargs: JSONDict = None,
        allow_sending_without_reply: ODVInput[bool] = DEFAULT_NONE,
        caption_entities: Union[List['MessageEntity'], Tuple['MessageEntity', ...]] = None,
        filename: str = None,
    ) -> Message:
        """
        Use this method to send audio files, if you want Telegram clients to display them in the
        music player. Your audio must be in the .mp3 or .m4a format.

        Bots can currently send audio files of up to 50 MB in size, this limit may be changed in
        the future.

        For sending voice messages, use the :meth:`send_voice` method instead.

        Note:
            The audio argument can be either a file_id, an URL or a file from disk
            ``open(filename, 'rb')``

        Args:
            chat_id (:obj:`int` | :obj:`str`): Unique identifier for the target chat or username
                of the target channel (in the format ``@channelusername``).
            audio (:obj:`str` | `filelike object` | :obj:`bytes` | :class:`pathlib.Path` | \
                :class:`telegram.Audio`): Audio file to send.
                Pass a file_id as String to send an audio file that exists on the Telegram servers
                (recommended), pass an HTTP URL as a String for Telegram to get an audio file from
                the Internet, or upload a new one using multipart/form-data. Lastly you can pass
                an existing :class:`telegram.Audio` object to send.

                .. versionchanged:: 13.2
                   Accept :obj:`bytes` as input.
            filename (:obj:`str`, optional): Custom file name for the audio, when uploading a
                new file. Convenience parameter, useful e.g. when sending files generated by the
                :obj:`tempfile` module.

                .. versionadded:: 13.1
            caption (:obj:`str`, optional): Audio caption, 0-1024 characters after entities
                parsing.
            parse_mode (:obj:`str`, optional): Send Markdown or HTML, if you want Telegram apps to
                show bold, italic, fixed-width text or inline URLs in the media caption. See the
                constants in :class:`telegram.ParseMode` for the available modes.
            caption_entities (List[:class:`telegram.MessageEntity`], optional): List of special
                entities that appear in message text, which can be specified instead of
                :attr:`parse_mode`.
            duration (:obj:`int`, optional): Duration of sent audio in seconds.
            performer (:obj:`str`, optional): Performer.
            title (:obj:`str`, optional): Track name.
            disable_notification (:obj:`bool`, optional): Sends the message silently. Users will
                receive a notification with no sound.
            reply_to_message_id (:obj:`int`, optional): If the message is a reply, ID of the
                original message.
            allow_sending_without_reply (:obj:`bool`, optional): Pass :obj:`True`, if the message
                should be sent even if the specified replied-to message is not found.
            reply_markup (:class:`telegram.ReplyMarkup`, optional): Additional interface options. A
                JSON-serialized object for an inline keyboard, custom reply keyboard, instructions
                to remove reply keyboard or to force a reply from the user.
            thumb (`filelike object` | :obj:`bytes` | :class:`pathlib.Path`, optional): Thumbnail
                of the file sent; can be ignored if
                thumbnail generation for the file is supported server-side. The thumbnail should be
                in JPEG format and less than 200 kB in size. A thumbnail's width and height should
                not exceed 320. Ignored if the file is not uploaded using multipart/form-data.
                Thumbnails can't be reused and can be only uploaded as a new file.

                .. versionchanged:: 13.2
                   Accept :obj:`bytes` as input.
            timeout (:obj:`int` | :obj:`float`, optional): Send file timeout (default: 20 seconds).
            api_kwargs (:obj:`dict`, optional): Arbitrary keyword arguments to be passed to the
                Telegram API.

        Returns:
            :class:`telegram.Message`: On success, the sent Message is returned.

        Raises:
            :class:`telegram.error.TelegramError`

        """
        data: JSONDict = {
            'chat_id': chat_id,
            'audio': parse_file_input(audio, Audio, filename=filename),
            'parse_mode': parse_mode,
        }

        if duration:
            data['duration'] = duration
        if performer:
            data['performer'] = performer
        if title:
            data['title'] = title
        if caption:
            data['caption'] = caption

        if caption_entities:
            data['caption_entities'] = [me.to_dict() for me in caption_entities]
        if thumb:
            data['thumb'] = parse_file_input(thumb, attach=True)

        return self._message(  # type: ignore[return-value]
            'sendAudio',
            data,
            timeout=timeout,
            disable_notification=disable_notification,
            reply_to_message_id=reply_to_message_id,
            reply_markup=reply_markup,
            allow_sending_without_reply=allow_sending_without_reply,
            api_kwargs=api_kwargs,
        )

    @log
    def send_document(
        self,
        chat_id: Union[int, str],
        document: Union[FileInput, 'Document'],
        filename: str = None,
        caption: str = None,
        disable_notification: DVInput[bool] = DEFAULT_NONE,
        reply_to_message_id: int = None,
        reply_markup: ReplyMarkup = None,
        timeout: DVInput[float] = DEFAULT_20,
        parse_mode: ODVInput[str] = DEFAULT_NONE,
        thumb: FileInput = None,
        api_kwargs: JSONDict = None,
        disable_content_type_detection: bool = None,
        allow_sending_without_reply: ODVInput[bool] = DEFAULT_NONE,
        caption_entities: Union[List['MessageEntity'], Tuple['MessageEntity', ...]] = None,
    ) -> Message:
        """
        Use this method to send general files.

        Bots can currently send files of any type of up to 50 MB in size, this limit may be
        changed in the future.

        Note:
            The document argument can be either a file_id, an URL or a file from disk
            ``open(filename, 'rb')``

        Args:
            chat_id (:obj:`int` | :obj:`str`): Unique identifier for the target chat or username
                of the target channel (in the format ``@channelusername``).
            document (:obj:`str` | `filelike object` | :obj:`bytes` | :class:`pathlib.Path` | \
                :class:`telegram.Document`): File to send.
                Pass a file_id as String to send a file that exists on the Telegram servers
                (recommended), pass an HTTP URL as a String for Telegram to get a file from the
                Internet, or upload a new one using multipart/form-data. Lastly you can pass
                an existing :class:`telegram.Document` object to send.

                .. versionchanged:: 13.2
                   Accept :obj:`bytes` as input.
            filename (:obj:`str`, optional): Custom file name for the document, when uploading a
                new file. Convenience parameter, useful e.g. when sending files generated by the
                :obj:`tempfile` module.
            caption (:obj:`str`, optional): Document caption (may also be used when resending
                documents by file_id), 0-1024 characters after entities parsing.
            disable_content_type_detection (:obj:`bool`, optional): Disables automatic server-side
                content type detection for files uploaded using multipart/form-data.
            parse_mode (:obj:`str`, optional): Send Markdown or HTML, if you want Telegram apps to
                show bold, italic, fixed-width text or inline URLs in the media caption. See the
                constants in :class:`telegram.ParseMode` for the available modes.
            caption_entities (List[:class:`telegram.MessageEntity`], optional): List of special
                entities that appear in message text, which can be specified instead of
                :attr:`parse_mode`.
            disable_notification (:obj:`bool`, optional): Sends the message silently. Users will
                receive a notification with no sound.
            reply_to_message_id (:obj:`int`, optional): If the message is a reply, ID of the
                original message.
            allow_sending_without_reply (:obj:`bool`, optional): Pass :obj:`True`, if the message
                should be sent even if the specified replied-to message is not found.
            reply_markup (:class:`telegram.ReplyMarkup`, optional): Additional interface options. A
                JSON-serialized object for an inline keyboard, custom reply keyboard, instructions
                to remove reply keyboard or to force a reply from the user.
            thumb (`filelike object` | :obj:`bytes` | :class:`pathlib.Path`, optional): Thumbnail
                of the file sent; can be ignored if
                thumbnail generation for the file is supported server-side. The thumbnail should be
                in JPEG format and less than 200 kB in size. A thumbnail's width and height should
                not exceed 320. Ignored if the file is not uploaded using multipart/form-data.
                Thumbnails can't be reused and can be only uploaded as a new file.

                .. versionchanged:: 13.2
                   Accept :obj:`bytes` as input.
            timeout (:obj:`int` | :obj:`float`, optional): Send file timeout (default: 20 seconds).
            api_kwargs (:obj:`dict`, optional): Arbitrary keyword arguments to be passed to the
                Telegram API.

        Returns:
            :class:`telegram.Message`: On success, the sent Message is returned.

        Raises:
            :class:`telegram.error.TelegramError`

        """
        data: JSONDict = {
            'chat_id': chat_id,
            'document': parse_file_input(document, Document, filename=filename),
            'parse_mode': parse_mode,
        }

        if caption:
            data['caption'] = caption

        if caption_entities:
            data['caption_entities'] = [me.to_dict() for me in caption_entities]
        if disable_content_type_detection is not None:
            data['disable_content_type_detection'] = disable_content_type_detection
        if thumb:
            data['thumb'] = parse_file_input(thumb, attach=True)

        return self._message(  # type: ignore[return-value]
            'sendDocument',
            data,
            timeout=timeout,
            disable_notification=disable_notification,
            reply_to_message_id=reply_to_message_id,
            reply_markup=reply_markup,
            allow_sending_without_reply=allow_sending_without_reply,
            api_kwargs=api_kwargs,
        )

    @log
    def send_sticker(
        self,
        chat_id: Union[int, str],
        sticker: Union[FileInput, 'Sticker'],
        disable_notification: DVInput[bool] = DEFAULT_NONE,
        reply_to_message_id: int = None,
        reply_markup: ReplyMarkup = None,
        timeout: DVInput[float] = DEFAULT_20,
        api_kwargs: JSONDict = None,
        allow_sending_without_reply: ODVInput[bool] = DEFAULT_NONE,
    ) -> Message:
        """
        Use this method to send static .WEBP or animated .TGS stickers.

        Note:
            The sticker argument can be either a file_id, an URL or a file from disk
            ``open(filename, 'rb')``

        Args:
            chat_id (:obj:`int` | :obj:`str`): Unique identifier for the target chat or username
                of the target channel (in the format ``@channelusername``).
            sticker (:obj:`str` | `filelike object` | :obj:`bytes` | :class:`pathlib.Path` | \
                :class:`telegram.Sticker`): Sticker to send.
                Pass a file_id as String to send a file that exists on the Telegram servers
                (recommended), pass an HTTP URL as a String for Telegram to get a .webp file from
                the Internet, or upload a new one using multipart/form-data. Lastly you can pass
                an existing :class:`telegram.Sticker` object to send.

                .. versionchanged:: 13.2
                   Accept :obj:`bytes` as input.
            disable_notification (:obj:`bool`, optional): Sends the message silently. Users will
                receive a notification with no sound.
            reply_to_message_id (:obj:`int`, optional): If the message is a reply, ID of the
                original message.
            allow_sending_without_reply (:obj:`bool`, optional): Pass :obj:`True`, if the message
                should be sent even if the specified replied-to message is not found.
            reply_markup (:class:`telegram.ReplyMarkup`, optional): Additional interface options. A
                JSON-serialized object for an inline keyboard, custom reply keyboard, instructions
                to remove reply keyboard or to force a reply from the user.
            timeout (:obj:`int` | :obj:`float`, optional): Send file timeout (default: 20 seconds).
            api_kwargs (:obj:`dict`, optional): Arbitrary keyword arguments to be passed to the
                Telegram API.

        Returns:
            :class:`telegram.Message`: On success, the sent Message is returned.

        Raises:
            :class:`telegram.error.TelegramError`

        """
        data: JSONDict = {'chat_id': chat_id, 'sticker': parse_file_input(sticker, Sticker)}

        return self._message(  # type: ignore[return-value]
            'sendSticker',
            data,
            timeout=timeout,
            disable_notification=disable_notification,
            reply_to_message_id=reply_to_message_id,
            reply_markup=reply_markup,
            allow_sending_without_reply=allow_sending_without_reply,
            api_kwargs=api_kwargs,
        )

    @log
    def send_video(
        self,
        chat_id: Union[int, str],
        video: Union[FileInput, 'Video'],
        duration: int = None,
        caption: str = None,
        disable_notification: DVInput[bool] = DEFAULT_NONE,
        reply_to_message_id: int = None,
        reply_markup: ReplyMarkup = None,
        timeout: DVInput[float] = DEFAULT_20,
        width: int = None,
        height: int = None,
        parse_mode: ODVInput[str] = DEFAULT_NONE,
        supports_streaming: bool = None,
        thumb: FileInput = None,
        api_kwargs: JSONDict = None,
        allow_sending_without_reply: ODVInput[bool] = DEFAULT_NONE,
        caption_entities: Union[List['MessageEntity'], Tuple['MessageEntity', ...]] = None,
        filename: str = None,
    ) -> Message:
        """
        Use this method to send video files, Telegram clients support mp4 videos
        (other formats may be sent as Document).

        Bots can currently send video files of up to 50 MB in size, this limit may be changed in
        the future.

        Note:
            * The video argument can be either a file_id, an URL or a file from disk
              ``open(filename, 'rb')``
            * ``thumb`` will be ignored for small video files, for which Telegram can easily
              generate thumb nails. However, this behaviour is undocumented and might be changed
              by Telegram.

        Args:
            chat_id (:obj:`int` | :obj:`str`): Unique identifier for the target chat or username
                of the target channel (in the format ``@channelusername``).
            video (:obj:`str` | `filelike object` | :obj:`bytes` | :class:`pathlib.Path` | \
                :class:`telegram.Video`): Video file to send.
                Pass a file_id as String to send an video file that exists on the Telegram servers
                (recommended), pass an HTTP URL as a String for Telegram to get an video file from
                the Internet, or upload a new one using multipart/form-data. Lastly you can pass
                an existing :class:`telegram.Video` object to send.

                .. versionchanged:: 13.2
                   Accept :obj:`bytes` as input.
            filename (:obj:`str`, optional): Custom file name for the video, when uploading a
                new file. Convenience parameter, useful e.g. when sending files generated by the
                :obj:`tempfile` module.

                .. versionadded:: 13.1
            duration (:obj:`int`, optional): Duration of sent video in seconds.
            width (:obj:`int`, optional): Video width.
            height (:obj:`int`, optional): Video height.
            caption (:obj:`str`, optional): Video caption (may also be used when resending videos
                by file_id), 0-1024 characters after entities parsing.
            parse_mode (:obj:`str`, optional): Send Markdown or HTML, if you want Telegram apps to
                show bold, italic, fixed-width text or inline URLs in the media caption. See the
                constants in :class:`telegram.ParseMode` for the available modes.
            caption_entities (List[:class:`telegram.MessageEntity`], optional): List of special
                entities that appear in message text, which can be specified instead of
                :attr:`parse_mode`.
            supports_streaming (:obj:`bool`, optional): Pass :obj:`True`, if the uploaded video is
                suitable for streaming.
            disable_notification (:obj:`bool`, optional): Sends the message silently. Users will
                receive a notification with no sound.
            reply_to_message_id (:obj:`int`, optional): If the message is a reply, ID of the
                original message.
            allow_sending_without_reply (:obj:`bool`, optional): Pass :obj:`True`, if the message
                should be sent even if the specified replied-to message is not found.
            reply_markup (:class:`telegram.ReplyMarkup`, optional): Additional interface options. A
                JSON-serialized object for an inline keyboard, custom reply keyboard, instructions
                to remove reply keyboard or to force a reply from the user.
            thumb (`filelike object` | :obj:`bytes` | :class:`pathlib.Path`, optional): Thumbnail
                of the file sent; can be ignored if
                thumbnail generation for the file is supported server-side. The thumbnail should be
                in JPEG format and less than 200 kB in size. A thumbnail's width and height should
                not exceed 320. Ignored if the file is not uploaded using multipart/form-data.
                Thumbnails can't be reused and can be only uploaded as a new file.

                .. versionchanged:: 13.2
                   Accept :obj:`bytes` as input.
            timeout (:obj:`int` | :obj:`float`, optional): Send file timeout (default: 20 seconds).
            api_kwargs (:obj:`dict`, optional): Arbitrary keyword arguments to be passed to the
                Telegram API.

        Returns:
            :class:`telegram.Message`: On success, the sent Message is returned.

        Raises:
            :class:`telegram.error.TelegramError`

        """
        data: JSONDict = {
            'chat_id': chat_id,
            'video': parse_file_input(video, Video, filename=filename),
            'parse_mode': parse_mode,
        }

        if duration:
            data['duration'] = duration
        if caption:
            data['caption'] = caption
        if caption_entities:
            data['caption_entities'] = [me.to_dict() for me in caption_entities]
        if supports_streaming:
            data['supports_streaming'] = supports_streaming
        if width:
            data['width'] = width
        if height:
            data['height'] = height
        if thumb:
            data['thumb'] = parse_file_input(thumb, attach=True)

        return self._message(  # type: ignore[return-value]
            'sendVideo',
            data,
            timeout=timeout,
            disable_notification=disable_notification,
            reply_to_message_id=reply_to_message_id,
            reply_markup=reply_markup,
            allow_sending_without_reply=allow_sending_without_reply,
            api_kwargs=api_kwargs,
        )

    @log
    def send_video_note(
        self,
        chat_id: Union[int, str],
        video_note: Union[FileInput, 'VideoNote'],
        duration: int = None,
        length: int = None,
        disable_notification: DVInput[bool] = DEFAULT_NONE,
        reply_to_message_id: int = None,
        reply_markup: ReplyMarkup = None,
        timeout: DVInput[float] = DEFAULT_20,
        thumb: FileInput = None,
        api_kwargs: JSONDict = None,
        allow_sending_without_reply: ODVInput[bool] = DEFAULT_NONE,
        filename: str = None,
    ) -> Message:
        """
        As of v.4.0, Telegram clients support rounded square mp4 videos of up to 1 minute long.
        Use this method to send video messages.

        Note:
            * The video_note argument can be either a file_id or a file from disk
              ``open(filename, 'rb')``
            * ``thumb`` will be ignored for small video files, for which Telegram can easily
              generate thumb nails. However, this behaviour is undocumented and might be changed
              by Telegram.

        Args:
            chat_id (:obj:`int` | :obj:`str`): Unique identifier for the target chat or username
                of the target channel (in the format ``@channelusername``).
            video_note (:obj:`str` | `filelike object` | :obj:`bytes` | :class:`pathlib.Path` | \
                :class:`telegram.VideoNote`): Video note
                to send. Pass a file_id as String to send a video note that exists on the Telegram
                servers (recommended) or upload a new video using multipart/form-data. Or you can
                pass an existing :class:`telegram.VideoNote` object to send. Sending video notes by
                a URL is currently unsupported.

                .. versionchanged:: 13.2
                   Accept :obj:`bytes` as input.
            filename (:obj:`str`, optional): Custom file name for the video note, when uploading a
                new file. Convenience parameter, useful e.g. when sending files generated by the
                :obj:`tempfile` module.

                .. versionadded:: 13.1
            duration (:obj:`int`, optional): Duration of sent video in seconds.
            length (:obj:`int`, optional): Video width and height, i.e. diameter of the video
                message.
            disable_notification (:obj:`bool`, optional): Sends the message silently. Users will
                receive a notification with no sound.
            reply_to_message_id (:obj:`int`, optional): If the message is a reply, ID of the
                original message.
            allow_sending_without_reply (:obj:`bool`, optional): Pass :obj:`True`, if the message
                should be sent even if the specified replied-to message is not found.
            reply_markup (:class:`telegram.ReplyMarkup`, optional): Additional interface options. A
                JSON-serialized object for an inline keyboard, custom reply keyboard,
                instructions to remove reply keyboard or to force a reply from the user.
            thumb (`filelike object` | :obj:`bytes` | :class:`pathlib.Path`, optional): Thumbnail
                of the file sent; can be ignored if
                thumbnail generation for the file is supported server-side. The thumbnail should be
                in JPEG format and less than 200 kB in size. A thumbnail's width and height should
                not exceed 320. Ignored if the file is not uploaded using multipart/form-data.
                Thumbnails can't be reused and can be only uploaded as a new file.

                .. versionchanged:: 13.2
                   Accept :obj:`bytes` as input.
            timeout (:obj:`int` | :obj:`float`, optional): Send file timeout (default: 20 seconds).
            api_kwargs (:obj:`dict`, optional): Arbitrary keyword arguments to be passed to the
                Telegram API.

        Returns:
            :class:`telegram.Message`: On success, the sent Message is returned.

        Raises:
            :class:`telegram.error.TelegramError`

        """
        data: JSONDict = {
            'chat_id': chat_id,
            'video_note': parse_file_input(video_note, VideoNote, filename=filename),
        }

        if duration is not None:
            data['duration'] = duration
        if length is not None:
            data['length'] = length
        if thumb:
            data['thumb'] = parse_file_input(thumb, attach=True)

        return self._message(  # type: ignore[return-value]
            'sendVideoNote',
            data,
            timeout=timeout,
            disable_notification=disable_notification,
            reply_to_message_id=reply_to_message_id,
            reply_markup=reply_markup,
            allow_sending_without_reply=allow_sending_without_reply,
            api_kwargs=api_kwargs,
        )

    @log
    def send_animation(
        self,
        chat_id: Union[int, str],
        animation: Union[FileInput, 'Animation'],
        duration: int = None,
        width: int = None,
        height: int = None,
        thumb: FileInput = None,
        caption: str = None,
        parse_mode: ODVInput[str] = DEFAULT_NONE,
        disable_notification: DVInput[bool] = DEFAULT_NONE,
        reply_to_message_id: int = None,
        reply_markup: ReplyMarkup = None,
        timeout: DVInput[float] = DEFAULT_20,
        api_kwargs: JSONDict = None,
        allow_sending_without_reply: ODVInput[bool] = DEFAULT_NONE,
        caption_entities: Union[List['MessageEntity'], Tuple['MessageEntity', ...]] = None,
        filename: str = None,
    ) -> Message:
        """
        Use this method to send animation files (GIF or H.264/MPEG-4 AVC video without sound).
        Bots can currently send animation files of up to 50 MB in size, this limit may be changed
        in the future.

        Note:
            ``thumb`` will be ignored for small files, for which Telegram can easily
            generate thumb nails. However, this behaviour is undocumented and might be changed
            by Telegram.

        Args:
            chat_id (:obj:`int` | :obj:`str`): Unique identifier for the target chat or username
                of the target channel (in the format ``@channelusername``).
            animation (:obj:`str` | `filelike object` | :obj:`bytes` | :class:`pathlib.Path` | \
                :class:`telegram.Animation`): Animation to
                send. Pass a file_id as String to send an animation that exists on the Telegram
                servers (recommended), pass an HTTP URL as a String for Telegram to get an
                animation from the Internet, or upload a new animation using multipart/form-data.
                Lastly you can pass an existing :class:`telegram.Animation` object to send.

                .. versionchanged:: 13.2
                   Accept :obj:`bytes` as input.
            filename (:obj:`str`, optional): Custom file name for the animation, when uploading a
                new file. Convenience parameter, useful e.g. when sending files generated by the
                :obj:`tempfile` module.

                .. versionadded:: 13.1
            duration (:obj:`int`, optional): Duration of sent animation in seconds.
            width (:obj:`int`, optional): Animation width.
            height (:obj:`int`, optional): Animation height.
            thumb (`filelike object` | :obj:`bytes` | :class:`pathlib.Path`, optional): Thumbnail
                of the file sent; can be ignored if
                thumbnail generation for the file is supported server-side. The thumbnail should be
                in JPEG format and less than 200 kB in size. A thumbnail's width and height should
                not exceed 320. Ignored if the file is not uploaded using multipart/form-data.
                Thumbnails can't be reused and can be only uploaded as a new file.

                .. versionchanged:: 13.2
                   Accept :obj:`bytes` as input.
            caption (:obj:`str`, optional): Animation caption (may also be used when resending
                animations by file_id), 0-1024 characters after entities parsing.
            parse_mode (:obj:`str`, optional): Send Markdown or HTML, if you want Telegram apps to
                show bold, italic, fixed-width text or inline URLs in the media caption. See the
                constants in :class:`telegram.ParseMode` for the available modes.
            caption_entities (List[:class:`telegram.MessageEntity`], optional): List of special
                entities that appear in message text, which can be specified instead of
                :attr:`parse_mode`.
            disable_notification (:obj:`bool`, optional): Sends the message silently. Users will
                receive a notification with no sound.
            reply_to_message_id (:obj:`int`, optional): If the message is a reply, ID of the
                original message.
            allow_sending_without_reply (:obj:`bool`, optional): Pass :obj:`True`, if the message
                should be sent even if the specified replied-to message is not found.
            reply_markup (:class:`telegram.ReplyMarkup`, optional): Additional interface options. A
                JSON-serialized object for an inline keyboard, custom reply keyboard, instructions
                to remove reply keyboard or to force a reply from the user.
            timeout (:obj:`int` | :obj:`float`, optional): Send file timeout (default: 20 seconds).
            api_kwargs (:obj:`dict`, optional): Arbitrary keyword arguments to be passed to the
                Telegram API.

        Returns:
            :class:`telegram.Message`: On success, the sent Message is returned.

        Raises:
            :class:`telegram.error.TelegramError`

        """
        data: JSONDict = {
            'chat_id': chat_id,
            'animation': parse_file_input(animation, Animation, filename=filename),
            'parse_mode': parse_mode,
        }

        if duration:
            data['duration'] = duration
        if width:
            data['width'] = width
        if height:
            data['height'] = height
        if thumb:
            data['thumb'] = parse_file_input(thumb, attach=True)
        if caption:
            data['caption'] = caption
        if caption_entities:
            data['caption_entities'] = [me.to_dict() for me in caption_entities]

        return self._message(  # type: ignore[return-value]
            'sendAnimation',
            data,
            timeout=timeout,
            disable_notification=disable_notification,
            reply_to_message_id=reply_to_message_id,
            reply_markup=reply_markup,
            allow_sending_without_reply=allow_sending_without_reply,
            api_kwargs=api_kwargs,
        )

    @log
    def send_voice(
        self,
        chat_id: Union[int, str],
        voice: Union[FileInput, 'Voice'],
        duration: int = None,
        caption: str = None,
        disable_notification: DVInput[bool] = DEFAULT_NONE,
        reply_to_message_id: int = None,
        reply_markup: ReplyMarkup = None,
        timeout: DVInput[float] = DEFAULT_20,
        parse_mode: ODVInput[str] = DEFAULT_NONE,
        api_kwargs: JSONDict = None,
        allow_sending_without_reply: ODVInput[bool] = DEFAULT_NONE,
        caption_entities: Union[List['MessageEntity'], Tuple['MessageEntity', ...]] = None,
        filename: str = None,
    ) -> Message:
        """
        Use this method to send audio files, if you want Telegram clients to display the file
        as a playable voice message. For this to work, your audio must be in an .ogg file
        encoded with OPUS (other formats may be sent as Audio or Document). Bots can currently
        send voice messages of up to 50 MB in size, this limit may be changed in the future.

        Note:
            The voice argument can be either a file_id, an URL or a file from disk
            ``open(filename, 'rb')``

        Args:
            chat_id (:obj:`int` | :obj:`str`): Unique identifier for the target chat or username
                of the target channel (in the format ``@channelusername``).
            voice (:obj:`str` | `filelike object` | :obj:`bytes` | :class:`pathlib.Path` | \
                :class:`telegram.Voice`): Voice file to send.
                Pass a file_id as String to send an voice file that exists on the Telegram servers
                (recommended), pass an HTTP URL as a String for Telegram to get an voice file from
                the Internet, or upload a new one using multipart/form-data. Lastly you can pass
                an existing :class:`telegram.Voice` object to send.

                .. versionchanged:: 13.2
                   Accept :obj:`bytes` as input.
            filename (:obj:`str`, optional): Custom file name for the voice, when uploading a
                new file. Convenience parameter, useful e.g. when sending files generated by the
                :obj:`tempfile` module.

                .. versionadded:: 13.1
            caption (:obj:`str`, optional): Voice message caption, 0-1024 characters after entities
                parsing.
            parse_mode (:obj:`str`, optional): Send Markdown or HTML, if you want Telegram apps to
                show bold, italic, fixed-width text or inline URLs in the media caption. See the
                constants in :class:`telegram.ParseMode` for the available modes.
            caption_entities (List[:class:`telegram.MessageEntity`], optional): List of special
                entities that appear in message text, which can be specified instead of
                :attr:`parse_mode`.
            duration (:obj:`int`, optional): Duration of the voice message in seconds.
            disable_notification (:obj:`bool`, optional): Sends the message silently. Users will
                receive a notification with no sound.
            reply_to_message_id (:obj:`int`, optional): If the message is a reply, ID of the
                original message.
            allow_sending_without_reply (:obj:`bool`, optional): Pass :obj:`True`, if the message
                should be sent even if the specified replied-to message is not found.
            reply_markup (:class:`telegram.ReplyMarkup`, optional): Additional interface options. A
                JSON-serialized object for an inline keyboard, custom reply keyboard,
                instructions to remove reply keyboard or to force a reply from the user.
            timeout (:obj:`int` | :obj:`float`, optional): Send file timeout (default: 20 seconds).
            api_kwargs (:obj:`dict`, optional): Arbitrary keyword arguments to be passed to the
                Telegram API.

        Returns:
            :class:`telegram.Message`: On success, the sent Message is returned.

        Raises:
            :class:`telegram.error.TelegramError`

        """
        data: JSONDict = {
            'chat_id': chat_id,
            'voice': parse_file_input(voice, Voice, filename=filename),
            'parse_mode': parse_mode,
        }

        if duration:
            data['duration'] = duration
        if caption:
            data['caption'] = caption

        if caption_entities:
            data['caption_entities'] = [me.to_dict() for me in caption_entities]

        return self._message(  # type: ignore[return-value]
            'sendVoice',
            data,
            timeout=timeout,
            disable_notification=disable_notification,
            reply_to_message_id=reply_to_message_id,
            reply_markup=reply_markup,
            allow_sending_without_reply=allow_sending_without_reply,
            api_kwargs=api_kwargs,
        )

    @log
    def send_media_group(
        self,
        chat_id: Union[int, str],
        media: List[
            Union['InputMediaAudio', 'InputMediaDocument', 'InputMediaPhoto', 'InputMediaVideo']
        ],
        disable_notification: ODVInput[bool] = DEFAULT_NONE,
        reply_to_message_id: int = None,
        timeout: DVInput[float] = DEFAULT_20,
        api_kwargs: JSONDict = None,
        allow_sending_without_reply: ODVInput[bool] = DEFAULT_NONE,
    ) -> List[Message]:
        """Use this method to send a group of photos or videos as an album.

        Args:
            chat_id (:obj:`int` | :obj:`str`): Unique identifier for the target chat or username
                of the target channel (in the format ``@channelusername``).
            media (List[:class:`telegram.InputMediaAudio`, :class:`telegram.InputMediaDocument`, \
                :class:`telegram.InputMediaPhoto`, :class:`telegram.InputMediaVideo`]): An array
                describing messages to be sent, must include 2–10 items.
            disable_notification (:obj:`bool`, optional): Sends the message silently. Users will
                receive a notification with no sound.
            reply_to_message_id (:obj:`int`, optional): If the message is a reply, ID of the
                original message.
            allow_sending_without_reply (:obj:`bool`, optional): Pass :obj:`True`, if the message
                should be sent even if the specified replied-to message is not found.
            timeout (:obj:`int` | :obj:`float`, optional): Send file timeout (default: 20 seconds).
            api_kwargs (:obj:`dict`, optional): Arbitrary keyword arguments to be passed to the
                Telegram API.

        Returns:
            List[:class:`telegram.Message`]: An array of the sent Messages.

        Raises:
            :class:`telegram.error.TelegramError`
        """
        data: JSONDict = {
            'chat_id': chat_id,
            'media': media,
            'disable_notification': disable_notification,
            'allow_sending_without_reply': allow_sending_without_reply,
        }

        if reply_to_message_id:
            data['reply_to_message_id'] = reply_to_message_id

        result = self._post('sendMediaGroup', data, timeout=timeout, api_kwargs=api_kwargs)

        return Message.de_list(result, self)  # type: ignore

    @log
    def send_location(
        self,
        chat_id: Union[int, str],
        latitude: float = None,
        longitude: float = None,
        disable_notification: DVInput[bool] = DEFAULT_NONE,
        reply_to_message_id: int = None,
        reply_markup: ReplyMarkup = None,
        timeout: ODVInput[float] = DEFAULT_NONE,
        location: Location = None,
        live_period: int = None,
        api_kwargs: JSONDict = None,
        horizontal_accuracy: float = None,
        heading: int = None,
        proximity_alert_radius: int = None,
        allow_sending_without_reply: ODVInput[bool] = DEFAULT_NONE,
    ) -> Message:
        """Use this method to send point on the map.

        Note:
            You can either supply a :obj:`latitude` and :obj:`longitude` or a :obj:`location`.

        Args:
            chat_id (:obj:`int` | :obj:`str`): Unique identifier for the target chat or username
                of the target channel (in the format ``@channelusername``).
            latitude (:obj:`float`, optional): Latitude of location.
            longitude (:obj:`float`, optional): Longitude of location.
            location (:class:`telegram.Location`, optional): The location to send.
            horizontal_accuracy (:obj:`int`, optional): The radius of uncertainty for the location,
                measured in meters; 0-1500.
            live_period (:obj:`int`, optional): Period in seconds for which the location will be
                updated, should be between 60 and 86400.
            heading (:obj:`int`, optional): For live locations, a direction in which the user is
                moving, in degrees. Must be between 1 and 360 if specified.
            proximity_alert_radius (:obj:`int`, optional): For live locations, a maximum distance
                for proximity alerts about approaching another chat member, in meters. Must be
                between 1 and 100000 if specified.
            disable_notification (:obj:`bool`, optional): Sends the message silently. Users will
                receive a notification with no sound.
            reply_to_message_id (:obj:`int`, optional): If the message is a reply, ID of the
                    original message.
            allow_sending_without_reply (:obj:`bool`, optional): Pass :obj:`True`, if the message
                should be sent even if the specified replied-to message is not found.
            reply_markup (:class:`telegram.ReplyMarkup`, optional): Additional interface options. A
                JSON-serialized object for an inline keyboard, custom reply keyboard,
                instructions to remove reply keyboard or to force a reply from the user.
            timeout (:obj:`int` | :obj:`float`, optional): If this value is specified, use it as
                the read timeout from the server (instead of the one specified during creation of
                the connection pool).
            api_kwargs (:obj:`dict`, optional): Arbitrary keyword arguments to be passed to the
                Telegram API.

        Returns:
            :class:`telegram.Message`: On success, the sent Message is returned.

        Raises:
            :class:`telegram.error.TelegramError`

        """
        if not ((latitude is not None and longitude is not None) or location):
            raise ValueError(
                "Either location or latitude and longitude must be passed as argument."
            )

        if not (latitude is not None or longitude is not None) ^ bool(location):
            raise ValueError(
                "Either location or latitude and longitude must be passed as argument. Not both."
            )

        if isinstance(location, Location):
            latitude = location.latitude
            longitude = location.longitude

        data: JSONDict = {'chat_id': chat_id, 'latitude': latitude, 'longitude': longitude}

        if live_period:
            data['live_period'] = live_period
        if horizontal_accuracy:
            data['horizontal_accuracy'] = horizontal_accuracy
        if heading:
            data['heading'] = heading
        if proximity_alert_radius:
            data['proximity_alert_radius'] = proximity_alert_radius

        return self._message(  # type: ignore[return-value]
            'sendLocation',
            data,
            timeout=timeout,
            disable_notification=disable_notification,
            reply_to_message_id=reply_to_message_id,
            reply_markup=reply_markup,
            allow_sending_without_reply=allow_sending_without_reply,
            api_kwargs=api_kwargs,
        )

    @log
    def edit_message_live_location(
        self,
        chat_id: Union[str, int] = None,
        message_id: int = None,
        inline_message_id: int = None,
        latitude: float = None,
        longitude: float = None,
        location: Location = None,
        reply_markup: InlineKeyboardMarkup = None,
        timeout: ODVInput[float] = DEFAULT_NONE,
        api_kwargs: JSONDict = None,
        horizontal_accuracy: float = None,
        heading: int = None,
        proximity_alert_radius: int = None,
    ) -> Union[Message, bool]:
        """Use this method to edit live location messages sent by the bot or via the bot
        (for inline bots). A location can be edited until its :attr:`telegram.Location.live_period`
        expires or editing is explicitly disabled by a call to :meth:`stop_message_live_location`.

        Note:
            You can either supply a :obj:`latitude` and :obj:`longitude` or a :obj:`location`.

        Args:
            chat_id (:obj:`int` | :obj:`str`, optional): Required if inline_message_id is not
                specified. Unique identifier for the target chat or username of the target channel
                (in the format ``@channelusername``).
            message_id (:obj:`int`, optional): Required if inline_message_id is not specified.
                Identifier of the message to edit.
            inline_message_id (:obj:`str`, optional): Required if chat_id and message_id are not
                specified. Identifier of the inline message.
            latitude (:obj:`float`, optional): Latitude of location.
            longitude (:obj:`float`, optional): Longitude of location.
            location (:class:`telegram.Location`, optional): The location to send.
            horizontal_accuracy (:obj:`float`, optional): The radius of uncertainty for the
                location, measured in meters; 0-1500.
            heading (:obj:`int`, optional): Direction in which the user is moving, in degrees. Must
                be between 1 and 360 if specified.
            proximity_alert_radius (:obj:`int`, optional): Maximum distance for proximity alerts
                about approaching another chat member, in meters. Must be between 1 and 100000 if
                specified.
            reply_markup (:class:`telegram.InlineKeyboardMarkup`, optional): A JSON-serialized
                object for a new inline keyboard.
            timeout (:obj:`int` | :obj:`float`, optional): If this value is specified, use it as
                the read timeout from the server (instead of the one specified during creation of
                the connection pool).
            api_kwargs (:obj:`dict`, optional): Arbitrary keyword arguments to be passed to the
                Telegram API.

        Returns:
            :class:`telegram.Message`: On success, if edited message is not an inline message, the
            edited message is returned, otherwise :obj:`True` is returned.
        """
        if not (all([latitude, longitude]) or location):
            raise ValueError(
                "Either location or latitude and longitude must be passed as argument."
            )
        if not (latitude is not None or longitude is not None) ^ bool(location):
            raise ValueError(
                "Either location or latitude and longitude must be passed as argument. Not both."
            )

        if isinstance(location, Location):
            latitude = location.latitude
            longitude = location.longitude

        data: JSONDict = {'latitude': latitude, 'longitude': longitude}

        if chat_id:
            data['chat_id'] = chat_id
        if message_id:
            data['message_id'] = message_id
        if inline_message_id:
            data['inline_message_id'] = inline_message_id
        if horizontal_accuracy:
            data['horizontal_accuracy'] = horizontal_accuracy
        if heading:
            data['heading'] = heading
        if proximity_alert_radius:
            data['proximity_alert_radius'] = proximity_alert_radius

        return self._message(
            'editMessageLiveLocation',
            data,
            timeout=timeout,
            reply_markup=reply_markup,
            api_kwargs=api_kwargs,
        )

    @log
    def stop_message_live_location(
        self,
        chat_id: Union[str, int] = None,
        message_id: int = None,
        inline_message_id: int = None,
        reply_markup: InlineKeyboardMarkup = None,
        timeout: ODVInput[float] = DEFAULT_NONE,
        api_kwargs: JSONDict = None,
    ) -> Union[Message, bool]:
        """Use this method to stop updating a live location message sent by the bot or via the bot
        (for inline bots) before live_period expires.

        Args:
            chat_id (:obj:`int` | :obj:`str`): Required if inline_message_id is not specified.
                Unique identifier for the target chat or username of the target channel
                (in the format ``@channelusername``).
            message_id (:obj:`int`, optional): Required if inline_message_id is not specified.
                Identifier of the sent message with live location to stop.
            inline_message_id (:obj:`str`, optional): Required if chat_id and message_id are not
                specified. Identifier of the inline message.
            reply_markup (:class:`telegram.InlineKeyboardMarkup`, optional): A JSON-serialized
                object for a new inline keyboard.
            timeout (:obj:`int` | :obj:`float`, optional): If this value is specified, use it as
                the read timeout from the server (instead of the one specified during creation of
                the connection pool).
            api_kwargs (:obj:`dict`, optional): Arbitrary keyword arguments to be passed to the
                Telegram API.

        Returns:
            :class:`telegram.Message`: On success, if edited message is sent by the bot, the
            sent Message is returned, otherwise :obj:`True` is returned.
        """
        data: JSONDict = {}

        if chat_id:
            data['chat_id'] = chat_id
        if message_id:
            data['message_id'] = message_id
        if inline_message_id:
            data['inline_message_id'] = inline_message_id

        return self._message(
            'stopMessageLiveLocation',
            data,
            timeout=timeout,
            reply_markup=reply_markup,
            api_kwargs=api_kwargs,
        )

    @log
    def send_venue(
        self,
        chat_id: Union[int, str],
        latitude: float = None,
        longitude: float = None,
        title: str = None,
        address: str = None,
        foursquare_id: str = None,
        disable_notification: DVInput[bool] = DEFAULT_NONE,
        reply_to_message_id: int = None,
        reply_markup: ReplyMarkup = None,
        timeout: ODVInput[float] = DEFAULT_NONE,
        venue: Venue = None,
        foursquare_type: str = None,
        api_kwargs: JSONDict = None,
        google_place_id: str = None,
        google_place_type: str = None,
        allow_sending_without_reply: ODVInput[bool] = DEFAULT_NONE,
    ) -> Message:
        """Use this method to send information about a venue.

        Note:
            * You can either supply :obj:`venue`, or :obj:`latitude`, :obj:`longitude`,
              :obj:`title` and :obj:`address` and optionally :obj:`foursquare_id` and
              :obj:`foursquare_type` or optionally :obj:`google_place_id` and
              :obj:`google_place_type`.
            * Foursquare details and Google Place details are mutually exclusive. However, this
              behaviour is undocumented and might be changed by Telegram.

        Args:
            chat_id (:obj:`int` | :obj:`str`): Unique identifier for the target chat or username
                of the target channel (in the format ``@channelusername``).
            latitude (:obj:`float`, optional): Latitude of venue.
            longitude (:obj:`float`, optional): Longitude of venue.
            title (:obj:`str`, optional): Name of the venue.
            address (:obj:`str`, optional): Address of the venue.
            foursquare_id (:obj:`str`, optional): Foursquare identifier of the venue.
            foursquare_type (:obj:`str`, optional): Foursquare type of the venue, if known.
                (For example, "arts_entertainment/default", "arts_entertainment/aquarium" or
                "food/icecream".)
            google_place_id (:obj:`str`, optional): Google Places identifier of the venue.
            google_place_type (:obj:`str`, optional): Google Places type of the venue. (See
                `supported types \
                <https://developers.google.com/places/web-service/supported_types>`_.)
            venue (:class:`telegram.Venue`, optional): The venue to send.
            disable_notification (:obj:`bool`, optional): Sends the message silently. Users will
                receive a notification with no sound.
            reply_to_message_id (:obj:`int`, optional): If the message is a reply, ID of the
                original message.
            allow_sending_without_reply (:obj:`bool`, optional): Pass :obj:`True`, if the message
                should be sent even if the specified replied-to message is not found.
            reply_markup (:class:`telegram.ReplyMarkup`, optional): Additional interface options. A
                JSON-serialized object for an inline keyboard, custom reply keyboard, instructions
                to remove reply keyboard or to force a reply from the user.
            timeout (:obj:`int` | :obj:`float`, optional): If this value is specified, use it as
                the read timeout from the server (instead of the one specified during creation of
                the connection pool).
            api_kwargs (:obj:`dict`, optional): Arbitrary keyword arguments to be passed to the
                Telegram API.

        Returns:
            :class:`telegram.Message`: On success, the sent Message is returned.

        Raises:
            :class:`telegram.error.TelegramError`

        """
        if not (venue or all([latitude, longitude, address, title])):
            raise ValueError(
                "Either venue or latitude, longitude, address and title must be"
                "passed as arguments."
            )

        if isinstance(venue, Venue):
            latitude = venue.location.latitude
            longitude = venue.location.longitude
            address = venue.address
            title = venue.title
            foursquare_id = venue.foursquare_id
            foursquare_type = venue.foursquare_type
            google_place_id = venue.google_place_id
            google_place_type = venue.google_place_type

        data: JSONDict = {
            'chat_id': chat_id,
            'latitude': latitude,
            'longitude': longitude,
            'address': address,
            'title': title,
        }

        if foursquare_id:
            data['foursquare_id'] = foursquare_id
        if foursquare_type:
            data['foursquare_type'] = foursquare_type
        if google_place_id:
            data['google_place_id'] = google_place_id
        if google_place_type:
            data['google_place_type'] = google_place_type

        return self._message(  # type: ignore[return-value]
            'sendVenue',
            data,
            timeout=timeout,
            disable_notification=disable_notification,
            reply_to_message_id=reply_to_message_id,
            reply_markup=reply_markup,
            allow_sending_without_reply=allow_sending_without_reply,
            api_kwargs=api_kwargs,
        )

    @log
    def send_contact(
        self,
        chat_id: Union[int, str],
        phone_number: str = None,
        first_name: str = None,
        last_name: str = None,
        disable_notification: DVInput[bool] = DEFAULT_NONE,
        reply_to_message_id: int = None,
        reply_markup: ReplyMarkup = None,
        timeout: ODVInput[float] = DEFAULT_NONE,
        contact: Contact = None,
        vcard: str = None,
        api_kwargs: JSONDict = None,
        allow_sending_without_reply: ODVInput[bool] = DEFAULT_NONE,
    ) -> Message:
        """Use this method to send phone contacts.

        Note:
            You can either supply :obj:`contact` or :obj:`phone_number` and :obj:`first_name`
            with optionally :obj:`last_name` and optionally :obj:`vcard`.

        Args:
            chat_id (:obj:`int` | :obj:`str`): Unique identifier for the target chat or username
                of the target channel (in the format ``@channelusername``).
            phone_number (:obj:`str`, optional): Contact's phone number.
            first_name (:obj:`str`, optional): Contact's first name.
            last_name (:obj:`str`, optional): Contact's last name.
            vcard (:obj:`str`, optional): Additional data about the contact in the form of a vCard,
                0-2048 bytes.
            contact (:class:`telegram.Contact`, optional): The contact to send.
            disable_notification (:obj:`bool`, optional): Sends the message silently. Users will
                receive a notification with no sound.
            reply_to_message_id (:obj:`int`, optional): If the message is a reply, ID of the
                original message.
            allow_sending_without_reply (:obj:`bool`, optional): Pass :obj:`True`, if the message
                should be sent even if the specified replied-to message is not found.
            reply_markup (:class:`telegram.ReplyMarkup`, optional): Additional interface options. A
                JSON-serialized object for an inline keyboard, custom reply keyboard, instructions
                to remove reply keyboard or to force a reply from the user.
            timeout (:obj:`int` | :obj:`float`, optional): If this value is specified, use it as
                the read timeout from the server (instead of the one specified during creation of
                the connection pool).
            api_kwargs (:obj:`dict`, optional): Arbitrary keyword arguments to be passed to the
                Telegram API.

        Returns:
            :class:`telegram.Message`: On success, the sent Message is returned.

        Raises:
            :class:`telegram.error.TelegramError`

        """
        if (not contact) and (not all([phone_number, first_name])):
            raise ValueError(
                "Either contact or phone_number and first_name must be passed as arguments."
            )

        if isinstance(contact, Contact):
            phone_number = contact.phone_number
            first_name = contact.first_name
            last_name = contact.last_name
            vcard = contact.vcard

        data: JSONDict = {
            'chat_id': chat_id,
            'phone_number': phone_number,
            'first_name': first_name,
        }

        if last_name:
            data['last_name'] = last_name
        if vcard:
            data['vcard'] = vcard

        return self._message(  # type: ignore[return-value]
            'sendContact',
            data,
            timeout=timeout,
            disable_notification=disable_notification,
            reply_to_message_id=reply_to_message_id,
            reply_markup=reply_markup,
            allow_sending_without_reply=allow_sending_without_reply,
            api_kwargs=api_kwargs,
        )

    @log
    def send_game(
        self,
        chat_id: Union[int, str],
        game_short_name: str,
        disable_notification: DVInput[bool] = DEFAULT_NONE,
        reply_to_message_id: int = None,
        reply_markup: InlineKeyboardMarkup = None,
        timeout: ODVInput[float] = DEFAULT_NONE,
        api_kwargs: JSONDict = None,
        allow_sending_without_reply: ODVInput[bool] = DEFAULT_NONE,
    ) -> Message:
        """Use this method to send a game.

        Args:
            chat_id (:obj:`int` | :obj:`str`): Unique identifier for the target chat.
            game_short_name (:obj:`str`): Short name of the game, serves as the unique identifier
                for the game. Set up your games via `@BotFather <https://t.me/BotFather>`_.
            disable_notification (:obj:`bool`, optional): Sends the message silently. Users will
                receive a notification with no sound.
            reply_to_message_id (:obj:`int`, optional): If the message is a reply, ID of the
                original message.
            allow_sending_without_reply (:obj:`bool`, optional): Pass :obj:`True`, if the message
                should be sent even if the specified replied-to message is not found.
            reply_markup (:class:`telegram.InlineKeyboardMarkup`, optional): A JSON-serialized
                object for a new inline keyboard. If empty, one ‘Play game_title’ button will be
                shown. If not empty, the first button must launch the game.
            timeout (:obj:`int` | :obj:`float`, optional): If this value is specified, use it as
                the read timeout from the server (instead of the one specified during creation of
                the connection pool).
            api_kwargs (:obj:`dict`, optional): Arbitrary keyword arguments to be passed to the
                Telegram API.

        Returns:
            :class:`telegram.Message`: On success, the sent Message is returned.

        Raises:
            :class:`telegram.error.TelegramError`

        """
        data: JSONDict = {'chat_id': chat_id, 'game_short_name': game_short_name}

        return self._message(  # type: ignore[return-value]
            'sendGame',
            data,
            timeout=timeout,
            disable_notification=disable_notification,
            reply_to_message_id=reply_to_message_id,
            reply_markup=reply_markup,
            allow_sending_without_reply=allow_sending_without_reply,
            api_kwargs=api_kwargs,
        )

    @log
    def send_chat_action(
        self,
        chat_id: Union[str, int],
        action: str,
        timeout: ODVInput[float] = DEFAULT_NONE,
        api_kwargs: JSONDict = None,
    ) -> bool:
        """
        Use this method when you need to tell the user that something is happening on the bot's
        side. The status is set for 5 seconds or less (when a message arrives from your bot,
        Telegram clients clear its typing status). Telegram only recommends using this method when
        a response from the bot will take a noticeable amount of time to arrive.

        Args:
            chat_id (:obj:`int` | :obj:`str`): Unique identifier for the target chat or username
                of the target channel (in the format ``@channelusername``).
            action(:class:`telegram.ChatAction` | :obj:`str`): Type of action to broadcast. Choose
                one, depending on what the user is about to receive. For convenience look at the
                constants in :class:`telegram.ChatAction`
            timeout (:obj:`int` | :obj:`float`, optional): If this value is specified, use it as
                the read timeout from the server (instead of the one specified during creation of
                the connection pool).
            api_kwargs (:obj:`dict`, optional): Arbitrary keyword arguments to be passed to the
                Telegram API.

        Returns:
            :obj:`bool`:  On success, :obj:`True` is returned.

        Raises:
            :class:`telegram.error.TelegramError`

        """
        data: JSONDict = {'chat_id': chat_id, 'action': action}

        result = self._post('sendChatAction', data, timeout=timeout, api_kwargs=api_kwargs)

        return result  # type: ignore[return-value]

    def _effective_inline_results(  # pylint: disable=R0201
        self,
        results: Union[
            Sequence['InlineQueryResult'], Callable[[int], Optional[Sequence['InlineQueryResult']]]
        ],
        next_offset: str = None,
        current_offset: str = None,
    ) -> Tuple[Sequence['InlineQueryResult'], Optional[str]]:
        """
        Builds the effective results from the results input.
        We make this a stand-alone method so tg.ext.ExtBot can wrap it.

        Returns:
            Tuple of 1. the effective results and 2. correct the next_offset

        """
        if current_offset is not None and next_offset is not None:
            raise ValueError('`current_offset` and `next_offset` are mutually exclusive!')

        if current_offset is not None:
            # Convert the string input to integer
            if current_offset == '':
                current_offset_int = 0
            else:
                current_offset_int = int(current_offset)

            # for now set to empty string, stating that there are no more results
            # might change later
            next_offset = ''

            if callable(results):
                callable_output = results(current_offset_int)
                if not callable_output:
                    effective_results: Sequence['InlineQueryResult'] = []
                else:
                    effective_results = callable_output
                    # the callback *might* return more results on the next call, so we increment
                    # the page count
                    next_offset = str(current_offset_int + 1)
            else:
                if len(results) > (current_offset_int + 1) * MAX_INLINE_QUERY_RESULTS:
                    # we expect more results for the next page
                    next_offset_int = current_offset_int + 1
                    next_offset = str(next_offset_int)
                    effective_results = results[
                        current_offset_int
                        * MAX_INLINE_QUERY_RESULTS : next_offset_int
                        * MAX_INLINE_QUERY_RESULTS
                    ]
                else:
                    effective_results = results[current_offset_int * MAX_INLINE_QUERY_RESULTS :]
        else:
            effective_results = results  # type: ignore[assignment]

        return effective_results, next_offset

    @no_type_check  # mypy doesn't play too well with hasattr
    def _insert_defaults_for_ilq_results(  # pylint: disable=R0201
        self, res: 'InlineQueryResult'
    ) -> None:
        """The reason why this method exists is similar to the description of _insert_defaults
        The reason why we do this in rather than in _insert_defaults is because converting
        DEFAULT_NONE to NONE *before* calling to_dict() makes it way easier to drop None entries
        from the json data.
        """
        # pylint: disable=W0212
        if hasattr(res, 'parse_mode'):
            res.parse_mode = DefaultValue.get_value(res.parse_mode)
        if hasattr(res, 'input_message_content') and res.input_message_content:
            if hasattr(res.input_message_content, 'parse_mode'):
                res.input_message_content.parse_mode = DefaultValue.get_value(
                    res.input_message_content.parse_mode
                )
            if hasattr(res.input_message_content, 'disable_web_page_preview'):
                res.input_message_content.disable_web_page_preview = DefaultValue.get_value(
                    res.input_message_content.disable_web_page_preview
                )

    @log
    def answer_inline_query(
        self,
        inline_query_id: str,
        results: Union[
            Sequence['InlineQueryResult'], Callable[[int], Optional[Sequence['InlineQueryResult']]]
        ],
        cache_time: int = 300,
        is_personal: bool = None,
        next_offset: str = None,
        switch_pm_text: str = None,
        switch_pm_parameter: str = None,
        timeout: ODVInput[float] = DEFAULT_NONE,
        current_offset: str = None,
        api_kwargs: JSONDict = None,
    ) -> bool:
        """
        Use this method to send answers to an inline query. No more than 50 results per query are
        allowed.

        Warning:
            In most use cases :attr:`current_offset` should not be passed manually. Instead of
            calling this method directly, use the shortcut :meth:`telegram.InlineQuery.answer` with
            ``auto_pagination=True``, which will take care of passing the correct value.

        Args:
            inline_query_id (:obj:`str`): Unique identifier for the answered query.
            results (List[:class:`telegram.InlineQueryResult`] | Callable): A list of results for
                the inline query. In case :attr:`current_offset` is passed, ``results`` may also be
                a callable that accepts the current page index starting from 0. It must return
                either a list of :class:`telegram.InlineQueryResult` instances or :obj:`None` if
                there are no more results.
            cache_time (:obj:`int`, optional): The maximum amount of time in seconds that the
                result of the inline query may be cached on the server. Defaults to ``300``.
            is_personal (:obj:`bool`, optional): Pass :obj:`True`, if results may be cached on
                the server side only for the user that sent the query. By default,
                results may be returned to any user who sends the same query.
            next_offset (:obj:`str`, optional): Pass the offset that a client should send in the
                next query with the same text to receive more results. Pass an empty string if
                there are no more results or if you don't support pagination. Offset length can't
                exceed 64 bytes.
            switch_pm_text (:obj:`str`, optional): If passed, clients will display a button with
                specified text that switches the user to a private chat with the bot and sends the
                bot a start message with the parameter ``switch_pm_parameter``.
            switch_pm_parameter (:obj:`str`, optional): Deep-linking parameter for the /start
                message sent to the bot when user presses the switch button. 1-64 characters,
                only A-Z, a-z, 0-9, _ and - are allowed.
            current_offset (:obj:`str`, optional): The :attr:`telegram.InlineQuery.offset` of
                the inline query to answer. If passed, PTB will automatically take care of
                the pagination for you, i.e. pass the correct ``next_offset`` and truncate the
                results list/get the results from the callable you passed.
            timeout (:obj:`int` | :obj:`float`, optional): If this value is specified, use it as
                the read timeout from the server (instead of the one specified during creation of
                the connection pool).
            api_kwargs (:obj:`dict`, optional): Arbitrary keyword arguments to be passed to the
                Telegram API.

        Example:
            An inline bot that sends YouTube videos can ask the user to connect the bot to their
            YouTube account to adapt search results accordingly. To do this, it displays a
            'Connect your YouTube account' button above the results, or even before showing any.
            The user presses the button, switches to a private chat with the bot and, in doing so,
            passes a start parameter that instructs the bot to return an oauth link. Once done, the
            bot can offer a switch_inline button so that the user can easily return to the chat
            where they wanted to use the bot's inline capabilities.

        Returns:
            :obj:`bool`: On success, :obj:`True` is returned.

        Raises:
            :class:`telegram.error.TelegramError`

        """
        effective_results, next_offset = self._effective_inline_results(
            results=results, next_offset=next_offset, current_offset=current_offset
        )

        # Apply defaults
        for result in effective_results:
            self._insert_defaults_for_ilq_results(result)

        results_dicts = [res.to_dict() for res in effective_results]

        data: JSONDict = {'inline_query_id': inline_query_id, 'results': results_dicts}

        if cache_time or cache_time == 0:
            data['cache_time'] = cache_time
        if is_personal:
            data['is_personal'] = is_personal
        if next_offset is not None:
            data['next_offset'] = next_offset
        if switch_pm_text:
            data['switch_pm_text'] = switch_pm_text
        if switch_pm_parameter:
            data['switch_pm_parameter'] = switch_pm_parameter

        return self._post(  # type: ignore[return-value]
            'answerInlineQuery',
            data,
            timeout=timeout,
            api_kwargs=api_kwargs,
        )

    @log
    def get_user_profile_photos(
        self,
        user_id: Union[str, int],
        offset: int = None,
        limit: int = 100,
        timeout: ODVInput[float] = DEFAULT_NONE,
        api_kwargs: JSONDict = None,
    ) -> Optional[UserProfilePhotos]:
        """Use this method to get a list of profile pictures for a user.

        Args:
            user_id (:obj:`int`): Unique identifier of the target user.
            offset (:obj:`int`, optional): Sequential number of the first photo to be returned.
                By default, all photos are returned.
            limit (:obj:`int`, optional): Limits the number of photos to be retrieved. Values
                between 1-100 are accepted. Defaults to ``100``.
            timeout (:obj:`int` | :obj:`float`, optional): If this value is specified, use it as
                the read timeout from the server (instead of the one specified during creation of
                the connection pool).
            api_kwargs (:obj:`dict`, optional): Arbitrary keyword arguments to be passed to the
                Telegram API.

        Returns:
            :class:`telegram.UserProfilePhotos`

        Raises:
            :class:`telegram.error.TelegramError`

        """
        data: JSONDict = {'user_id': user_id}

        if offset is not None:
            data['offset'] = offset
        if limit:
            data['limit'] = limit

        result = self._post('getUserProfilePhotos', data, timeout=timeout, api_kwargs=api_kwargs)

        return UserProfilePhotos.de_json(result, self)  # type: ignore[return-value, arg-type]

    @log
    def get_file(
        self,
        file_id: Union[
            str, Animation, Audio, ChatPhoto, Document, PhotoSize, Sticker, Video, VideoNote, Voice
        ],
        timeout: ODVInput[float] = DEFAULT_NONE,
        api_kwargs: JSONDict = None,
    ) -> File:
        """
        Use this method to get basic info about a file and prepare it for downloading. For the
        moment, bots can download files of up to 20MB in size. The file can then be downloaded
        with :meth:`telegram.File.download`. It is guaranteed that the link will be
        valid for at least 1 hour. When the link expires, a new one can be requested by
        calling get_file again.

        Note:
             This function may not preserve the original file name and MIME type.
             You should save the file's MIME type and name (if available) when the File object
             is received.

        Args:
            file_id (:obj:`str` | :class:`telegram.Animation` | :class:`telegram.Audio` |         \
                     :class:`telegram.ChatPhoto` | :class:`telegram.Document` |                   \
                     :class:`telegram.PhotoSize` | :class:`telegram.Sticker` |                    \
                     :class:`telegram.Video` | :class:`telegram.VideoNote` |                      \
                     :class:`telegram.Voice`):
                Either the file identifier or an object that has a file_id attribute
                to get file information about.
            timeout (:obj:`int` | :obj:`float`, optional): If this value is specified, use it as
                the read timeout from the server (instead of the one specified during creation of
                the connection pool).
            api_kwargs (:obj:`dict`, optional): Arbitrary keyword arguments to be passed to the
                Telegram API.

        Returns:
            :class:`telegram.File`

        Raises:
            :class:`telegram.error.TelegramError`

        """
        try:
            file_id = file_id.file_id  # type: ignore[union-attr]
        except AttributeError:
            pass

        data: JSONDict = {'file_id': file_id}

        result = self._post('getFile', data, timeout=timeout, api_kwargs=api_kwargs)

        if result.get('file_path') and not is_local_file(  # type: ignore[union-attr]
            result['file_path']  # type: ignore[index]
        ):
            result['file_path'] = '{}/{}'.format(  # type: ignore[index]
                self.base_file_url, result['file_path']  # type: ignore[index]
            )

        return File.de_json(result, self)  # type: ignore[return-value, arg-type]

    @log
    def ban_chat_member(
        self,
        chat_id: Union[str, int],
        user_id: Union[str, int],
        timeout: ODVInput[float] = DEFAULT_NONE,
        until_date: Union[int, datetime] = None,
        api_kwargs: JSONDict = None,
        revoke_messages: bool = None,
    ) -> bool:
        """
        Use this method to ban a user from a group, supergroup or a channel. In the case of
        supergroups and channels, the user will not be able to return to the group on their own
        using invite links, etc., unless unbanned first. The bot must be an administrator in the
        chat for this to work and must have the appropriate admin rights.

         .. versionadded:: 13.7

        Args:
            chat_id (:obj:`int` | :obj:`str`): Unique identifier for the target group or username
                of the target supergroup or channel (in the format ``@channelusername``).
            user_id (:obj:`int`): Unique identifier of the target user.
            timeout (:obj:`int` | :obj:`float`, optional): If this value is specified, use it as
                the read timeout from the server (instead of the one specified during creation of
                the connection pool).
            until_date (:obj:`int` | :obj:`datetime.datetime`, optional): Date when the user will
                be unbanned, unix time. If user is banned for more than 366 days or less than 30
                seconds from the current time they are considered to be banned forever. Applied
                for supergroups and channels only.
                For timezone naive :obj:`datetime.datetime` objects, the default timezone of the
                bot will be used.
            revoke_messages (:obj:`bool`, optional): Pass :obj:`True` to delete all messages from
                the chat for the user that is being removed. If :obj:`False`, the user will be able
                to see messages in the group that were sent before the user was removed.
                Always :obj:`True` for supergroups and channels.

                .. versionadded:: 13.4
            api_kwargs (:obj:`dict`, optional): Arbitrary keyword arguments to be passed to the
                Telegram API.

        Returns:
            :obj:`bool`: On success, :obj:`True` is returned.

        Raises:
            :class:`telegram.error.TelegramError`

        """
        data: JSONDict = {'chat_id': chat_id, 'user_id': user_id}

        if until_date is not None:
            data['until_date'] = until_date

        if revoke_messages is not None:
            data['revoke_messages'] = revoke_messages

        result = self._post('banChatMember', data, timeout=timeout, api_kwargs=api_kwargs)

        return result  # type: ignore[return-value]

    @log
    def unban_chat_member(
        self,
        chat_id: Union[str, int],
        user_id: Union[str, int],
        timeout: ODVInput[float] = DEFAULT_NONE,
        api_kwargs: JSONDict = None,
        only_if_banned: bool = None,
    ) -> bool:
        """Use this method to unban a previously kicked user in a supergroup or channel.

        The user will *not* return to the group or channel automatically, but will be able to join
        via link, etc. The bot must be an administrator for this to work. By default, this method
        guarantees that after the call the user is not a member of the chat, but will be able to
        join it. So if the user is a member of the chat they will also be *removed* from the chat.
        If you don't want this, use the parameter :attr:`only_if_banned`.

        Args:
            chat_id (:obj:`int` | :obj:`str`): Unique identifier for the target chat or username
                of the target supergroup or channel (in the format ``@channelusername``).
            user_id (:obj:`int`): Unique identifier of the target user.
            only_if_banned (:obj:`bool`, optional): Do nothing if the user is not banned.
            timeout (:obj:`int` | :obj:`float`, optional): If this value is specified, use it as
                the read timeout from the server (instead of the one specified during creation of
                the connection pool).
            api_kwargs (:obj:`dict`, optional): Arbitrary keyword arguments to be passed to the
                Telegram API.

        Returns:
            :obj:`bool` On success, :obj:`True` is returned.

        Raises:
            :class:`telegram.error.TelegramError`

        """
        data: JSONDict = {'chat_id': chat_id, 'user_id': user_id}

        if only_if_banned is not None:
            data['only_if_banned'] = only_if_banned

        result = self._post('unbanChatMember', data, timeout=timeout, api_kwargs=api_kwargs)

        return result  # type: ignore[return-value]

    @log
    def answer_callback_query(
        self,
        callback_query_id: str,
        text: str = None,
        show_alert: bool = False,
        url: str = None,
        cache_time: int = None,
        timeout: ODVInput[float] = DEFAULT_NONE,
        api_kwargs: JSONDict = None,
    ) -> bool:
        """
        Use this method to send answers to callback queries sent from inline keyboards. The answer
        will be displayed to the user as a notification at the top of the chat screen or as an
        alert.
        Alternatively, the user can be redirected to the specified Game URL. For this option to
        work, you must first create a game for your bot via `@BotFather <https://t.me/BotFather>`_
        and accept the terms. Otherwise, you may use links like t.me/your_bot?start=XXXX that open
        your bot with a parameter.

        Args:
            callback_query_id (:obj:`str`): Unique identifier for the query to be answered.
            text (:obj:`str`, optional): Text of the notification. If not specified, nothing will
                be shown to the user, 0-200 characters.
            show_alert (:obj:`bool`, optional): If :obj:`True`, an alert will be shown by the
                client instead of a notification at the top of the chat screen. Defaults to
                :obj:`False`.
            url (:obj:`str`, optional): URL that will be opened by the user's client. If you have
                created a Game and accepted the conditions via
                `@BotFather <https://t.me/BotFather>`_, specify the URL that
                opens your game - note that this will only work if the query comes from a callback
                game button. Otherwise, you may use links like t.me/your_bot?start=XXXX that open
                your bot with a parameter.
            cache_time (:obj:`int`, optional): The maximum amount of time in seconds that the
                result of the callback query may be cached client-side. Defaults to 0.
            timeout (:obj:`int` | :obj:`float`, optional): If this value is specified, use it as
                the read timeout from the server (instead of the one specified during creation of
                the connection pool).
            api_kwargs (:obj:`dict`, optional): Arbitrary keyword arguments to be passed to the
                Telegram API.

        Returns:
            :obj:`bool` On success, :obj:`True` is returned.

        Raises:
            :class:`telegram.error.TelegramError`

        """
        data: JSONDict = {'callback_query_id': callback_query_id}

        if text:
            data['text'] = text
        if show_alert:
            data['show_alert'] = show_alert
        if url:
            data['url'] = url
        if cache_time is not None:
            data['cache_time'] = cache_time

        result = self._post('answerCallbackQuery', data, timeout=timeout, api_kwargs=api_kwargs)

        return result  # type: ignore[return-value]

    @log
    def edit_message_text(
        self,
        text: str,
        chat_id: Union[str, int] = None,
        message_id: int = None,
        inline_message_id: int = None,
        parse_mode: ODVInput[str] = DEFAULT_NONE,
        disable_web_page_preview: ODVInput[bool] = DEFAULT_NONE,
        reply_markup: InlineKeyboardMarkup = None,
        timeout: ODVInput[float] = DEFAULT_NONE,
        api_kwargs: JSONDict = None,
        entities: Union[List['MessageEntity'], Tuple['MessageEntity', ...]] = None,
    ) -> Union[Message, bool]:
        """
        Use this method to edit text and game messages.

        Args:
            chat_id (:obj:`int` | :obj:`str`, optional): Required if inline_message_id is not
                specified. Unique identifier for the target chat or username of the target channel
                (in the format ``@channelusername``)
            message_id (:obj:`int`, optional): Required if inline_message_id is not specified.
                Identifier of the message to edit.
            inline_message_id (:obj:`str`, optional): Required if chat_id and message_id are not
                specified. Identifier of the inline message.
            text (:obj:`str`): New text of the message, 1-4096 characters after entities parsing.
            parse_mode (:obj:`str`, optional): Send Markdown or HTML, if you want Telegram apps to
                show bold, italic, fixed-width text or inline URLs in your bot's message. See the
                constants in :class:`telegram.ParseMode` for the available modes.
            entities (List[:class:`telegram.MessageEntity`], optional): List of special entities
                that appear in message text, which can be specified instead of :attr:`parse_mode`.
            disable_web_page_preview (:obj:`bool`, optional): Disables link previews for links in
                this message.
            reply_markup (:class:`telegram.InlineKeyboardMarkup`, optional): A JSON-serialized
                object for an inline keyboard.
            timeout (:obj:`int` | :obj:`float`, optional): If this value is specified, use it as
                the read timeout from the server (instead of the one specified during creation of
                the connection pool).
            api_kwargs (:obj:`dict`, optional): Arbitrary keyword arguments to be passed to the
                Telegram API.

        Returns:
            :class:`telegram.Message`: On success, if edited message is not an inline message, the
            edited message is returned, otherwise :obj:`True` is returned.

        Raises:
            :class:`telegram.error.TelegramError`

        """
        data: JSONDict = {
            'text': text,
            'parse_mode': parse_mode,
            'disable_web_page_preview': disable_web_page_preview,
        }

        if chat_id:
            data['chat_id'] = chat_id
        if message_id:
            data['message_id'] = message_id
        if inline_message_id:
            data['inline_message_id'] = inline_message_id
        if entities:
            data['entities'] = [me.to_dict() for me in entities]

        return self._message(
            'editMessageText',
            data,
            timeout=timeout,
            reply_markup=reply_markup,
            api_kwargs=api_kwargs,
        )

    @log
    def edit_message_caption(
        self,
        chat_id: Union[str, int] = None,
        message_id: int = None,
        inline_message_id: int = None,
        caption: str = None,
        reply_markup: InlineKeyboardMarkup = None,
        timeout: ODVInput[float] = DEFAULT_NONE,
        parse_mode: ODVInput[str] = DEFAULT_NONE,
        api_kwargs: JSONDict = None,
        caption_entities: Union[List['MessageEntity'], Tuple['MessageEntity', ...]] = None,
    ) -> Union[Message, bool]:
        """
        Use this method to edit captions of messages.

        Args:
            chat_id (:obj:`int` | :obj:`str`, optional): Required if inline_message_id is not
                specified. Unique identifier for the target chat or username of the target channel
                (in the format ``@channelusername``)
            message_id (:obj:`int`, optional): Required if inline_message_id is not specified.
                Identifier of the message to edit.
            inline_message_id (:obj:`str`, optional): Required if chat_id and message_id are not
                specified. Identifier of the inline message.
            caption (:obj:`str`, optional): New caption of the message, 0-1024 characters after
                entities parsing.
            parse_mode (:obj:`str`, optional): Send Markdown or HTML, if you want Telegram apps to
                show bold, italic, fixed-width text or inline URLs in the media caption. See the
                constants in :class:`telegram.ParseMode` for the available modes.
            caption_entities (List[:class:`telegram.MessageEntity`], optional): List of special
                entities that appear in message text, which can be specified instead of
                :attr:`parse_mode`.
            reply_markup (:class:`telegram.InlineKeyboardMarkup`, optional): A JSON-serialized
                object for an inline keyboard.
            timeout (:obj:`int` | :obj:`float`, optional): If this value is specified, use it as
                the read timeout from the server (instead of the one specified during creation of
                the connection pool).
            api_kwargs (:obj:`dict`, optional): Arbitrary keyword arguments to be passed to the
                Telegram API.

        Returns:
            :class:`telegram.Message`: On success, if edited message is not an inline message, the
            edited message is returned, otherwise :obj:`True` is returned.

        Raises:
            :class:`telegram.error.TelegramError`

        """
        if inline_message_id is None and (chat_id is None or message_id is None):
            raise ValueError(
                'edit_message_caption: Both chat_id and message_id are required when '
                'inline_message_id is not specified'
            )

        data: JSONDict = {'parse_mode': parse_mode}

        if caption:
            data['caption'] = caption
        if caption_entities:
            data['caption_entities'] = [me.to_dict() for me in caption_entities]
        if chat_id:
            data['chat_id'] = chat_id
        if message_id:
            data['message_id'] = message_id
        if inline_message_id:
            data['inline_message_id'] = inline_message_id

        return self._message(
            'editMessageCaption',
            data,
            timeout=timeout,
            reply_markup=reply_markup,
            api_kwargs=api_kwargs,
        )

    @log
    def edit_message_media(
        self,
        media: 'InputMedia',
        chat_id: Union[str, int] = None,
        message_id: int = None,
        inline_message_id: int = None,
        reply_markup: InlineKeyboardMarkup = None,
        timeout: ODVInput[float] = DEFAULT_NONE,
        api_kwargs: JSONDict = None,
    ) -> Union[Message, bool]:
        """
        Use this method to edit animation, audio, document, photo, or video messages. If a message
        is part of a message album, then it can be edited only to an audio for audio albums, only
        to a document for document albums and to a photo or a video otherwise. When an inline
        message is edited, a new file can't be uploaded. Use a previously uploaded file via its
        ``file_id`` or specify a URL.

        Args:
            media (:class:`telegram.InputMedia`): An object for a new media content
                of the message.
            chat_id (:obj:`int` | :obj:`str`, optional): Required if inline_message_id is not
                specified. Unique identifier for the target chat or username of the target channel
                (in the format ``@channelusername``).
            message_id (:obj:`int`, optional): Required if inline_message_id is not specified.
                Identifier of the message to edit.
            inline_message_id (:obj:`str`, optional): Required if chat_id and message_id are not
                specified. Identifier of the inline message.
            reply_markup (:class:`telegram.InlineKeyboardMarkup`, optional): A JSON-serialized
                object for an inline keyboard.
            timeout (:obj:`int` | :obj:`float`, optional): If this value is specified, use it as
                the read timeout from the server (instead of the one specified during creation of
                the connection pool).
            api_kwargs (:obj:`dict`, optional): Arbitrary keyword arguments to be passed to the
                Telegram API.

        Returns:
            :class:`telegram.Message`: On success, if edited message is not an inline message, the
            edited Message is returned, otherwise :obj:`True` is returned.

        Raises:
            :class:`telegram.error.TelegramError`
        """
        if inline_message_id is None and (chat_id is None or message_id is None):
            raise ValueError(
                'edit_message_media: Both chat_id and message_id are required when '
                'inline_message_id is not specified'
            )

        data: JSONDict = {'media': media}

        if chat_id:
            data['chat_id'] = chat_id
        if message_id:
            data['message_id'] = message_id
        if inline_message_id:
            data['inline_message_id'] = inline_message_id

        return self._message(
            'editMessageMedia',
            data,
            timeout=timeout,
            reply_markup=reply_markup,
            api_kwargs=api_kwargs,
        )

    @log
    def edit_message_reply_markup(
        self,
        chat_id: Union[str, int] = None,
        message_id: int = None,
        inline_message_id: int = None,
        reply_markup: Optional['InlineKeyboardMarkup'] = None,
        timeout: ODVInput[float] = DEFAULT_NONE,
        api_kwargs: JSONDict = None,
    ) -> Union[Message, bool]:
        """
        Use this method to edit only the reply markup of messages sent by the bot or via the bot
        (for inline bots).

        Args:
            chat_id (:obj:`int` | :obj:`str`, optional): Required if inline_message_id is not
                specified. Unique identifier for the target chat or username of the target channel
                (in the format ``@channelusername``).
            message_id (:obj:`int`, optional): Required if inline_message_id is not specified.
                Identifier of the message to edit.
            inline_message_id (:obj:`str`, optional): Required if chat_id and message_id are not
                specified. Identifier of the inline message.
            reply_markup (:class:`telegram.InlineKeyboardMarkup`, optional): A JSON-serialized
                object for an inline keyboard.
            timeout (:obj:`int` | :obj:`float`, optional): If this value is specified, use it as
                the read timeout from the server (instead of the one specified during creation of
                the connection pool).
            api_kwargs (:obj:`dict`, optional): Arbitrary keyword arguments to be passed to the
                Telegram API.

        Returns:
            :class:`telegram.Message`: On success, if edited message is not an inline message, the
            edited message is returned, otherwise :obj:`True` is returned.

        Raises:
            :class:`telegram.error.TelegramError`

        """
        if inline_message_id is None and (chat_id is None or message_id is None):
            raise ValueError(
                'edit_message_reply_markup: Both chat_id and message_id are required when '
                'inline_message_id is not specified'
            )

        data: JSONDict = {}

        if chat_id:
            data['chat_id'] = chat_id
        if message_id:
            data['message_id'] = message_id
        if inline_message_id:
            data['inline_message_id'] = inline_message_id

        return self._message(
            'editMessageReplyMarkup',
            data,
            timeout=timeout,
            reply_markup=reply_markup,
            api_kwargs=api_kwargs,
        )

    @log
    def get_updates(
        self,
        offset: int = None,
        limit: int = 100,
        timeout: float = 0,
        read_latency: float = 2.0,
        allowed_updates: List[str] = None,
        api_kwargs: JSONDict = None,
    ) -> List[Update]:
        """Use this method to receive incoming updates using long polling.

        Args:
            offset (:obj:`int`, optional): Identifier of the first update to be returned. Must be
                greater by one than the highest among the identifiers of previously received
                updates. By default, updates starting with the earliest unconfirmed update are
                returned. An update is considered confirmed as soon as getUpdates is called with an
                offset higher than its :attr:`telegram.Update.update_id`. The negative offset can
                be specified to retrieve updates starting from -offset update from the end of the
                updates queue. All previous updates will forgotten.
            limit (:obj:`int`, optional): Limits the number of updates to be retrieved. Values
                between 1-100 are accepted. Defaults to ``100``.
            timeout (:obj:`int`, optional): Timeout in seconds for long polling. Defaults to ``0``,
                i.e. usual short polling. Should be positive, short polling should be used for
                testing purposes only.
            read_latency (:obj:`float` | :obj:`int`, optional): Grace time in seconds for receiving
                the reply from server. Will be added to the ``timeout`` value and used as the read
                timeout from server. Defaults to  ``2``.
            allowed_updates (List[:obj:`str`]), optional): A JSON-serialized list the types of
                updates you want your bot to receive. For example, specify ["message",
                "edited_channel_post", "callback_query"] to only receive updates of these types.
                See :class:`telegram.Update` for a complete list of available update types.
                Specify an empty list to receive all updates except
                :attr:`telegram.Update.chat_member` (default). If not specified, the previous
                setting will be used. Please note that this parameter doesn't affect updates
                created before the call to the get_updates, so unwanted updates may be received for
                a short period of time.
            api_kwargs (:obj:`dict`, optional): Arbitrary keyword arguments to be passed to the
                Telegram API.

        Note:
            1. This method will not work if an outgoing webhook is set up.
            2. In order to avoid getting duplicate updates, recalculate offset after each
               server response.
            3. To take full advantage of this library take a look at :class:`telegram.ext.Updater`

        Returns:
            List[:class:`telegram.Update`]

        Raises:
            :class:`telegram.error.TelegramError`

        """
        data: JSONDict = {'timeout': timeout}

        if offset:
            data['offset'] = offset
        if limit:
            data['limit'] = limit
        if allowed_updates is not None:
            data['allowed_updates'] = allowed_updates

        # Ideally we'd use an aggressive read timeout for the polling. However,
        # * Short polling should return within 2 seconds.
        # * Long polling poses a different problem: the connection might have been dropped while
        #   waiting for the server to return and there's no way of knowing the connection had been
        #   dropped in real time.
        result = cast(
            List[JSONDict],
            self._post(
                'getUpdates',
                data,
                timeout=float(read_latency) + float(timeout),
                api_kwargs=api_kwargs,
            ),
        )

        if result:
            self.logger.debug('Getting updates: %s', [u['update_id'] for u in result])
        else:
            self.logger.debug('No new updates found.')

        return Update.de_list(result, self)  # type: ignore[return-value]

    @log
    def set_webhook(
        self,
        url: str,
        certificate: FileInput = None,
        timeout: ODVInput[float] = DEFAULT_NONE,
        max_connections: int = 40,
        allowed_updates: List[str] = None,
        api_kwargs: JSONDict = None,
        ip_address: str = None,
        drop_pending_updates: bool = None,
    ) -> bool:
        """
        Use this method to specify a url and receive incoming updates via an outgoing webhook.
        Whenever there is an update for the bot, Telegram will send an HTTPS POST request to the
        specified url, containing a JSON-serialized Update. In case of an unsuccessful request,
        Telegram will give up after a reasonable amount of attempts.

        If you'd like to make sure that the Webhook request comes from Telegram, Telegram
        recommends using a secret path in the URL, e.g. https://www.example.com/<token>. Since
        nobody else knows your bot's token, you can be pretty sure it's us.

        Note:
            The certificate argument should be a file from disk ``open(filename, 'rb')``.

        Args:
            url (:obj:`str`): HTTPS url to send updates to. Use an empty string to remove webhook
                integration.
            certificate (:obj:`filelike`): Upload your public key certificate so that the root
                certificate in use can be checked. See our self-signed guide for details.
                (https://goo.gl/rw7w6Y)
            ip_address (:obj:`str`, optional): The fixed IP address which will be used to send
                webhook requests instead of the IP address resolved through DNS.
            max_connections (:obj:`int`, optional): Maximum allowed number of simultaneous HTTPS
                connections to the webhook for update delivery, 1-100. Defaults to ``40``. Use
                lower values to limit the load on your bot's server, and higher values to increase
                your bot's throughput.
            allowed_updates (List[:obj:`str`], optional): A JSON-serialized list the types of
                updates you want your bot to receive. For example, specify ["message",
                "edited_channel_post", "callback_query"] to only receive updates of these types.
                See :class:`telegram.Update` for a complete list of available update types.
                Specify an empty list to receive all updates except
                :attr:`telegram.Update.chat_member` (default). If not specified, the previous
                setting will be used. Please note that this parameter doesn't affect updates
                created before the call to the set_webhook, so unwanted updates may be received for
                a short period of time.
            drop_pending_updates (:obj:`bool`, optional): Pass :obj:`True` to drop all pending
                updates.
            timeout (:obj:`int` | :obj:`float`, optional): If this value is specified, use it as
                the read timeout from the server (instead of the one specified during creation of
                the connection pool).
            api_kwargs (:obj:`dict`, optional): Arbitrary keyword arguments to be passed to the
                Telegram API.

        Note:
            1. You will not be able to receive updates using :meth:`get_updates` for long as an
               outgoing webhook is set up.
            2. To use a self-signed certificate, you need to upload your public key certificate
               using certificate parameter. Please upload as InputFile, sending a String will not
               work.
            3. Ports currently supported for Webhooks: ``443``, ``80``, ``88``, ``8443``.

            If you're having any trouble setting up webhooks, please check out this `guide to
            Webhooks`_.

        Returns:
            :obj:`bool` On success, :obj:`True` is returned.

        Raises:
            :class:`telegram.error.TelegramError`

        .. _`guide to Webhooks`: https://core.telegram.org/bots/webhooks

        """
        data: JSONDict = {'url': url}

        if certificate:
            data['certificate'] = parse_file_input(certificate)
        if max_connections is not None:
            data['max_connections'] = max_connections
        if allowed_updates is not None:
            data['allowed_updates'] = allowed_updates
        if ip_address:
            data['ip_address'] = ip_address
        if drop_pending_updates:
            data['drop_pending_updates'] = drop_pending_updates

        result = self._post('setWebhook', data, timeout=timeout, api_kwargs=api_kwargs)

        return result  # type: ignore[return-value]

    @log
    def delete_webhook(
        self,
        timeout: ODVInput[float] = DEFAULT_NONE,
        api_kwargs: JSONDict = None,
        drop_pending_updates: bool = None,
    ) -> bool:
        """
        Use this method to remove webhook integration if you decide to switch back to
        :meth:`get_updates()`.

        Args:
            drop_pending_updates (:obj:`bool`, optional): Pass :obj:`True` to drop all pending
                updates.
            timeout (:obj:`int` | :obj:`float`, optional): If this value is specified, use it as
                the read timeout from the server (instead of the one specified during creation of
                the connection pool).
            api_kwargs (:obj:`dict`, optional): Arbitrary keyword arguments to be passed to the
                Telegram API.

        Returns:
            :obj:`bool`: On success, :obj:`True` is returned.

        Raises:
            :class:`telegram.error.TelegramError`

        """
        data = {}

        if drop_pending_updates:
            data['drop_pending_updates'] = drop_pending_updates

        result = self._post('deleteWebhook', data, timeout=timeout, api_kwargs=api_kwargs)

        return result  # type: ignore[return-value]

    @log
    def leave_chat(
        self,
        chat_id: Union[str, int],
        timeout: ODVInput[float] = DEFAULT_NONE,
        api_kwargs: JSONDict = None,
    ) -> bool:
        """Use this method for your bot to leave a group, supergroup or channel.

        Args:
            chat_id (:obj:`int` | :obj:`str`): Unique identifier for the target chat or username
                of the target supergroup or channel (in the format ``@channelusername``).
            timeout (:obj:`int` | :obj:`float`, optional): If this value is specified, use it as
                the read timeout from the server (instead of the one specified during creation of
                the connection pool).
            api_kwargs (:obj:`dict`, optional): Arbitrary keyword arguments to be passed to the
                Telegram API.

        Returns:
            :obj:`bool`: On success, :obj:`True` is returned.

        Raises:
            :class:`telegram.error.TelegramError`

        """
        data: JSONDict = {'chat_id': chat_id}

        result = self._post('leaveChat', data, timeout=timeout, api_kwargs=api_kwargs)

        return result  # type: ignore[return-value]

    @log
    def get_chat(
        self,
        chat_id: Union[str, int],
        timeout: ODVInput[float] = DEFAULT_NONE,
        api_kwargs: JSONDict = None,
    ) -> Chat:
        """
        Use this method to get up to date information about the chat (current name of the user for
        one-on-one conversations, current username of a user, group or channel, etc.).

        Args:
            chat_id (:obj:`int` | :obj:`str`): Unique identifier for the target chat or username
                of the target supergroup or channel (in the format ``@channelusername``).
            timeout (:obj:`int` | :obj:`float`, optional): If this value is specified, use it as
                the read timeout from the server (instead of the one specified during creation of
                the connection pool).
            api_kwargs (:obj:`dict`, optional): Arbitrary keyword arguments to be passed to the
                Telegram API.

        Returns:
            :class:`telegram.Chat`

        Raises:
            :class:`telegram.error.TelegramError`

        """
        data: JSONDict = {'chat_id': chat_id}

        result = self._post('getChat', data, timeout=timeout, api_kwargs=api_kwargs)

        return Chat.de_json(result, self)  # type: ignore[return-value, arg-type]

    @log
    def get_chat_administrators(
        self,
        chat_id: Union[str, int],
        timeout: ODVInput[float] = DEFAULT_NONE,
        api_kwargs: JSONDict = None,
    ) -> List[ChatMember]:
        """
        Use this method to get a list of administrators in a chat.

        Args:
            chat_id (:obj:`int` | :obj:`str`): Unique identifier for the target chat or username
                of the target supergroup or channel (in the format ``@channelusername``).
            timeout (:obj:`int` | :obj:`float`, optional): If this value is specified, use it as
                the read timeout from the server (instead of the one specified during creation of
                the connection pool).
            api_kwargs (:obj:`dict`, optional): Arbitrary keyword arguments to be passed to the
                Telegram API.

        Returns:
            List[:class:`telegram.ChatMember`]: On success, returns a list of ``ChatMember``
            objects that contains information about all chat administrators except
            other bots. If the chat is a group or a supergroup and no administrators were
            appointed, only the creator will be returned.

        Raises:
            :class:`telegram.error.TelegramError`

        """
        data: JSONDict = {'chat_id': chat_id}

        result = self._post('getChatAdministrators', data, timeout=timeout, api_kwargs=api_kwargs)

        return ChatMember.de_list(result, self)  # type: ignore

    @log
    def get_chat_member_count(
        self,
        chat_id: Union[str, int],
        timeout: ODVInput[float] = DEFAULT_NONE,
        api_kwargs: JSONDict = None,
    ) -> int:
        """Use this method to get the number of members in a chat.

         .. versionadded:: 13.7

        Args:
            chat_id (:obj:`int` | :obj:`str`): Unique identifier for the target chat or username
                of the target supergroup or channel (in the format ``@channelusername``).
            timeout (:obj:`int` | :obj:`float`, optional): If this value is specified, use it as
                the read timeout from the server (instead of the one specified during creation of
                the connection pool).
            api_kwargs (:obj:`dict`, optional): Arbitrary keyword arguments to be passed to the
                Telegram API.

        Returns:
            :obj:`int`: Number of members in the chat.

        Raises:
            :class:`telegram.error.TelegramError`

        """
        data: JSONDict = {'chat_id': chat_id}

        result = self._post('getChatMemberCount', data, timeout=timeout, api_kwargs=api_kwargs)

        return result  # type: ignore[return-value]

    @log
    def get_chat_member(
        self,
        chat_id: Union[str, int],
        user_id: Union[str, int],
        timeout: ODVInput[float] = DEFAULT_NONE,
        api_kwargs: JSONDict = None,
    ) -> ChatMember:
        """Use this method to get information about a member of a chat.

        Args:
            chat_id (:obj:`int` | :obj:`str`): Unique identifier for the target chat or username
                of the target supergroup or channel (in the format ``@channelusername``).
            user_id (:obj:`int`): Unique identifier of the target user.
            timeout (:obj:`int` | :obj:`float`, optional): If this value is specified, use it as
                the read timeout from the server (instead of the one specified during creation of
                the connection pool).
            api_kwargs (:obj:`dict`, optional): Arbitrary keyword arguments to be passed to the
                Telegram API.

        Returns:
            :class:`telegram.ChatMember`

        Raises:
            :class:`telegram.error.TelegramError`

        """
        data: JSONDict = {'chat_id': chat_id, 'user_id': user_id}

        result = self._post('getChatMember', data, timeout=timeout, api_kwargs=api_kwargs)

        return ChatMember.de_json(result, self)  # type: ignore[return-value, arg-type]

    @log
    def set_chat_sticker_set(
        self,
        chat_id: Union[str, int],
        sticker_set_name: str,
        timeout: ODVInput[float] = DEFAULT_NONE,
        api_kwargs: JSONDict = None,
    ) -> bool:
        """Use this method to set a new group sticker set for a supergroup.
        The bot must be an administrator in the chat for this to work and must have the appropriate
        admin rights. Use the field :attr:`telegram.Chat.can_set_sticker_set` optionally returned
        in :meth:`get_chat` requests to check if the bot can use this method.

        Args:
            chat_id (:obj:`int` | :obj:`str`): Unique identifier for the target chat or username
                of the target supergroup (in the format @supergroupusername).
            sticker_set_name (:obj:`str`): Name of the sticker set to be set as the group
                sticker set.
            timeout (:obj:`int` | :obj:`float`, optional): If this value is specified, use it as
                the read timeout from the server (instead of the one specified during creation of
                the connection pool).
            api_kwargs (:obj:`dict`, optional): Arbitrary keyword arguments to be passed to the
                Telegram API.

        Returns:
            :obj:`bool`: On success, :obj:`True` is returned.
        """
        data: JSONDict = {'chat_id': chat_id, 'sticker_set_name': sticker_set_name}

        result = self._post('setChatStickerSet', data, timeout=timeout, api_kwargs=api_kwargs)

        return result  # type: ignore[return-value]

    @log
    def delete_chat_sticker_set(
        self,
        chat_id: Union[str, int],
        timeout: ODVInput[float] = DEFAULT_NONE,
        api_kwargs: JSONDict = None,
    ) -> bool:
        """Use this method to delete a group sticker set from a supergroup. The bot must be an
        administrator in the chat for this to work and must have the appropriate admin rights.
        Use the field :attr:`telegram.Chat.can_set_sticker_set` optionally returned in
        :meth:`get_chat` requests to check if the bot can use this method.

        Args:
            chat_id (:obj:`int` | :obj:`str`): Unique identifier for the target chat or username
                of the target supergroup (in the format @supergroupusername).
            timeout (:obj:`int` | :obj:`float`, optional): If this value is specified, use it as
                the read timeout from the server (instead of the one specified during creation of
                the connection pool).
            api_kwargs (:obj:`dict`, optional): Arbitrary keyword arguments to be passed to the
                Telegram API.

        Returns:
             :obj:`bool`: On success, :obj:`True` is returned.
        """
        data: JSONDict = {'chat_id': chat_id}

        result = self._post('deleteChatStickerSet', data, timeout=timeout, api_kwargs=api_kwargs)

        return result  # type: ignore[return-value]

    def get_webhook_info(
        self, timeout: ODVInput[float] = DEFAULT_NONE, api_kwargs: JSONDict = None
    ) -> WebhookInfo:
        """Use this method to get current webhook status. Requires no parameters.

        If the bot is using :meth:`get_updates`, will return an object with the
        :attr:`telegram.WebhookInfo.url` field empty.

        Args:
            timeout (:obj:`int` | :obj:`float`, optional): If this value is specified, use it as
                the read timeout from the server (instead of the one specified during creation of
                the connection pool).
            api_kwargs (:obj:`dict`, optional): Arbitrary keyword arguments to be passed to the
                Telegram API.

        Returns:
            :class:`telegram.WebhookInfo`

        """
        result = self._post('getWebhookInfo', None, timeout=timeout, api_kwargs=api_kwargs)

        return WebhookInfo.de_json(result, self)  # type: ignore[return-value, arg-type]

    @log
    def set_game_score(
        self,
        user_id: Union[int, str],
        score: int,
        chat_id: Union[str, int] = None,
        message_id: int = None,
        inline_message_id: int = None,
        force: bool = None,
        disable_edit_message: bool = None,
        timeout: ODVInput[float] = DEFAULT_NONE,
        api_kwargs: JSONDict = None,
    ) -> Union[Message, bool]:
        """
        Use this method to set the score of the specified user in a game.

        Args:
            user_id (:obj:`int`): User identifier.
            score (:obj:`int`): New score, must be non-negative.
            force (:obj:`bool`, optional): Pass :obj:`True`, if the high score is allowed to
                decrease. This can be useful when fixing mistakes or banning cheaters.
            disable_edit_message (:obj:`bool`, optional): Pass :obj:`True`, if the game message
                should not be automatically edited to include the current scoreboard.
            chat_id (:obj:`int` | :obj:`str`, optional): Required if inline_message_id is not
                specified. Unique identifier for the target chat.
            message_id (:obj:`int`, optional): Required if inline_message_id is not specified.
                Identifier of the sent message.
            inline_message_id (:obj:`str`, optional): Required if chat_id and message_id are not
                specified. Identifier of the inline message.
            timeout (:obj:`int` | :obj:`float`, optional): If this value is specified, use it as
                the read timeout from the server (instead of the one specified during creation of
                the connection pool).
            api_kwargs (:obj:`dict`, optional): Arbitrary keyword arguments to be passed to the
                Telegram API.

        Returns:
            :class:`telegram.Message`: The edited message, or if the message wasn't sent by the bot
            , :obj:`True`.

        Raises:
            :class:`telegram.error.TelegramError`: If the new score is not greater than the user's
                current score in the chat and force is :obj:`False`.

        """
        data: JSONDict = {'user_id': user_id, 'score': score}

        if chat_id:
            data['chat_id'] = chat_id
        if message_id:
            data['message_id'] = message_id
        if inline_message_id:
            data['inline_message_id'] = inline_message_id
        if force is not None:
            data['force'] = force
        if disable_edit_message is not None:
            data['disable_edit_message'] = disable_edit_message

        return self._message(
            'setGameScore',
            data,
            timeout=timeout,
            api_kwargs=api_kwargs,
        )

    @log
    def get_game_high_scores(
        self,
        user_id: Union[int, str],
        chat_id: Union[str, int] = None,
        message_id: int = None,
        inline_message_id: int = None,
        timeout: ODVInput[float] = DEFAULT_NONE,
        api_kwargs: JSONDict = None,
    ) -> List[GameHighScore]:
        """
        Use this method to get data for high score tables. Will return the score of the specified
        user and several of their neighbors in a game.

        Note:
            This method will currently return scores for the target user, plus two of their
            closest neighbors on each side. Will also return the top three users if the user and
            his neighbors are not among them. Please note that this behavior is subject to change.

        Args:
            user_id (:obj:`int`): Target user id.
            chat_id (:obj:`int` | :obj:`str`, optional): Required if inline_message_id is not
                specified. Unique identifier for the target chat.
            message_id (:obj:`int`, optional): Required if inline_message_id is not specified.
                Identifier of the sent message.
            inline_message_id (:obj:`str`, optional): Required if chat_id and message_id are not
                specified. Identifier of the inline message.
            timeout (:obj:`int` | :obj:`float`, optional): If this value is specified, use it as
                the read timeout from the server (instead of the one specified during creation of
                the connection pool).
            api_kwargs (:obj:`dict`, optional): Arbitrary keyword arguments to be passed to the
                Telegram API.

        Returns:
            List[:class:`telegram.GameHighScore`]

        Raises:
            :class:`telegram.error.TelegramError`

        """
        data: JSONDict = {'user_id': user_id}

        if chat_id:
            data['chat_id'] = chat_id
        if message_id:
            data['message_id'] = message_id
        if inline_message_id:
            data['inline_message_id'] = inline_message_id

        result = self._post('getGameHighScores', data, timeout=timeout, api_kwargs=api_kwargs)

        return GameHighScore.de_list(result, self)  # type: ignore

    @log
    def send_invoice(
        self,
        chat_id: Union[int, str],
        title: str,
        description: str,
        payload: str,
        provider_token: str,
        currency: str,
        prices: List['LabeledPrice'],
        start_parameter: str = None,
        photo_url: str = None,
        photo_size: int = None,
        photo_width: int = None,
        photo_height: int = None,
        need_name: bool = None,
        need_phone_number: bool = None,
        need_email: bool = None,
        need_shipping_address: bool = None,
        is_flexible: bool = None,
        disable_notification: DVInput[bool] = DEFAULT_NONE,
        reply_to_message_id: int = None,
        reply_markup: InlineKeyboardMarkup = None,
        provider_data: Union[str, object] = None,
        send_phone_number_to_provider: bool = None,
        send_email_to_provider: bool = None,
        timeout: ODVInput[float] = DEFAULT_NONE,
        api_kwargs: JSONDict = None,
        allow_sending_without_reply: ODVInput[bool] = DEFAULT_NONE,
        max_tip_amount: int = None,
        suggested_tip_amounts: List[int] = None,
    ) -> Message:
        """Use this method to send invoices.

        Warning:
            As of API 5.2 :attr:`start_parameter` is an optional argument and therefore the order
            of the arguments had to be changed. Use keyword arguments to make sure that the
            arguments are passed correctly.

        .. versionchanged:: 13.5
            As of Bot API 5.2, the parameter :attr:`start_parameter` is optional.

        Args:
            chat_id (:obj:`int` | :obj:`str`): Unique identifier for the target chat or username
                of the target channel (in the format ``@channelusername``).
            title (:obj:`str`): Product name, 1-32 characters.
            description (:obj:`str`): Product description, 1-255 characters.
            payload (:obj:`str`): Bot-defined invoice payload, 1-128 bytes. This will not be
                displayed to the user, use for your internal processes.
            provider_token (:obj:`str`): Payments provider token, obtained via
                `@BotFather <https://t.me/BotFather>`_.
            currency (:obj:`str`): Three-letter ISO 4217 currency code.
            prices (List[:class:`telegram.LabeledPrice`)]: Price breakdown, a JSON-serialized list
                of components (e.g. product price, tax, discount, delivery cost, delivery tax,
                bonus, etc.).
            max_tip_amount (:obj:`int`, optional): The maximum accepted amount for tips in the
                smallest units of the currency (integer, not float/double). For example, for a
                maximum tip of US$ 1.45 pass ``max_tip_amount = 145``. See the exp parameter in
                `currencies.json <https://core.telegram.org/bots/payments/currencies.json>`_, it
                shows the number of digits past the decimal point for each currency (2 for the
                majority of currencies). Defaults to ``0``.

                .. versionadded:: 13.5
            suggested_tip_amounts (List[:obj:`int`], optional): A JSON-serialized array of
                suggested amounts of tips in the smallest units of the currency (integer, not
                float/double). At most 4 suggested tip amounts can be specified. The suggested tip
                amounts must be positive, passed in a strictly increased order and must not exceed
                ``max_tip_amount``.

                .. versionadded:: 13.5
            start_parameter (:obj:`str`, optional): Unique deep-linking parameter. If left empty,
                *forwarded copies* of the sent message will have a *Pay* button, allowing
                multiple users to pay directly from the forwarded message, using the same invoice.
                If non-empty, forwarded copies of the sent message will have a *URL* button with a
                deep link to the bot (instead of a *Pay* button), with the value used as the
                start parameter.

                .. versionchanged:: 13.5
                    As of Bot API 5.2, this parameter is optional.
            provider_data (:obj:`str` | :obj:`object`, optional): JSON-serialized data about the
                invoice, which will be shared with the payment provider. A detailed description of
                required fields should be provided by the payment provider. When an object is
                passed, it will be encoded as JSON.
            photo_url (:obj:`str`, optional): URL of the product photo for the invoice. Can be a
                photo of the goods or a marketing image for a service. People like it better when
                they see what they are paying for.
            photo_size (:obj:`str`, optional): Photo size.
            photo_width (:obj:`int`, optional): Photo width.
            photo_height (:obj:`int`, optional): Photo height.
            need_name (:obj:`bool`, optional): Pass :obj:`True`, if you require the user's full
                name to complete the order.
            need_phone_number (:obj:`bool`, optional): Pass :obj:`True`, if you require the user's
                phone number to complete the order.
            need_email (:obj:`bool`, optional): Pass :obj:`True`, if you require the user's email
                to complete the order.
            need_shipping_address (:obj:`bool`, optional): Pass :obj:`True`, if you require the
                user's shipping address to complete the order.
            send_phone_number_to_provider (:obj:`bool`, optional): Pass :obj:`True`, if user's
                phone number should be sent to provider.
            send_email_to_provider (:obj:`bool`, optional): Pass :obj:`True`, if user's email
                address should be sent to provider.
            is_flexible (:obj:`bool`, optional): Pass :obj:`True`, if the final price depends on
                the shipping method.
            disable_notification (:obj:`bool`, optional): Sends the message silently. Users will
                receive a notification with no sound.
            reply_to_message_id (:obj:`int`, optional): If the message is a reply, ID of the
                original message.
            allow_sending_without_reply (:obj:`bool`, optional): Pass :obj:`True`, if the message
                should be sent even if the specified replied-to message is not found.
            reply_markup (:class:`telegram.InlineKeyboardMarkup`, optional): A JSON-serialized
                object for an inline keyboard. If empty, one 'Pay total price' button will be
                shown. If not empty, the first button must be a Pay button.
            timeout (:obj:`int` | :obj:`float`, optional): If this value is specified, use it as
                the read timeout from the server (instead of the one specified during creation of
                the connection pool).
            api_kwargs (:obj:`dict`, optional): Arbitrary keyword arguments to be passed to the
                Telegram API.

        Returns:
            :class:`telegram.Message`: On success, the sent Message is returned.

        Raises:
            :class:`telegram.error.TelegramError`

        """
        data: JSONDict = {
            'chat_id': chat_id,
            'title': title,
            'description': description,
            'payload': payload,
            'provider_token': provider_token,
            'currency': currency,
            'prices': [p.to_dict() for p in prices],
        }
        if max_tip_amount is not None:
            data['max_tip_amount'] = max_tip_amount
        if suggested_tip_amounts is not None:
            data['suggested_tip_amounts'] = suggested_tip_amounts
        if start_parameter is not None:
            data['start_parameter'] = start_parameter
        if provider_data is not None:
            if isinstance(provider_data, str):
                data['provider_data'] = provider_data
            else:
                data['provider_data'] = json.dumps(provider_data)
        if photo_url is not None:
            data['photo_url'] = photo_url
        if photo_size is not None:
            data['photo_size'] = photo_size
        if photo_width is not None:
            data['photo_width'] = photo_width
        if photo_height is not None:
            data['photo_height'] = photo_height
        if need_name is not None:
            data['need_name'] = need_name
        if need_phone_number is not None:
            data['need_phone_number'] = need_phone_number
        if need_email is not None:
            data['need_email'] = need_email
        if need_shipping_address is not None:
            data['need_shipping_address'] = need_shipping_address
        if is_flexible is not None:
            data['is_flexible'] = is_flexible
        if send_phone_number_to_provider is not None:
            data['send_phone_number_to_provider'] = send_phone_number_to_provider
        if send_email_to_provider is not None:
            data['send_email_to_provider'] = send_email_to_provider

        return self._message(  # type: ignore[return-value]
            'sendInvoice',
            data,
            timeout=timeout,
            disable_notification=disable_notification,
            reply_to_message_id=reply_to_message_id,
            reply_markup=reply_markup,
            allow_sending_without_reply=allow_sending_without_reply,
            api_kwargs=api_kwargs,
        )

    @log
    def answer_shipping_query(  # pylint: disable=C0103
        self,
        shipping_query_id: str,
        ok: bool,
        shipping_options: List[ShippingOption] = None,
        error_message: str = None,
        timeout: ODVInput[float] = DEFAULT_NONE,
        api_kwargs: JSONDict = None,
    ) -> bool:
        """
        If you sent an invoice requesting a shipping address and the parameter ``is_flexible`` was
        specified, the Bot API will send an :class:`telegram.Update` with a
        :attr:`Update.shipping_query` field to the bot. Use this method to reply to shipping
        queries.

        Args:
            shipping_query_id (:obj:`str`): Unique identifier for the query to be answered.
            ok (:obj:`bool`): Specify :obj:`True` if delivery to the specified address is possible
                and :obj:`False` if there are any problems (for example, if delivery to the
                specified address is not possible).
            shipping_options (List[:class:`telegram.ShippingOption`]), optional]: Required if ok is
                :obj:`True`. A JSON-serialized array of available shipping options.
            error_message (:obj:`str`, optional): Required if ok is :obj:`False`. Error message in
                human readable form that explains why it is impossible to complete the order (e.g.
                "Sorry, delivery to your desired address is unavailable"). Telegram will display
                this message to the user.
            timeout (:obj:`int` | :obj:`float`, optional): If this value is specified, use it as
                the read timeout from the server (instead of the one specified during creation of
                the connection pool).
            api_kwargs (:obj:`dict`, optional): Arbitrary keyword arguments to be passed to the
                Telegram API.

        Returns:
            :obj:`bool`: On success, :obj:`True` is returned.

        Raises:
            :class:`telegram.error.TelegramError`

        """
        ok = bool(ok)

        if ok and (shipping_options is None or error_message is not None):
            raise TelegramError(
                'answerShippingQuery: If ok is True, shipping_options '
                'should not be empty and there should not be error_message'
            )

        if not ok and (shipping_options is not None or error_message is None):
            raise TelegramError(
                'answerShippingQuery: If ok is False, error_message '
                'should not be empty and there should not be shipping_options'
            )

        data: JSONDict = {'shipping_query_id': shipping_query_id, 'ok': ok}

        if ok:
            if not shipping_options:
                # not using an assert statement directly here since they are removed in
                # the optimized bytecode
                raise AssertionError
            data['shipping_options'] = [option.to_dict() for option in shipping_options]
        if error_message is not None:
            data['error_message'] = error_message

        result = self._post('answerShippingQuery', data, timeout=timeout, api_kwargs=api_kwargs)

        return result  # type: ignore[return-value]

    @log
    def answer_pre_checkout_query(  # pylint: disable=C0103
        self,
        pre_checkout_query_id: str,
        ok: bool,
        error_message: str = None,
        timeout: ODVInput[float] = DEFAULT_NONE,
        api_kwargs: JSONDict = None,
    ) -> bool:
        """
        Once the user has confirmed their payment and shipping details, the Bot API sends the final
        confirmation in the form of an :class:`telegram.Update` with the field
        :attr:`Update.pre_checkout_query`. Use this method to respond to such pre-checkout queries.

        Note:
            The Bot API must receive an answer within 10 seconds after the pre-checkout
            query was sent.

        Args:
            pre_checkout_query_id (:obj:`str`): Unique identifier for the query to be answered.
            ok (:obj:`bool`): Specify :obj:`True` if everything is alright
                (goods are available, etc.) and the bot is ready to proceed with the order. Use
                :obj:`False` if there are any problems.
            error_message (:obj:`str`, optional): Required if ok is :obj:`False`. Error message
                in human readable form that explains the reason for failure to proceed with
                the checkout (e.g. "Sorry, somebody just bought the last of our amazing black
                T-shirts while you were busy filling out your payment details. Please choose a
                different color or garment!"). Telegram will display this message to the user.
            timeout (:obj:`int` | :obj:`float`, optional): If this value is specified, use it as
                the read timeout from the server (instead of the one specified during creation of
                the connection pool).
            api_kwargs (:obj:`dict`, optional): Arbitrary keyword arguments to be passed to the
                Telegram API.

        Returns:
            :obj:`bool`: On success, :obj:`True` is returned.

        Raises:
            :class:`telegram.error.TelegramError`

        """
        ok = bool(ok)

        if not (ok ^ (error_message is not None)):  # pylint: disable=C0325
            raise TelegramError(
                'answerPreCheckoutQuery: If ok is True, there should '
                'not be error_message; if ok is False, error_message '
                'should not be empty'
            )

        data: JSONDict = {'pre_checkout_query_id': pre_checkout_query_id, 'ok': ok}

        if error_message is not None:
            data['error_message'] = error_message

        result = self._post('answerPreCheckoutQuery', data, timeout=timeout, api_kwargs=api_kwargs)

        return result  # type: ignore[return-value]

    @log
    def restrict_chat_member(
        self,
        chat_id: Union[str, int],
        user_id: Union[str, int],
        permissions: ChatPermissions,
        until_date: Union[int, datetime] = None,
        timeout: ODVInput[float] = DEFAULT_NONE,
        api_kwargs: JSONDict = None,
    ) -> bool:
        """
        Use this method to restrict a user in a supergroup. The bot must be an administrator in
        the supergroup for this to work and must have the appropriate admin rights. Pass
        :obj:`True` for all boolean parameters to lift restrictions from a user.

        Note:
            Since Bot API 4.4, :meth:`restrict_chat_member` takes the new user permissions in a
            single argument of type :class:`telegram.ChatPermissions`. The old way of passing
            parameters will not keep working forever.

        Args:
            chat_id (:obj:`int` | :obj:`str`): Unique identifier for the target chat or username
                of the target supergroup (in the format @supergroupusername).
            user_id (:obj:`int`): Unique identifier of the target user.
            until_date (:obj:`int` | :obj:`datetime.datetime`, optional): Date when restrictions
                will be lifted for the user, unix time. If user is restricted for more than 366
                days or less than 30 seconds from the current time, they are considered to be
                restricted forever.
                For timezone naive :obj:`datetime.datetime` objects, the default timezone of the
                bot will be used.
            permissions (:class:`telegram.ChatPermissions`): A JSON-serialized object for new user
                permissions.
            timeout (:obj:`int` | :obj:`float`, optional): If this value is specified, use it as
                the read timeout from the server (instead of the one specified during creation of
                the connection pool).
            api_kwargs (:obj:`dict`, optional): Arbitrary keyword arguments to be passed to the
                Telegram API.

        Returns:
            :obj:`bool`: On success, :obj:`True` is returned.

        Raises:
            :class:`telegram.error.TelegramError`
        """
        data: JSONDict = {
            'chat_id': chat_id,
            'user_id': user_id,
            'permissions': permissions.to_dict(),
        }

        if until_date is not None:
            data['until_date'] = until_date

        result = self._post('restrictChatMember', data, timeout=timeout, api_kwargs=api_kwargs)

        return result  # type: ignore[return-value]

    @log
    def promote_chat_member(
        self,
        chat_id: Union[str, int],
        user_id: Union[str, int],
        can_change_info: bool = None,
        can_post_messages: bool = None,
        can_edit_messages: bool = None,
        can_delete_messages: bool = None,
        can_invite_users: bool = None,
        can_restrict_members: bool = None,
        can_pin_messages: bool = None,
        can_promote_members: bool = None,
        timeout: ODVInput[float] = DEFAULT_NONE,
        api_kwargs: JSONDict = None,
        is_anonymous: bool = None,
        can_manage_chat: bool = None,
        can_manage_voice_chats: bool = None,
    ) -> bool:
        """
        Use this method to promote or demote a user in a supergroup or a channel. The bot must be
        an administrator in the chat for this to work and must have the appropriate admin rights.
        Pass :obj:`False` for all boolean parameters to demote a user.

        Args:
            chat_id (:obj:`int` | :obj:`str`): Unique identifier for the target chat or username
                of the target channel (in the format ``@channelusername``).
            user_id (:obj:`int`): Unique identifier of the target user.
            is_anonymous (:obj:`bool`, optional): Pass :obj:`True`, if the administrator's presence
                in the chat is hidden.
            can_manage_chat (:obj:`bool`, optional): Pass :obj:`True`, if the administrator can
                access the chat event log, chat statistics, message statistics in channels, see
                channel members, see anonymous administrators in supergroups and ignore slow mode.
                Implied by any other administrator privilege.

                .. versionadded:: 13.4

            can_manage_voice_chats (:obj:`bool`, optional): Pass :obj:`True`, if the administrator
                can manage voice chats.

                .. versionadded:: 13.4

            can_change_info (:obj:`bool`, optional): Pass :obj:`True`, if the administrator can
                change chat title, photo and other settings.
            can_post_messages (:obj:`bool`, optional): Pass :obj:`True`, if the administrator can
                create channel posts, channels only.
            can_edit_messages (:obj:`bool`, optional): Pass :obj:`True`, if the administrator can
                edit messages of other users and can pin messages, channels only.
            can_delete_messages (:obj:`bool`, optional): Pass :obj:`True`, if the administrator can
                delete messages of other users.
            can_invite_users (:obj:`bool`, optional): Pass :obj:`True`, if the administrator can
                invite new users to the chat.
            can_restrict_members (:obj:`bool`, optional): Pass :obj:`True`, if the administrator
                can restrict, ban or unban chat members.
            can_pin_messages (:obj:`bool`, optional): Pass :obj:`True`, if the administrator can
                pin messages, supergroups only.
            can_promote_members (:obj:`bool`, optional): Pass :obj:`True`, if the administrator can
                add new administrators with a subset of his own privileges or demote administrators
                that he has promoted, directly or indirectly (promoted by administrators that were
                appointed by him).
            timeout (:obj:`int` | :obj:`float`, optional): If this value is specified, use it as
                the read timeout from the server (instead of the one specified during creation of
                the connection pool).
            api_kwargs (:obj:`dict`, optional): Arbitrary keyword arguments to be passed to the
                Telegram API.

        Returns:
            :obj:`bool`: On success, :obj:`True` is returned.

        Raises:
            :class:`telegram.error.TelegramError`

        """
        data: JSONDict = {'chat_id': chat_id, 'user_id': user_id}

        if is_anonymous is not None:
            data['is_anonymous'] = is_anonymous
        if can_change_info is not None:
            data['can_change_info'] = can_change_info
        if can_post_messages is not None:
            data['can_post_messages'] = can_post_messages
        if can_edit_messages is not None:
            data['can_edit_messages'] = can_edit_messages
        if can_delete_messages is not None:
            data['can_delete_messages'] = can_delete_messages
        if can_invite_users is not None:
            data['can_invite_users'] = can_invite_users
        if can_restrict_members is not None:
            data['can_restrict_members'] = can_restrict_members
        if can_pin_messages is not None:
            data['can_pin_messages'] = can_pin_messages
        if can_promote_members is not None:
            data['can_promote_members'] = can_promote_members
        if can_manage_chat is not None:
            data['can_manage_chat'] = can_manage_chat
        if can_manage_voice_chats is not None:
            data['can_manage_voice_chats'] = can_manage_voice_chats

        result = self._post('promoteChatMember', data, timeout=timeout, api_kwargs=api_kwargs)

        return result  # type: ignore[return-value]

    @log
    def set_chat_permissions(
        self,
        chat_id: Union[str, int],
        permissions: ChatPermissions,
        timeout: ODVInput[float] = DEFAULT_NONE,
        api_kwargs: JSONDict = None,
    ) -> bool:
        """
        Use this method to set default chat permissions for all members. The bot must be an
        administrator in the group or a supergroup for this to work and must have the
        :attr:`telegram.ChatMember.can_restrict_members` admin rights.

        Args:
            chat_id (:obj:`int` | :obj:`str`): Unique identifier for the target chat or username of
                the target supergroup (in the format `@supergroupusername`).
            permissions (:class:`telegram.ChatPermissions`): New default chat permissions.
            timeout (:obj:`int` | :obj:`float`, optional): If this value is specified, use it as
                the read timeout from the server (instead of the one specified during creation of
                the connection pool).
            api_kwargs (:obj:`dict`, optional): Arbitrary keyword arguments to be passed to the
                Telegram API.

        Returns:
            :obj:`bool`: On success, :obj:`True` is returned.

        Raises:
            :class:`telegram.error.TelegramError`

        """
        data: JSONDict = {'chat_id': chat_id, 'permissions': permissions.to_dict()}

        result = self._post('setChatPermissions', data, timeout=timeout, api_kwargs=api_kwargs)

        return result  # type: ignore[return-value]

    @log
    def set_chat_administrator_custom_title(
        self,
        chat_id: Union[int, str],
        user_id: Union[int, str],
        custom_title: str,
        timeout: ODVInput[float] = DEFAULT_NONE,
        api_kwargs: JSONDict = None,
    ) -> bool:
        """
        Use this method to set a custom title for administrators promoted by the bot in a
        supergroup. The bot must be an administrator for this to work.

        Args:
            chat_id (:obj:`int` | :obj:`str`): Unique identifier for the target chat or username of
                the target supergroup (in the format `@supergroupusername`).
            user_id (:obj:`int`): Unique identifier of the target administrator.
            custom_title (:obj:`str`): New custom title for the administrator; 0-16 characters,
                emoji are not allowed.
            timeout (:obj:`int` | :obj:`float`, optional): If this value is specified, use it as
                the read timeout from the server (instead of the one specified during creation of
                the connection pool).
            api_kwargs (:obj:`dict`, optional): Arbitrary keyword arguments to be passed to the
                Telegram API.

        Returns:
            :obj:`bool`: On success, :obj:`True` is returned.

        Raises:
            :class:`telegram.error.TelegramError`

        """
        data: JSONDict = {'chat_id': chat_id, 'user_id': user_id, 'custom_title': custom_title}

        result = self._post(
            'setChatAdministratorCustomTitle', data, timeout=timeout, api_kwargs=api_kwargs
        )

        return result  # type: ignore[return-value]

    @log
    def export_chat_invite_link(
        self,
        chat_id: Union[str, int],
        timeout: ODVInput[float] = DEFAULT_NONE,
        api_kwargs: JSONDict = None,
    ) -> str:
        """
        Use this method to generate a new primary invite link for a chat; any previously generated
        link is revoked. The bot must be an administrator in the chat for this to work and must
        have the appropriate admin rights.

        Args:
            chat_id (:obj:`int` | :obj:`str`): Unique identifier for the target chat or username
                of the target channel (in the format ``@channelusername``).
            timeout (:obj:`int` | :obj:`float`, optional): If this value is specified, use it as
                the read timeout from the server (instead of the one specified during creation of
                the connection pool).
            api_kwargs (:obj:`dict`, optional): Arbitrary keyword arguments to be passed to the
                Telegram API.

        Note:
            Each administrator in a chat generates their own invite links. Bots can't use invite
            links generated by other administrators. If you want your bot to work with invite
            links, it will need to generate its own link using :meth:`export_chat_invite_link` or
            by calling the :meth:`get_chat` method. If your bot needs to generate a new primary
            invite link replacing its previous one, use :attr:`export_chat_invite_link` again.

        Returns:
            :obj:`str`: New invite link on success.

        Raises:
            :class:`telegram.error.TelegramError`

        """
        data: JSONDict = {'chat_id': chat_id}

        result = self._post('exportChatInviteLink', data, timeout=timeout, api_kwargs=api_kwargs)

        return result  # type: ignore[return-value]

    @log
    def create_chat_invite_link(
        self,
        chat_id: Union[str, int],
        expire_date: Union[int, datetime] = None,
        member_limit: int = None,
        timeout: ODVInput[float] = DEFAULT_NONE,
        api_kwargs: JSONDict = None,
    ) -> ChatInviteLink:
        """
        Use this method to create an additional invite link for a chat. The bot must be an
        administrator in the chat for this to work and must have the appropriate admin rights.
        The link can be revoked using the method :meth:`revoke_chat_invite_link`.

        .. versionadded:: 13.4

        Args:
            chat_id (:obj:`int` | :obj:`str`): Unique identifier for the target chat or username
                of the target channel (in the format ``@channelusername``).
            expire_date (:obj:`int` | :obj:`datetime.datetime`, optional): Date when the link will
                expire. Integer input will be interpreted as Unix timestamp.
                For timezone naive :obj:`datetime.datetime` objects, the default timezone of the
                bot will be used.
            member_limit (:obj:`int`, optional): Maximum number of users that can be members of
                the chat simultaneously after joining the chat via this invite link; 1-99999.
            timeout (:obj:`int` | :obj:`float`, optional): If this value is specified, use it as
                the read timeout from the server (instead of the one specified during creation of
                the connection pool).
            api_kwargs (:obj:`dict`, optional): Arbitrary keyword arguments to be passed to the
                Telegram API.

        Returns:
            :class:`telegram.ChatInviteLink`

        Raises:
            :class:`telegram.error.TelegramError`

        """
        data: JSONDict = {
            'chat_id': chat_id,
        }

        if expire_date is not None:
            data['expire_date'] = expire_date

        if member_limit is not None:
            data['member_limit'] = member_limit

        result = self._post('createChatInviteLink', data, timeout=timeout, api_kwargs=api_kwargs)

        return ChatInviteLink.de_json(result, self)  # type: ignore[return-value, arg-type]

    @log
    def edit_chat_invite_link(
        self,
        chat_id: Union[str, int],
        invite_link: str,
        expire_date: Union[int, datetime] = None,
        member_limit: int = None,
        timeout: ODVInput[float] = DEFAULT_NONE,
        api_kwargs: JSONDict = None,
    ) -> ChatInviteLink:
        """
        Use this method to edit a non-primary invite link created by the bot. The bot must be an
        administrator in the chat for this to work and must have the appropriate admin rights.

        .. versionadded:: 13.4

        Args:
            chat_id (:obj:`int` | :obj:`str`): Unique identifier for the target chat or username
                of the target channel (in the format ``@channelusername``).
            invite_link (:obj:`str`): The invite link to edit.
            expire_date (:obj:`int` | :obj:`datetime.datetime`, optional): Date when the link will
                expire.
                For timezone naive :obj:`datetime.datetime` objects, the default timezone of the
                bot will be used.
            member_limit (:obj:`int`, optional): Maximum number of users that can be members of
                the chat simultaneously after joining the chat via this invite link; 1-99999.
            timeout (:obj:`int` | :obj:`float`, optional): If this value is specified, use it as
                the read timeout from the server (instead of the one specified during creation of
                the connection pool).
            api_kwargs (:obj:`dict`, optional): Arbitrary keyword arguments to be passed to the
                Telegram API.

        Returns:
            :class:`telegram.ChatInviteLink`

        Raises:
            :class:`telegram.error.TelegramError`

        """
        data: JSONDict = {'chat_id': chat_id, 'invite_link': invite_link}

        if expire_date is not None:
            data['expire_date'] = expire_date

        if member_limit is not None:
            data['member_limit'] = member_limit

        result = self._post('editChatInviteLink', data, timeout=timeout, api_kwargs=api_kwargs)

        return ChatInviteLink.de_json(result, self)  # type: ignore[return-value, arg-type]

    @log
    def revoke_chat_invite_link(
        self,
        chat_id: Union[str, int],
        invite_link: str,
        timeout: ODVInput[float] = DEFAULT_NONE,
        api_kwargs: JSONDict = None,
    ) -> ChatInviteLink:
        """
        Use this method to revoke an invite link created by the bot. If the primary link is
        revoked, a new link is automatically generated. The bot must be an administrator in the
        chat for this to work and must have the appropriate admin rights.

        .. versionadded:: 13.4

        Args:
            chat_id (:obj:`int` | :obj:`str`): Unique identifier for the target chat or username
                of the target channel (in the format ``@channelusername``).
            invite_link (:obj:`str`): The invite link to edit.
            timeout (:obj:`int` | :obj:`float`, optional): If this value is specified, use it as
                the read timeout from the server (instead of the one specified during creation of
                the connection pool).
            api_kwargs (:obj:`dict`, optional): Arbitrary keyword arguments to be passed to the
                Telegram API.

        Returns:
            :class:`telegram.ChatInviteLink`

        Raises:
            :class:`telegram.error.TelegramError`

        """
        data: JSONDict = {'chat_id': chat_id, 'invite_link': invite_link}

        result = self._post('revokeChatInviteLink', data, timeout=timeout, api_kwargs=api_kwargs)

        return ChatInviteLink.de_json(result, self)  # type: ignore[return-value, arg-type]

    @log
    def set_chat_photo(
        self,
        chat_id: Union[str, int],
        photo: FileInput,
        timeout: DVInput[float] = DEFAULT_20,
        api_kwargs: JSONDict = None,
    ) -> bool:
        """Use this method to set a new profile photo for the chat.

        Photos can't be changed for private chats. The bot must be an administrator in the chat
        for this to work and must have the appropriate admin rights.

        Args:
            chat_id (:obj:`int` | :obj:`str`): Unique identifier for the target chat or username
                of the target channel (in the format ``@channelusername``).
            photo (`filelike object` | :obj:`bytes` | :class:`pathlib.Path`): New chat photo.

                .. versionchanged:: 13.2
                   Accept :obj:`bytes` as input.
            timeout (:obj:`int` | :obj:`float`, optional): If this value is specified, use it as
                the read timeout from the server (instead of the one specified during creation of
                the connection pool).
            api_kwargs (:obj:`dict`, optional): Arbitrary keyword arguments to be passed to the
                Telegram API.

        Returns:
            :obj:`bool`: On success, :obj:`True` is returned.

        Raises:
            :class:`telegram.error.TelegramError`

        """
        data: JSONDict = {'chat_id': chat_id, 'photo': parse_file_input(photo)}

        result = self._post('setChatPhoto', data, timeout=timeout, api_kwargs=api_kwargs)

        return result  # type: ignore[return-value]

    @log
    def delete_chat_photo(
        self,
        chat_id: Union[str, int],
        timeout: ODVInput[float] = DEFAULT_NONE,
        api_kwargs: JSONDict = None,
    ) -> bool:
        """
        Use this method to delete a chat photo. Photos can't be changed for private chats. The bot
        must be an administrator in the chat for this to work and must have the appropriate admin
        rights.

        Args:
            chat_id (:obj:`int` | :obj:`str`): Unique identifier for the target chat or username
                of the target channel (in the format ``@channelusername``).
            timeout (:obj:`int` | :obj:`float`, optional): If this value is specified, use it as
                the read timeout from the server (instead of the one specified during creation of
                the connection pool).
            api_kwargs (:obj:`dict`, optional): Arbitrary keyword arguments to be passed to the
                Telegram API.

        Returns:
            :obj:`bool`: On success, :obj:`True` is returned.

        Raises:
            :class:`telegram.error.TelegramError`

        """
        data: JSONDict = {'chat_id': chat_id}

        result = self._post('deleteChatPhoto', data, timeout=timeout, api_kwargs=api_kwargs)

        return result  # type: ignore[return-value]

    @log
    def set_chat_title(
        self,
        chat_id: Union[str, int],
        title: str,
        timeout: ODVInput[float] = DEFAULT_NONE,
        api_kwargs: JSONDict = None,
    ) -> bool:
        """
        Use this method to change the title of a chat. Titles can't be changed for private chats.
        The bot must be an administrator in the chat for this to work and must have the appropriate
        admin rights.

        Args:
            chat_id (:obj:`int` | :obj:`str`): Unique identifier for the target chat or username
                of the target channel (in the format ``@channelusername``).
            title (:obj:`str`): New chat title, 1-255 characters.
            timeout (:obj:`int` | :obj:`float`, optional): If this value is specified, use it as
                the read timeout from the server (instead of the one specified during creation of
                the connection pool).
            api_kwargs (:obj:`dict`, optional): Arbitrary keyword arguments to be passed to the
                Telegram API.

        Returns:
            :obj:`bool`: On success, :obj:`True` is returned.

        Raises:
            :class:`telegram.error.TelegramError`

        """
        data: JSONDict = {'chat_id': chat_id, 'title': title}

        result = self._post('setChatTitle', data, timeout=timeout, api_kwargs=api_kwargs)

        return result  # type: ignore[return-value]

    @log
    def set_chat_description(
        self,
        chat_id: Union[str, int],
        description: str = None,
        timeout: ODVInput[float] = DEFAULT_NONE,
        api_kwargs: JSONDict = None,
    ) -> bool:
        """
        Use this method to change the description of a group, a supergroup or a channel. The bot
        must be an administrator in the chat for this to work and must have the appropriate admin
        rights.

        Args:
            chat_id (:obj:`int` | :obj:`str`): Unique identifier for the target chat or username
                of the target channel (in the format ``@channelusername``).
            description (:obj:`str`, optional): New chat description, 0-255 characters.
            timeout (:obj:`int` | :obj:`float`, optional): If this value is specified, use it as
                the read timeout from the server (instead of the one specified during creation of
                the connection pool).
            api_kwargs (:obj:`dict`, optional): Arbitrary keyword arguments to be passed to the
                Telegram API.

        Returns:
            :obj:`bool`: On success, :obj:`True` is returned.

        Raises:
            :class:`telegram.error.TelegramError`

        """
        data: JSONDict = {'chat_id': chat_id}

        if description is not None:
            data['description'] = description

        result = self._post('setChatDescription', data, timeout=timeout, api_kwargs=api_kwargs)

        return result  # type: ignore[return-value]

    @log
    def pin_chat_message(
        self,
        chat_id: Union[str, int],
        message_id: int,
        disable_notification: ODVInput[bool] = DEFAULT_NONE,
        timeout: ODVInput[float] = DEFAULT_NONE,
        api_kwargs: JSONDict = None,
    ) -> bool:
        """
        Use this method to add a message to the list of pinned messages in a chat. If the
        chat is not a private chat, the bot must be an administrator in the chat for this to work
        and must have the :attr:`telegram.ChatMember.can_pin_messages` admin right in a supergroup
        or :attr:`telegram.ChatMember.can_edit_messages` admin right in a channel.

        Args:
            chat_id (:obj:`int` | :obj:`str`): Unique identifier for the target chat or username
                of the target channel (in the format ``@channelusername``).
            message_id (:obj:`int`): Identifier of a message to pin.
            disable_notification (:obj:`bool`, optional): Pass :obj:`True`, if it is not necessary
                to send a notification to all chat members about the new pinned message.
                Notifications are always disabled in channels and private chats.
            timeout (:obj:`int` | :obj:`float`, optional): If this value is specified, use it as
                the read timeout from the server (instead of the one specified during creation of
                the connection pool).
            api_kwargs (:obj:`dict`, optional): Arbitrary keyword arguments to be passed to the
                Telegram API.

        Returns:
            :obj:`bool`: On success, :obj:`True` is returned.

        Raises:
            :class:`telegram.error.TelegramError`

        """
        data: JSONDict = {
            'chat_id': chat_id,
            'message_id': message_id,
            'disable_notification': disable_notification,
        }

        return self._post(  # type: ignore[return-value]
            'pinChatMessage', data, timeout=timeout, api_kwargs=api_kwargs
        )

    @log
    def unpin_chat_message(
        self,
        chat_id: Union[str, int],
        timeout: ODVInput[float] = DEFAULT_NONE,
        api_kwargs: JSONDict = None,
        message_id: int = None,
    ) -> bool:
        """
        Use this method to remove a message from the list of pinned messages in a chat. If the
        chat is not a private chat, the bot must be an administrator in the chat for this to work
        and must have the :attr:`telegram.ChatMember.can_pin_messages` admin right in a
        supergroup or :attr:`telegram.ChatMember.can_edit_messages` admin right in a channel.

        Args:
            chat_id (:obj:`int` | :obj:`str`): Unique identifier for the target chat or username
                of the target channel (in the format ``@channelusername``).
            message_id (:obj:`int`, optional): Identifier of a message to unpin. If not specified,
                the most recent pinned message (by sending date) will be unpinned.
            timeout (:obj:`int` | :obj:`float`, optional): If this value is specified, use it as
                the read timeout from the server (instead of the one specified during creation of
                the connection pool).
            api_kwargs (:obj:`dict`, optional): Arbitrary keyword arguments to be passed to the
                Telegram API.

        Returns:
            :obj:`bool`: On success, :obj:`True` is returned.

        Raises:
            :class:`telegram.error.TelegramError`

        """
        data: JSONDict = {'chat_id': chat_id}

        if message_id is not None:
            data['message_id'] = message_id

        return self._post(  # type: ignore[return-value]
            'unpinChatMessage', data, timeout=timeout, api_kwargs=api_kwargs
        )

    @log
    def unpin_all_chat_messages(
        self,
        chat_id: Union[str, int],
        timeout: ODVInput[float] = DEFAULT_NONE,
        api_kwargs: JSONDict = None,
    ) -> bool:
        """
        Use this method to clear the list of pinned messages in a chat. If the
        chat is not a private chat, the bot must be an administrator in the chat for this
        to work and must have the :attr:`telegram.ChatMember.can_pin_messages` admin right in a
        supergroup or :attr:`telegram.ChatMember.can_edit_messages` admin right in a channel.

        Args:
            chat_id (:obj:`int` | :obj:`str`): Unique identifier for the target chat or username
                of the target channel (in the format ``@channelusername``).
            timeout (:obj:`int` | :obj:`float`, optional): If this value is specified, use it as
                the read timeout from the server (instead of the one specified during creation of
                the connection pool).
            api_kwargs (:obj:`dict`, optional): Arbitrary keyword arguments to be passed to the
                Telegram API.

        Returns:
            :obj:`bool`: On success, :obj:`True` is returned.

        Raises:
            :class:`telegram.error.TelegramError`

        """
        data: JSONDict = {'chat_id': chat_id}

        return self._post(  # type: ignore[return-value]
            'unpinAllChatMessages', data, timeout=timeout, api_kwargs=api_kwargs
        )

    @log
    def get_sticker_set(
        self,
        name: str,
        timeout: ODVInput[float] = DEFAULT_NONE,
        api_kwargs: JSONDict = None,
    ) -> StickerSet:
        """Use this method to get a sticker set.

        Args:
            name (:obj:`str`): Name of the sticker set.
            timeout (:obj:`int` | :obj:`float`, optional): If this value is specified, use it as
                the read timeout from the server (instead of the one specified during
                creation of the connection pool).
            api_kwargs (:obj:`dict`, optional): Arbitrary keyword arguments to be passed to the
                Telegram API.

        Returns:
            :class:`telegram.StickerSet`

        Raises:
            :class:`telegram.error.TelegramError`

        """
        data: JSONDict = {'name': name}

        result = self._post('getStickerSet', data, timeout=timeout, api_kwargs=api_kwargs)

        return StickerSet.de_json(result, self)  # type: ignore[return-value, arg-type]

    @log
    def upload_sticker_file(
        self,
        user_id: Union[str, int],
        png_sticker: FileInput,
        timeout: DVInput[float] = DEFAULT_20,
        api_kwargs: JSONDict = None,
    ) -> File:
        """
        Use this method to upload a .png file with a sticker for later use in
        :meth:`create_new_sticker_set` and :meth:`add_sticker_to_set` methods (can be used multiple
        times).

        Note:
            The png_sticker argument can be either a file_id, an URL or a file from disk
            ``open(filename, 'rb')``

        Args:
            user_id (:obj:`int`): User identifier of sticker file owner.
            png_sticker (:obj:`str` | `filelike object` | :obj:`bytes` | :class:`pathlib.Path`):
                Png image with the sticker,
                must be up to 512 kilobytes in size, dimensions must not exceed 512px,
                and either width or height must be exactly 512px.

                .. versionchanged:: 13.2
                   Accept :obj:`bytes` as input.
            timeout (:obj:`int` | :obj:`float`, optional): If this value is specified, use it as
                the read timeout from the server (instead of the one specified during
                creation of the connection pool).
            api_kwargs (:obj:`dict`, optional): Arbitrary keyword arguments to be passed to the
                Telegram API.

        Returns:
            :class:`telegram.File`: On success, the uploaded File is returned.

        Raises:
            :class:`telegram.error.TelegramError`

        """
        data: JSONDict = {'user_id': user_id, 'png_sticker': parse_file_input(png_sticker)}

        result = self._post('uploadStickerFile', data, timeout=timeout, api_kwargs=api_kwargs)

        return File.de_json(result, self)  # type: ignore[return-value, arg-type]

    @log
    def create_new_sticker_set(
        self,
        user_id: Union[str, int],
        name: str,
        title: str,
        emojis: str,
        png_sticker: FileInput = None,
        contains_masks: bool = None,
        mask_position: MaskPosition = None,
        timeout: DVInput[float] = DEFAULT_20,
        tgs_sticker: FileInput = None,
        api_kwargs: JSONDict = None,
    ) -> bool:
        """
        Use this method to create new sticker set owned by a user.
        The bot will be able to edit the created sticker set.
        You must use exactly one of the fields ``png_sticker`` or ``tgs_sticker``.

        Warning:
            As of API 4.7 ``png_sticker`` is an optional argument and therefore the order of the
            arguments had to be changed. Use keyword arguments to make sure that the arguments are
            passed correctly.

        Note:
            The png_sticker and tgs_sticker argument can be either a file_id, an URL or a file from
            disk ``open(filename, 'rb')``

        Args:
            user_id (:obj:`int`): User identifier of created sticker set owner.
            name (:obj:`str`): Short name of sticker set, to be used in t.me/addstickers/ URLs
                (e.g., animals). Can contain only english letters, digits and underscores.
                Must begin with a letter, can't contain consecutive underscores and
                must end in "_by_<bot username>". <bot_username> is case insensitive.
                1-64 characters.
            title (:obj:`str`): Sticker set title, 1-64 characters.
            png_sticker (:obj:`str` | `filelike object` | :obj:`bytes` | :class:`pathlib.Path`, \
                optional): Png image with the sticker,
                must be up to 512 kilobytes in size, dimensions must not exceed 512px,
                and either width or height must be exactly 512px. Pass a file_id as a String to
                send a file that already exists on the Telegram servers, pass an HTTP URL as a
                String for Telegram to get a file from the Internet, or upload a new one
                using multipart/form-data.

                .. versionchanged:: 13.2
                   Accept :obj:`bytes` as input.
            tgs_sticker (:obj:`str` | `filelike object` | :obj:`bytes` | :class:`pathlib.Path`, \
                optional): TGS animation with the sticker,
                uploaded using multipart/form-data. See
                https://core.telegram.org/animated_stickers#technical-requirements for technical
                requirements.

                .. versionchanged:: 13.2
                   Accept :obj:`bytes` as input.
            emojis (:obj:`str`): One or more emoji corresponding to the sticker.
            contains_masks (:obj:`bool`, optional): Pass :obj:`True`, if a set of mask stickers
                should be created.
            mask_position (:class:`telegram.MaskPosition`, optional): Position where the mask
                should be placed on faces.
            timeout (:obj:`int` | :obj:`float`, optional): If this value is specified, use it as
                the read timeout from the server (instead of the one specified during
                creation of the connection pool).
            api_kwargs (:obj:`dict`, optional): Arbitrary keyword arguments to be passed to the
                Telegram API.

        Returns:
            :obj:`bool`: On success, :obj:`True` is returned.

        Raises:
            :class:`telegram.error.TelegramError`

        """
        data: JSONDict = {'user_id': user_id, 'name': name, 'title': title, 'emojis': emojis}

        if png_sticker is not None:
            data['png_sticker'] = parse_file_input(png_sticker)
        if tgs_sticker is not None:
            data['tgs_sticker'] = parse_file_input(tgs_sticker)
        if contains_masks is not None:
            data['contains_masks'] = contains_masks
        if mask_position is not None:
            # We need to_json() instead of to_dict() here, because we're sending a media
            # message here, which isn't json dumped by utils.request
            data['mask_position'] = mask_position.to_json()

        result = self._post('createNewStickerSet', data, timeout=timeout, api_kwargs=api_kwargs)

        return result  # type: ignore[return-value]

    @log
    def add_sticker_to_set(
        self,
        user_id: Union[str, int],
        name: str,
        emojis: str,
        png_sticker: FileInput = None,
        mask_position: MaskPosition = None,
        timeout: DVInput[float] = DEFAULT_20,
        tgs_sticker: FileInput = None,
        api_kwargs: JSONDict = None,
    ) -> bool:
        """
        Use this method to add a new sticker to a set created by the bot.
        You must use exactly one of the fields ``png_sticker`` or ``tgs_sticker``. Animated
        stickers can be added to animated sticker sets and only to them. Animated sticker sets can
        have up to 50 stickers. Static sticker sets can have up to 120 stickers.

        Warning:
            As of API 4.7 ``png_sticker`` is an optional argument and therefore the order of the
            arguments had to be changed. Use keyword arguments to make sure that the arguments are
            passed correctly.

        Note:
            The png_sticker and tgs_sticker argument can be either a file_id, an URL or a file from
            disk ``open(filename, 'rb')``

        Args:
            user_id (:obj:`int`): User identifier of created sticker set owner.

            name (:obj:`str`): Sticker set name.
            png_sticker (:obj:`str` | `filelike object` | :obj:`bytes` | :class:`pathlib.Path`, \
                optional): PNG image with the sticker,
                must be up to 512 kilobytes in size, dimensions must not exceed 512px,
                and either width or height must be exactly 512px. Pass a file_id as a String to
                send a file that already exists on the Telegram servers, pass an HTTP URL as a
                String for Telegram to get a file from the Internet, or upload a new one
                using multipart/form-data.

                .. versionchanged:: 13.2
                   Accept :obj:`bytes` as input.
            tgs_sticker (:obj:`str` | `filelike object` | :obj:`bytes` | :class:`pathlib.Path`, \
                optional): TGS animation with the sticker,
                uploaded using multipart/form-data. See
                https://core.telegram.org/animated_stickers#technical-requirements for technical
                requirements.

                .. versionchanged:: 13.2
                   Accept :obj:`bytes` as input.
            emojis (:obj:`str`): One or more emoji corresponding to the sticker.
            mask_position (:class:`telegram.MaskPosition`, optional): Position where the mask
                should be placed on faces.
            timeout (:obj:`int` | :obj:`float`, optional): If this value is specified, use it as
                the read timeout from the server (instead of the one specified during
                creation of the connection pool).
            api_kwargs (:obj:`dict`, optional): Arbitrary keyword arguments to be passed to the
                Telegram API.

        Returns:
            :obj:`bool`: On success, :obj:`True` is returned.

        Raises:
            :class:`telegram.error.TelegramError`

        """
        data: JSONDict = {'user_id': user_id, 'name': name, 'emojis': emojis}

        if png_sticker is not None:
            data['png_sticker'] = parse_file_input(png_sticker)
        if tgs_sticker is not None:
            data['tgs_sticker'] = parse_file_input(tgs_sticker)
        if mask_position is not None:
            # We need to_json() instead of to_dict() here, because we're sending a media
            # message here, which isn't json dumped by utils.request
            data['mask_position'] = mask_position.to_json()

        result = self._post('addStickerToSet', data, timeout=timeout, api_kwargs=api_kwargs)

        return result  # type: ignore[return-value]

    @log
    def set_sticker_position_in_set(
        self,
        sticker: str,
        position: int,
        timeout: ODVInput[float] = DEFAULT_NONE,
        api_kwargs: JSONDict = None,
    ) -> bool:
        """Use this method to move a sticker in a set created by the bot to a specific position.

        Args:
            sticker (:obj:`str`): File identifier of the sticker.
            position (:obj:`int`): New sticker position in the set, zero-based.
            timeout (:obj:`int` | :obj:`float`, optional): If this value is specified, use it as
                the read timeout from the server (instead of the one specified during
                creation of the connection pool).
            api_kwargs (:obj:`dict`, optional): Arbitrary keyword arguments to be passed to the
                Telegram API.

        Returns:
            :obj:`bool`: On success, :obj:`True` is returned.

        Raises:
            :class:`telegram.error.TelegramError`

        """
        data: JSONDict = {'sticker': sticker, 'position': position}

        result = self._post(
            'setStickerPositionInSet', data, timeout=timeout, api_kwargs=api_kwargs
        )

        return result  # type: ignore[return-value]

    @log
    def delete_sticker_from_set(
        self,
        sticker: str,
        timeout: ODVInput[float] = DEFAULT_NONE,
        api_kwargs: JSONDict = None,
    ) -> bool:
        """Use this method to delete a sticker from a set created by the bot.

        Args:
            sticker (:obj:`str`): File identifier of the sticker.
            timeout (:obj:`int` | :obj:`float`, optional): If this value is specified, use it as
                the read timeout from the server (instead of the one specified during
                creation of the connection pool).
            api_kwargs (:obj:`dict`, optional): Arbitrary keyword arguments to be passed to the
                Telegram API.

        Returns:
            :obj:`bool`: On success, :obj:`True` is returned.

        Raises:
            :class:`telegram.error.TelegramError`

        """
        data: JSONDict = {'sticker': sticker}

        result = self._post('deleteStickerFromSet', data, timeout=timeout, api_kwargs=api_kwargs)

        return result  # type: ignore[return-value]

    @log
    def set_sticker_set_thumb(
        self,
        name: str,
        user_id: Union[str, int],
        thumb: FileInput = None,
        timeout: ODVInput[float] = DEFAULT_NONE,
        api_kwargs: JSONDict = None,
    ) -> bool:
        """Use this method to set the thumbnail of a sticker set. Animated thumbnails can be set
        for animated sticker sets only.

        Note:
            The thumb can be either a file_id, an URL or a file from disk ``open(filename, 'rb')``

        Args:
            name (:obj:`str`): Sticker set name
            user_id (:obj:`int`): User identifier of created sticker set owner.
            thumb (:obj:`str` | `filelike object` | :obj:`bytes` | :class:`pathlib.Path`, \
                optional): A PNG image with the thumbnail, must
                be up to 128 kilobytes in size and have width and height exactly 100px, or a TGS
                animation with the thumbnail up to 32 kilobytes in size; see
                https://core.telegram.org/animated_stickers#technical-requirements for animated
                sticker technical requirements. Pass a file_id as a String to send a file that
                already exists on the Telegram servers, pass an HTTP URL as a String for Telegram
                to get a file from the Internet, or upload a new one using multipart/form-data.
                Animated sticker set thumbnail can't be uploaded via HTTP URL.

                .. versionchanged:: 13.2
                   Accept :obj:`bytes` as input.
            timeout (:obj:`int` | :obj:`float`, optional): If this value is specified, use it as
                the read timeout from the server (instead of the one specified during
                creation of the connection pool).
            api_kwargs (:obj:`dict`, optional): Arbitrary keyword arguments to be passed to the
                Telegram API.

        Returns:
            :obj:`bool`: On success, :obj:`True` is returned.

        Raises:
            :class:`telegram.error.TelegramError`

        """
        data: JSONDict = {'name': name, 'user_id': user_id}

        if thumb is not None:
            data['thumb'] = parse_file_input(thumb)

        result = self._post('setStickerSetThumb', data, timeout=timeout, api_kwargs=api_kwargs)

        return result  # type: ignore[return-value]

    @log
    def set_passport_data_errors(
        self,
        user_id: Union[str, int],
        errors: List[PassportElementError],
        timeout: ODVInput[float] = DEFAULT_NONE,
        api_kwargs: JSONDict = None,
    ) -> bool:
        """
        Informs a user that some of the Telegram Passport elements they provided contains errors.
        The user will not be able to re-submit their Passport to you until the errors are fixed
        (the contents of the field for which you returned the error must change).

        Use this if the data submitted by the user doesn't satisfy the standards your service
        requires for any reason. For example, if a birthday date seems invalid, a submitted
        document is blurry, a scan shows evidence of tampering, etc. Supply some details in the
        error message to make sure the user knows how to correct the issues.

        Args:
            user_id (:obj:`int`): User identifier
            errors (List[:class:`PassportElementError`]): A JSON-serialized array describing the
                errors.
            timeout (:obj:`int` | :obj:`float`, optional): If this value is specified, use it as
                the read timeout from the server (instead of the one specified during
                creation of the connection pool).
            api_kwargs (:obj:`dict`, optional): Arbitrary keyword arguments to be passed to the
                Telegram API.

        Returns:
            :obj:`bool`: On success, :obj:`True` is returned.

        Raises:
            :class:`telegram.error.TelegramError`

        """
        data: JSONDict = {'user_id': user_id, 'errors': [error.to_dict() for error in errors]}

        result = self._post('setPassportDataErrors', data, timeout=timeout, api_kwargs=api_kwargs)

        return result  # type: ignore[return-value]

    @log
    def send_poll(
        self,
        chat_id: Union[int, str],
        question: str,
        options: List[str],
        is_anonymous: bool = True,
        type: str = Poll.REGULAR,  # pylint: disable=W0622
        allows_multiple_answers: bool = False,
        correct_option_id: int = None,
        is_closed: bool = None,
        disable_notification: ODVInput[bool] = DEFAULT_NONE,
        reply_to_message_id: int = None,
        reply_markup: ReplyMarkup = None,
        timeout: ODVInput[float] = DEFAULT_NONE,
        explanation: str = None,
        explanation_parse_mode: ODVInput[str] = DEFAULT_NONE,
        open_period: int = None,
        close_date: Union[int, datetime] = None,
        api_kwargs: JSONDict = None,
        allow_sending_without_reply: ODVInput[bool] = DEFAULT_NONE,
        explanation_entities: Union[List['MessageEntity'], Tuple['MessageEntity', ...]] = None,
    ) -> Message:
        """
        Use this method to send a native poll.

        Args:
            chat_id (:obj:`int` | :obj:`str`): Unique identifier for the target chat or username
                of the target channel (in the format ``@channelusername``).
            question (:obj:`str`): Poll question, 1-300 characters.
            options (List[:obj:`str`]): List of answer options, 2-10 strings 1-100 characters each.
            is_anonymous (:obj:`bool`, optional): :obj:`True`, if the poll needs to be anonymous,
                defaults to :obj:`True`.
            type (:obj:`str`, optional): Poll type, :attr:`telegram.Poll.QUIZ` or
                :attr:`telegram.Poll.REGULAR`, defaults to :attr:`telegram.Poll.REGULAR`.
            allows_multiple_answers (:obj:`bool`, optional): :obj:`True`, if the poll allows
                multiple answers, ignored for polls in quiz mode, defaults to :obj:`False`.
            correct_option_id (:obj:`int`, optional): 0-based identifier of the correct answer
                option, required for polls in quiz mode.
            explanation (:obj:`str`, optional): Text that is shown when a user chooses an incorrect
                answer or taps on the lamp icon in a quiz-style poll, 0-200 characters with at most
                2 line feeds after entities parsing.
            explanation_parse_mode (:obj:`str`, optional): Mode for parsing entities in the
                explanation. See the constants in :class:`telegram.ParseMode` for the available
                modes.
            explanation_entities (List[:class:`telegram.MessageEntity`], optional): List of special
                entities that appear in message text, which can be specified instead of
                :attr:`parse_mode`.
            open_period (:obj:`int`, optional): Amount of time in seconds the poll will be active
                after creation, 5-600. Can't be used together with :attr:`close_date`.
            close_date (:obj:`int` | :obj:`datetime.datetime`, optional): Point in time (Unix
                timestamp) when the poll will be automatically closed. Must be at least 5 and no
                more than 600 seconds in the future. Can't be used together with
                :attr:`open_period`.
                For timezone naive :obj:`datetime.datetime` objects, the default timezone of the
                bot will be used.
            is_closed (:obj:`bool`, optional): Pass :obj:`True`, if the poll needs to be
                immediately closed. This can be useful for poll preview.
            disable_notification (:obj:`bool`, optional): Sends the message silently. Users will
                receive a notification with no sound.
            reply_to_message_id (:obj:`int`, optional): If the message is a reply, ID of the
                original message.
            allow_sending_without_reply (:obj:`bool`, optional): Pass :obj:`True`, if the message
                should be sent even if the specified replied-to message is not found.
            reply_markup (:class:`telegram.ReplyMarkup`, optional): Additional interface options. A
                JSON-serialized object for an inline keyboard, custom reply keyboard, instructions
                to remove reply keyboard or to force a reply from the user.
            timeout (:obj:`int` | :obj:`float`, optional): If this value is specified, use it as
                the read timeout from the server (instead of the one specified during creation of
                the connection pool).
            api_kwargs (:obj:`dict`, optional): Arbitrary keyword arguments to be passed to the
                Telegram API.

        Returns:
            :class:`telegram.Message`: On success, the sent Message is returned.

        Raises:
            :class:`telegram.error.TelegramError`

        """
        data: JSONDict = {
            'chat_id': chat_id,
            'question': question,
            'options': options,
            'explanation_parse_mode': explanation_parse_mode,
        }

        if not is_anonymous:
            data['is_anonymous'] = is_anonymous
        if type:
            data['type'] = type
        if allows_multiple_answers:
            data['allows_multiple_answers'] = allows_multiple_answers
        if correct_option_id is not None:
            data['correct_option_id'] = correct_option_id
        if is_closed:
            data['is_closed'] = is_closed
        if explanation:
            data['explanation'] = explanation
        if explanation_entities:
            data['explanation_entities'] = [me.to_dict() for me in explanation_entities]
        if open_period:
            data['open_period'] = open_period
        if close_date:
            data['close_date'] = close_date

        return self._message(  # type: ignore[return-value]
            'sendPoll',
            data,
            timeout=timeout,
            disable_notification=disable_notification,
            reply_to_message_id=reply_to_message_id,
            reply_markup=reply_markup,
            allow_sending_without_reply=allow_sending_without_reply,
            api_kwargs=api_kwargs,
        )

    @log
    def stop_poll(
        self,
        chat_id: Union[int, str],
        message_id: int,
        reply_markup: InlineKeyboardMarkup = None,
        timeout: ODVInput[float] = DEFAULT_NONE,
        api_kwargs: JSONDict = None,
    ) -> Poll:
        """
        Use this method to stop a poll which was sent by the bot.

        Args:
            chat_id (:obj:`int` | :obj:`str`): Unique identifier for the target chat or username
                of the target channel (in the format ``@channelusername``).
            message_id (:obj:`int`): Identifier of the original message with the poll.
            reply_markup (:class:`telegram.InlineKeyboardMarkup`, optional): A JSON-serialized
                object for a new message inline keyboard.
            timeout (:obj:`int` | :obj:`float`, optional): If this value is specified, use it as
                the read timeout from the server (instead of the one specified during creation of
                the connection pool).
            api_kwargs (:obj:`dict`, optional): Arbitrary keyword arguments to be passed to the
                Telegram API.

        Returns:
            :class:`telegram.Poll`: On success, the stopped Poll with the final results is
            returned.

        Raises:
            :class:`telegram.error.TelegramError`

        """
        data: JSONDict = {'chat_id': chat_id, 'message_id': message_id}

        if reply_markup:
            if isinstance(reply_markup, ReplyMarkup):
                # We need to_json() instead of to_dict() here, because reply_markups may be
                # attached to media messages, which aren't json dumped by utils.request
                data['reply_markup'] = reply_markup.to_json()
            else:
                data['reply_markup'] = reply_markup

        result = self._post('stopPoll', data, timeout=timeout, api_kwargs=api_kwargs)

        return Poll.de_json(result, self)  # type: ignore[return-value, arg-type]

    @log
    def send_dice(
        self,
        chat_id: Union[int, str],
        disable_notification: ODVInput[bool] = DEFAULT_NONE,
        reply_to_message_id: int = None,
        reply_markup: ReplyMarkup = None,
        timeout: ODVInput[float] = DEFAULT_NONE,
        emoji: str = None,
        api_kwargs: JSONDict = None,
        allow_sending_without_reply: ODVInput[bool] = DEFAULT_NONE,
    ) -> Message:
        """
        Use this method to send an animated emoji that will display a random value.

        Args:
            chat_id (:obj:`int` | :obj:`str`): Unique identifier for the target chat or username
                of the target channel (in the format ``@channelusername``).
            emoji (:obj:`str`, optional): Emoji on which the dice throw animation is based.
                Currently, must be one of “🎲”, “🎯”, “🏀”, “⚽”, "🎳", or “🎰”. Dice can have
                values 1-6 for “🎲”, “🎯” and "🎳", values 1-5 for “🏀” and “⚽”, and values 1-64
                for “🎰”. Defaults to “🎲”.

                .. versionchanged:: 13.4
                   Added the "🎳" emoji.
            disable_notification (:obj:`bool`, optional): Sends the message silently. Users will
                receive a notification with no sound.
            reply_to_message_id (:obj:`int`, optional): If the message is a reply, ID of the
                original message.
            allow_sending_without_reply (:obj:`bool`, optional): Pass :obj:`True`, if the message
                should be sent even if the specified replied-to message is not found.
            reply_markup (:class:`telegram.ReplyMarkup`, optional): Additional interface options. A
                JSON-serialized object for an inline keyboard, custom reply keyboard, instructions
                to remove reply keyboard or to force a reply from the user.
            timeout (:obj:`int` | :obj:`float`, optional): If this value is specified, use it as
                the read timeout from the server (instead of the one specified during creation of
                the connection pool).
            api_kwargs (:obj:`dict`, optional): Arbitrary keyword arguments to be passed to the
                Telegram API.

        Returns:
            :class:`telegram.Message`: On success, the sent Message is returned.

        Raises:
            :class:`telegram.error.TelegramError`

        """
        data: JSONDict = {
            'chat_id': chat_id,
        }

        if emoji:
            data['emoji'] = emoji

        return self._message(  # type: ignore[return-value]
            'sendDice',
            data,
            timeout=timeout,
            disable_notification=disable_notification,
            reply_to_message_id=reply_to_message_id,
            reply_markup=reply_markup,
            allow_sending_without_reply=allow_sending_without_reply,
            api_kwargs=api_kwargs,
        )

    @log
    def get_my_commands(
        self,
        timeout: ODVInput[float] = DEFAULT_NONE,
        api_kwargs: JSONDict = None,
        scope: BotCommandScope = None,
        language_code: str = None,
    ) -> List[BotCommand]:
        """
        Use this method to get the current list of the bot's commands for the given scope and user
        language.

        Args:
            timeout (:obj:`int` | :obj:`float`, optional): If this value is specified, use it as
                the read timeout from the server (instead of the one specified during creation of
                the connection pool).
            api_kwargs (:obj:`dict`, optional): Arbitrary keyword arguments to be passed to the
                Telegram API.
            scope (:class:`telegram.BotCommandScope`, optional): A JSON-serialized object,
                describing scope of users. Defaults to :class:`telegram.BotCommandScopeDefault`.

                .. versionadded:: 13.7

            language_code (:obj:`str`, optional): A two-letter ISO 639-1 language code or an empty
                string.

                .. versionadded:: 13.7

        Returns:
            List[:class:`telegram.BotCommand`]: On success, the commands set for the bot. An empty
            list is returned if commands are not set.

        Raises:
            :class:`telegram.error.TelegramError`

        """
        data: JSONDict = {}

        if scope:
            data['scope'] = scope.to_dict()

        if language_code:
            data['language_code'] = language_code

        result = self._post('getMyCommands', data, timeout=timeout, api_kwargs=api_kwargs)

        return BotCommand.de_list(result, self)  # type: ignore[return-value,arg-type]

    @log
    def set_my_commands(
        self,
        commands: List[Union[BotCommand, Tuple[str, str]]],
        timeout: ODVInput[float] = DEFAULT_NONE,
        api_kwargs: JSONDict = None,
        scope: BotCommandScope = None,
        language_code: str = None,
    ) -> bool:
        """
        Use this method to change the list of the bot's commands. See the
        `Telegram docs <https://core.telegram.org/bots#commands>`_ for more details about bot
        commands.

        Args:
            commands (List[:class:`BotCommand` | (:obj:`str`, :obj:`str`)]): A JSON-serialized list
                of bot commands to be set as the list of the bot's commands. At most 100 commands
                can be specified.
            timeout (:obj:`int` | :obj:`float`, optional): If this value is specified, use it as
                the read timeout from the server (instead of the one specified during creation of
                the connection pool).
            api_kwargs (:obj:`dict`, optional): Arbitrary keyword arguments to be passed to the
                Telegram API.
            scope (:class:`telegram.BotCommandScope`, optional): A JSON-serialized object,
                describing scope of users for which the commands are relevant. Defaults to
                :class:`telegram.BotCommandScopeDefault`.

                .. versionadded:: 13.7

            language_code (:obj:`str`, optional): A two-letter ISO 639-1 language code. If empty,
                commands will be applied to all users from the given scope, for whose language
                there are no dedicated commands.

                .. versionadded:: 13.7

        Returns:
            :obj:`bool`: On success, :obj:`True` is returned.

        Raises:
            :class:`telegram.error.TelegramError`

        """
        cmds = [c if isinstance(c, BotCommand) else BotCommand(c[0], c[1]) for c in commands]

        data: JSONDict = {'commands': [c.to_dict() for c in cmds]}

        if scope:
            data['scope'] = scope.to_dict()

        if language_code:
            data['language_code'] = language_code

        result = self._post('setMyCommands', data, timeout=timeout, api_kwargs=api_kwargs)

        return result  # type: ignore[return-value]

    @log
    def delete_my_commands(
        self,
        scope: BotCommandScope = None,
        language_code: str = None,
        api_kwargs: JSONDict = None,
        timeout: ODVInput[float] = DEFAULT_NONE,
    ) -> bool:
        """
        Use this method to delete the list of the bot's commands for the given scope and user
        language. After deletion,
        `higher level commands <https://core.telegram.org/bots/api#determining-list-of-commands>`_
        will be shown to affected users.

        .. versionadded:: 13.7

        Args:
            scope (:class:`telegram.BotCommandScope`, optional): A JSON-serialized object,
                describing scope of users for which the commands are relevant. Defaults to
                :class:`telegram.BotCommandScopeDefault`.
            language_code (:obj:`str`, optional): A two-letter ISO 639-1 language code. If empty,
                commands will be applied to all users from the given scope, for whose language
                there are no dedicated commands.
            timeout (:obj:`int` | :obj:`float`, optional): If this value is specified, use it as
                the read timeout from the server (instead of the one specified during creation of
                the connection pool).
            api_kwargs (:obj:`dict`, optional): Arbitrary keyword arguments to be passed to the
                Telegram API.

        Returns:
            :obj:`bool`: On success, :obj:`True` is returned.

        Raises:
            :class:`telegram.error.TelegramError`
        """
        data: JSONDict = {}

        if scope:
            data['scope'] = scope.to_dict()

        if language_code:
            data['language_code'] = language_code

        result = self._post('deleteMyCommands', data, timeout=timeout, api_kwargs=api_kwargs)

        return result  # type: ignore[return-value]

    @log
    def log_out(self, timeout: ODVInput[float] = DEFAULT_NONE) -> bool:
        """
        Use this method to log out from the cloud Bot API server before launching the bot locally.
        You *must* log out the bot before running it locally, otherwise there is no guarantee that
        the bot will receive updates. After a successful call, you can immediately log in on a
        local server, but will not be able to log in back to the cloud Bot API server for 10
        minutes.

        Args:
            timeout (:obj:`int` | :obj:`float`, optional): If this value is specified, use it as
                the read timeout from the server (instead of the one specified during creation of
                the connection pool).

        Returns:
            :obj:`True`: On success

        Raises:
            :class:`telegram.error.TelegramError`

        """
        return self._post('logOut', timeout=timeout)  # type: ignore[return-value]

    @log
    def close(self, timeout: ODVInput[float] = DEFAULT_NONE) -> bool:
        """
        Use this method to close the bot instance before moving it from one local server to
        another. You need to delete the webhook before calling this method to ensure that the bot
        isn't launched again after server restart. The method will return error 429 in the first
        10 minutes after the bot is launched.

        Args:
            timeout (:obj:`int` | :obj:`float`, optional): If this value is specified, use it as
                the read timeout from the server (instead of the one specified during creation of
                the connection pool).

        Returns:
            :obj:`True`: On success

        Raises:
            :class:`telegram.error.TelegramError`

        """
        return self._post('close', timeout=timeout)  # type: ignore[return-value]

    @log
    def copy_message(
        self,
        chat_id: Union[int, str],
        from_chat_id: Union[str, int],
        message_id: int,
        caption: str = None,
        parse_mode: ODVInput[str] = DEFAULT_NONE,
        caption_entities: Union[Tuple['MessageEntity', ...], List['MessageEntity']] = None,
        disable_notification: DVInput[bool] = DEFAULT_NONE,
        reply_to_message_id: int = None,
        allow_sending_without_reply: DVInput[bool] = DEFAULT_NONE,
        reply_markup: ReplyMarkup = None,
        timeout: ODVInput[float] = DEFAULT_NONE,
        api_kwargs: JSONDict = None,
    ) -> MessageId:
        """
        Use this method to copy messages of any kind. Service messages and invoice messages can't
        be copied. The method is analogous to the method :meth:`forward_message`, but the copied
        message doesn't have a link to the original message.

        Args:
            chat_id (:obj:`int` | :obj:`str`): Unique identifier for the target chat or username
                of the target channel (in the format ``@channelusername``).
            from_chat_id (:obj:`int` | :obj:`str`): Unique identifier for the chat where the
                original message was sent (or channel username in the format ``@channelusername``).
            message_id (:obj:`int`): Message identifier in the chat specified in from_chat_id.
            caption (:obj:`str`, optional): New caption for media, 0-1024 characters after
                entities parsing. If not specified, the original caption is kept.
            parse_mode (:obj:`str`, optional): Mode for parsing entities in the new caption. See
                the constants in :class:`telegram.ParseMode` for the available modes.
            caption_entities (:class:`telegram.utils.types.SLT[MessageEntity]`): List of special
                entities that appear in the new caption, which can be specified instead of
                parse_mode
            disable_notification (:obj:`bool`, optional): Sends the message silently. Users will
                receive a notification with no sound.
            reply_to_message_id (:obj:`int`, optional): If the message is a reply, ID of the
                original message.
            allow_sending_without_reply (:obj:`bool`, optional): Pass :obj:`True`, if the message
                should be sent even if the specified replied-to message is not found.
            reply_markup (:class:`telegram.ReplyMarkup`, optional): Additional interface options.
                A JSON-serialized object for an inline keyboard, custom reply keyboard,
                instructions to remove reply keyboard or to force a reply from the user.
            timeout (:obj:`int` | :obj:`float`, optional): If this value is specified, use it as
                the read timeout from the server (instead of the one specified during creation of
                the connection pool).
            api_kwargs (:obj:`dict`, optional): Arbitrary keyword arguments to be passed to the
                Telegram API.

        Returns:
            :class:`telegram.MessageId`: On success

        Raises:
            :class:`telegram.error.TelegramError`
        """
        data: JSONDict = {
            'chat_id': chat_id,
            'from_chat_id': from_chat_id,
            'message_id': message_id,
            'parse_mode': parse_mode,
            'disable_notification': disable_notification,
            'allow_sending_without_reply': allow_sending_without_reply,
        }
        if caption is not None:
            data['caption'] = caption
        if caption_entities:
            data['caption_entities'] = caption_entities
        if reply_to_message_id:
            data['reply_to_message_id'] = reply_to_message_id
        if reply_markup:
            if isinstance(reply_markup, ReplyMarkup):
                # We need to_json() instead of to_dict() here, because reply_markups may be
                # attached to media messages, which aren't json dumped by utils.request
                data['reply_markup'] = reply_markup.to_json()
            else:
                data['reply_markup'] = reply_markup

        result = self._post('copyMessage', data, timeout=timeout, api_kwargs=api_kwargs)
        return MessageId.de_json(result, self)  # type: ignore[return-value, arg-type]

    def to_dict(self) -> JSONDict:
        """See :meth:`telegram.TelegramObject.to_dict`."""
        data: JSONDict = {'id': self.id, 'username': self.username, 'first_name': self.first_name}

        if self.last_name:
            data['last_name'] = self.last_name

        return data

    def __eq__(self, other: object) -> bool:
        return self.bot == other

    def __hash__(self) -> int:
        return hash(self.bot)

    # camelCase aliases
    getMe = get_me
    """Alias for :meth:`get_me`"""
    sendMessage = send_message
    """Alias for :meth:`send_message`"""
    deleteMessage = delete_message
    """Alias for :meth:`delete_message`"""
    forwardMessage = forward_message
    """Alias for :meth:`forward_message`"""
    sendPhoto = send_photo
    """Alias for :meth:`send_photo`"""
    sendAudio = send_audio
    """Alias for :meth:`send_audio`"""
    sendDocument = send_document
    """Alias for :meth:`send_document`"""
    sendSticker = send_sticker
    """Alias for :meth:`send_sticker`"""
    sendVideo = send_video
    """Alias for :meth:`send_video`"""
    sendAnimation = send_animation
    """Alias for :meth:`send_animation`"""
    sendVoice = send_voice
    """Alias for :meth:`send_voice`"""
    sendVideoNote = send_video_note
    """Alias for :meth:`send_video_note`"""
    sendMediaGroup = send_media_group
    """Alias for :meth:`send_media_group`"""
    sendLocation = send_location
    """Alias for :meth:`send_location`"""
    editMessageLiveLocation = edit_message_live_location
    """Alias for :meth:`edit_message_live_location`"""
    stopMessageLiveLocation = stop_message_live_location
    """Alias for :meth:`stop_message_live_location`"""
    sendVenue = send_venue
    """Alias for :meth:`send_venue`"""
    sendContact = send_contact
    """Alias for :meth:`send_contact`"""
    sendGame = send_game
    """Alias for :meth:`send_game`"""
    sendChatAction = send_chat_action
    """Alias for :meth:`send_chat_action`"""
    answerInlineQuery = answer_inline_query
    """Alias for :meth:`answer_inline_query`"""
    getUserProfilePhotos = get_user_profile_photos
    """Alias for :meth:`get_user_profile_photos`"""
    getFile = get_file
    """Alias for :meth:`get_file`"""
    banChatMember = ban_chat_member
    """Alias for :meth:`ban_chat_member`"""
    unbanChatMember = unban_chat_member
    """Alias for :meth:`unban_chat_member`"""
    answerCallbackQuery = answer_callback_query
    """Alias for :meth:`answer_callback_query`"""
    editMessageText = edit_message_text
    """Alias for :meth:`edit_message_text`"""
    editMessageCaption = edit_message_caption
    """Alias for :meth:`edit_message_caption`"""
    editMessageMedia = edit_message_media
    """Alias for :meth:`edit_message_media`"""
    editMessageReplyMarkup = edit_message_reply_markup
    """Alias for :meth:`edit_message_reply_markup`"""
    getUpdates = get_updates
    """Alias for :meth:`get_updates`"""
    setWebhook = set_webhook
    """Alias for :meth:`set_webhook`"""
    deleteWebhook = delete_webhook
    """Alias for :meth:`delete_webhook`"""
    leaveChat = leave_chat
    """Alias for :meth:`leave_chat`"""
    getChat = get_chat
    """Alias for :meth:`get_chat`"""
    getChatAdministrators = get_chat_administrators
    """Alias for :meth:`get_chat_administrators`"""
    getChatMember = get_chat_member
    """Alias for :meth:`get_chat_member`"""
    setChatStickerSet = set_chat_sticker_set
    """Alias for :meth:`set_chat_sticker_set`"""
    deleteChatStickerSet = delete_chat_sticker_set
    """Alias for :meth:`delete_chat_sticker_set`"""
    getChatMemberCount = get_chat_member_count
    """Alias for :meth:`get_chat_member_count`"""
    getWebhookInfo = get_webhook_info
    """Alias for :meth:`get_webhook_info`"""
    setGameScore = set_game_score
    """Alias for :meth:`set_game_score`"""
    getGameHighScores = get_game_high_scores
    """Alias for :meth:`get_game_high_scores`"""
    sendInvoice = send_invoice
    """Alias for :meth:`send_invoice`"""
    answerShippingQuery = answer_shipping_query
    """Alias for :meth:`answer_shipping_query`"""
    answerPreCheckoutQuery = answer_pre_checkout_query
    """Alias for :meth:`answer_pre_checkout_query`"""
    restrictChatMember = restrict_chat_member
    """Alias for :meth:`restrict_chat_member`"""
    promoteChatMember = promote_chat_member
    """Alias for :meth:`promote_chat_member`"""
    setChatPermissions = set_chat_permissions
    """Alias for :meth:`set_chat_permissions`"""
    setChatAdministratorCustomTitle = set_chat_administrator_custom_title
    """Alias for :meth:`set_chat_administrator_custom_title`"""
    exportChatInviteLink = export_chat_invite_link
    """Alias for :meth:`export_chat_invite_link`"""
    createChatInviteLink = create_chat_invite_link
    """Alias for :attr:`create_chat_invite_link`"""
    editChatInviteLink = edit_chat_invite_link
    """Alias for :attr:`edit_chat_invite_link`"""
    revokeChatInviteLink = revoke_chat_invite_link
    """Alias for :attr:`revoke_chat_invite_link`"""
    setChatPhoto = set_chat_photo
    """Alias for :meth:`set_chat_photo`"""
    deleteChatPhoto = delete_chat_photo
    """Alias for :meth:`delete_chat_photo`"""
    setChatTitle = set_chat_title
    """Alias for :meth:`set_chat_title`"""
    setChatDescription = set_chat_description
    """Alias for :meth:`set_chat_description`"""
    pinChatMessage = pin_chat_message
    """Alias for :meth:`pin_chat_message`"""
    unpinChatMessage = unpin_chat_message
    """Alias for :meth:`unpin_chat_message`"""
    unpinAllChatMessages = unpin_all_chat_messages
    """Alias for :meth:`unpin_all_chat_messages`"""
    getStickerSet = get_sticker_set
    """Alias for :meth:`get_sticker_set`"""
    uploadStickerFile = upload_sticker_file
    """Alias for :meth:`upload_sticker_file`"""
    createNewStickerSet = create_new_sticker_set
    """Alias for :meth:`create_new_sticker_set`"""
    addStickerToSet = add_sticker_to_set
    """Alias for :meth:`add_sticker_to_set`"""
    setStickerPositionInSet = set_sticker_position_in_set
    """Alias for :meth:`set_sticker_position_in_set`"""
    deleteStickerFromSet = delete_sticker_from_set
    """Alias for :meth:`delete_sticker_from_set`"""
    setStickerSetThumb = set_sticker_set_thumb
    """Alias for :meth:`set_sticker_set_thumb`"""
    setPassportDataErrors = set_passport_data_errors
    """Alias for :meth:`set_passport_data_errors`"""
    sendPoll = send_poll
    """Alias for :meth:`send_poll`"""
    stopPoll = stop_poll
    """Alias for :meth:`stop_poll`"""
    sendDice = send_dice
    """Alias for :meth:`send_dice`"""
    getMyCommands = get_my_commands
    """Alias for :meth:`get_my_commands`"""
    setMyCommands = set_my_commands
    """Alias for :meth:`set_my_commands`"""
    deleteMyCommands = delete_my_commands
    """Alias for :meth:`delete_my_commands`"""
    logOut = log_out
    """Alias for :meth:`log_out`"""
    copyMessage = copy_message
    """Alias for :meth:`copy_message`"""<|MERGE_RESOLUTION|>--- conflicted
+++ resolved
@@ -149,12 +149,9 @@
         * Removed the deprecated methods ``kick_chat_member``, ``kickChatMember``,
           ``get_chat_members_count`` and ``getChatMembersCount``.
         * Removed the deprecated property ``commands``.
-<<<<<<< HEAD
         * Removed the deprecated ``defaults`` parameter. If you want to use
             :class:`telegram.ext.Defaults`, please use the subclass :class:`telegram.ext.ExtBot`
             instead.
-=======
->>>>>>> 12fe0429
 
     Args:
         token (:obj:`str`): Bot's unique authentication.
@@ -211,11 +208,7 @@
                 private_key, password=private_key_password, backend=default_backend()
             )
 
-<<<<<<< HEAD
     def _insert_defaults(  # pylint: disable=R0201
-=======
-    def _insert_defaults(
->>>>>>> 12fe0429
         self, data: Dict[str, object], timeout: ODVInput[float]
     ) -> Optional[float]:
         """This function is here to make ext.Defaults work. Because we need to be able to tell
