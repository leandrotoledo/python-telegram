#!/usr/bin/env python
# -*- coding: utf-8 -*-
# pylint: disable=E0611,E0213,E1102,C0103,E1101,R0913,R0904
#
# A library that provides a Python interface to the Telegram Bot API
# Copyright (C) 2015-2020
# Leandro Toledo de Souza <devs@python-telegram-bot.org>
#
# This program is free software: you can redistribute it and/or modify
# it under the terms of the GNU Lesser Public License as published by
# the Free Software Foundation, either version 3 of the License, or
# (at your option) any later version.
#
# This program is distributed in the hope that it will be useful,
# but WITHOUT ANY WARRANTY; without even the implied warranty of
# MERCHANTABILITY or FITNESS FOR A PARTICULAR PURPOSE.  See the
# GNU Lesser Public License for more details.
#
# You should have received a copy of the GNU Lesser Public License
# along with this program.  If not, see [http://www.gnu.org/licenses/].
# pylint: disable=E0401
"""This module contains an object that represents a Telegram Bot."""

import functools
import inspect
import logging
from datetime import datetime

from typing import (
    IO,
    TYPE_CHECKING,
    Any,
    Callable,
    List,
    Optional,
    Tuple,
    TypeVar,
    Union,
    cast,
    no_type_check,
)

from decorator import decorate

try:
    import ujson as json
except ImportError:
    import json  # type: ignore[no-redef]  # noqa: F723

from cryptography.hazmat.backends import default_backend
from cryptography.hazmat.primitives import serialization

from telegram import (
    Animation,
    Audio,
    BotCommand,
    Chat,
    ChatMember,
    ChatPermissions,
    ChatPhoto,
    Contact,
    Document,
    File,
    GameHighScore,
    InlineQueryResult,
    InputFile,
    InputMedia,
    LabeledPrice,
    Location,
    MaskPosition,
    Message,
    MessageEntity,
    MessageId,
    PassportElementError,
    PhotoSize,
    Poll,
    ReplyMarkup,
    ShippingOption,
    Sticker,
    StickerSet,
    TelegramObject,
    Update,
    User,
    UserProfilePhotos,
    Venue,
    Video,
    VideoNote,
    Voice,
    WebhookInfo,
    InputMediaAudio,
    InputMediaDocument,
    InputMediaPhoto,
    InputMediaVideo,
)
from telegram.constants import MAX_INLINE_QUERY_RESULTS
from telegram.error import InvalidToken, TelegramError
from telegram.utils.helpers import DEFAULT_NONE, DefaultValue, to_timestamp
from telegram.utils.request import Request
from telegram.utils.types import FileLike, JSONDict

if TYPE_CHECKING:
    from telegram.ext import Defaults

RT = TypeVar('RT')


def info(func: Callable[..., RT]) -> Callable[..., RT]:
    # pylint: disable=W0212
    @functools.wraps(func)
    def decorator(self: 'Bot', *args: Any, **kwargs: Any) -> RT:
        if not self.bot:
            self.get_me()

        if self._commands is None:
            self.get_my_commands()

        result = func(self, *args, **kwargs)
        return result

    return decorator


def log(
    func: Callable[..., RT], *args: Any, **kwargs: Any  # pylint: disable=W0613
) -> Callable[..., RT]:
    logger = logging.getLogger(func.__module__)

    def decorator(self: 'Bot', *args: Any, **kwargs: Any) -> RT:  # pylint: disable=W0613
        logger.debug('Entering: %s', func.__name__)
        result = func(*args, **kwargs)
        logger.debug(result)
        logger.debug('Exiting: %s', func.__name__)
        return result

    return decorate(func, decorator)


class Bot(TelegramObject):
    """This object represents a Telegram Bot.

    Args:
        token (:obj:`str`): Bot's unique authentication.
        base_url (:obj:`str`, optional): Telegram Bot API service URL.
        base_file_url (:obj:`str`, optional): Telegram Bot API file URL.
        request (:obj:`telegram.utils.request.Request`, optional): Pre initialized
            :obj:`telegram.utils.request.Request`.
        private_key (:obj:`bytes`, optional): Private key for decryption of telegram passport data.
        private_key_password (:obj:`bytes`, optional): Password for above private key.
        defaults (:class:`telegram.ext.Defaults`, optional): An object containing default values to
            be used if not set explicitly in the bot methods.

    Note:
        Most bot methods have the argument ``api_kwargs`` which allows to pass arbitrary keywords
        to the Telegram API. This can be used to access new features of the API before they were
        incorporated into PTB. However, this is not guaranteed to work, i.e. it will fail for
        passing files.

    """

    def __new__(cls, *args: Any, **kwargs: Any) -> 'Bot':  # pylint: disable=W0613
        # Get default values from kwargs
        defaults = kwargs.get('defaults')

        # Make an instance of the class
        instance = super().__new__(cls)

        if not defaults:
            return instance

        # For each method ...
        for method_name, method in inspect.getmembers(instance, predicate=inspect.ismethod):
            # ... get kwargs
            argspec = inspect.getfullargspec(method)
            kwarg_names = argspec.args[-len(argspec.defaults or []) :]
            # ... check if Defaults has a attribute that matches the kwarg name
            needs_default = [
                kwarg_name for kwarg_name in kwarg_names if hasattr(defaults, kwarg_name)
            ]
            # ... make a dict of kwarg name and the default value
            default_kwargs = {
                kwarg_name: getattr(defaults, kwarg_name)
                for kwarg_name in needs_default
                if (getattr(defaults, kwarg_name) is not DEFAULT_NONE)
            }
            # ... apply the defaults using a partial
            if default_kwargs:
                setattr(instance, method_name, functools.partial(method, **default_kwargs))

        return instance

    def __init__(
        self,
        token: str,
        base_url: str = None,
        base_file_url: str = None,
        request: 'Request' = None,
        private_key: bytes = None,
        private_key_password: bytes = None,
        defaults: 'Defaults' = None,
    ):
        self.token = self._validate_token(token)

        # Gather default
        self.defaults = defaults

        if base_url is None:
            base_url = 'https://api.telegram.org/bot'

        if base_file_url is None:
            base_file_url = 'https://api.telegram.org/file/bot'

        self.base_url = str(base_url) + str(self.token)
        self.base_file_url = str(base_file_url) + str(self.token)
        self.bot: Optional[User] = None
        self._commands: Optional[List[BotCommand]] = None
        self._request = request or Request()
        self.logger = logging.getLogger(__name__)

        if private_key:
            self.private_key = serialization.load_pem_private_key(
                private_key, password=private_key_password, backend=default_backend()
            )

    def _post(
        self,
        endpoint: str,
        data: JSONDict = None,
        timeout: float = None,
        api_kwargs: JSONDict = None,
    ) -> Union[bool, JSONDict, None]:
        if data is None:
            data = {}

        if api_kwargs:
            if data:
                data.update(api_kwargs)
            else:
                data = api_kwargs

        return self.request.post(
            '{}/{}'.format(self.base_url, endpoint), data=data, timeout=timeout
        )

    def _message(
        self,
        endpoint: str,
        data: JSONDict,
        reply_to_message_id: Union[str, int] = None,
        disable_notification: bool = None,
        reply_markup: ReplyMarkup = None,
        timeout: float = None,
        api_kwargs: JSONDict = None,
    ) -> Union[bool, Message, None]:
        if reply_to_message_id is not None:
            data['reply_to_message_id'] = reply_to_message_id

        if disable_notification is not None:
            data['disable_notification'] = disable_notification

        if reply_markup is not None:
            if isinstance(reply_markup, ReplyMarkup):
                # We need to_json() instead of to_dict() here, because reply_markups may be
                # attached to media messages, which aren't json dumped by utils.request
                data['reply_markup'] = reply_markup.to_json()
            else:
                data['reply_markup'] = reply_markup

        if data.get('media') and (data['media'].parse_mode == DEFAULT_NONE):
            if self.defaults:
                data['media'].parse_mode = self.defaults.parse_mode
            else:
                data['media'].parse_mode = None

        result = self._post(endpoint, data, timeout=timeout, api_kwargs=api_kwargs)

        if result is True:
            return result

        return Message.de_json(result, self)  # type: ignore[arg-type]

    @property
    def request(self) -> Request:
        return self._request

    @staticmethod
    def _validate_token(token: str) -> str:
        """A very basic validation on token."""
        if any(x.isspace() for x in token):
            raise InvalidToken()

        left, sep, _right = token.partition(':')
        if (not sep) or (not left.isdigit()) or (len(left) < 3):
            raise InvalidToken()

        return token

    @property  # type: ignore
    @info
    def id(self) -> int:
        """:obj:`int`: Unique identifier for this bot."""

        return self.bot.id  # type: ignore

    @property  # type: ignore
    @info
    def first_name(self) -> str:
        """:obj:`str`: Bot's first name."""

        return self.bot.first_name  # type: ignore

    @property  # type: ignore
    @info
    def last_name(self) -> str:
        """:obj:`str`: Optional. Bot's last name."""

        return self.bot.last_name  # type: ignore

    @property  # type: ignore
    @info
    def username(self) -> str:
        """:obj:`str`: Bot's username."""

        return self.bot.username  # type: ignore

    @property  # type: ignore
    @info
    def link(self) -> str:
        """:obj:`str`: Convenience property. Returns the t.me link of the bot."""

        return "https://t.me/{}".format(self.username)

    @property  # type: ignore
    @info
    def can_join_groups(self) -> bool:
        """:obj:`bool`: Bot's can_join_groups attribute."""

        return self.bot.can_join_groups  # type: ignore

    @property  # type: ignore
    @info
    def can_read_all_group_messages(self) -> bool:
        """:obj:`bool`: Bot's can_read_all_group_messages attribute."""

        return self.bot.can_read_all_group_messages  # type: ignore

    @property  # type: ignore
    @info
    def supports_inline_queries(self) -> bool:
        """:obj:`bool`: Bot's supports_inline_queries attribute."""

        return self.bot.supports_inline_queries  # type: ignore

    @property  # type: ignore
    @info
    def commands(self) -> List[BotCommand]:
        """List[:class:`BotCommand`]: Bot's commands."""

        return self._commands or []

    @property
    def name(self) -> str:
        """:obj:`str`: Bot's @username."""

        return '@{}'.format(self.username)

    @log
    def get_me(self, timeout: int = None, api_kwargs: JSONDict = None) -> Optional[User]:
        """A simple method for testing your bot's auth token. Requires no parameters.

        Args:
            timeout (:obj:`int` | :obj:`float`, optional): If this value is specified, use it as
                the read timeout from the server (instead of the one specified during creation of
                the connection pool).
            api_kwargs (:obj:`dict`, optional): Arbitrary keyword arguments to be passed to the
                Telegram API.

        Returns:
            :class:`telegram.User`: A :class:`telegram.User` instance representing that bot if the
            credentials are valid, :obj:`None` otherwise.

        Raises:
            :class:`telegram.TelegramError`

        """
        result = self._post('getMe', timeout=timeout, api_kwargs=api_kwargs)

        self.bot = User.de_json(result, self)  # type: ignore

        return self.bot

    @log
    def send_message(
        self,
        chat_id: Union[int, str],
        text: str,
        parse_mode: str = None,
        disable_web_page_preview: bool = None,
        disable_notification: bool = False,
        reply_to_message_id: Union[int, str] = None,
        reply_markup: ReplyMarkup = None,
        timeout: float = None,
        api_kwargs: JSONDict = None,
    ) -> Optional[Message]:
        """Use this method to send text messages.

        Args:
            chat_id (:obj:`int` | :obj:`str`): Unique identifier for the target chat or username
                of the target channel (in the format @channelusername).
            text (:obj:`str`): Text of the message to be sent. Max 4096 characters after entities
                parsing. Also found as :attr:`telegram.constants.MAX_MESSAGE_LENGTH`.
            parse_mode (:obj:`str`): Send Markdown or HTML, if you want Telegram apps to show bold,
                italic, fixed-width text or inline URLs in your bot's message. See the constants in
                :class:`telegram.ParseMode` for the available modes.
            disable_web_page_preview (:obj:`bool`, optional): Disables link previews for links in
                this message.
            disable_notification (:obj:`bool`, optional): Sends the message silently. Users will
                receive a notification with no sound.
            reply_to_message_id (:obj:`int`, optional): If the message is a reply, ID of the
                original message.
            reply_markup (:class:`telegram.ReplyMarkup`, optional): Additional interface options.
                A JSON-serialized object for an inline keyboard, custom reply keyboard,
                instructions to remove reply keyboard or to force a reply from the user.
            timeout (:obj:`int` | :obj:`float`, optional): If this value is specified, use it as
                the read timeout from the server (instead of the one specified during creation of
                the connection pool).
            api_kwargs (:obj:`dict`, optional): Arbitrary keyword arguments to be passed to the
                Telegram API.

        Returns:
            :class:`telegram.Message`: On success, the sent message is returned.

        Raises:
            :class:`telegram.TelegramError`

        """
        data: JSONDict = {'chat_id': chat_id, 'text': text}

        if parse_mode:
            data['parse_mode'] = parse_mode
        if disable_web_page_preview:
            data['disable_web_page_preview'] = disable_web_page_preview

        return self._message(  # type: ignore[return-value]
            'sendMessage',
            data,
            disable_notification=disable_notification,
            reply_to_message_id=reply_to_message_id,
            reply_markup=reply_markup,
            timeout=timeout,
            api_kwargs=api_kwargs,
        )

    @log
    def delete_message(
        self,
        chat_id: Union[str, int],
        message_id: Union[str, int],
        timeout: float = None,
        api_kwargs: JSONDict = None,
    ) -> bool:
        """
        Use this method to delete a message, including service messages, with the following
        limitations:

            - A message can only be deleted if it was sent less than 48 hours ago.
            - A dice message in a private chat can only be deleted if it was sent more than 24
              hours ago.
            - Bots can delete outgoing messages in private chats, groups, and supergroups.
            - Bots can delete incoming messages in private chats.
            - Bots granted can_post_messages permissions can delete outgoing messages in channels.
            - If the bot is an administrator of a group, it can delete any message there.
            - If the bot has can_delete_messages permission in a supergroup or a channel, it can
              delete any message there.

        Args:
            chat_id (:obj:`int` | :obj:`str`): Unique identifier for the target chat or username
                of the target channel (in the format @channelusername).
            message_id (:obj:`int`): Identifier of the message to delete.
            timeout (:obj:`int` | :obj:`float`, optional): If this value is specified, use it as
                the read timeout from the server (instead of the one specified during creation of
                the connection pool).
            api_kwargs (:obj:`dict`, optional): Arbitrary keyword arguments to be passed to the
                Telegram API.

        Returns:
            :obj:`bool`: On success, :obj:`True` is returned.

        Raises:
            :class:`telegram.TelegramError`

        """
        data: JSONDict = {'chat_id': chat_id, 'message_id': message_id}

        result = self._post('deleteMessage', data, timeout=timeout, api_kwargs=api_kwargs)

        return result  # type: ignore[return-value]

    @log
    def forward_message(
        self,
        chat_id: Union[int, str],
        from_chat_id: Union[str, int],
        message_id: Union[str, int],
        disable_notification: bool = False,
        timeout: float = None,
        api_kwargs: JSONDict = None,
    ) -> Optional[Message]:
        """Use this method to forward messages of any kind.

        Args:
            chat_id (:obj:`int` | :obj:`str`): Unique identifier for the target chat or username
                of the target channel (in the format @channelusername).
            from_chat_id (:obj:`int` | :obj:`str`): Unique identifier for the chat where the
                original message was sent (or channel username in the format @channelusername).
            disable_notification (:obj:`bool`, optional): Sends the message silently. Users will
                receive a notification with no sound.
            message_id (:obj:`int`): Message identifier in the chat specified in from_chat_id.
            timeout (:obj:`int` | :obj:`float`, optional): If this value is specified, use it as
                the read timeout from the server (instead of the one specified during creation of
                the connection pool).
            api_kwargs (:obj:`dict`, optional): Arbitrary keyword arguments to be passed to the
                Telegram API.

        Returns:
            :class:`telegram.Message`: On success, the sent Message is returned.

        Raises:
            :class:`telegram.TelegramError`

        """
        data: JSONDict = {}

        if chat_id:
            data['chat_id'] = chat_id
        if from_chat_id:
            data['from_chat_id'] = from_chat_id
        if message_id:
            data['message_id'] = message_id

        return self._message(  # type: ignore[return-value]
            'forwardMessage',
            data,
            disable_notification=disable_notification,
            timeout=timeout,
            api_kwargs=api_kwargs,
        )

    @log
    def send_photo(
        self,
        chat_id: int,
        photo: Union[str, PhotoSize, IO],
        caption: str = None,
        disable_notification: bool = False,
        reply_to_message_id: Union[int, str] = None,
        reply_markup: ReplyMarkup = None,
        timeout: float = 20,
        parse_mode: str = None,
        api_kwargs: JSONDict = None,
    ) -> Optional[Message]:
        """Use this method to send photos.

        Note:
            The photo argument can be either a file_id, an URL or a file from disk
            ``open(filename, 'rb')``

        Args:
            chat_id (:obj:`int` | :obj:`str`): Unique identifier for the target chat or username
                of the target channel (in the format @channelusername).
            photo (:obj:`str` | `filelike object` | :class:`telegram.PhotoSize`): Photo to send.
                Pass a file_id as String to send a photo that exists on the Telegram servers
                (recommended), pass an HTTP URL as a String for Telegram to get a photo from the
                Internet, or upload a new photo using multipart/form-data. Lastly you can pass
                an existing :class:`telegram.PhotoSize` object to send.
            caption (:obj:`str`, optional): Photo caption (may also be used when resending photos
                by file_id), 0-1024 characters after entities parsing.
            parse_mode (:obj:`str`, optional): Send Markdown or HTML, if you want Telegram apps to
                show bold, italic, fixed-width text or inline URLs in the media caption. See the
                constants in :class:`telegram.ParseMode` for the available modes.
            disable_notification (:obj:`bool`, optional): Sends the message silently. Users will
                receive a notification with no sound.
            reply_to_message_id (:obj:`int`, optional): If the message is a reply, ID of the
                original message.
            reply_markup (:class:`telegram.ReplyMarkup`, optional): Additional interface options. A
                JSON-serialized object for an inline keyboard, custom reply keyboard, instructions
                to remove reply keyboard or to force a reply from the user.
            timeout (:obj:`int` | :obj:`float`, optional): Send file timeout (default: 20 seconds).
            api_kwargs (:obj:`dict`, optional): Arbitrary keyword arguments to be passed to the
                Telegram API.

        Returns:
            :class:`telegram.Message`: On success, the sent Message is returned.

        Raises:
            :class:`telegram.TelegramError`

        """
        if isinstance(photo, PhotoSize):
            photo = photo.file_id
        elif InputFile.is_file(photo):
            photo = cast(IO, photo)
            photo = InputFile(photo)  # type: ignore[assignment]

        data: JSONDict = {'chat_id': chat_id, 'photo': photo}

        if caption:
            data['caption'] = caption
        if parse_mode:
            data['parse_mode'] = parse_mode

        return self._message(  # type: ignore[return-value]
            'sendPhoto',
            data,
            timeout=timeout,
            disable_notification=disable_notification,
            reply_to_message_id=reply_to_message_id,
            reply_markup=reply_markup,
            api_kwargs=api_kwargs,
        )

    @log
    def send_audio(
        self,
        chat_id: Union[int, str],
        audio: Union[str, Audio, FileLike],
        duration: int = None,
        performer: str = None,
        title: str = None,
        caption: str = None,
        disable_notification: bool = False,
        reply_to_message_id: Union[int, str] = None,
        reply_markup: ReplyMarkup = None,
        timeout: float = 20,
        parse_mode: str = None,
        thumb: FileLike = None,
        api_kwargs: JSONDict = None,
    ) -> Optional[Message]:
        """
        Use this method to send audio files, if you want Telegram clients to display them in the
        music player. Your audio must be in the .mp3 or .m4a format.

        Bots can currently send audio files of up to 50 MB in size, this limit may be changed in
        the future.

        For sending voice messages, use the sendVoice method instead.

        Note:
            The audio argument can be either a file_id, an URL or a file from disk
            ``open(filename, 'rb')``

        Args:
            chat_id (:obj:`int` | :obj:`str`): Unique identifier for the target chat or username
                of the target channel (in the format @channelusername).
            audio (:obj:`str` | `filelike object` | :class:`telegram.Audio`): Audio file to send.
                Pass a file_id as String to send an audio file that exists on the Telegram servers
                (recommended), pass an HTTP URL as a String for Telegram to get an audio file from
                the Internet, or upload a new one using multipart/form-data. Lastly you can pass
                an existing :class:`telegram.Audio` object to send.
            caption (:obj:`str`, optional): Audio caption, 0-1024 characters after entities
                parsing.
            parse_mode (:obj:`str`, optional): Send Markdown or HTML, if you want Telegram apps to
                show bold, italic, fixed-width text or inline URLs in the media caption. See the
                constants in :class:`telegram.ParseMode` for the available modes.
            duration (:obj:`int`, optional): Duration of sent audio in seconds.
            performer (:obj:`str`, optional): Performer.
            title (:obj:`str`, optional): Track name.
            disable_notification (:obj:`bool`, optional): Sends the message silently. Users will
                receive a notification with no sound.
            reply_to_message_id (:obj:`int`, optional): If the message is a reply, ID of the
                original message.
            reply_markup (:class:`telegram.ReplyMarkup`, optional): Additional interface options. A
                JSON-serialized object for an inline keyboard, custom reply keyboard, instructions
                to remove reply keyboard or to force a reply from the user.
            thumb (`filelike object`, optional): Thumbnail of the file sent; can be ignored if
                thumbnail generation for the file is supported server-side. The thumbnail should be
                in JPEG format and less than 200 kB in size. A thumbnail's width and height should
                not exceed 320. Ignored if the file is not uploaded using multipart/form-data.
                Thumbnails can't be reused and can be only uploaded as a new file.
            timeout (:obj:`int` | :obj:`float`, optional): Send file timeout (default: 20 seconds).
            api_kwargs (:obj:`dict`, optional): Arbitrary keyword arguments to be passed to the
                Telegram API.

        Returns:
            :class:`telegram.Message`: On success, the sent Message is returned.

        Raises:
            :class:`telegram.TelegramError`

        """
        if isinstance(audio, Audio):
            audio = audio.file_id
        elif InputFile.is_file(audio):
            audio = cast(IO, audio)
            audio = InputFile(audio)

        data: JSONDict = {'chat_id': chat_id, 'audio': audio}

        if duration:
            data['duration'] = duration
        if performer:
            data['performer'] = performer
        if title:
            data['title'] = title
        if caption:
            data['caption'] = caption
        if parse_mode:
            data['parse_mode'] = parse_mode
        if thumb:
            if InputFile.is_file(thumb):
                thumb = cast(IO, thumb)
                thumb = InputFile(thumb, attach=True)
            data['thumb'] = thumb

        return self._message(  # type: ignore[return-value]
            'sendAudio',
            data,
            timeout=timeout,
            disable_notification=disable_notification,
            reply_to_message_id=reply_to_message_id,
            reply_markup=reply_markup,
            api_kwargs=api_kwargs,
        )

    @log
    def send_document(
        self,
        chat_id: Union[int, str],
        document: Union[str, Document, FileLike],
        filename: str = None,
        caption: str = None,
        disable_notification: bool = False,
        reply_to_message_id: Union[int, str] = None,
        reply_markup: ReplyMarkup = None,
        timeout: float = 20,
        parse_mode: str = None,
        thumb: FileLike = None,
        api_kwargs: JSONDict = None,
        disable_content_type_detection: bool = None,
    ) -> Optional[Message]:
        """
        Use this method to send general files.

        Bots can currently send files of any type of up to 50 MB in size, this limit may be
        changed in the future.

        Note:
            The document argument can be either a file_id, an URL or a file from disk
            ``open(filename, 'rb')``

        Args:
            chat_id (:obj:`int` | :obj:`str`): Unique identifier for the target chat or username
                of the target channel (in the format @channelusername).
            document (:obj:`str` | `filelike object` | :class:`telegram.Document`): File to send.
                Pass a file_id as String to send a file that exists on the Telegram servers
                (recommended), pass an HTTP URL as a String for Telegram to get a file from the
                Internet, or upload a new one using multipart/form-data. Lastly you can pass
                an existing :class:`telegram.Document` object to send.
            filename (:obj:`str`, optional): File name that shows in telegram message (it is useful
                when you send file generated by temp module, for example). Undocumented.
            caption (:obj:`str`, optional): Document caption (may also be used when resending
                documents by file_id), 0-1024 characters after entities parsing.
            disable_content_type_detection (:obj:`bool`, optional): Disables automatic server-side
                content type detection for files uploaded using multipart/form-data.
            parse_mode (:obj:`str`, optional): Send Markdown or HTML, if you want Telegram apps to
                show bold, italic, fixed-width text or inline URLs in the media caption. See the
                constants in :class:`telegram.ParseMode` for the available modes.
            disable_notification (:obj:`bool`, optional): Sends the message silently. Users will
                receive a notification with no sound.
            reply_to_message_id (:obj:`int`, optional): If the message is a reply, ID of the
                original message.
            reply_markup (:class:`telegram.ReplyMarkup`, optional): Additional interface options. A
                JSON-serialized object for an inline keyboard, custom reply keyboard, instructions
                to remove reply keyboard or to force a reply from the user.
            thumb (`filelike object`, optional): Thumbnail of the file sent; can be ignored if
                thumbnail generation for the file is supported server-side. The thumbnail should be
                in JPEG format and less than 200 kB in size. A thumbnail's width and height should
                not exceed 320. Ignored if the file is not uploaded using multipart/form-data.
                Thumbnails can't be reused and can be only uploaded as a new file.
            timeout (:obj:`int` | :obj:`float`, optional): Send file timeout (default: 20 seconds).
            api_kwargs (:obj:`dict`, optional): Arbitrary keyword arguments to be passed to the
                Telegram API.

        Returns:
            :class:`telegram.Message`: On success, the sent Message is returned.

        Raises:
            :class:`telegram.TelegramError`

        """
        if isinstance(document, Document):
            document = document.file_id
        elif InputFile.is_file(document):
            document = cast(IO, document)
            document = InputFile(document, filename=filename)

        data: JSONDict = {'chat_id': chat_id, 'document': document}

        if caption:
            data['caption'] = caption
        if parse_mode:
            data['parse_mode'] = parse_mode
        if disable_content_type_detection is not None:
            data['disable_content_type_detection'] = disable_content_type_detection
        if thumb:
            if InputFile.is_file(thumb):
                thumb = cast(IO, thumb)
                thumb = InputFile(thumb, attach=True)
            data['thumb'] = thumb

        return self._message(  # type: ignore[return-value]
            'sendDocument',
            data,
            timeout=timeout,
            disable_notification=disable_notification,
            reply_to_message_id=reply_to_message_id,
            reply_markup=reply_markup,
            api_kwargs=api_kwargs,
        )

    @log
    def send_sticker(
        self,
        chat_id: Union[int, str],
        sticker: Union[str, Sticker, FileLike],
        disable_notification: bool = False,
        reply_to_message_id: Union[int, str] = None,
        reply_markup: ReplyMarkup = None,
        timeout: float = 20,
        api_kwargs: JSONDict = None,
    ) -> Optional[Message]:
        """
        Use this method to send static .WEBP or animated .TGS stickers.

        Note:
            The sticker argument can be either a file_id, an URL or a file from disk
            ``open(filename, 'rb')``

        Args:
            chat_id (:obj:`int` | :obj:`str`): Unique identifier for the target chat or username
                of the target channel (in the format @channelusername).
            sticker (:obj:`str` | `filelike object` :class:`telegram.Sticker`): Sticker to send.
                Pass a file_id as String to send a file that exists on the Telegram servers
                (recommended), pass an HTTP URL as a String for Telegram to get a .webp file from
                the Internet, or upload a new one using multipart/form-data. Lastly you can pass
                an existing :class:`telegram.Sticker` object to send.
            disable_notification (:obj:`bool`, optional): Sends the message silently. Users will
                receive a notification with no sound.
            reply_to_message_id (:obj:`int`, optional): If the message is a reply, ID of the
                original message.
            reply_markup (:class:`telegram.ReplyMarkup`, optional): Additional interface options. A
                JSON-serialized object for an inline keyboard, custom reply keyboard, instructions
                to remove reply keyboard or to force a reply from the user.
            timeout (:obj:`int` | :obj:`float`, optional): Send file timeout (default: 20 seconds).
            api_kwargs (:obj:`dict`, optional): Arbitrary keyword arguments to be passed to the
                Telegram API.

        Returns:
            :class:`telegram.Message`: On success, the sent Message is returned.

        Raises:
            :class:`telegram.TelegramError`

        """
        if isinstance(sticker, Sticker):
            sticker = sticker.file_id
        elif InputFile.is_file(sticker):
            sticker = cast(IO, sticker)
            sticker = InputFile(sticker)

        data: JSONDict = {'chat_id': chat_id, 'sticker': sticker}

        return self._message(  # type: ignore[return-value]
            'sendSticker',
            data,
            timeout=timeout,
            disable_notification=disable_notification,
            reply_to_message_id=reply_to_message_id,
            reply_markup=reply_markup,
            api_kwargs=api_kwargs,
        )

    @log
    def send_video(
        self,
        chat_id: Union[int, str],
        video: Union[str, Video, FileLike],
        duration: int = None,
        caption: str = None,
        disable_notification: bool = False,
        reply_to_message_id: Union[int, str] = None,
        reply_markup: ReplyMarkup = None,
        timeout: float = 20,
        width: int = None,
        height: int = None,
        parse_mode: str = None,
        supports_streaming: bool = None,
        thumb: FileLike = None,
        api_kwargs: JSONDict = None,
    ) -> Optional[Message]:
        """
        Use this method to send video files, Telegram clients support mp4 videos
        (other formats may be sent as Document).

        Bots can currently send video files of up to 50 MB in size, this limit may be changed in
        the future.

        Note:
            * The video argument can be either a file_id, an URL or a file from disk
              ``open(filename, 'rb')``
            * ``thumb`` will be ignored for small video files, for which Telegram can easily
              generate thumb nails. However, this behaviour is undocumented and might be changed
              by Telegram.

        Args:
            chat_id (:obj:`int` | :obj:`str`): Unique identifier for the target chat or username
                of the target channel (in the format @channelusername).
            video (:obj:`str` | `filelike object` | :class:`telegram.Video`): Video file to send.
                Pass a file_id as String to send an video file that exists on the Telegram servers
                (recommended), pass an HTTP URL as a String for Telegram to get an video file from
                the Internet, or upload a new one using multipart/form-data. Lastly you can pass
                an existing :class:`telegram.Video` object to send.
            duration (:obj:`int`, optional): Duration of sent video in seconds.
            width (:obj:`int`, optional): Video width.
            height (:obj:`int`, optional): Video height.
            caption (:obj:`str`, optional): Video caption (may also be used when resending videos
                by file_id), 0-1024 characters after entities parsing.
            parse_mode (:obj:`str`, optional): Send Markdown or HTML, if you want Telegram apps to
                show bold, italic, fixed-width text or inline URLs in the media caption. See the
                constants in :class:`telegram.ParseMode` for the available modes.
            supports_streaming (:obj:`bool`, optional): Pass :obj:`True`, if the uploaded video is
                suitable for streaming.
            disable_notification (:obj:`bool`, optional): Sends the message silently. Users will
                receive a notification with no sound.
            reply_to_message_id (:obj:`int`, optional): If the message is a reply, ID of the
                original message.
            reply_markup (:class:`telegram.ReplyMarkup`, optional): Additional interface options. A
                JSON-serialized object for an inline keyboard, custom reply keyboard, instructions
                to remove reply keyboard or to force a reply from the user.
            thumb (`filelike object`, optional): Thumbnail of the file sent; can be ignored if
                thumbnail generation for the file is supported server-side. The thumbnail should be
                in JPEG format and less than 200 kB in size. A thumbnail's width and height should
                not exceed 320. Ignored if the file is not uploaded using multipart/form-data.
                Thumbnails can't be reused and can be only uploaded as a new file.
            timeout (:obj:`int` | :obj:`float`, optional): Send file timeout (default: 20 seconds).
            api_kwargs (:obj:`dict`, optional): Arbitrary keyword arguments to be passed to the
                Telegram API.

        Returns:
            :class:`telegram.Message`: On success, the sent Message is returned.

        Raises:
            :class:`telegram.TelegramError`

        """
        if isinstance(video, Video):
            video = video.file_id
        elif InputFile.is_file(video):
            video = cast(IO, video)
            video = InputFile(video)

        data: JSONDict = {'chat_id': chat_id, 'video': video}

        if duration:
            data['duration'] = duration
        if caption:
            data['caption'] = caption
        if parse_mode:
            data['parse_mode'] = parse_mode
        if supports_streaming:
            data['supports_streaming'] = supports_streaming
        if width:
            data['width'] = width
        if height:
            data['height'] = height
        if thumb:
            if InputFile.is_file(thumb):
                thumb = cast(IO, thumb)
                thumb = InputFile(thumb, attach=True)
            data['thumb'] = thumb

        return self._message(  # type: ignore[return-value]
            'sendVideo',
            data,
            timeout=timeout,
            disable_notification=disable_notification,
            reply_to_message_id=reply_to_message_id,
            reply_markup=reply_markup,
            api_kwargs=api_kwargs,
        )

    @log
    def send_video_note(
        self,
        chat_id: Union[int, str],
        video_note: Union[str, FileLike, VideoNote],
        duration: int = None,
        length: int = None,
        disable_notification: bool = False,
        reply_to_message_id: Union[int, str] = None,
        reply_markup: ReplyMarkup = None,
        timeout: float = 20,
        thumb: FileLike = None,
        api_kwargs: JSONDict = None,
    ) -> Optional[Message]:
        """
        As of v.4.0, Telegram clients support rounded square mp4 videos of up to 1 minute long.
        Use this method to send video messages.

        Note:
            * The video_note argument can be either a file_id or a file from disk
              ``open(filename, 'rb')``
            * ``thumb`` will be ignored for small video files, for which Telegram can easily
              generate thumb nails. However, this behaviour is undocumented and might be changed
              by Telegram.

        Args:
            chat_id (:obj:`int` | :obj:`str`): Unique identifier for the target chat or username
                of the target channel (in the format @channelusername).
            video_note (:obj:`str` | `filelike object` | :class:`telegram.VideoNote`): Video note
                to send. Pass a file_id as String to send a video note that exists on the Telegram
                servers (recommended) or upload a new video using multipart/form-data. Or you can
                pass an existing :class:`telegram.VideoNote` object to send. Sending video notes by
                a URL is currently unsupported.
            duration (:obj:`int`, optional): Duration of sent video in seconds.
            length (:obj:`int`, optional): Video width and height, i.e. diameter of the video
                message.
            disable_notification (:obj:`bool`, optional): Sends the message silently. Users will
                receive a notification with no sound.
            reply_to_message_id (:obj:`int`, optional): If the message is a reply, ID of the
                original message.
            reply_markup (:class:`telegram.ReplyMarkup`, optional): Additional interface options. A
                JSON-serialized object for an inline keyboard, custom reply keyboard,
                instructions to remove reply keyboard or to force a reply from the user.
            thumb (`filelike object`, optional): Thumbnail of the file sent; can be ignored if
                thumbnail generation for the file is supported server-side. The thumbnail should be
                in JPEG format and less than 200 kB in size. A thumbnail's width and height should
                not exceed 320. Ignored if the file is not uploaded using multipart/form-data.
                Thumbnails can't be reused and can be only uploaded as a new file.
            timeout (:obj:`int` | :obj:`float`, optional): Send file timeout (default: 20 seconds).
            api_kwargs (:obj:`dict`, optional): Arbitrary keyword arguments to be passed to the
                Telegram API.

        Returns:
            :class:`telegram.Message`: On success, the sent Message is returned.

        Raises:
            :class:`telegram.TelegramError`

        """
        if isinstance(video_note, VideoNote):
            video_note = video_note.file_id
        elif InputFile.is_file(video_note):
            video_note = cast(IO, video_note)
            video_note = InputFile(video_note)

        data: JSONDict = {'chat_id': chat_id, 'video_note': video_note}

        if duration is not None:
            data['duration'] = duration
        if length is not None:
            data['length'] = length
        if thumb:
            if InputFile.is_file(thumb):
                thumb = cast(IO, thumb)
                thumb = InputFile(thumb, attach=True)
            data['thumb'] = thumb

        return self._message(  # type: ignore[return-value]
            'sendVideoNote',
            data,
            timeout=timeout,
            disable_notification=disable_notification,
            reply_to_message_id=reply_to_message_id,
            reply_markup=reply_markup,
            api_kwargs=api_kwargs,
        )

    @log
    def send_animation(
        self,
        chat_id: Union[int, str],
        animation: Union[str, FileLike, Animation],
        duration: int = None,
        width: int = None,
        height: int = None,
        thumb: FileLike = None,
        caption: str = None,
        parse_mode: str = None,
        disable_notification: bool = False,
        reply_to_message_id: Union[int, str] = None,
        reply_markup: ReplyMarkup = None,
        timeout: float = 20,
        api_kwargs: JSONDict = None,
    ) -> Optional[Message]:
        """
        Use this method to send animation files (GIF or H.264/MPEG-4 AVC video without sound).
        Bots can currently send animation files of up to 50 MB in size, this limit may be changed
        in the future.

        Note:
            ``thumb`` will be ignored for small files, for which Telegram can easily
            generate thumb nails. However, this behaviour is undocumented and might be changed
            by Telegram.

        Args:
            chat_id (:obj:`int` | :obj:`str`): Unique identifier for the target chat or username
                of the target channel (in the format @channelusername).
            animation (:obj:`str` | `filelike object` | :class:`telegram.Animation`): Animation to
                send. Pass a file_id as String to send an animation that exists on the Telegram
                servers (recommended), pass an HTTP URL as a String for Telegram to get an
                animation from the Internet, or upload a new animation using multipart/form-data.
                Lastly you can pass an existing :class:`telegram.Animation` object to send.
            duration (:obj:`int`, optional): Duration of sent animation in seconds.
            width (:obj:`int`, optional): Animation width.
            height (:obj:`int`, optional): Animation height.
            thumb (`filelike object`, optional): Thumbnail of the file sent; can be ignored if
                thumbnail generation for the file is supported server-side. The thumbnail should be
                in JPEG format and less than 200 kB in size. A thumbnail's width and height should
                not exceed 320. Ignored if the file is not uploaded using multipart/form-data.
                Thumbnails can't be reused and can be only uploaded as a new file.
            caption (:obj:`str`, optional): Animation caption (may also be used when resending
                animations by file_id), 0-1024 characters after entities parsing.
            parse_mode (:obj:`str`, optional): Send Markdown or HTML, if you want Telegram apps to
                show bold, italic, fixed-width text or inline URLs in the media caption. See the
                constants in :class:`telegram.ParseMode` for the available modes.
            disable_notification (:obj:`bool`, optional): Sends the message silently. Users will
                receive a notification with no sound.
            reply_to_message_id (:obj:`int`, optional): If the message is a reply, ID of the
                original message.
            reply_markup (:class:`telegram.ReplyMarkup`, optional): Additional interface options. A
                JSON-serialized object for an inline keyboard, custom reply keyboard, instructions
                to remove reply keyboard or to force a reply from the user.
            timeout (:obj:`int` | :obj:`float`, optional): Send file timeout (default: 20 seconds).
            api_kwargs (:obj:`dict`, optional): Arbitrary keyword arguments to be passed to the
                Telegram API.

        Returns:
            :class:`telegram.Message`: On success, the sent Message is returned.

        Raises:
            :class:`telegram.TelegramError`

        """
        if isinstance(animation, Animation):
            animation = animation.file_id
        elif InputFile.is_file(animation):
            animation = cast(IO, animation)
            animation = InputFile(animation)

        data: JSONDict = {'chat_id': chat_id, 'animation': animation}

        if duration:
            data['duration'] = duration
        if width:
            data['width'] = width
        if height:
            data['height'] = height
        if thumb:
            if InputFile.is_file(thumb):
                thumb = cast(IO, thumb)
                thumb = InputFile(thumb, attach=True)
            data['thumb'] = thumb
        if caption:
            data['caption'] = caption
        if parse_mode:
            data['parse_mode'] = parse_mode

        return self._message(  # type: ignore[return-value]
            'sendAnimation',
            data,
            timeout=timeout,
            disable_notification=disable_notification,
            reply_to_message_id=reply_to_message_id,
            reply_markup=reply_markup,
            api_kwargs=api_kwargs,
        )

    @log
    def send_voice(
        self,
        chat_id: Union[int, str],
        voice: Union[str, FileLike, Voice],
        duration: int = None,
        caption: str = None,
        disable_notification: bool = False,
        reply_to_message_id: Union[int, str] = None,
        reply_markup: ReplyMarkup = None,
        timeout: float = 20,
        parse_mode: str = None,
        api_kwargs: JSONDict = None,
    ) -> Optional[Message]:
        """
        Use this method to send audio files, if you want Telegram clients to display the file
        as a playable voice message. For this to work, your audio must be in an .ogg file
        encoded with OPUS (other formats may be sent as Audio or Document). Bots can currently
        send voice messages of up to 50 MB in size, this limit may be changed in the future.

        Note:
            The voice argument can be either a file_id, an URL or a file from disk
            ``open(filename, 'rb')``

        Args:
            chat_id (:obj:`int` | :obj:`str`): Unique identifier for the target chat or username
                of the target channel (in the format @channelusername).
            voice (:obj:`str` | `filelike object` | :class:`telegram.Voice`): Voice file to send.
                Pass a file_id as String to send an voice file that exists on the Telegram servers
                (recommended), pass an HTTP URL as a String for Telegram to get an voice file from
                the Internet, or upload a new one using multipart/form-data. Lastly you can pass
                an existing :class:`telegram.Voice` object to send.
            caption (:obj:`str`, optional): Voice message caption, 0-1024 characters after entities
                parsing.
            parse_mode (:obj:`str`, optional): Send Markdown or HTML, if you want Telegram apps to
                show bold, italic, fixed-width text or inline URLs in the media caption. See the
                constants in :class:`telegram.ParseMode` for the available modes.
            duration (:obj:`int`, optional): Duration of the voice message in seconds.
            disable_notification (:obj:`bool`, optional): Sends the message silently. Users will
                receive a notification with no sound.
            reply_to_message_id (:obj:`int`, optional): If the message is a reply, ID of the
                original message.
            reply_markup (:class:`telegram.ReplyMarkup`, optional): Additional interface options. A
                JSON-serialized object for an inline keyboard, custom reply keyboard,
                instructions to remove reply keyboard or to force a reply from the user.
            timeout (:obj:`int` | :obj:`float`, optional): Send file timeout (default: 20 seconds).
            api_kwargs (:obj:`dict`, optional): Arbitrary keyword arguments to be passed to the
                Telegram API.

        Returns:
            :class:`telegram.Message`: On success, the sent Message is returned.

        Raises:
            :class:`telegram.TelegramError`

        """
        if isinstance(voice, Voice):
            voice = voice.file_id
        elif InputFile.is_file(voice):
            voice = cast(IO, voice)
            voice = InputFile(voice)

        data: JSONDict = {'chat_id': chat_id, 'voice': voice}

        if duration:
            data['duration'] = duration
        if caption:
            data['caption'] = caption
        if parse_mode:
            data['parse_mode'] = parse_mode

        return self._message(  # type: ignore[return-value]
            'sendVoice',
            data,
            timeout=timeout,
            disable_notification=disable_notification,
            reply_to_message_id=reply_to_message_id,
            reply_markup=reply_markup,
            api_kwargs=api_kwargs,
        )

    @log
    def send_media_group(
        self,
        chat_id: Union[int, str],
        media: List[Union[InputMediaAudio, InputMediaDocument, InputMediaPhoto, InputMediaVideo]],
        disable_notification: bool = None,
        reply_to_message_id: Union[int, str] = None,
        timeout: float = 20,
        api_kwargs: JSONDict = None,
    ) -> List[Optional[Message]]:
        """Use this method to send a group of photos or videos as an album.

        Args:
            chat_id (:obj:`int` | :obj:`str`): Unique identifier for the target chat or username
                of the target channel (in the format @channelusername).
            media (List[:class:`telegram.InputMediaAudio`, :class:`telegram.InputMediaDocument`, \
                :class:`telegram.InputMediaPhoto`, :class:`telegram.InputMediaVideo`]): An array
                describing messages to be sent, must include 2–10 items.
            disable_notification (:obj:`bool`, optional): Sends the message silently. Users will
                receive a notification with no sound.
            reply_to_message_id (:obj:`int`, optional): If the message is a reply, ID of the
                original message.
            timeout (:obj:`int` | :obj:`float`, optional): Send file timeout (default: 20 seconds).
            api_kwargs (:obj:`dict`, optional): Arbitrary keyword arguments to be passed to the
                Telegram API.

        Returns:
            List[:class:`telegram.Message`]: An array of the sent Messages.

        Raises:
            :class:`telegram.TelegramError`
        """
        data: JSONDict = {'chat_id': chat_id, 'media': media}

        for m in data['media']:
            if m.parse_mode == DEFAULT_NONE:
                if self.defaults:
                    m.parse_mode = self.defaults.parse_mode
                else:
                    m.parse_mode = None

        if reply_to_message_id:
            data['reply_to_message_id'] = reply_to_message_id
        if disable_notification:
            data['disable_notification'] = disable_notification

        result = self._post('sendMediaGroup', data, timeout=timeout, api_kwargs=api_kwargs)

        if self.defaults:
            for res in result:  # type: ignore
                res['default_quote'] = self.defaults.quote  # type: ignore

        return [Message.de_json(res, self) for res in result]  # type: ignore

    @log
    def send_location(
        self,
        chat_id: Union[int, str],
        latitude: float = None,
        longitude: float = None,
        disable_notification: bool = False,
        reply_to_message_id: Union[int, str] = None,
        reply_markup: ReplyMarkup = None,
        timeout: float = None,
        location: Location = None,
        live_period: int = None,
        api_kwargs: JSONDict = None,
        horizontal_accuracy: float = None,
        heading: int = None,
        proximity_alert_radius: int = None,
    ) -> Optional[Message]:
        """Use this method to send point on the map.

        Note:
            You can either supply a :obj:`latitude` and :obj:`longitude` or a :obj:`location`.

        Args:
            chat_id (:obj:`int` | :obj:`str`): Unique identifier for the target chat or username
                of the target channel (in the format @channelusername).
            latitude (:obj:`float`, optional): Latitude of location.
            longitude (:obj:`float`, optional): Longitude of location.
            location (:class:`telegram.Location`, optional): The location to send.
            horizontal_accuracy (:obj:`int`, optional): The radius of uncertainty for the location,
                measured in meters; 0-1500.
            live_period (:obj:`int`, optional): Period in seconds for which the location will be
                updated, should be between 60 and 86400.
            heading (:obj:`int`, optional): For live locations, a direction in which the user is
                moving, in degrees. Must be between 1 and 360 if specified.
            proximity_alert_radius (:obj:`int`, optional): For live locations, a maximum distance
                for proximity alerts about approaching another chat member, in meters. Must be
                between 1 and 100000 if specified.
            disable_notification (:obj:`bool`, optional): Sends the message silently. Users will
                receive a notification with no sound.
            reply_to_message_id (:obj:`int`, optional): If the message is a reply, ID of the
                    original message.
            reply_markup (:class:`telegram.ReplyMarkup`, optional): Additional interface options. A
                JSON-serialized object for an inline keyboard, custom reply keyboard,
                instructions to remove reply keyboard or to force a reply from the user.
            timeout (:obj:`int` | :obj:`float`, optional): If this value is specified, use it as
                the read timeout from the server (instead of the one specified during creation of
                the connection pool).
            api_kwargs (:obj:`dict`, optional): Arbitrary keyword arguments to be passed to the
                Telegram API.

        Returns:
            :class:`telegram.Message`: On success, the sent Message is returned.

        Raises:
            :class:`telegram.TelegramError`

        """
        if not ((latitude is not None and longitude is not None) or location):
            raise ValueError(
                "Either location or latitude and longitude must be passed as" "argument."
            )

        if not (latitude is not None or longitude is not None) ^ bool(location):
            raise ValueError(
                "Either location or latitude and longitude must be passed as" "argument. Not both."
            )

        if isinstance(location, Location):
            latitude = location.latitude
            longitude = location.longitude

        data: JSONDict = {'chat_id': chat_id, 'latitude': latitude, 'longitude': longitude}

        if live_period:
            data['live_period'] = live_period
        if horizontal_accuracy:
            data['horizontal_accuracy'] = horizontal_accuracy
        if heading:
            data['heading'] = heading
        if proximity_alert_radius:
            data['proximity_alert_radius'] = proximity_alert_radius

        return self._message(  # type: ignore[return-value]
            'sendLocation',
            data,
            timeout=timeout,
            disable_notification=disable_notification,
            reply_to_message_id=reply_to_message_id,
            reply_markup=reply_markup,
            api_kwargs=api_kwargs,
        )

    @log
    def edit_message_live_location(
        self,
        chat_id: Union[str, int] = None,
        message_id: Union[str, int] = None,
        inline_message_id: Union[str, int] = None,
        latitude: float = None,
        longitude: float = None,
        location: Location = None,
        reply_markup: ReplyMarkup = None,
        timeout: float = None,
        api_kwargs: JSONDict = None,
        horizontal_accuracy: float = None,
        heading: int = None,
        proximity_alert_radius: int = None,
    ) -> Union[Optional[Message], bool]:
        """Use this method to edit live location messages sent by the bot or via the bot
        (for inline bots). A location can be edited until its :attr:`live_period` expires or
        editing is explicitly disabled by a call to :attr:`stop_message_live_location`.

        Note:
            You can either supply a :obj:`latitude` and :obj:`longitude` or a :obj:`location`.

        Args:
            chat_id (:obj:`int` | :obj:`str`, optional): Required if inline_message_id is not
                specified. Unique identifier for the target chat or username of the target channel
                (in the format @channelusername).
            message_id (:obj:`int`, optional): Required if inline_message_id is not specified.
                Identifier of the message to edit.
            inline_message_id (:obj:`str`, optional): Required if chat_id and message_id are not
                specified. Identifier of the inline message.
            latitude (:obj:`float`, optional): Latitude of location.
            longitude (:obj:`float`, optional): Longitude of location.
            location (:class:`telegram.Location`, optional): The location to send.
            horizontal_accuracy (:obj:`float`, optional): The radius of uncertainty for the
                location, measured in meters; 0-1500.
            heading (:obj:`int`, optional): Direction in which the user is moving, in degrees. Must
                be between 1 and 360 if specified.
            proximity_alert_radius (:obj:`int`, optional): Maximum distance for proximity alerts
                about approaching another chat member, in meters. Must be between 1 and 100000 if
                specified.
            reply_markup (:class:`telegram.InlineKeyboardMarkup`, optional): A JSON-serialized
                object for a new inline keyboard.
            timeout (:obj:`int` | :obj:`float`, optional): If this value is specified, use it as
                the read timeout from the server (instead of the one specified during creation of
                the connection pool).
            api_kwargs (:obj:`dict`, optional): Arbitrary keyword arguments to be passed to the
                Telegram API.

        Returns:
            :class:`telegram.Message`: On success, if edited message is not an inline message, the
            edited message is returned, otherwise :obj:`True` is returned.
        """
        if not (all([latitude, longitude]) or location):
            raise ValueError(
                "Either location or latitude and longitude must be passed as" "argument."
            )
        if not (latitude is not None or longitude is not None) ^ bool(location):
            raise ValueError(
                "Either location or latitude and longitude must be passed as" "argument. Not both."
            )

        if isinstance(location, Location):
            latitude = location.latitude
            longitude = location.longitude

        data: JSONDict = {'latitude': latitude, 'longitude': longitude}

        if chat_id:
            data['chat_id'] = chat_id
        if message_id:
            data['message_id'] = message_id
        if inline_message_id:
            data['inline_message_id'] = inline_message_id
        if horizontal_accuracy:
            data['horizontal_accuracy'] = horizontal_accuracy
        if heading:
            data['heading'] = heading
        if proximity_alert_radius:
            data['proximity_alert_radius'] = proximity_alert_radius

        return self._message(
            'editMessageLiveLocation',
            data,
            timeout=timeout,
            reply_markup=reply_markup,
            api_kwargs=api_kwargs,
        )

    @log
    def stop_message_live_location(
        self,
        chat_id: Union[str, int] = None,
        message_id: Union[str, int] = None,
        inline_message_id: Union[str, int] = None,
        reply_markup: ReplyMarkup = None,
        timeout: float = None,
        api_kwargs: JSONDict = None,
    ) -> Union[Optional[Message], bool]:
        """Use this method to stop updating a live location message sent by the bot or via the bot
        (for inline bots) before live_period expires.

        Args:
            chat_id (:obj:`int` | :obj:`str`): Required if inline_message_id is not specified.
                Unique identifier for the target chat or username of the target channel
                (in the format @channelusername).
            message_id (:obj:`int`, optional): Required if inline_message_id is not specified.
                Identifier of the sent message with live location to stop.
            inline_message_id (:obj:`str`, optional): Required if chat_id and message_id are not
                specified. Identifier of the inline message.
            reply_markup (:class:`telegram.InlineKeyboardMarkup`, optional): A JSON-serialized
                object for a new inline keyboard.
            timeout (:obj:`int` | :obj:`float`, optional): If this value is specified, use it as
                the read timeout from the server (instead of the one specified during creation of
                the connection pool).
            api_kwargs (:obj:`dict`, optional): Arbitrary keyword arguments to be passed to the
                Telegram API.

        Returns:
            :class:`telegram.Message`: On success, if edited message is sent by the bot, the
            sent Message is returned, otherwise :obj:`True` is returned.
        """
        data: JSONDict = {}

        if chat_id:
            data['chat_id'] = chat_id
        if message_id:
            data['message_id'] = message_id
        if inline_message_id:
            data['inline_message_id'] = inline_message_id

        return self._message(
            'stopMessageLiveLocation',
            data,
            timeout=timeout,
            reply_markup=reply_markup,
            api_kwargs=api_kwargs,
        )

    @log
    def send_venue(
        self,
        chat_id: Union[int, str],
        latitude: float = None,
        longitude: float = None,
        title: str = None,
        address: str = None,
        foursquare_id: str = None,
        disable_notification: bool = False,
        reply_to_message_id: Union[int, str] = None,
        reply_markup: ReplyMarkup = None,
        timeout: float = None,
        venue: Venue = None,
        foursquare_type: str = None,
        api_kwargs: JSONDict = None,
    ) -> Optional[Message]:
        """Use this method to send information about a venue.

        Note:
            You can either supply :obj:`venue`, or :obj:`latitude`, :obj:`longitude`,
            :obj:`title` and :obj:`address` and optionally :obj:`foursquare_id` and optionally
            :obj:`foursquare_type`.

        Args:
            chat_id (:obj:`int` | :obj:`str`): Unique identifier for the target chat or username
                of the target channel (in the format @channelusername).
            latitude (:obj:`float`, optional): Latitude of venue.
            longitude (:obj:`float`, optional): Longitude of venue.
            title (:obj:`str`, optional): Name of the venue.
            address (:obj:`str`, optional): Address of the venue.
            foursquare_id (:obj:`str`, optional): Foursquare identifier of the venue.
            foursquare_type (:obj:`str`, optional): Foursquare type of the venue, if known.
                (For example, "arts_entertainment/default", "arts_entertainment/aquarium" or
                "food/icecream".)
            venue (:class:`telegram.Venue`, optional): The venue to send.
            disable_notification (:obj:`bool`, optional): Sends the message silently. Users will
                receive a notification with no sound.
            reply_to_message_id (:obj:`int`, optional): If the message is a reply, ID of the
                original message.
            reply_markup (:class:`telegram.ReplyMarkup`, optional): Additional interface options. A
                JSON-serialized object for an inline keyboard, custom reply keyboard, instructions
                to remove reply keyboard or to force a reply from the user.
            timeout (:obj:`int` | :obj:`float`, optional): If this value is specified, use it as
                the read timeout from the server (instead of the one specified during creation of
                the connection pool).
            api_kwargs (:obj:`dict`, optional): Arbitrary keyword arguments to be passed to the
                Telegram API.

        Returns:
            :class:`telegram.Message`: On success, the sent Message is returned.

        Raises:
            :class:`telegram.TelegramError`

        """
        if not (venue or all([latitude, longitude, address, title])):
            raise ValueError(
                "Either venue or latitude, longitude, address and title must be"
                "passed as arguments."
            )

        if isinstance(venue, Venue):
            latitude = venue.location.latitude
            longitude = venue.location.longitude
            address = venue.address
            title = venue.title
            foursquare_id = venue.foursquare_id
            foursquare_type = venue.foursquare_type

        data: JSONDict = {
            'chat_id': chat_id,
            'latitude': latitude,
            'longitude': longitude,
            'address': address,
            'title': title,
        }

        if foursquare_id:
            data['foursquare_id'] = foursquare_id
        if foursquare_type:
            data['foursquare_type'] = foursquare_type

        return self._message(  # type: ignore[return-value]
            'sendVenue',
            data,
            timeout=timeout,
            disable_notification=disable_notification,
            reply_to_message_id=reply_to_message_id,
            reply_markup=reply_markup,
            api_kwargs=api_kwargs,
        )

    @log
    def send_contact(
        self,
        chat_id: Union[int, str],
        phone_number: str = None,
        first_name: str = None,
        last_name: str = None,
        disable_notification: bool = False,
        reply_to_message_id: Union[int, str] = None,
        reply_markup: ReplyMarkup = None,
        timeout: float = None,
        contact: Contact = None,
        vcard: str = None,
        api_kwargs: JSONDict = None,
    ) -> Optional[Message]:
        """Use this method to send phone contacts.

        Note:
            You can either supply :obj:`contact` or :obj:`phone_number` and :obj:`first_name`
            with optionally :obj:`last_name` and optionally :obj:`vcard`.

        Args:
            chat_id (:obj:`int` | :obj:`str`): Unique identifier for the target chat or username
                of the target channel (in the format @channelusername).
            phone_number (:obj:`str`, optional): Contact's phone number.
            first_name (:obj:`str`, optional): Contact's first name.
            last_name (:obj:`str`, optional): Contact's last name.
            vcard (:obj:`str`, optional): Additional data about the contact in the form of a vCard,
                0-2048 bytes.
            contact (:class:`telegram.Contact`, optional): The contact to send.
            disable_notification (:obj:`bool`, optional): Sends the message silently. Users will
                receive a notification with no sound.
            reply_to_message_id (:obj:`int`, optional): If the message is a reply, ID of the
                original message.
            reply_markup (:class:`telegram.ReplyMarkup`, optional): Additional interface options. A
                JSON-serialized object for an inline keyboard, custom reply keyboard, instructions
                to remove reply keyboard or to force a reply from the user.
            timeout (:obj:`int` | :obj:`float`, optional): If this value is specified, use it as
                the read timeout from the server (instead of the one specified during creation of
                the connection pool).
            api_kwargs (:obj:`dict`, optional): Arbitrary keyword arguments to be passed to the
                Telegram API.

        Returns:
            :class:`telegram.Message`: On success, the sent Message is returned.

        Raises:
            :class:`telegram.TelegramError`

        """
        if (not contact) and (not all([phone_number, first_name])):
            raise ValueError(
                "Either contact or phone_number and first_name must be passed as" "arguments."
            )

        if isinstance(contact, Contact):
            phone_number = contact.phone_number
            first_name = contact.first_name
            last_name = contact.last_name
            vcard = contact.vcard

        data: JSONDict = {
            'chat_id': chat_id,
            'phone_number': phone_number,
            'first_name': first_name,
        }

        if last_name:
            data['last_name'] = last_name
        if vcard:
            data['vcard'] = vcard

        return self._message(  # type: ignore[return-value]
            'sendContact',
            data,
            timeout=timeout,
            disable_notification=disable_notification,
            reply_to_message_id=reply_to_message_id,
            reply_markup=reply_markup,
            api_kwargs=api_kwargs,
        )

    @log
    def send_game(
        self,
        chat_id: Union[int, str],
        game_short_name: str,
        disable_notification: bool = False,
        reply_to_message_id: Union[int, str] = None,
        reply_markup: ReplyMarkup = None,
        timeout: float = None,
        api_kwargs: JSONDict = None,
    ) -> Optional[Message]:
        """Use this method to send a game.

        Args:
            chat_id (:obj:`int` | :obj:`str`): Unique identifier for the target chat or username
                of the target channel (in the format @channelusername).
            game_short_name (:obj:`str`): Short name of the game, serves as the unique identifier
                for the game. Set up your games via `@BotFather <https://t.me/BotFather>`_.
            disable_notification (:obj:`bool`, optional): Sends the message silently. Users will
                receive a notification with no sound.
            reply_to_message_id (:obj:`int`, optional): If the message is a reply, ID of the
                original message.
            reply_markup (:class:`telegram.InlineKeyboardMarkup`, optional): A JSON-serialized
                object for a new inline keyboard. If empty, one ‘Play game_title’ button will be
                shown. If not empty, the first button must launch the game.
            timeout (:obj:`int` | :obj:`float`, optional): If this value is specified, use it as
                the read timeout from the server (instead of the one specified during creation of
                the connection pool).
            api_kwargs (:obj:`dict`, optional): Arbitrary keyword arguments to be passed to the
                Telegram API.

        Returns:
            :class:`telegram.Message`: On success, the sent Message is returned.

        Raises:
            :class:`telegram.TelegramError`

        """
        data: JSONDict = {'chat_id': chat_id, 'game_short_name': game_short_name}

        return self._message(  # type: ignore[return-value]
            'sendGame',
            data,
            timeout=timeout,
            disable_notification=disable_notification,
            reply_to_message_id=reply_to_message_id,
            reply_markup=reply_markup,
            api_kwargs=api_kwargs,
        )

    @log
    def send_chat_action(
        self,
        chat_id: Union[str, int],
        action: str,
        timeout: float = None,
        api_kwargs: JSONDict = None,
    ) -> bool:
        """
        Use this method when you need to tell the user that something is happening on the bot's
        side. The status is set for 5 seconds or less (when a message arrives from your bot,
        Telegram clients clear its typing status). Telegram only recommends using this method when
        a response from the bot will take a noticeable amount of time to arrive.

        Args:
            chat_id (:obj:`int` | :obj:`str`): Unique identifier for the target chat or username
                of the target channel (in the format @channelusername).
            action(:class:`telegram.ChatAction` | :obj:`str`): Type of action to broadcast. Choose
                one, depending on what the user is about to receive. For convenience look at the
                constants in :class:`telegram.ChatAction`
            timeout (:obj:`int` | :obj:`float`, optional): If this value is specified, use it as
                the read timeout from the server (instead of the one specified during creation of
                the connection pool).
            api_kwargs (:obj:`dict`, optional): Arbitrary keyword arguments to be passed to the
                Telegram API.

        Returns:
            :obj:`bool`:  On success, :obj:`True` is returned.

        Raises:
            :class:`telegram.TelegramError`

        """
        data: JSONDict = {'chat_id': chat_id, 'action': action}

        result = self._post('sendChatAction', data, timeout=timeout, api_kwargs=api_kwargs)

        return result  # type: ignore[return-value]

    @log
    def answer_inline_query(
        self,
        inline_query_id: str,
        results: List[InlineQueryResult],
        cache_time: int = 300,
        is_personal: bool = None,
        next_offset: str = None,
        switch_pm_text: str = None,
        switch_pm_parameter: str = None,
        timeout: float = None,
        current_offset: str = None,
        api_kwargs: JSONDict = None,
    ) -> bool:
        """
        Use this method to send answers to an inline query. No more than 50 results per query are
        allowed.

        Warning:
            In most use cases :attr:`current_offset` should not be passed manually. Instead of
            calling this method directly, use the shortcut :meth:`telegram.InlineQuery.answer` with
            ``auto_pagination=True``, which will take care of passing the correct value.

        Args:
            inline_query_id (:obj:`str`): Unique identifier for the answered query.
            results (List[:class:`telegram.InlineQueryResult`] | Callable): A list of results for
                the inline query. In case :attr:`current_offset` is passed, ``results`` may also be
                a callable accepts the current page index starting from 0. It must return either a
                list of :class:`telegram.InlineResult` instances or :obj:`None` if there are no
                more results.
            cache_time (:obj:`int`, optional): The maximum amount of time in seconds that the
                result of the inline query may be cached on the server. Defaults to 300.
            is_personal (:obj:`bool`, optional): Pass :obj:`True`, if results may be cached on
                the server side only for the user that sent the query. By default,
                results may be returned to any user who sends the same query.
            next_offset (:obj:`str`, optional): Pass the offset that a client should send in the
                next query with the same text to receive more results. Pass an empty string if
                there are no more results or if you don't support pagination. Offset length can't
                exceed 64 bytes.
            switch_pm_text (:obj:`str`, optional): If passed, clients will display a button with
                specified text that switches the user to a private chat with the bot and sends the
                bot a start message with the parameter switch_pm_parameter.
            switch_pm_parameter (:obj:`str`, optional): Deep-linking parameter for the /start
                message sent to the bot when user presses the switch button. 1-64 characters,
                only A-Z, a-z, 0-9, _ and - are allowed.
            current_offset (:obj:`str`, optional): The :attr:`telegram.InlineQuery.offset` of
                the inline query to answer. If passed, PTB will automatically take care of
                the pagination for you, i.e. pass the correct ``next_offset`` and truncate the
                results list/get the results from the callable you passed.
            timeout (:obj:`int` | :obj:`float`, optional): If this value is specified, use it as
                the read timeout from the server (instead of the one specified during creation of
                the connection pool).
            api_kwargs (:obj:`dict`, optional): Arbitrary keyword arguments to be passed to the
                Telegram API.

        Example:
            An inline bot that sends YouTube videos can ask the user to connect the bot to their
            YouTube account to adapt search results accordingly. To do this, it displays a
            'Connect your YouTube account' button above the results, or even before showing any.
            The user presses the button, switches to a private chat with the bot and, in doing so,
            passes a start parameter that instructs the bot to return an oauth link. Once done, the
            bot can offer a switch_inline button so that the user can easily return to the chat
            where they wanted to use the bot's inline capabilities.

        Returns:
            :obj:`bool`: On success, :obj:`True` is returned.

        Raises:
            :class:`telegram.TelegramError`

        """

        @no_type_check
        def _set_defaults(res):
            # pylint: disable=W0212
            if res._has_parse_mode and res.parse_mode == DEFAULT_NONE:
                if self.defaults:
                    res.parse_mode = self.defaults.parse_mode
                else:
                    res.parse_mode = None
            if res._has_input_message_content and res.input_message_content:
                if (
                    res.input_message_content._has_parse_mode
                    and res.input_message_content.parse_mode == DEFAULT_NONE
                ):
                    if self.defaults:
                        res.input_message_content.parse_mode = self.defaults.parse_mode
                    else:
                        res.input_message_content.parse_mode = None
                if (
                    res.input_message_content._has_disable_web_page_preview
                    and res.input_message_content.disable_web_page_preview == DEFAULT_NONE
                ):
                    if self.defaults:
                        res.input_message_content.disable_web_page_preview = (
                            self.defaults.disable_web_page_preview
                        )
                    else:
                        res.input_message_content.disable_web_page_preview = None

        if current_offset is not None and next_offset is not None:
            raise ValueError('`current_offset` and `next_offset` are mutually exclusive!')

        if current_offset is not None:
            if current_offset == '':
                current_offset_int = 0
            else:
                current_offset_int = int(current_offset)

            next_offset = ''

            if callable(results):
                effective_results = results(current_offset_int)
                if not effective_results:
                    effective_results = []
                else:
                    next_offset = str(current_offset_int + 1)
            else:
                if len(results) > (current_offset_int + 1) * MAX_INLINE_QUERY_RESULTS:
                    next_offset_int = current_offset_int + 1
                    next_offset = str(next_offset_int)
                    effective_results = results[
                        current_offset_int
                        * MAX_INLINE_QUERY_RESULTS : next_offset_int
                        * MAX_INLINE_QUERY_RESULTS
                    ]
                else:
                    effective_results = results[current_offset_int * MAX_INLINE_QUERY_RESULTS :]
        else:
            effective_results = results

        for result in effective_results:
            _set_defaults(result)

        results_dicts = [res.to_dict() for res in effective_results]

        data: JSONDict = {'inline_query_id': inline_query_id, 'results': results_dicts}

        if cache_time or cache_time == 0:
            data['cache_time'] = cache_time
        if is_personal:
            data['is_personal'] = is_personal
        if next_offset is not None:
            data['next_offset'] = next_offset
        if switch_pm_text:
            data['switch_pm_text'] = switch_pm_text
        if switch_pm_parameter:
            data['switch_pm_parameter'] = switch_pm_parameter

        return self._post(  # type: ignore[return-value]
            'answerInlineQuery',
            data,
            timeout=timeout,
            api_kwargs=api_kwargs,
        )

    @log
    def get_user_profile_photos(
        self,
        user_id: Union[str, int],
        offset: int = None,
        limit: int = 100,
        timeout: float = None,
        api_kwargs: JSONDict = None,
    ) -> Optional[UserProfilePhotos]:
        """Use this method to get a list of profile pictures for a user.

        Args:
            user_id (:obj:`int`): Unique identifier of the target user.
            offset (:obj:`int`, optional): Sequential number of the first photo to be returned.
                By default, all photos are returned.
            limit (:obj:`int`, optional): Limits the number of photos to be retrieved. Values
                between 1-100 are accepted. Defaults to 100.
            timeout (:obj:`int` | :obj:`float`, optional): If this value is specified, use it as
                the read timeout from the server (instead of the one specified during creation of
                the connection pool).
            api_kwargs (:obj:`dict`, optional): Arbitrary keyword arguments to be passed to the
                Telegram API.

        Returns:
            :class:`telegram.UserProfilePhotos`

        Raises:
            :class:`telegram.TelegramError`

        """
        data: JSONDict = {'user_id': user_id}

        if offset is not None:
            data['offset'] = offset
        if limit:
            data['limit'] = limit

        result = self._post('getUserProfilePhotos', data, timeout=timeout, api_kwargs=api_kwargs)

        return UserProfilePhotos.de_json(result, self)  # type: ignore

    @log
    def get_file(
        self,
        file_id: Union[
            str, Animation, Audio, ChatPhoto, Document, PhotoSize, Sticker, Video, VideoNote, Voice
        ],
        timeout: float = None,
        api_kwargs: JSONDict = None,
    ) -> File:
        """
        Use this method to get basic info about a file and prepare it for downloading. For the
        moment, bots can download files of up to 20MB in size. The file can then be downloaded
        with :attr:`telegram.File.download`. It is guaranteed that the link will be
        valid for at least 1 hour. When the link expires, a new one can be requested by
        calling get_file again.

        Note:
             This function may not preserve the original file name and MIME type.
             You should save the file's MIME type and name (if available) when the File object
             is received.

        Args:
            file_id (:obj:`str` | :class:`telegram.Animation` | :class:`telegram.Audio` |         \
                     :class:`telegram.ChatPhoto` | :class:`telegram.Document` |                   \
                     :class:`telegram.PhotoSize` | :class:`telegram.Sticker` |                    \
                     :class:`telegram.Video` | :class:`telegram.VideoNote` |                      \
                     :class:`telegram.Voice`):
                Either the file identifier or an object that has a file_id attribute
                to get file information about.
            timeout (:obj:`int` | :obj:`float`, optional): If this value is specified, use it as
                the read timeout from the server (instead of the one specified during creation of
                the connection pool).
            api_kwargs (:obj:`dict`, optional): Arbitrary keyword arguments to be passed to the
                Telegram API.

        Returns:
            :class:`telegram.File`

        Raises:
            :class:`telegram.TelegramError`

        """
        try:
            file_id = file_id.file_id  # type: ignore[union-attr]
        except AttributeError:
            pass

        data: JSONDict = {'file_id': file_id}

        result = self._post('getFile', data, timeout=timeout, api_kwargs=api_kwargs)

        if result.get('file_path'):  # type: ignore
            result['file_path'] = '{}/{}'.format(  # type: ignore
                self.base_file_url, result['file_path']  # type: ignore
            )

        return File.de_json(result, self)  # type: ignore

    @log
    def kick_chat_member(
        self,
        chat_id: Union[str, int],
        user_id: Union[str, int],
        timeout: float = None,
        until_date: Union[int, datetime] = None,
        api_kwargs: JSONDict = None,
    ) -> bool:
        """
        Use this method to kick a user from a group or a supergroup or a channel. In the case of
        supergroups and channels, the user will not be able to return to the group on their own
        using invite links, etc., unless unbanned first. The bot must be an administrator in the
        group for this to work.

        Args:
            chat_id (:obj:`int` | :obj:`str`): Unique identifier for the target chat or  username
                of the target channel (in the format @channelusername).
            user_id (:obj:`int`): Unique identifier of the target user.
            timeout (:obj:`int` | :obj:`float`, optional): If this value is specified, use it as
                the read timeout from the server (instead of the one specified during creation of
                the connection pool).
            until_date (:obj:`int` | :obj:`datetime.datetime`, optional): Date when the user will
                be unbanned, unix time. If user is banned for more than 366 days or less than 30
                seconds from the current time they are considered to be banned forever.
                For timezone naive :obj:`datetime.datetime` objects, the default timezone of the
                bot will be used.
            api_kwargs (:obj:`dict`, optional): Arbitrary keyword arguments to be passed to the
                Telegram API.

        Returns:
            :obj:`bool` On success, :obj:`True` is returned.

        Raises:
            :class:`telegram.TelegramError`

        """
        data: JSONDict = {'chat_id': chat_id, 'user_id': user_id}

        if until_date is not None:
            if isinstance(until_date, datetime):
                until_date = to_timestamp(
                    until_date, tzinfo=self.defaults.tzinfo if self.defaults else None
                )
            data['until_date'] = until_date

        result = self._post('kickChatMember', data, timeout=timeout, api_kwargs=api_kwargs)

        return result  # type: ignore[return-value]

    @log
    def unban_chat_member(
        self,
        chat_id: Union[str, int],
        user_id: Union[str, int],
        timeout: float = None,
        api_kwargs: JSONDict = None,
        only_if_banned: bool = None,
    ) -> bool:
        """Use this method to unban a previously kicked user in a supergroup or channel.

        The user will *not* return to the group or channel automatically, but will be able to join
        via link, etc. The bot must be an administrator for this to work. By default, this method
        guarantees that after the call the user is not a member of the chat, but will be able to
        join it. So if the user is a member of the chat they will also be *removed* from the chat.
        If you don't want this, use the parameter :attr:`only_if_banned`.

        Args:
            chat_id (:obj:`int` | :obj:`str`): Unique identifier for the target chat or username
                of the target channel (in the format @channelusername).
            user_id (:obj:`int`): Unique identifier of the target user.
            only_if_banned (:obj:`bool`, optional): Do nothing if the user is not banned.
            timeout (:obj:`int` | :obj:`float`, optional): If this value is specified, use it as
                the read timeout from the server (instead of the one specified during creation of
                the connection pool).
            api_kwargs (:obj:`dict`, optional): Arbitrary keyword arguments to be passed to the
                Telegram API.

        Returns:
            :obj:`bool` On success, :obj:`True` is returned.

        Raises:
            :class:`telegram.TelegramError`

        """
        data: JSONDict = {'chat_id': chat_id, 'user_id': user_id}

        if only_if_banned is not None:
            data['only_if_banned'] = only_if_banned

        result = self._post('unbanChatMember', data, timeout=timeout, api_kwargs=api_kwargs)

        return result  # type: ignore[return-value]

    @log
    def answer_callback_query(
        self,
        callback_query_id: str,
        text: str = None,
        show_alert: bool = False,
        url: str = None,
        cache_time: int = None,
        timeout: float = None,
        api_kwargs: JSONDict = None,
    ) -> bool:
        """
        Use this method to send answers to callback queries sent from inline keyboards. The answer
        will be displayed to the user as a notification at the top of the chat screen or as an
        alert.
        Alternatively, the user can be redirected to the specified Game URL. For this option to
        work, you must first create a game for your bot via BotFather and accept the terms.
        Otherwise, you may use links like t.me/your_bot?start=XXXX that open your bot with
        a parameter.

        Args:
            callback_query_id (:obj:`str`): Unique identifier for the query to be answered.
            text (:obj:`str`, optional): Text of the notification. If not specified, nothing will
                be shown to the user, 0-200 characters.
            show_alert (:obj:`bool`, optional): If :obj:`True`, an alert will be shown by the
                client instead of a notification at the top of the chat screen. Defaults to
                :obj:`False`.
            url (:obj:`str`, optional): URL that will be opened by the user's client. If you have
                created a Game and accepted the conditions via
                `@BotFather <https://t.me/BotFather>`_, specify the URL that
                opens your game - note that this will only work if the query comes from a callback
                game button. Otherwise, you may use links like t.me/your_bot?start=XXXX that open
                your bot with a parameter.
            cache_time (:obj:`int`, optional): The maximum amount of time in seconds that the
                result of the callback query may be cached client-side. Defaults to 0.
            timeout (:obj:`int` | :obj:`float`, optional): If this value is specified, use it as
                the read timeout from the server (instead of the one specified during creation of
                the connection pool).
            api_kwargs (:obj:`dict`, optional): Arbitrary keyword arguments to be passed to the
                Telegram API.

        Returns:
            :obj:`bool` On success, :obj:`True` is returned.

        Raises:
            :class:`telegram.TelegramError`

        """
        data: JSONDict = {'callback_query_id': callback_query_id}

        if text:
            data['text'] = text
        if show_alert:
            data['show_alert'] = show_alert
        if url:
            data['url'] = url
        if cache_time is not None:
            data['cache_time'] = cache_time

        result = self._post('answerCallbackQuery', data, timeout=timeout, api_kwargs=api_kwargs)

        return result  # type: ignore[return-value]

    @log
    def edit_message_text(
        self,
        text: str,
        chat_id: Union[str, int] = None,
        message_id: Union[str, int] = None,
        inline_message_id: Union[str, int] = None,
        parse_mode: str = None,
        disable_web_page_preview: bool = None,
        reply_markup: ReplyMarkup = None,
        timeout: float = None,
        api_kwargs: JSONDict = None,
    ) -> Union[Optional[Message], bool]:
        """
        Use this method to edit text and game messages.

        Args:
            chat_id (:obj:`int` | :obj:`str`, optional): Required if inline_message_id is not
                specified. Unique identifier for the target chat or username of the target channel
                (in the format @channelusername)
            message_id (:obj:`int`, optional): Required if inline_message_id is not specified.
                Identifier of the message to edit.
            inline_message_id (:obj:`str`, optional): Required if chat_id and message_id are not
                specified. Identifier of the inline message.
            text (:obj:`str`): New text of the message, 1-4096 characters after entities parsing.
            parse_mode (:obj:`str`, optional): Send Markdown or HTML, if you want Telegram apps to
                show bold, italic, fixed-width text or inline URLs in your bot's message. See the
                constants in :class:`telegram.ParseMode` for the available modes.
            disable_web_page_preview (:obj:`bool`, optional): Disables link previews for links in
                this message.
            reply_markup (:class:`telegram.InlineKeyboardMarkup`, optional): A JSON-serialized
                object for an inline keyboard.
            timeout (:obj:`int` | :obj:`float`, optional): If this value is specified, use it as
                the read timeout from the server (instead of the one specified during creation of
                the connection pool).
            api_kwargs (:obj:`dict`, optional): Arbitrary keyword arguments to be passed to the
                Telegram API.

        Returns:
            :class:`telegram.Message`: On success, if edited message is not an inline message, the
            edited message is returned, otherwise :obj:`True` is returned.

        Raises:
            :class:`telegram.TelegramError`

        """
        data: JSONDict = {'text': text}

        if chat_id:
            data['chat_id'] = chat_id
        if message_id:
            data['message_id'] = message_id
        if inline_message_id:
            data['inline_message_id'] = inline_message_id
        if parse_mode:
            data['parse_mode'] = parse_mode
        if disable_web_page_preview:
            data['disable_web_page_preview'] = disable_web_page_preview

        return self._message(
            'editMessageText',
            data,
            timeout=timeout,
            reply_markup=reply_markup,
            api_kwargs=api_kwargs,
        )

    @log
    def edit_message_caption(
        self,
        chat_id: Union[str, int] = None,
        message_id: Union[str, int] = None,
        inline_message_id: Union[str, int] = None,
        caption: str = None,
        reply_markup: ReplyMarkup = None,
        timeout: float = None,
        parse_mode: str = None,
        api_kwargs: JSONDict = None,
    ) -> Union[Message, bool]:
        """
        Use this method to edit captions of messages.

        Args:
            chat_id (:obj:`int` | :obj:`str`, optional): Required if inline_message_id is not
                specified. Unique identifier for the target chat or username of the target channel
                (in the format @channelusername)
            message_id (:obj:`int`, optional): Required if inline_message_id is not specified.
                Identifier of the message to edit.
            inline_message_id (:obj:`str`, optional): Required if chat_id and message_id are not
                specified. Identifier of the inline message.
            caption (:obj:`str`, optional): New caption of the message, 0-1024 characters after
                entities parsing.
            parse_mode (:obj:`str`, optional): Send Markdown or HTML, if you want Telegram apps to
                show bold, italic, fixed-width text or inline URLs in the media caption. See the
                constants in :class:`telegram.ParseMode` for the available modes.
            reply_markup (:class:`telegram.InlineKeyboardMarkup`, optional): A JSON-serialized
                object for an inline keyboard.
            timeout (:obj:`int` | :obj:`float`, optional): If this value is specified, use it as
                the read timeout from the server (instead of the one specified during creation of
                the connection pool).
            api_kwargs (:obj:`dict`, optional): Arbitrary keyword arguments to be passed to the
                Telegram API.

        Returns:
            :class:`telegram.Message`: On success, if edited message is not an inline message, the
            edited message is returned, otherwise :obj:`True` is returned.

        Raises:
            :class:`telegram.TelegramError`

        """
        if inline_message_id is None and (chat_id is None or message_id is None):
            raise ValueError(
                'edit_message_caption: Both chat_id and message_id are required when '
                'inline_message_id is not specified'
            )

        data: JSONDict = {}

        if caption:
            data['caption'] = caption
        if parse_mode:
            data['parse_mode'] = parse_mode
        if chat_id:
            data['chat_id'] = chat_id
        if message_id:
            data['message_id'] = message_id
        if inline_message_id:
            data['inline_message_id'] = inline_message_id

        return self._message(  # type: ignore[return-value]
            'editMessageCaption',
            data,
            timeout=timeout,
            reply_markup=reply_markup,
            api_kwargs=api_kwargs,
        )

    @log
    def edit_message_media(
        self,
        chat_id: Union[str, int] = None,
        message_id: Union[str, int] = None,
        inline_message_id: Union[str, int] = None,
        media: InputMedia = None,
        reply_markup: ReplyMarkup = None,
        timeout: float = None,
        api_kwargs: JSONDict = None,
    ) -> Union[Message, bool]:
        """
        Use this method to edit animation, audio, document, photo, or video messages. If a message
        is part of a message album, then it can be edited only to an audio for audio albums, only
        to a document for document albums and to a photo or a video otherwise. When an inline
        message is edited, a new file can't be uploaded. Use a previously uploaded file via its
        ``file_id`` or specify a URL.

        Args:
            chat_id (:obj:`int` | :obj:`str`, optional): Required if inline_message_id is not
                specified. Unique identifier for the target chat or username of the target channel
                (in the format @channelusername).
            message_id (:obj:`int`, optional): Required if inline_message_id is not specified.
                Identifier of the message to edit.
            inline_message_id (:obj:`str`, optional): Required if chat_id and message_id are not
                specified. Identifier of the inline message.
            media (:class:`telegram.InputMedia`): An object for a new media content
                of the message.
            reply_markup (:class:`telegram.InlineKeyboardMarkup`, optional): A JSON-serialized
                object for an inline keyboard.
            timeout (:obj:`int` | :obj:`float`, optional): If this value is specified, use it as
                the read timeout from the server (instead of the one specified during creation of
                the connection pool).
            api_kwargs (:obj:`dict`, optional): Arbitrary keyword arguments to be passed to the
                Telegram API.

        Returns:
            :class:`telegram.Message`: On success, if edited message is sent by the bot, the
            edited Message is returned, otherwise :obj:`True` is returned.

        Raises:
            :class:`telegram.TelegramError`
        """

        if inline_message_id is None and (chat_id is None or message_id is None):
            raise ValueError(
                'edit_message_media: Both chat_id and message_id are required when '
                'inline_message_id is not specified'
            )

        data: JSONDict = {'media': media}

        if chat_id:
            data['chat_id'] = chat_id
        if message_id:
            data['message_id'] = message_id
        if inline_message_id:
            data['inline_message_id'] = inline_message_id

        return self._message(  # type: ignore[return-value]
            'editMessageMedia',
            data,
            timeout=timeout,
            reply_markup=reply_markup,
            api_kwargs=api_kwargs,
        )

    @log
    def edit_message_reply_markup(
        self,
        chat_id: Union[str, int] = None,
        message_id: Union[str, int] = None,
        inline_message_id: Union[str, int] = None,
        reply_markup: ReplyMarkup = None,
        timeout: float = None,
        api_kwargs: JSONDict = None,
    ) -> Union[Message, bool]:
        """
        Use this method to edit only the reply markup of messages sent by the bot or via the bot
        (for inline bots).

        Args:
            chat_id (:obj:`int` | :obj:`str`, optional): Required if inline_message_id is not
                specified. Unique identifier for the target chat or username of the target channel
                (in the format @channelusername).
            message_id (:obj:`int`, optional): Required if inline_message_id is not specified.
                Identifier of the message to edit.
            inline_message_id (:obj:`str`, optional): Required if chat_id and message_id are not
                specified. Identifier of the inline message.
            reply_markup (:class:`telegram.InlineKeyboardMarkup`, optional): A JSON-serialized
                object for an inline keyboard.
            timeout (:obj:`int` | :obj:`float`, optional): If this value is specified, use it as
                the read timeout from the server (instead of the one specified during creation of
                the connection pool).
            api_kwargs (:obj:`dict`, optional): Arbitrary keyword arguments to be passed to the
                Telegram API.

        Returns:
            :class:`telegram.Message`: On success, if edited message is not an inline message, the
            edited message is returned, otherwise :obj:`True` is returned.

        Raises:
            :class:`telegram.TelegramError`

        """
        if inline_message_id is None and (chat_id is None or message_id is None):
            raise ValueError(
                'edit_message_reply_markup: Both chat_id and message_id are required when '
                'inline_message_id is not specified'
            )

        data: JSONDict = {}

        if chat_id:
            data['chat_id'] = chat_id
        if message_id:
            data['message_id'] = message_id
        if inline_message_id:
            data['inline_message_id'] = inline_message_id

        return self._message(  # type: ignore[return-value]
            'editMessageReplyMarkup',
            data,
            timeout=timeout,
            reply_markup=reply_markup,
            api_kwargs=api_kwargs,
        )

    @log
    def get_updates(
        self,
        offset: int = None,
        limit: int = 100,
        timeout: float = 0,
        read_latency: float = 2.0,
        allowed_updates: List[str] = None,
        api_kwargs: JSONDict = None,
    ) -> List[Update]:
        """Use this method to receive incoming updates using long polling.

        Args:
            offset (:obj:`int`, optional): Identifier of the first update to be returned. Must be
                greater by one than the highest among the identifiers of previously received
                updates. By default, updates starting with the earliest unconfirmed update are
                returned. An update is considered confirmed as soon as getUpdates is called with an
                offset higher than its update_id. The negative offset can be specified to retrieve
                updates starting from -offset update from the end of the updates queue. All
                previous updates will forgotten.
            limit (:obj:`int`, optional): Limits the number of updates to be retrieved. Values
                between 1-100 are accepted. Defaults to 100.
            timeout (:obj:`int`, optional): Timeout in seconds for long polling. Defaults to 0,
                i.e. usual short polling. Should be positive, short polling should be used for
                testing purposes only.
            allowed_updates (List[:obj:`str`]), optional): A JSON-serialized list the types of
                updates you want your bot to receive. For example, specify ["message",
                "edited_channel_post", "callback_query"] to only receive updates of these types.
                See :class:`telegram.Update` for a complete list of available update types.
                Specify an empty list to receive all updates regardless of type (default). If not
                specified, the previous setting will be used. Please note that this parameter
                doesn't affect updates created before the call to the get_updates, so unwanted
                updates may be received for a short period of time.
            api_kwargs (:obj:`dict`, optional): Arbitrary keyword arguments to be passed to the
                Telegram API.

        Note:
            1. This method will not work if an outgoing webhook is set up.
            2. In order to avoid getting duplicate updates, recalculate offset after each
               server response.
            3. To take full advantage of this library take a look at :class:`telegram.ext.Updater`

        Returns:
            List[:class:`telegram.Update`]

        Raises:
            :class:`telegram.TelegramError`

        """
        data: JSONDict = {'timeout': timeout}

        if offset:
            data['offset'] = offset
        if limit:
            data['limit'] = limit
        if allowed_updates is not None:
            data['allowed_updates'] = allowed_updates

        # Ideally we'd use an aggressive read timeout for the polling. However,
        # * Short polling should return within 2 seconds.
        # * Long polling poses a different problem: the connection might have been dropped while
        #   waiting for the server to return and there's no way of knowing the connection had been
        #   dropped in real time.
        result = self._post(
            'getUpdates', data, timeout=float(read_latency) + float(timeout), api_kwargs=api_kwargs
        )

        if result:
            self.logger.debug(
                'Getting updates: %s', [u['update_id'] for u in result]  # type: ignore
            )
        else:
            self.logger.debug('No new updates found.')

        if self.defaults:
            for u in result:  # type: ignore
                u['default_quote'] = self.defaults.quote  # type: ignore

        return [Update.de_json(u, self) for u in result]  # type: ignore

    @log
    def set_webhook(
        self,
        url: str = None,
        certificate: FileLike = None,
        timeout: float = None,
        max_connections: int = 40,
        allowed_updates: List[str] = None,
        api_kwargs: JSONDict = None,
        ip_address: str = None,
        drop_pending_updates: bool = None,
    ) -> bool:
        """
        Use this method to specify a url and receive incoming updates via an outgoing webhook.
        Whenever there is an update for the bot, Telegram will send an HTTPS POST request to the
        specified url, containing a JSON-serialized Update. In case of an unsuccessful request,
        Telegram will give up after a reasonable amount of attempts.

        If you'd like to make sure that the Webhook request comes from Telegram, Telegram
        recommends using a secret path in the URL, e.g. https://www.example.com/<token>. Since
        nobody else knows your bot's token, you can be pretty sure it's us.

        Note:
            The certificate argument should be a file from disk ``open(filename, 'rb')``.

        Args:
            url (:obj:`str`): HTTPS url to send updates to. Use an empty string to remove webhook
                integration.
            certificate (:obj:`filelike`): Upload your public key certificate so that the root
                certificate in use can be checked. See our self-signed guide for details.
                (https://goo.gl/rw7w6Y)
            ip_address (:obj:`str`, optional): The fixed IP address which will be used to send
                webhook requests instead of the IP address resolved through DNS.
            max_connections (:obj:`int`, optional): Maximum allowed number of simultaneous HTTPS
                connections to the webhook for update delivery, 1-100. Defaults to 40. Use lower
                values to limit the load on your bot's server, and higher values to increase your
                bot's throughput.
            allowed_updates (List[:obj:`str`], optional): A JSON-serialized list the types of
                updates you want your bot to receive. For example, specify ["message",
                "edited_channel_post", "callback_query"] to only receive updates of these types.
                See :class:`telegram.Update` for a complete list of available update types.
                Specify an empty list to receive all updates regardless of type (default). If not
                specified, the previous setting will be used. Please note that this parameter
                doesn't affect updates created before the call to the set_webhook, so unwanted
                updates may be received for a short period of time.
            drop_pending_updates (:obj:`bool`, optional): Pass :obj:`True` to drop all pending
                updates.
            timeout (:obj:`int` | :obj:`float`, optional): If this value is specified, use it as
                the read timeout from the server (instead of the one specified during creation of
                the connection pool).
            api_kwargs (:obj:`dict`, optional): Arbitrary keyword arguments to be passed to the
                Telegram API.

        Note:
            1. You will not be able to receive updates using get_updates for as long as an outgoing
               webhook is set up.
            2. To use a self-signed certificate, you need to upload your public key certificate
               using certificate parameter. Please upload as InputFile, sending a String will not
               work.
            3. Ports currently supported for Webhooks: 443, 80, 88, 8443.

            If you're having any trouble setting up webhooks, please check out this `guide to
            Webhooks`_.

        Returns:
            :obj:`bool` On success, :obj:`True` is returned.

        Raises:
            :class:`telegram.TelegramError`

        .. _`guide to Webhooks`: https://core.telegram.org/bots/webhooks

        """
        data: JSONDict = {}

        if url is not None:
            data['url'] = url
        if certificate:
            if InputFile.is_file(certificate):
                certificate = cast(IO, certificate)
                certificate = InputFile(certificate)
            data['certificate'] = certificate
        if max_connections is not None:
            data['max_connections'] = max_connections
        if allowed_updates is not None:
            data['allowed_updates'] = allowed_updates
        if ip_address:
            data['ip_address'] = ip_address
        if drop_pending_updates:
            data['drop_pending_updates'] = drop_pending_updates

        result = self._post('setWebhook', data, timeout=timeout, api_kwargs=api_kwargs)

        return result  # type: ignore[return-value]

    @log
    def delete_webhook(
        self, timeout: float = None, api_kwargs: JSONDict = None, drop_pending_updates: bool = None
    ) -> bool:
        """
        Use this method to remove webhook integration if you decide to switch back to
        getUpdates. Requires no parameters.

        Args:
            drop_pending_updates(:obj:`bool`, optional): Pass :obj:`True`: to drop all pending
                updates.
            timeout (:obj:`int` | :obj:`float`, optional): If this value is specified, use it as
                the read timeout from the server (instead of the one specified during creation of
                the connection pool).
            api_kwargs (:obj:`dict`, optional): Arbitrary keyword arguments to be passed to the
                Telegram API.

        Returns:
            :obj:`bool` On success, :obj:`True` is returned.

        Raises:
            :class:`telegram.TelegramError`

        """
        data = {}

        if drop_pending_updates:
            data['drop_pending_updates'] = drop_pending_updates

        result = self._post('deleteWebhook', data, timeout=timeout, api_kwargs=api_kwargs)

        return result  # type: ignore[return-value]

    @log
    def leave_chat(
        self, chat_id: Union[str, int], timeout: float = None, api_kwargs: JSONDict = None
    ) -> bool:
        """Use this method for your bot to leave a group, supergroup or channel.

        Args:
            chat_id (:obj:`int` | :obj:`str`): Unique identifier for the target chat or username
                of the target channel (in the format @channelusername).
            timeout (:obj:`int` | :obj:`float`, optional): If this value is specified, use it as
                the read timeout from the server (instead of the one specified during creation of
                the connection pool).
            api_kwargs (:obj:`dict`, optional): Arbitrary keyword arguments to be passed to the
                Telegram API.

        Returns:
            :obj:`bool` On success, :obj:`True` is returned.

        Raises:
            :class:`telegram.TelegramError`

        """
        data: JSONDict = {'chat_id': chat_id}

        result = self._post('leaveChat', data, timeout=timeout, api_kwargs=api_kwargs)

        return result  # type: ignore[return-value]

    @log
    def get_chat(
        self, chat_id: Union[str, int], timeout: float = None, api_kwargs: JSONDict = None
    ) -> Chat:
        """
        Use this method to get up to date information about the chat (current name of the user for
        one-on-one conversations, current username of a user, group or channel, etc.).

        Args:
            chat_id (:obj:`int` | :obj:`str`): Unique identifier for the target chat or username
                of the target channel (in the format @channelusername).
            timeout (:obj:`int` | :obj:`float`, optional): If this value is specified, use it as
                the read timeout from the server (instead of the one specified during creation of
                the connection pool).
            api_kwargs (:obj:`dict`, optional): Arbitrary keyword arguments to be passed to the
                Telegram API.

        Returns:
            :class:`telegram.Chat`

        Raises:
            :class:`telegram.TelegramError`

        """
        data: JSONDict = {'chat_id': chat_id}

        result = self._post('getChat', data, timeout=timeout, api_kwargs=api_kwargs)

        if self.defaults:
            result['default_quote'] = self.defaults.quote  # type: ignore

        return Chat.de_json(result, self)  # type: ignore

    @log
    def get_chat_administrators(
        self, chat_id: Union[str, int], timeout: float = None, api_kwargs: JSONDict = None
    ) -> List[ChatMember]:
        """
        Use this method to get a list of administrators in a chat.

        Args:
            chat_id (:obj:`int` | :obj:`str`): Unique identifier for the target chat or username
                of the target channel (in the format @channelusername).
            timeout (:obj:`int` | :obj:`float`, optional): If this value is specified, use it as
                the read timeout from the server (instead of the one specified during creation of
                the connection pool).
            api_kwargs (:obj:`dict`, optional): Arbitrary keyword arguments to be passed to the
                Telegram API.

        Returns:
            List[:class:`telegram.ChatMember`]: On success, returns a list of ``ChatMember``
            objects that contains information about all chat administrators except
            other bots. If the chat is a group or a supergroup and no administrators were
            appointed, only the creator will be returned.

        Raises:
            :class:`telegram.TelegramError`

        """
        data: JSONDict = {'chat_id': chat_id}

        result = self._post('getChatAdministrators', data, timeout=timeout, api_kwargs=api_kwargs)

        return [ChatMember.de_json(x, self) for x in result]  # type: ignore

    @log
    def get_chat_members_count(
        self, chat_id: Union[str, int], timeout: float = None, api_kwargs: JSONDict = None
    ) -> int:
        """Use this method to get the number of members in a chat.

        Args:
            chat_id (:obj:`int` | :obj:`str`): Unique identifier for the target chat or username
                of the target channel (in the format @channelusername).
            timeout (:obj:`int` | :obj:`float`, optional): If this value is specified, use it as
                the read timeout from the server (instead of the one specified during creation of
                the connection pool).
            api_kwargs (:obj:`dict`, optional): Arbitrary keyword arguments to be passed to the
                Telegram API.

        Returns:
            :obj:`int`: Number of members in the chat.

        Raises:
            :class:`telegram.TelegramError`

        """
        data: JSONDict = {'chat_id': chat_id}

        result = self._post('getChatMembersCount', data, timeout=timeout, api_kwargs=api_kwargs)

        return result  # type: ignore[return-value]

    @log
    def get_chat_member(
        self,
        chat_id: Union[str, int],
        user_id: Union[str, int],
        timeout: float = None,
        api_kwargs: JSONDict = None,
    ) -> ChatMember:
        """Use this method to get information about a member of a chat.

        Args:
            chat_id (:obj:`int` | :obj:`str`): Unique identifier for the target chat or username
                of the target channel (in the format @channelusername).
            user_id (:obj:`int`): Unique identifier of the target user.
            timeout (:obj:`int` | :obj:`float`, optional): If this value is specified, use it as
                the read timeout from the server (instead of the one specified during creation of
                the connection pool).
            api_kwargs (:obj:`dict`, optional): Arbitrary keyword arguments to be passed to the
                Telegram API.

        Returns:
            :class:`telegram.ChatMember`

        Raises:
            :class:`telegram.TelegramError`

        """
        data: JSONDict = {'chat_id': chat_id, 'user_id': user_id}

        result = self._post('getChatMember', data, timeout=timeout, api_kwargs=api_kwargs)

        return ChatMember.de_json(result, self)  # type: ignore

    @log
    def set_chat_sticker_set(
        self,
        chat_id: Union[str, int],
        sticker_set_name: str,
        timeout: float = None,
        api_kwargs: JSONDict = None,
    ) -> bool:
        """Use this method to set a new group sticker set for a supergroup.
        The bot must be an administrator in the chat for this to work and must have the appropriate
        admin rights. Use the field :attr:`telegram.Chat.can_set_sticker_set` optionally returned
        in :attr:`get_chat` requests to check if the bot can use this method.

        Args:
            chat_id (:obj:`int` | :obj:`str`): Unique identifier for the target chat or username
                of the target supergroup (in the format @supergroupusername).
            sticker_set_name (:obj:`str`): Name of the sticker set to be set as the group
                sticker set.
            timeout (:obj:`int` | :obj:`float`, optional): If this value is specified, use it as
                the read timeout from the server (instead of the one specified during creation of
                the connection pool).
            api_kwargs (:obj:`dict`, optional): Arbitrary keyword arguments to be passed to the
                Telegram API.

        Returns:
            :obj:`bool`: On success, :obj:`True` is returned.
        """
        data: JSONDict = {'chat_id': chat_id, 'sticker_set_name': sticker_set_name}

        result = self._post('setChatStickerSet', data, timeout=timeout, api_kwargs=api_kwargs)

        return result  # type: ignore[return-value]

    @log
    def delete_chat_sticker_set(
        self, chat_id: Union[str, int], timeout: float = None, api_kwargs: JSONDict = None
    ) -> bool:
        """Use this method to delete a group sticker set from a supergroup. The bot must be an
        administrator in the chat for this to work and must have the appropriate admin rights.
        Use the field :attr:`telegram.Chat.can_set_sticker_set` optionally returned in
        :attr:`get_chat` requests to check if the bot can use this method.

        Args:
            chat_id (:obj:`int` | :obj:`str`): Unique identifier for the target chat or username
                of the target supergroup (in the format @supergroupusername).
            timeout (:obj:`int` | :obj:`float`, optional): If this value is specified, use it as
                the read timeout from the server (instead of the one specified during creation of
                the connection pool).
            api_kwargs (:obj:`dict`, optional): Arbitrary keyword arguments to be passed to the
                Telegram API.

        Returns:
             :obj:`bool`: On success, :obj:`True` is returned.
        """
        data: JSONDict = {'chat_id': chat_id}

        result = self._post('deleteChatStickerSet', data, timeout=timeout, api_kwargs=api_kwargs)

        return result  # type: ignore[return-value]

    def get_webhook_info(self, timeout: float = None, api_kwargs: JSONDict = None) -> WebhookInfo:
        """Use this method to get current webhook status. Requires no parameters.

        If the bot is using getUpdates, will return an object with the url field empty.

        Args:
            timeout (:obj:`int` | :obj:`float`, optional): If this value is specified, use it as
                the read timeout from the server (instead of the one specified during creation of
                the connection pool).
            api_kwargs (:obj:`dict`, optional): Arbitrary keyword arguments to be passed to the
                Telegram API.

        Returns:
            :class:`telegram.WebhookInfo`

        """
        result = self._post('getWebhookInfo', None, timeout=timeout, api_kwargs=api_kwargs)

        return WebhookInfo.de_json(result, self)  # type: ignore

    @log
    def set_game_score(
        self,
        user_id: Union[int, str],
        score: int,
        chat_id: Union[str, int] = None,
        message_id: Union[str, int] = None,
        inline_message_id: Union[str, int] = None,
        force: bool = None,
        disable_edit_message: bool = None,
        timeout: float = None,
        api_kwargs: JSONDict = None,
    ) -> Union[Message, bool]:
        """
        Use this method to set the score of the specified user in a game.

        Args:
            user_id (:obj:`int`): User identifier.
            score (:obj:`int`): New score, must be non-negative.
            force (:obj:`bool`, optional): Pass :obj:`True`, if the high score is allowed to
                decrease. This can be useful when fixing mistakes or banning cheaters.
            disable_edit_message (:obj:`bool`, optional): Pass :obj:`True`, if the game message
                should not be automatically edited to include the current scoreboard.
            chat_id (:obj:`int` | :obj:`str`, optional): Required if inline_message_id is not
                specified. Unique identifier for the target chat.
            message_id (:obj:`int`, optional): Required if inline_message_id is not specified.
                Identifier of the sent message.
            inline_message_id (:obj:`str`, optional): Required if chat_id and message_id are not
                specified. Identifier of the inline message.
            timeout (:obj:`int` | :obj:`float`, optional): If this value is specified, use it as
                the read timeout from the server (instead of the one specified during creation of
                the connection pool).
            api_kwargs (:obj:`dict`, optional): Arbitrary keyword arguments to be passed to the
                Telegram API.

        Returns:
            :class:`telegram.Message`: The edited message, or if the message wasn't sent by the bot
            , :obj:`True`.

        Raises:
            :class:`telegram.TelegramError`: If the new score is not greater than the user's
                current score in the chat and force is :obj:`False`.

        """
        data: JSONDict = {'user_id': user_id, 'score': score}

        if chat_id:
            data['chat_id'] = chat_id
        if message_id:
            data['message_id'] = message_id
        if inline_message_id:
            data['inline_message_id'] = inline_message_id
        if force is not None:
            data['force'] = force
        if disable_edit_message is not None:
            data['disable_edit_message'] = disable_edit_message

        return self._message(  # type: ignore[return-value]
            'setGameScore',
            data,
            timeout=timeout,
            api_kwargs=api_kwargs,
        )

    @log
    def get_game_high_scores(
        self,
        user_id: Union[int, str],
        chat_id: Union[str, int] = None,
        message_id: Union[str, int] = None,
        inline_message_id: Union[str, int] = None,
        timeout: float = None,
        api_kwargs: JSONDict = None,
    ) -> List[GameHighScore]:
        """
        Use this method to get data for high score tables. Will return the score of the specified
        user and several of his neighbors in a game.

        Args:
            user_id (:obj:`int`): Target user id.
            chat_id (:obj:`int` | :obj:`str`, optional): Required if inline_message_id is not
                specified. Unique identifier for the target chat.
            message_id (:obj:`int`, optional): Required if inline_message_id is not specified.
                Identifier of the sent message.
            inline_message_id (:obj:`str`, optional): Required if chat_id and message_id are not
                specified. Identifier of the inline message.
            timeout (:obj:`int` | :obj:`float`, optional): If this value is specified, use it as
                the read timeout from the server (instead of the one specified during creation of
                the connection pool).
            api_kwargs (:obj:`dict`, optional): Arbitrary keyword arguments to be passed to the
                Telegram API.

        Returns:
            List[:class:`telegram.GameHighScore`]

        Raises:
            :class:`telegram.TelegramError`

        """
        data: JSONDict = {'user_id': user_id}

        if chat_id:
            data['chat_id'] = chat_id
        if message_id:
            data['message_id'] = message_id
        if inline_message_id:
            data['inline_message_id'] = inline_message_id

        result = self._post('getGameHighScores', data, timeout=timeout, api_kwargs=api_kwargs)

        return [GameHighScore.de_json(hs, self) for hs in result]  # type: ignore

    @log
    def send_invoice(
        self,
        chat_id: Union[int, str],
        title: str,
        description: str,
        payload: str,
        provider_token: str,
        start_parameter: str,
        currency: str,
        prices: List[LabeledPrice],
        photo_url: str = None,
        photo_size: int = None,
        photo_width: int = None,
        photo_height: int = None,
        need_name: bool = None,
        need_phone_number: bool = None,
        need_email: bool = None,
        need_shipping_address: bool = None,
        is_flexible: bool = None,
        disable_notification: bool = False,
        reply_to_message_id: Union[int, str] = None,
        reply_markup: ReplyMarkup = None,
        provider_data: Union[str, object] = None,
        send_phone_number_to_provider: bool = None,
        send_email_to_provider: bool = None,
        timeout: float = None,
        api_kwargs: JSONDict = None,
    ) -> Message:
        """Use this method to send invoices.

        Args:
            chat_id (:obj:`int` | :obj:`str`): Unique identifier for the target private chat.
            title (:obj:`str`): Product name, 1-32 characters.
            description (:obj:`str`): Product description, 1-255 characters.
            payload (:obj:`str`): Bot-defined invoice payload, 1-128 bytes. This will not be
                displayed to the user, use for your internal processes.
            provider_token (:obj:`str`): Payments provider token, obtained via
                `@BotFather <https://t.me/BotFather>`_.
            start_parameter (:obj:`str`): Unique deep-linking parameter that can be used to
                generate this invoice when used as a start parameter.
            currency (:obj:`str`): Three-letter ISO 4217 currency code.
            prices (List[:class:`telegram.LabeledPrice`)]: Price breakdown, a JSON-serialized list
                of components (e.g. product price, tax, discount, delivery cost, delivery tax,
                bonus, etc.).
            provider_data (:obj:`str` | :obj:`object`, optional): JSON-serialized data about the
                invoice, which will be shared with the payment provider. A detailed description of
                required fields should be provided by the payment provider. When an object is
                passed, it will be encoded as JSON.
            photo_url (:obj:`str`, optional): URL of the product photo for the invoice. Can be a
                photo of the goods or a marketing image for a service. People like it better when
                they see what they are paying for.
            photo_size (:obj:`str`, optional): Photo size.
            photo_width (:obj:`int`, optional): Photo width.
            photo_height (:obj:`int`, optional): Photo height.
            need_name (:obj:`bool`, optional): Pass :obj:`True`, if you require the user's full
                name to complete the order.
            need_phone_number (:obj:`bool`, optional): Pass :obj:`True`, if you require the user's
                phone number to complete the order.
            need_email (:obj:`bool`, optional): Pass :obj:`True`, if you require the user's email
                to complete the order.
            need_shipping_address (:obj:`bool`, optional): Pass :obj:`True`, if you require the
                user's shipping address to complete the order.
            send_phone_number_to_provider (:obj:`bool`, optional): Pass :obj:`True`, if user's
                phone number should be sent to provider.
            send_email_to_provider (:obj:`bool`, optional): Pass :obj:`True`, if user's email
                address should be sent to provider.
            is_flexible (:obj:`bool`, optional): Pass :obj:`True`, if the final price depends on
                the shipping method.
            disable_notification (:obj:`bool`, optional): Sends the message silently. Users will
                receive a notification with no sound.
            reply_to_message_id (:obj:`int`, optional): If the message is a reply, ID of the
                original message.
            reply_markup (:class:`telegram.InlineKeyboardMarkup`, optional): A JSON-serialized
                object for an inline keyboard. If empty, one 'Pay total price' button will be
                shown. If not empty, the first button must be a Pay button.
            timeout (:obj:`int` | :obj:`float`, optional): If this value is specified, use it as
                the read timeout from the server (instead of the one specified during creation of
                the connection pool).
            api_kwargs (:obj:`dict`, optional): Arbitrary keyword arguments to be passed to the
                Telegram API.

        Returns:
            :class:`telegram.Message`: On success, the sent Message is returned.

        Raises:
            :class:`telegram.TelegramError`

        """
        data: JSONDict = {
            'chat_id': chat_id,
            'title': title,
            'description': description,
            'payload': payload,
            'provider_token': provider_token,
            'start_parameter': start_parameter,
            'currency': currency,
            'prices': [p.to_dict() for p in prices],
        }
        if provider_data is not None:
            if isinstance(provider_data, str):
                data['provider_data'] = provider_data
            else:
                data['provider_data'] = json.dumps(provider_data)
        if photo_url is not None:
            data['photo_url'] = photo_url
        if photo_size is not None:
            data['photo_size'] = photo_size
        if photo_width is not None:
            data['photo_width'] = photo_width
        if photo_height is not None:
            data['photo_height'] = photo_height
        if need_name is not None:
            data['need_name'] = need_name
        if need_phone_number is not None:
            data['need_phone_number'] = need_phone_number
        if need_email is not None:
            data['need_email'] = need_email
        if need_shipping_address is not None:
            data['need_shipping_address'] = need_shipping_address
        if is_flexible is not None:
            data['is_flexible'] = is_flexible
        if send_phone_number_to_provider is not None:
            data['send_phone_number_to_provider'] = send_email_to_provider
        if send_email_to_provider is not None:
            data['send_email_to_provider'] = send_email_to_provider

        return self._message(  # type: ignore[return-value]
            'sendInvoice',
            data,
            timeout=timeout,
            disable_notification=disable_notification,
            reply_to_message_id=reply_to_message_id,
            reply_markup=reply_markup,
            api_kwargs=api_kwargs,
        )

    @log
    def answer_shipping_query(
        self,
        shipping_query_id: str,
        ok: bool,
        shipping_options: List[ShippingOption] = None,
        error_message: str = None,
        timeout: float = None,
        api_kwargs: JSONDict = None,
    ) -> bool:
        """
        If you sent an invoice requesting a shipping address and the parameter is_flexible was
        specified, the Bot API will send an Update with a shipping_query field to the bot. Use
        this method to reply to shipping queries.

        Args:
            shipping_query_id (:obj:`str`): Unique identifier for the query to be answered.
            ok (:obj:`bool`): Specify :obj:`True` if delivery to the specified address is possible
                and :obj:`False` if there are any problems (for example, if delivery to the
                specified address is not possible).
            shipping_options (List[:class:`telegram.ShippingOption`]), optional]: Required if ok is
                :obj:`True`. A JSON-serialized array of available shipping options.
            error_message (:obj:`str`, optional): Required if ok is :obj:`False`. Error message in
                human readable form that explains why it is impossible to complete the order (e.g.
                "Sorry, delivery to your desired address is unavailable"). Telegram will display
                this message to the user.
            timeout (:obj:`int` | :obj:`float`, optional): If this value is specified, use it as
                the read timeout from the server (instead of the one specified during creation of
                the connection pool).
            api_kwargs (:obj:`dict`, optional): Arbitrary keyword arguments to be passed to the
                Telegram API.

        Returns:
            :obj:`bool`: On success, :obj:`True` is returned.

        Raises:
            :class:`telegram.TelegramError`

        """
        ok = bool(ok)

        if ok and (shipping_options is None or error_message is not None):
            raise TelegramError(
                'answerShippingQuery: If ok is True, shipping_options '
                'should not be empty and there should not be error_message'
            )

        if not ok and (shipping_options is not None or error_message is None):
            raise TelegramError(
                'answerShippingQuery: If ok is False, error_message '
                'should not be empty and there should not be shipping_options'
            )

        data: JSONDict = {'shipping_query_id': shipping_query_id, 'ok': ok}

        if ok:
            assert shipping_options
            data['shipping_options'] = [option.to_dict() for option in shipping_options]
        if error_message is not None:
            data['error_message'] = error_message

        result = self._post('answerShippingQuery', data, timeout=timeout, api_kwargs=api_kwargs)

        return result  # type: ignore[return-value]

    @log
    def answer_pre_checkout_query(
        self,
        pre_checkout_query_id: str,
        ok: bool,
        error_message: str = None,
        timeout: float = None,
        api_kwargs: JSONDict = None,
    ) -> bool:
        """
        Once the user has confirmed their payment and shipping details, the Bot API sends the final
        confirmation in the form of an Update with the field pre_checkout_query. Use this method to
        respond to such pre-checkout queries.

        Note:
            The Bot API must receive an answer within 10 seconds after the pre-checkout
            query was sent.

        Args:
            pre_checkout_query_id (:obj:`str`): Unique identifier for the query to be answered.
            ok (:obj:`bool`): Specify :obj:`True` if everything is alright
                (goods are available, etc.) and the bot is ready to proceed with the order. Use
                :obj:`False` if there are any problems.
            error_message (:obj:`str`, optional): Required if ok is :obj:`False`. Error message
                in human readable form that explains the reason for failure to proceed with
                the checkout (e.g. "Sorry, somebody just bought the last of our amazing black
                T-shirts while you were busy filling out your payment details. Please choose a
                different color or garment!"). Telegram will display this message to the user.
            timeout (:obj:`int` | :obj:`float`, optional): If this value is specified, use it as
                the read timeout from the server (instead of the one specified during creation of
                the connection pool).
            api_kwargs (:obj:`dict`, optional): Arbitrary keyword arguments to be passed to the
                Telegram API.

        Returns:
            :obj:`bool`: On success, :obj:`True` is returned.

        Raises:
            :class:`telegram.TelegramError`

        """
        ok = bool(ok)

        if not (ok ^ (error_message is not None)):  # pylint: disable=C0325
            raise TelegramError(
                'answerPreCheckoutQuery: If ok is True, there should '
                'not be error_message; if ok is False, error_message '
                'should not be empty'
            )

        data: JSONDict = {'pre_checkout_query_id': pre_checkout_query_id, 'ok': ok}

        if error_message is not None:
            data['error_message'] = error_message

        result = self._post('answerPreCheckoutQuery', data, timeout=timeout, api_kwargs=api_kwargs)

        return result  # type: ignore[return-value]

    @log
    def restrict_chat_member(
        self,
        chat_id: Union[str, int],
        user_id: Union[str, int],
        permissions: ChatPermissions,
        until_date: Union[int, datetime] = None,
        timeout: float = None,
        api_kwargs: JSONDict = None,
    ) -> bool:
        """
        Use this method to restrict a user in a supergroup. The bot must be an administrator in
        the supergroup for this to work and must have the appropriate admin rights. Pass
        :obj:`True` for all boolean parameters to lift restrictions from a user.

        Note:
            Since Bot API 4.4, :attr:`restrict_chat_member` takes the new user permissions in a
            single argument of type :class:`telegram.ChatPermissions`. The old way of passing
            parameters will not keep working forever.

        Args:
            chat_id (:obj:`int` | :obj:`str`): Unique identifier for the target chat or username
                of the target supergroup (in the format @supergroupusername).
            user_id (:obj:`int`): Unique identifier of the target user.
            until_date (:obj:`int` | :obj:`datetime.datetime`, optional): Date when restrictions
                will be lifted for the user, unix time. If user is restricted for more than 366
                days or less than 30 seconds from the current time, they are considered to be
                restricted forever.
                For timezone naive :obj:`datetime.datetime` objects, the default timezone of the
                bot will be used.
            permissions (:class:`telegram.ChatPermissions`): A JSON-serialized object for new user
                permissions.
            timeout (:obj:`int` | :obj:`float`, optional): If this value is specified, use it as
                the read timeout from the server (instead of the one specified during creation of
                the connection pool).
            api_kwargs (:obj:`dict`, optional): Arbitrary keyword arguments to be passed to the
                Telegram API.

        Returns:
            :obj:`bool`: On success, :obj:`True` is returned.

        Raises:
            :class:`telegram.TelegramError`
        """
        data: JSONDict = {
            'chat_id': chat_id,
            'user_id': user_id,
            'permissions': permissions.to_dict(),
        }

        if until_date is not None:
            if isinstance(until_date, datetime):
                until_date = to_timestamp(
                    until_date, tzinfo=self.defaults.tzinfo if self.defaults else None
                )
            data['until_date'] = until_date

        result = self._post('restrictChatMember', data, timeout=timeout, api_kwargs=api_kwargs)

        return result  # type: ignore[return-value]

    @log
    def promote_chat_member(
        self,
        chat_id: Union[str, int],
        user_id: Union[str, int],
        can_change_info: bool = None,
        can_post_messages: bool = None,
        can_edit_messages: bool = None,
        can_delete_messages: bool = None,
        can_invite_users: bool = None,
        can_restrict_members: bool = None,
        can_pin_messages: bool = None,
        can_promote_members: bool = None,
        timeout: float = None,
        api_kwargs: JSONDict = None,
        is_anonymous: bool = None,
    ) -> bool:
        """
        Use this method to promote or demote a user in a supergroup or a channel. The bot must be
        an administrator in the chat for this to work and must have the appropriate admin rights.
        Pass :obj:`False` for all boolean parameters to demote a user.

        Args:
            chat_id (:obj:`int` | :obj:`str`): Unique identifier for the target chat or username
                of the target supergroup (in the format @supergroupusername).
            user_id (:obj:`int`): Unique identifier of the target user.
            is_anonymous (:obj:`bool`, optional): Pass :obj:`True`, if the administrator's presence
                in the chat is hidden.
            can_change_info (:obj:`bool`, optional): Pass :obj:`True`, if the administrator can
                change chat title, photo and other settings.
            can_post_messages (:obj:`bool`, optional): Pass :obj:`True`, if the administrator can
                create channel posts, channels only.
            can_edit_messages (:obj:`bool`, optional): Pass :obj:`True`, if the administrator can
                edit messages of other users, channels only.
            can_delete_messages (:obj:`bool`, optional): Pass :obj:`True`, if the administrator can
                delete messages of other users.
            can_invite_users (:obj:`bool`, optional): Pass :obj:`True`, if the administrator can
                invite new users to the chat.
            can_restrict_members (:obj:`bool`, optional): Pass :obj:`True`, if the administrator
                can restrict, ban or unban chat members.
            can_pin_messages (:obj:`bool`, optional): Pass :obj:`True`, if the administrator can
                pin messages, supergroups only.
            can_promote_members (:obj:`bool`, optional): Pass :obj:`True`, if the administrator can
                add new administrators with a subset of his own privileges or demote administrators
                that he has promoted, directly or indirectly (promoted by administrators that were
                appointed by him).
            timeout (:obj:`int` | :obj:`float`, optional): If this value is specified, use it as
                the read timeout from the server (instead of the one specified during creation of
                the connection pool).
            api_kwargs (:obj:`dict`, optional): Arbitrary keyword arguments to be passed to the
                Telegram API.

        Returns:
            :obj:`bool`: On success, :obj:`True` is returned.

        Raises:
            :class:`telegram.TelegramError`

        """
        data: JSONDict = {'chat_id': chat_id, 'user_id': user_id}

        if is_anonymous is not None:
            data['is_anonymous'] = is_anonymous
        if can_change_info is not None:
            data['can_change_info'] = can_change_info
        if can_post_messages is not None:
            data['can_post_messages'] = can_post_messages
        if can_edit_messages is not None:
            data['can_edit_messages'] = can_edit_messages
        if can_delete_messages is not None:
            data['can_delete_messages'] = can_delete_messages
        if can_invite_users is not None:
            data['can_invite_users'] = can_invite_users
        if can_restrict_members is not None:
            data['can_restrict_members'] = can_restrict_members
        if can_pin_messages is not None:
            data['can_pin_messages'] = can_pin_messages
        if can_promote_members is not None:
            data['can_promote_members'] = can_promote_members

        result = self._post('promoteChatMember', data, timeout=timeout, api_kwargs=api_kwargs)

        return result  # type: ignore[return-value]

    @log
    def set_chat_permissions(
        self,
        chat_id: Union[str, int],
        permissions: ChatPermissions,
        timeout: float = None,
        api_kwargs: JSONDict = None,
    ) -> bool:
        """
        Use this method to set default chat permissions for all members. The bot must be an
        administrator in the group or a supergroup for this to work and must have the
        :attr:`can_restrict_members` admin rights.

        Args:
            chat_id (:obj:`int` | :obj:`str`): Unique identifier for the target chat or username of
                the target supergroup (in the format `@supergroupusername`).
            permissions (:class:`telegram.ChatPermissions`): New default chat permissions.
            timeout (:obj:`int` | :obj:`float`, optional): If this value is specified, use it as
                the read timeout from the server (instead of the one specified during creation of
                the connection pool).
            api_kwargs (:obj:`dict`, optional): Arbitrary keyword arguments to be passed to the
                Telegram API.

        Returns:
            :obj:`bool`: On success, :obj:`True` is returned.

        Raises:
            :class:`telegram.TelegramError`

        """
        data: JSONDict = {'chat_id': chat_id, 'permissions': permissions.to_dict()}

        result = self._post('setChatPermissions', data, timeout=timeout, api_kwargs=api_kwargs)

        return result  # type: ignore[return-value]

    @log
    def set_chat_administrator_custom_title(
        self,
        chat_id: Union[int, str],
        user_id: Union[int, str],
        custom_title: str,
        timeout: float = None,
        api_kwargs: JSONDict = None,
    ) -> bool:
        """
        Use this method to set a custom title for administrators promoted by the bot in a
        supergroup. The bot must be an administrator for this to work.

        Args:
            chat_id (:obj:`int` | :obj:`str`): Unique identifier for the target chat or username of
                the target supergroup (in the format `@supergroupusername`).
            user_id (:obj:`int`): Unique identifier of the target administrator.
            custom_title (:obj:`str`) New custom title for the administrator; 0-16 characters,
                emoji are not allowed.
            timeout (:obj:`int` | :obj:`float`, optional): If this value is specified, use it as
                the read timeout from the server (instead of the one specified during creation of
                the connection pool).
            api_kwargs (:obj:`dict`, optional): Arbitrary keyword arguments to be passed to the
                Telegram API.

        Returns:
            :obj:`bool`: On success, :obj:`True` is returned.

        Raises:
            :class:`telegram.TelegramError`

        """
        data: JSONDict = {'chat_id': chat_id, 'user_id': user_id, 'custom_title': custom_title}

        result = self._post(
            'setChatAdministratorCustomTitle', data, timeout=timeout, api_kwargs=api_kwargs
        )

        return result  # type: ignore[return-value]

    @log
    def export_chat_invite_link(
        self, chat_id: Union[str, int], timeout: float = None, api_kwargs: JSONDict = None
    ) -> str:
        """
        Use this method to generate a new invite link for a chat; any previously generated link
        is revoked. The bot must be an administrator in the chat for this to work and must have
        the appropriate admin rights.

        Args:
            chat_id (:obj:`int` | :obj:`str`): Unique identifier for the target chat or username
                of the target channel (in the format @channelusername).
            timeout (:obj:`int` | :obj:`float`, optional): If this value is specified, use it as
                the read timeout from the server (instead of the one specified during creation of
                the connection pool).
            api_kwargs (:obj:`dict`, optional): Arbitrary keyword arguments to be passed to the
                Telegram API.

        Returns:
            :obj:`str`: New invite link on success.

        Raises:
            :class:`telegram.TelegramError`

        """
        data: JSONDict = {'chat_id': chat_id}

        result = self._post('exportChatInviteLink', data, timeout=timeout, api_kwargs=api_kwargs)

        return result  # type: ignore[return-value]

    @log
    def set_chat_photo(
        self,
        chat_id: Union[str, int],
        photo: FileLike,
        timeout: float = 20,
        api_kwargs: JSONDict = None,
    ) -> bool:
        """Use this method to set a new profile photo for the chat.

        Photos can't be changed for private chats. The bot must be an administrator in the chat
        for this to work and must have the appropriate admin rights.

        Args:
            chat_id (:obj:`int` | :obj:`str`): Unique identifier for the target chat or username
                of the target channel (in the format @channelusername).
            photo (`filelike object`): New chat photo.
            timeout (:obj:`int` | :obj:`float`, optional): If this value is specified, use it as
                the read timeout from the server (instead of the one specified during creation of
                the connection pool).
            api_kwargs (:obj:`dict`, optional): Arbitrary keyword arguments to be passed to the
                Telegram API.

        Returns:
            :obj:`bool`: On success, :obj:`True` is returned.

        Raises:
            :class:`telegram.TelegramError`

        """
        if InputFile.is_file(photo):
            photo = cast(IO, photo)
            photo = InputFile(photo)

        data: JSONDict = {'chat_id': chat_id, 'photo': photo}

        result = self._post('setChatPhoto', data, timeout=timeout, api_kwargs=api_kwargs)

        return result  # type: ignore[return-value]

    @log
    def delete_chat_photo(
        self, chat_id: Union[str, int], timeout: float = None, api_kwargs: JSONDict = None
    ) -> bool:
        """
        Use this method to delete a chat photo. Photos can't be changed for private chats. The bot
        must be an administrator in the chat for this to work and must have the appropriate admin
        rights.

        Args:
            chat_id (:obj:`int` | :obj:`str`): Unique identifier for the target chat or username
                of the target channel (in the format @channelusername).
            timeout (:obj:`int` | :obj:`float`, optional): If this value is specified, use it as
                the read timeout from the server (instead of the one specified during creation of
                the connection pool).
            api_kwargs (:obj:`dict`, optional): Arbitrary keyword arguments to be passed to the
                Telegram API.

        Returns:
            :obj:`bool`: On success, :obj:`True` is returned.

        Raises:
            :class:`telegram.TelegramError`

        """
        data: JSONDict = {'chat_id': chat_id}

        result = self._post('deleteChatPhoto', data, timeout=timeout, api_kwargs=api_kwargs)

        return result  # type: ignore[return-value]

    @log
    def set_chat_title(
        self,
        chat_id: Union[str, int],
        title: str,
        timeout: float = None,
        api_kwargs: JSONDict = None,
    ) -> bool:
        """
        Use this method to change the title of a chat. Titles can't be changed for private chats.
        The bot must be an administrator in the chat for this to work and must have the appropriate
        admin rights.

        Args:
            chat_id (:obj:`int` | :obj:`str`): Unique identifier for the target chat or username
                of the target channel (in the format @channelusername).
            title (:obj:`str`): New chat title, 1-255 characters.
            timeout (:obj:`int` | :obj:`float`, optional): If this value is specified, use it as
                the read timeout from the server (instead of the one specified during creation of
                the connection pool).
            api_kwargs (:obj:`dict`, optional): Arbitrary keyword arguments to be passed to the
                Telegram API.

        Returns:
            :obj:`bool`: On success, :obj:`True` is returned.

        Raises:
            :class:`telegram.TelegramError`

        """
        data: JSONDict = {'chat_id': chat_id, 'title': title}

        result = self._post('setChatTitle', data, timeout=timeout, api_kwargs=api_kwargs)

        return result  # type: ignore[return-value]

    @log
    def set_chat_description(
        self,
        chat_id: Union[str, int],
        description: str,
        timeout: float = None,
        api_kwargs: JSONDict = None,
    ) -> bool:
        """
        Use this method to change the description of a group, a supergroup or a channel. The bot
        must be an administrator in the chat for this to work and must have the appropriate admin
        rights.

        Args:
            chat_id (:obj:`int` | :obj:`str`): Unique identifier for the target chat or username
                of the target channel (in the format @channelusername).
            description (:obj:`str`): New chat description, 0-255 characters.
            timeout (:obj:`int` | :obj:`float`, optional): If this value is specified, use it as
                the read timeout from the server (instead of the one specified during creation of
                the connection pool).
            api_kwargs (:obj:`dict`, optional): Arbitrary keyword arguments to be passed to the
                Telegram API.

        Returns:
            :obj:`bool`: On success, :obj:`True` is returned.

        Raises:
            :class:`telegram.TelegramError`

        """
        data: JSONDict = {'chat_id': chat_id, 'description': description}

        result = self._post('setChatDescription', data, timeout=timeout, api_kwargs=api_kwargs)

        return result  # type: ignore[return-value]

    @log
    def pin_chat_message(
        self,
        chat_id: Union[str, int],
        message_id: Union[str, int],
        disable_notification: bool = None,
        timeout: float = None,
        api_kwargs: JSONDict = None,
    ) -> bool:
        """
        Use this method to add a message to the list of pinned messages in a chat. If the
        chat is not a private chat, the bot must be an administrator in the chat for this to work
        and must have the ``can_pin_messages`` admin right in a supergroup or ``can_edit_messages``
        admin right in a channel.

        Args:
            chat_id (:obj:`int` | :obj:`str`): Unique identifier for the target chat or username
                of the target channel (in the format @channelusername).
            message_id (:obj:`int`): Identifier of a message to pin.
            disable_notification (:obj:`bool`, optional): Pass :obj:`True`, if it is not necessary
                to send a notification to all chat members about the new pinned message.
                Notifications are always disabled in channels and private chats.
            timeout (:obj:`int` | :obj:`float`, optional): If this value is specified, use it as
                the read timeout from the server (instead of the one specified during creation of
                the connection pool).
            api_kwargs (:obj:`dict`, optional): Arbitrary keyword arguments to be passed to the
                Telegram API.

        Returns:
            :obj:`bool`: On success, :obj:`True` is returned.

        Raises:
            :class:`telegram.TelegramError`

        """
        data: JSONDict = {'chat_id': chat_id, 'message_id': message_id}

        if disable_notification is not None:
            data['disable_notification'] = disable_notification

        return self._post(  # type: ignore[return-value]
            'pinChatMessage', data, timeout=timeout, api_kwargs=api_kwargs
        )

    @log
    def unpin_chat_message(
        self,
        chat_id: Union[str, int],
        timeout: float = None,
        api_kwargs: JSONDict = None,
        message_id: Union[str, int] = None,
    ) -> bool:
        """
        Use this method to remove a message from the list of pinned messages in a chat. If the
        chat is not a private chat, the bot must be an administrator in the chat for this to work
        and must have the ``can_pin_messages`` admin right in a supergroup or ``can_edit_messages``
        admin right in a channel.

        Args:
            chat_id (:obj:`int` | :obj:`str`): Unique identifier for the target chat or username
                of the target channel (in the format @channelusername).
            message_id (:obj:`int`, optional): Identifier of a message to unpin. If not specified,
                the most recent pinned message (by sending date) will be unpinned.
            timeout (:obj:`int` | :obj:`float`, optional): If this value is specified, use it as
                the read timeout from the server (instead of the one specified during creation of
                the connection pool).
            api_kwargs (:obj:`dict`, optional): Arbitrary keyword arguments to be passed to the
                Telegram API.

        Returns:
            :obj:`bool`: On success, :obj:`True` is returned.

        Raises:
            :class:`telegram.TelegramError`

        """
        data: JSONDict = {'chat_id': chat_id}

        if message_id is not None:
            data['message_id'] = message_id

        return self._post(  # type: ignore[return-value]
            'unpinChatMessage', data, timeout=timeout, api_kwargs=api_kwargs
        )

    @log
    def unpin_all_chat_messages(
        self,
        chat_id: Union[str, int],
        timeout: float = None,
        api_kwargs: JSONDict = None,
    ) -> bool:
        """
        Use this method to clear the list of pinned messages in a chat. If the
        chat is not a private chat, the bot must be an administrator in the chat for this
        to work and must have the ``can_pin_messages`` admin right in a supergroup or
        ``can_edit_messages`` admin right in a channel.

        Args:
            chat_id (:obj:`int` | :obj:`str`): Unique identifier for the target chat or username
                of the target channel (in the format @channelusername).
            timeout (:obj:`int` | :obj:`float`, optional): If this value is specified, use it as
                the read timeout from the server (instead of the one specified during creation of
                the connection pool).
            api_kwargs (:obj:`dict`, optional): Arbitrary keyword arguments to be passed to the
                Telegram API.

        Returns:
            :obj:`bool`: On success, :obj:`True` is returned.

        Raises:
            :class:`telegram.TelegramError`

        """

        data: JSONDict = {'chat_id': chat_id}

        return self._post(  # type: ignore[return-value]
            'unpinAllChatMessages', data, timeout=timeout, api_kwargs=api_kwargs
        )

    @log
    def get_sticker_set(
        self, name: str, timeout: float = None, api_kwargs: JSONDict = None
    ) -> StickerSet:
        """Use this method to get a sticker set.

        Args:
            name (:obj:`str`): Name of the sticker set.
            timeout (:obj:`int` | :obj:`float`, optional): If this value is specified, use it as
                the read timeout from the server (instead of the one specified during
                creation of the connection pool).
            api_kwargs (:obj:`dict`, optional): Arbitrary keyword arguments to be passed to the
                Telegram API.

        Returns:
            :class:`telegram.StickerSet`

        Raises:
            :class:`telegram.TelegramError`

        """
        data: JSONDict = {'name': name}

        result = self._post('getStickerSet', data, timeout=timeout, api_kwargs=api_kwargs)

        return StickerSet.de_json(result, self)  # type: ignore

    @log
    def upload_sticker_file(
        self,
        user_id: Union[str, int],
        png_sticker: Union[str, FileLike],
        timeout: float = 20,
        api_kwargs: JSONDict = None,
    ) -> File:
        """
        Use this method to upload a .png file with a sticker for later use in
        :attr:`create_new_sticker_set` and :attr:`add_sticker_to_set` methods (can be used multiple
        times).

        Note:
            The png_sticker argument can be either a file_id, an URL or a file from disk
            ``open(filename, 'rb')``

        Args:
            user_id (:obj:`int`): User identifier of sticker file owner.
            png_sticker (:obj:`str` | `filelike object`): Png image with the sticker,
                must be up to 512 kilobytes in size, dimensions must not exceed 512px,
                and either width or height must be exactly 512px.
            timeout (:obj:`int` | :obj:`float`, optional): If this value is specified, use it as
                the read timeout from the server (instead of the one specified during
                creation of the connection pool).
            api_kwargs (:obj:`dict`, optional): Arbitrary keyword arguments to be passed to the
                Telegram API.

        Returns:
            :class:`telegram.File`: On success, the uploaded File is returned.

        Raises:
            :class:`telegram.TelegramError`

        """
        if InputFile.is_file(png_sticker):
            png_sticker = InputFile(png_sticker)  # type: ignore[assignment,arg-type]

        data: JSONDict = {'user_id': user_id, 'png_sticker': png_sticker}

        result = self._post('uploadStickerFile', data, timeout=timeout, api_kwargs=api_kwargs)

        return File.de_json(result, self)  # type: ignore

    @log
    def create_new_sticker_set(
        self,
        user_id: Union[str, int],
        name: str,
        title: str,
        emojis: str,
        png_sticker: Union[str, FileLike] = None,
        contains_masks: bool = None,
        mask_position: MaskPosition = None,
        timeout: float = 20,
        tgs_sticker: Union[str, FileLike] = None,
        api_kwargs: JSONDict = None,
    ) -> bool:
        """
        Use this method to create new sticker set owned by a user.
        The bot will be able to edit the created sticker set.
        You must use exactly one of the fields png_sticker or tgs_sticker.

        Warning:
            As of API 4.7 ``png_sticker`` is an optional argument and therefore the order of the
            arguments had to be changed. Use keyword arguments to make sure that the arguments are
            passed correctly.

        Note:
            The png_sticker and tgs_sticker argument can be either a file_id, an URL or a file from
            disk ``open(filename, 'rb')``

        Args:
            user_id (:obj:`int`): User identifier of created sticker set owner.
            name (:obj:`str`): Short name of sticker set, to be used in t.me/addstickers/ URLs
                (e.g., animals). Can contain only english letters, digits and underscores.
                Must begin with a letter, can't contain consecutive underscores and
                must end in "_by_<bot username>". <bot_username> is case insensitive.
                1-64 characters.
            title (:obj:`str`): Sticker set title, 1-64 characters.
            png_sticker (:obj:`str` | `filelike object`, optional): Png image with the sticker,
                must be up to 512 kilobytes in size, dimensions must not exceed 512px,
                and either width or height must be exactly 512px. Pass a file_id as a String to
                send a file that already exists on the Telegram servers, pass an HTTP URL as a
                String for Telegram to get a file from the Internet, or upload a new one
                using multipart/form-data.
            tgs_sticker (:obj:`str` | `filelike object`, optional): TGS animation with the sticker,
                uploaded using multipart/form-data. See
                https://core.telegram.org/animated_stickers#technical-requirements for technical
                requirements.
            emojis (:obj:`str`): One or more emoji corresponding to the sticker.
            contains_masks (:obj:`bool`, optional): Pass :obj:`True`, if a set of mask stickers
                should be created.
            mask_position (:class:`telegram.MaskPosition`, optional): Position where the mask
                should be placed on faces.
            timeout (:obj:`int` | :obj:`float`, optional): If this value is specified, use it as
                the read timeout from the server (instead of the one specified during
                creation of the connection pool).
            api_kwargs (:obj:`dict`, optional): Arbitrary keyword arguments to be passed to the
                Telegram API.

        Returns:
            :obj:`bool`: On success, :obj:`True` is returned.

        Raises:
            :class:`telegram.TelegramError`

        """
        if InputFile.is_file(png_sticker):
            png_sticker = InputFile(png_sticker)  # type: ignore[assignment,arg-type]

        if InputFile.is_file(tgs_sticker):
            tgs_sticker = InputFile(tgs_sticker)  # type: ignore[assignment,arg-type]

        data: JSONDict = {'user_id': user_id, 'name': name, 'title': title, 'emojis': emojis}

        if png_sticker is not None:
            data['png_sticker'] = png_sticker
        if tgs_sticker is not None:
            data['tgs_sticker'] = tgs_sticker
        if contains_masks is not None:
            data['contains_masks'] = contains_masks
        if mask_position is not None:
            # We need to_json() instead of to_dict() here, because we're sending a media
            # message here, which isn't json dumped by utils.request
            data['mask_position'] = mask_position.to_json()

        result = self._post('createNewStickerSet', data, timeout=timeout, api_kwargs=api_kwargs)

        return result  # type: ignore[return-value]

    @log
    def add_sticker_to_set(
        self,
        user_id: Union[str, int],
        name: str,
        emojis: str,
        png_sticker: Union[str, FileLike] = None,
        mask_position: MaskPosition = None,
        timeout: float = 20,
        tgs_sticker: Union[str, FileLike] = None,
        api_kwargs: JSONDict = None,
    ) -> bool:
        """
        Use this method to add a new sticker to a set created by the bot.
        You must use exactly one of the fields png_sticker or tgs_sticker. Animated stickers
        can be added to animated sticker sets and only to them. Animated sticker sets can have up
        to 50 stickers. Static sticker sets can have up to 120 stickers.

        Warning:
            As of API 4.7 ``png_sticker`` is an optional argument and therefore the order of the
            arguments had to be changed. Use keyword arguments to make sure that the arguments are
            passed correctly.

        Note:
            The png_sticker and tgs_sticker argument can be either a file_id, an URL or a file from
            disk ``open(filename, 'rb')``

        Args:
            user_id (:obj:`int`): User identifier of created sticker set owner.
            name (:obj:`str`): Sticker set name.
            png_sticker (:obj:`str` | `filelike object`, optional): PNG image with the sticker,
                must be up to 512 kilobytes in size, dimensions must not exceed 512px,
                and either width or height must be exactly 512px. Pass a file_id as a String to
                send a file that already exists on the Telegram servers, pass an HTTP URL as a
                String for Telegram to get a file from the Internet, or upload a new one
                using multipart/form-data.
            tgs_sticker (:obj:`str` | `filelike object`, optional): TGS animation with the sticker,
                uploaded using multipart/form-data. See
                https://core.telegram.org/animated_stickers#technical-requirements for technical
                requirements.
            emojis (:obj:`str`): One or more emoji corresponding to the sticker.
            mask_position (:class:`telegram.MaskPosition`, optional): Position where the mask
                should be placed on faces.
            timeout (:obj:`int` | :obj:`float`, optional): If this value is specified, use it as
                the read timeout from the server (instead of the one specified during
                creation of the connection pool).
            api_kwargs (:obj:`dict`, optional): Arbitrary keyword arguments to be passed to the
                Telegram API.

        Returns:
            :obj:`bool`: On success, :obj:`True` is returned.

        Raises:
            :class:`telegram.TelegramError`

        """
        if InputFile.is_file(png_sticker):
            png_sticker = InputFile(png_sticker)  # type: ignore[assignment,arg-type]

        if InputFile.is_file(tgs_sticker):
            tgs_sticker = InputFile(tgs_sticker)  # type: ignore[assignment,arg-type]

        data: JSONDict = {'user_id': user_id, 'name': name, 'emojis': emojis}

        if png_sticker is not None:
            data['png_sticker'] = png_sticker
        if tgs_sticker is not None:
            data['tgs_sticker'] = tgs_sticker
        if mask_position is not None:
            # We need to_json() instead of to_dict() here, because we're sending a media
            # message here, which isn't json dumped by utils.request
            data['mask_position'] = mask_position.to_json()

        result = self._post('addStickerToSet', data, timeout=timeout, api_kwargs=api_kwargs)

        return result  # type: ignore[return-value]

    @log
    def set_sticker_position_in_set(
        self, sticker: str, position: int, timeout: float = None, api_kwargs: JSONDict = None
    ) -> bool:
        """Use this method to move a sticker in a set created by the bot to a specific position.

        Args:
            sticker (:obj:`str`): File identifier of the sticker.
            position (:obj:`int`): New sticker position in the set, zero-based.
            timeout (:obj:`int` | :obj:`float`, optional): If this value is specified, use it as
                the read timeout from the server (instead of the one specified during
                creation of the connection pool).
            api_kwargs (:obj:`dict`, optional): Arbitrary keyword arguments to be passed to the
                Telegram API.

        Returns:
            :obj:`bool`: On success, :obj:`True` is returned.

        Raises:
            :class:`telegram.TelegramError`

        """
        data: JSONDict = {'sticker': sticker, 'position': position}

        result = self._post(
            'setStickerPositionInSet', data, timeout=timeout, api_kwargs=api_kwargs
        )

        return result  # type: ignore[return-value]

    @log
    def delete_sticker_from_set(
        self, sticker: str, timeout: float = None, api_kwargs: JSONDict = None
    ) -> bool:
        """Use this method to delete a sticker from a set created by the bot.

        Args:
            sticker (:obj:`str`): File identifier of the sticker.
            timeout (:obj:`int` | :obj:`float`, optional): If this value is specified, use it as
                the read timeout from the server (instead of the one specified during
                creation of the connection pool).
            api_kwargs (:obj:`dict`, optional): Arbitrary keyword arguments to be passed to the
                Telegram API.

        Returns:
            :obj:`bool`: On success, :obj:`True` is returned.

        Raises:
            :class:`telegram.TelegramError`

        """
        data: JSONDict = {'sticker': sticker}

        result = self._post('deleteStickerFromSet', data, timeout=timeout, api_kwargs=api_kwargs)

        return result  # type: ignore[return-value]

    @log
    def set_sticker_set_thumb(
        self,
        name: str,
        user_id: Union[str, int],
        thumb: FileLike = None,
        timeout: float = None,
        api_kwargs: JSONDict = None,
    ) -> bool:
        """Use this method to set the thumbnail of a sticker set. Animated thumbnails can be set
        for animated sticker sets only.

        Note:
            The thumb can be either a file_id, an URL or a file from disk ``open(filename, 'rb')``

        Args:
            name (:obj:`str`): Sticker set name
            user_id (:obj:`int`): User identifier of created sticker set owner.
            thumb (:obj:`str` | `filelike object`, optional): A PNG image with the thumbnail, must
                be up to 128 kilobytes in size and have width and height exactly 100px, or a TGS
                animation with the thumbnail up to 32 kilobytes in size; see
                https://core.telegram.org/animated_stickers#technical-requirements for animated
                sticker technical requirements. Pass a file_id as a String to send a file that
                already exists on the Telegram servers, pass an HTTP URL as a String for Telegram
                to get a file from the Internet, or upload a new one using multipart/form-data.
                Animated sticker set thumbnail can't be uploaded via HTTP URL.
            timeout (:obj:`int` | :obj:`float`, optional): If this value is specified, use it as
                the read timeout from the server (instead of the one specified during
                creation of the connection pool).
            api_kwargs (:obj:`dict`, optional): Arbitrary keyword arguments to be passed to the
                Telegram API.

        Returns:
            :obj:`bool`: On success, :obj:`True` is returned.

        Raises:
            :class:`telegram.TelegramError`

        """

        if InputFile.is_file(thumb):
            thumb = cast(IO, thumb)
            thumb = InputFile(thumb)

        data: JSONDict = {'name': name, 'user_id': user_id, 'thumb': thumb}

        result = self._post('setStickerSetThumb', data, timeout=timeout, api_kwargs=api_kwargs)

        return result  # type: ignore[return-value]

    @log
    def set_passport_data_errors(
        self,
        user_id: Union[str, int],
        errors: List[PassportElementError],
        timeout: float = None,
        api_kwargs: JSONDict = None,
    ) -> bool:
        """
        Informs a user that some of the Telegram Passport elements they provided contains errors.
        The user will not be able to re-submit their Passport to you until the errors are fixed
        (the contents of the field for which you returned the error must change).

        Use this if the data submitted by the user doesn't satisfy the standards your service
        requires for any reason. For example, if a birthday date seems invalid, a submitted
        document is blurry, a scan shows evidence of tampering, etc. Supply some details in the
        error message to make sure the user knows how to correct the issues.

        Args:
            user_id (:obj:`int`): User identifier
            errors (List[:class:`PassportElementError`]): A JSON-serialized array describing the
                errors.
            timeout (:obj:`int` | :obj:`float`, optional): If this value is specified, use it as
                the read timeout from the server (instead of the one specified during
                creation of the connection pool).
            api_kwargs (:obj:`dict`, optional): Arbitrary keyword arguments to be passed to the
                Telegram API.

        Returns:
            :obj:`bool`: On success, :obj:`True` is returned.

        Raises:
            :class:`telegram.TelegramError`

        """
        data: JSONDict = {'user_id': user_id, 'errors': [error.to_dict() for error in errors]}

        result = self._post('setPassportDataErrors', data, timeout=timeout, api_kwargs=api_kwargs)

        return result  # type: ignore[return-value]

    @log
    def send_poll(
        self,
        chat_id: Union[int, str],
        question: str,
        options: List[str],
        is_anonymous: bool = True,
        type: str = Poll.REGULAR,  # pylint: disable=W0622
        allows_multiple_answers: bool = False,
        correct_option_id: int = None,
        is_closed: bool = None,
        disable_notification: bool = None,
        reply_to_message_id: Union[int, str] = None,
        reply_markup: ReplyMarkup = None,
        timeout: float = None,
        explanation: str = None,
        explanation_parse_mode: Union[str, DefaultValue, None] = DEFAULT_NONE,
        open_period: int = None,
        close_date: Union[int, datetime] = None,
        api_kwargs: JSONDict = None,
    ) -> Message:
        """
        Use this method to send a native poll.

        Args:
            chat_id (:obj:`int` | :obj:`str`): Unique identifier for the target chat or username
                of the target channel (in the format @channelusername).
            question (:obj:`str`): Poll question, 1-255 characters.
            options (List[:obj:`str`]): List of answer options, 2-10 strings 1-100 characters each.
            is_anonymous (:obj:`bool`, optional): :obj:`True`, if the poll needs to be anonymous,
                defaults to :obj:`True`.
            type (:obj:`str`, optional): Poll type, :attr:`telegram.Poll.QUIZ` or
                :attr:`telegram.Poll.REGULAR`, defaults to :attr:`telegram.Poll.REGULAR`.
            allows_multiple_answers (:obj:`bool`, optional): :obj:`True`, if the poll allows
                multiple answers, ignored for polls in quiz mode, defaults to :obj:`False`.
            correct_option_id (:obj:`int`, optional): 0-based identifier of the correct answer
                option, required for polls in quiz mode.
            explanation (:obj:`str`, optional): Text that is shown when a user chooses an incorrect
                answer or taps on the lamp icon in a quiz-style poll, 0-200 characters with at most
                2 line feeds after entities parsing.
            explanation_parse_mode (:obj:`str`, optional): Mode for parsing entities in the
                explanation. See the constants in :class:`telegram.ParseMode` for the available
                modes.
            open_period (:obj:`int`, optional): Amount of time in seconds the poll will be active
                after creation, 5-600. Can't be used together with :attr:`close_date`.
            close_date (:obj:`int` | :obj:`datetime.datetime`, optional): Point in time (Unix
                timestamp) when the poll will be automatically closed. Must be at least 5 and no
                more than 600 seconds in the future. Can't be used together with
                :attr:`open_period`.
                For timezone naive :obj:`datetime.datetime` objects, the default timezone of the
                bot will be used.
            is_closed (:obj:`bool`, optional): Pass :obj:`True`, if the poll needs to be
                immediately closed. This can be useful for poll preview.
            disable_notification (:obj:`bool`, optional): Sends the message silently. Users will
                receive a notification with no sound.
            reply_to_message_id (:obj:`int`, optional): If the message is a reply, ID of the
                original message.
            reply_markup (:class:`telegram.ReplyMarkup`, optional): Additional interface options. A
                JSON-serialized object for an inline keyboard, custom reply keyboard, instructions
                to remove reply keyboard or to force a reply from the user.
            timeout (:obj:`int` | :obj:`float`, optional): If this value is specified, use it as
                the read timeout from the server (instead of the one specified during creation of
                the connection pool).
            api_kwargs (:obj:`dict`, optional): Arbitrary keyword arguments to be passed to the
                Telegram API.

        Returns:
            :class:`telegram.Message`: On success, the sent Message is returned.

        Raises:
            :class:`telegram.TelegramError`

        """
        data: JSONDict = {'chat_id': chat_id, 'question': question, 'options': options}

        if explanation_parse_mode == DEFAULT_NONE:
            if self.defaults:
                explanation_parse_mode = self.defaults.parse_mode
            else:
                explanation_parse_mode = None

        if not is_anonymous:
            data['is_anonymous'] = is_anonymous
        if type:
            data['type'] = type
        if allows_multiple_answers:
            data['allows_multiple_answers'] = allows_multiple_answers
        if correct_option_id is not None:
            data['correct_option_id'] = correct_option_id
        if is_closed:
            data['is_closed'] = is_closed
        if explanation:
            data['explanation'] = explanation
        if explanation_parse_mode:
            data['explanation_parse_mode'] = explanation_parse_mode
        if open_period:
            data['open_period'] = open_period
        if close_date:
            if isinstance(close_date, datetime):
                close_date = to_timestamp(
                    close_date, tzinfo=self.defaults.tzinfo if self.defaults else None
                )
            data['close_date'] = close_date

        return self._message(  # type: ignore[return-value]
            'sendPoll',
            data,
            timeout=timeout,
            disable_notification=disable_notification,
            reply_to_message_id=reply_to_message_id,
            reply_markup=reply_markup,
            api_kwargs=api_kwargs,
        )

    @log
    def stop_poll(
        self,
        chat_id: Union[int, str],
        message_id: Union[int, str],
        reply_markup: ReplyMarkup = None,
        timeout: float = None,
        api_kwargs: JSONDict = None,
    ) -> Poll:
        """
        Use this method to stop a poll which was sent by the bot.

        Args:
            chat_id (:obj:`int` | :obj:`str`): Unique identifier for the target chat or username
                of the target channel (in the format @channelusername).
            message_id (:obj:`int`): Identifier of the original message with the poll.
            reply_markup (:class:`telegram.InlineKeyboardMarkup`, optional): A JSON-serialized
                object for a new message inline keyboard.
            timeout (:obj:`int` | :obj:`float`, optional): If this value is specified, use it as
                the read timeout from the server (instead of the one specified during creation of
                the connection pool).
            api_kwargs (:obj:`dict`, optional): Arbitrary keyword arguments to be passed to the
                Telegram API.

        Returns:
            :class:`telegram.Poll`: On success, the stopped Poll with the final results is
            returned.

        Raises:
            :class:`telegram.TelegramError`

        """
        data: JSONDict = {'chat_id': chat_id, 'message_id': message_id}

        if reply_markup:
            if isinstance(reply_markup, ReplyMarkup):
                # We need to_json() instead of to_dict() here, because reply_markups may be
                # attached to media messages, which aren't json dumped by utils.request
                data['reply_markup'] = reply_markup.to_json()
            else:
                data['reply_markup'] = reply_markup

        result = self._post('stopPoll', data, timeout=timeout, api_kwargs=api_kwargs)

        return Poll.de_json(result, self)  # type: ignore

    @log
    def send_dice(
        self,
        chat_id: Union[int, str],
        disable_notification: bool = None,
        reply_to_message_id: Union[int, str] = None,
        reply_markup: ReplyMarkup = None,
        timeout: float = None,
        emoji: str = None,
        api_kwargs: JSONDict = None,
    ) -> Message:
        """
        Use this method to send an animated emoji, which will have a random value. On success, the
        sent Message is returned.

        Args:
            chat_id (:obj:`int` | :obj:`str`): Unique identifier for the target private chat.
            emoji (:obj:`str`, optional): Emoji on which the dice throw animation is based.
                Currently, must be one of “🎲”, “🎯”, “🏀”, “⚽”, or “🎰”. Dice can have values 1-6
                for “🎲” and “🎯”, values 1-5 for “🏀” and “⚽”, and values 1-64 for “🎰”. Defaults
                to “🎲”.
            disable_notification (:obj:`bool`, optional): Sends the message silently. Users will
                receive a notification with no sound.
            reply_to_message_id (:obj:`int`, optional): If the message is a reply, ID of the
                original message.
            reply_markup (:class:`telegram.ReplyMarkup`, optional): Additional interface options. A
                JSON-serialized object for an inline keyboard, custom reply keyboard, instructions
                to remove reply keyboard or to force a reply from the user.
            timeout (:obj:`int` | :obj:`float`, optional): If this value is specified, use it as
                the read timeout from the server (instead of the one specified during creation of
                the connection pool).
            api_kwargs (:obj:`dict`, optional): Arbitrary keyword arguments to be passed to the
                Telegram API.

        Returns:
            :class:`telegram.Message`: On success, the sent Message is returned.

        Raises:
            :class:`telegram.TelegramError`

        """
        data: JSONDict = {
            'chat_id': chat_id,
        }

        if emoji:
            data['emoji'] = emoji

        return self._message(  # type: ignore[return-value]
            'sendDice',
            data,
            timeout=timeout,
            disable_notification=disable_notification,
            reply_to_message_id=reply_to_message_id,
            reply_markup=reply_markup,
            api_kwargs=api_kwargs,
        )

    @log
    def get_my_commands(
        self, timeout: float = None, api_kwargs: JSONDict = None
    ) -> List[BotCommand]:
        """
        Use this method to get the current list of the bot's commands.

        Args:
            timeout (:obj:`int` | :obj:`float`, optional): If this value is specified, use it as
                the read timeout from the server (instead of the one specified during creation of
                the connection pool).
            api_kwargs (:obj:`dict`, optional): Arbitrary keyword arguments to be passed to the
                Telegram API.

        Returns:
            List[:class:`telegram.BotCommand]`: On success, the commands set for the bot

        Raises:
            :class:`telegram.TelegramError`

        """
        result = self._post('getMyCommands', timeout=timeout, api_kwargs=api_kwargs)

        self._commands = [BotCommand.de_json(c, self) for c in result]  # type: ignore

        return self._commands

    @log
    def set_my_commands(
        self,
        commands: List[Union[BotCommand, Tuple[str, str]]],
        timeout: float = None,
        api_kwargs: JSONDict = None,
    ) -> bool:
        """
        Use this method to change the list of the bot's commands.

        Args:
            commands (List[:class:`BotCommand` | (:obj:`str`, :obj:`str`)]): A JSON-serialized list
                of bot commands to be set as the list of the bot's commands. At most 100 commands
                can be specified.
            timeout (:obj:`int` | :obj:`float`, optional): If this value is specified, use it as
                the read timeout from the server (instead of the one specified during creation of
                the connection pool).
            api_kwargs (:obj:`dict`, optional): Arbitrary keyword arguments to be passed to the
                Telegram API.

        Returns:
            :obj:`True`: On success

        Raises:
            :class:`telegram.TelegramError`

        """
        cmds = [c if isinstance(c, BotCommand) else BotCommand(c[0], c[1]) for c in commands]

        data: JSONDict = {'commands': [c.to_dict() for c in cmds]}

        result = self._post('setMyCommands', data, timeout=timeout, api_kwargs=api_kwargs)

        # Set commands. No need to check for outcome.
        # If request failed, we won't come this far
        self._commands = cmds

        return result  # type: ignore[return-value]

    @log
<<<<<<< HEAD
    def copy_message(
        self,
        chat_id: Union[int, str],
        from_chat_id: Union[str, int],
        message_id: Union[str, int],
        caption: str = None,
        parse_mode: str = None,
        caption_entities: Union[Tuple[MessageEntity, ...], List[MessageEntity]] = None,
        disable_notification: bool = False,
        reply_to_message_id: Union[int, str] = None,
        allow_sending_without_reply: bool = False,
        reply_markup: ReplyMarkup = None,
        timeout: float = None,
        api_kwargs: JSONDict = None,
    ) -> Optional[MessageId]:
        """
        Use this method to copy messages of any kind. The method is analogous to the method
        forwardMessages, but the copied message doesn't have a link to the original message.
        Returns the MessageId of the sent message on success.

        Args:
            chat_id (:obj:`int` | :obj:`str`): Unique identifier for the target chat or username
                of the target channel (in the format @channelusername).
            from_chat_id (:obj:`int` | :obj:`str`): Unique identifier for the chat where the
                original message was sent (or channel username in the format @channelusername).
            message_id (:obj:`int`): Message identifier in the chat specified in from_chat_id.
            caption (:obj:`str`, optional): New caption for media, 0-1024 characters after
                entities parsing. If not specified, the original caption is kept.
            parse_mode (:obj:`str`, optional): Mode for parsing entities in the new caption. See
                the constants in :class:`telegram.ParseMode` for the available modes.
            caption_entities (:class:`telegram.utils.types.SLT[MessageEntity]`): List of special
                entities that appear in the new caption, which can be specified instead of
                parse_mode
            disable_notification (:obj:`bool`, optional): Sends the message silently. Users will
                receive a notification with no sound.
            reply_to_message_id (:obj:`int`, optional): If the message is a reply, ID of the
                original message.
            allow_sending_without_reply (:obj:`bool`, optional): Pass :obj:`True`, if the message
                should be sent even if the specified replied-to message is not found.
            reply_markup (:class:`telegram.ReplyMarkup`, optional): Additional interface options.
                A JSON-serialized object for an inline keyboard, custom reply keyboard,
                instructions to remove reply keyboard or to force a reply from the user.
            timeout (:obj:`int` | :obj:`float`, optional): If this value is specified, use it as
                the read timeout from the server (instead of the one specified during creation of
                the connection pool).
            api_kwargs (:obj:`dict`, optional): Arbitrary keyword arguments to be passed to the
                Telegram API.

        Returns:
            :class:`telegram.MessageId`: On success

        Raises:
            :class:`telegram.TelegramError`
        """
        data: JSONDict = {
            'chat_id': chat_id,
            'from_chat_id': from_chat_id,
            'message_id': message_id,
        }
        if caption:
            data['caption'] = caption
        if parse_mode:
            data['parse_mode'] = parse_mode
        if caption_entities:
            data['caption_entities'] = caption_entities
        if disable_notification:
            data['disable_notification'] = disable_notification
        if reply_to_message_id:
            data['reply_to_message_id'] = reply_to_message_id
        if allow_sending_without_reply:
            data['allow_sending_without_reply'] = allow_sending_without_reply
        if reply_markup:
            if isinstance(reply_markup, ReplyMarkup):
                # We need to_json() instead of to_dict() here, because reply_markups may be
                # attached to media messages, which aren't json dumped by utils.request
                data['reply_markup'] = reply_markup.to_json()
            else:
                data['reply_markup'] = reply_markup

        result = self._post('copyMessage', data, timeout=timeout, api_kwargs=api_kwargs)
        return MessageId.de_json(result, self)  # type: ignore
=======
    def log_out(self) -> bool:
        """
        Use this method to log out from the cloud Bot API server before launching the bot locally.
        You *must* log out the bot before running it locally, otherwise there is no guarantee that
        the bot will receive updates. After a successful call, you can immediately log in on a
        local server, but will not be able to log in back to the cloud Bot API server for 10
        minutes.

        Returns:
            :obj:`True`: On success

        Raises:
            :class:`telegram.TelegramError`

        """
        return self._post('logOut')  # type: ignore[return-value]

    @log
    def close(self) -> bool:
        """
        Use this method to close the bot instance before moving it from one local server to
        another. You need to delete the webhook before calling this method to ensure that the bot
        isn't launched again after server restart. The method will return error 429 in the first
        10 minutes after the bot is launched.

        Returns:
            :obj:`True`: On success

        Raises:
            :class:`telegram.TelegramError`

        """
        return self._post('close')  # type: ignore[return-value]
>>>>>>> 1a1b8b78

    def to_dict(self) -> JSONDict:
        data: JSONDict = {'id': self.id, 'username': self.username, 'first_name': self.first_name}

        if self.last_name:
            data['last_name'] = self.last_name

        return data

    # camelCase aliases
    getMe = get_me
    """Alias for :attr:`get_me`"""
    sendMessage = send_message
    """Alias for :attr:`send_message`"""
    deleteMessage = delete_message
    """Alias for :attr:`delete_message`"""
    forwardMessage = forward_message
    """Alias for :attr:`forward_message`"""
    sendPhoto = send_photo
    """Alias for :attr:`send_photo`"""
    sendAudio = send_audio
    """Alias for :attr:`send_audio`"""
    sendDocument = send_document
    """Alias for :attr:`send_document`"""
    sendSticker = send_sticker
    """Alias for :attr:`send_sticker`"""
    sendVideo = send_video
    """Alias for :attr:`send_video`"""
    sendAnimation = send_animation
    """Alias for :attr:`send_animation`"""
    sendVoice = send_voice
    """Alias for :attr:`send_voice`"""
    sendVideoNote = send_video_note
    """Alias for :attr:`send_video_note`"""
    sendMediaGroup = send_media_group
    """Alias for :attr:`send_media_group`"""
    sendLocation = send_location
    """Alias for :attr:`send_location`"""
    editMessageLiveLocation = edit_message_live_location
    """Alias for :attr:`edit_message_live_location`"""
    stopMessageLiveLocation = stop_message_live_location
    """Alias for :attr:`stop_message_live_location`"""
    sendVenue = send_venue
    """Alias for :attr:`send_venue`"""
    sendContact = send_contact
    """Alias for :attr:`send_contact`"""
    sendGame = send_game
    """Alias for :attr:`send_game`"""
    sendChatAction = send_chat_action
    """Alias for :attr:`send_chat_action`"""
    answerInlineQuery = answer_inline_query
    """Alias for :attr:`answer_inline_query`"""
    getUserProfilePhotos = get_user_profile_photos
    """Alias for :attr:`get_user_profile_photos`"""
    getFile = get_file
    """Alias for :attr:`get_file`"""
    kickChatMember = kick_chat_member
    """Alias for :attr:`kick_chat_member`"""
    unbanChatMember = unban_chat_member
    """Alias for :attr:`unban_chat_member`"""
    answerCallbackQuery = answer_callback_query
    """Alias for :attr:`answer_callback_query`"""
    editMessageText = edit_message_text
    """Alias for :attr:`edit_message_text`"""
    editMessageCaption = edit_message_caption
    """Alias for :attr:`edit_message_caption`"""
    editMessageMedia = edit_message_media
    """Alias for :attr:`edit_message_media`"""
    editMessageReplyMarkup = edit_message_reply_markup
    """Alias for :attr:`edit_message_reply_markup`"""
    getUpdates = get_updates
    """Alias for :attr:`get_updates`"""
    setWebhook = set_webhook
    """Alias for :attr:`set_webhook`"""
    deleteWebhook = delete_webhook
    """Alias for :attr:`delete_webhook`"""
    leaveChat = leave_chat
    """Alias for :attr:`leave_chat`"""
    getChat = get_chat
    """Alias for :attr:`get_chat`"""
    getChatAdministrators = get_chat_administrators
    """Alias for :attr:`get_chat_administrators`"""
    getChatMember = get_chat_member
    """Alias for :attr:`get_chat_member`"""
    setChatStickerSet = set_chat_sticker_set
    """Alias for :attr:`set_chat_sticker_set`"""
    deleteChatStickerSet = delete_chat_sticker_set
    """Alias for :attr:`delete_chat_sticker_set`"""
    getChatMembersCount = get_chat_members_count
    """Alias for :attr:`get_chat_members_count`"""
    getWebhookInfo = get_webhook_info
    """Alias for :attr:`get_webhook_info`"""
    setGameScore = set_game_score
    """Alias for :attr:`set_game_score`"""
    getGameHighScores = get_game_high_scores
    """Alias for :attr:`get_game_high_scores`"""
    sendInvoice = send_invoice
    """Alias for :attr:`send_invoice`"""
    answerShippingQuery = answer_shipping_query
    """Alias for :attr:`answer_shipping_query`"""
    answerPreCheckoutQuery = answer_pre_checkout_query
    """Alias for :attr:`answer_pre_checkout_query`"""
    restrictChatMember = restrict_chat_member
    """Alias for :attr:`restrict_chat_member`"""
    promoteChatMember = promote_chat_member
    """Alias for :attr:`promote_chat_member`"""
    setChatPermissions = set_chat_permissions
    """Alias for :attr:`set_chat_permissions`"""
    setChatAdministratorCustomTitle = set_chat_administrator_custom_title
    """Alias for :attr:`set_chat_administrator_custom_title`"""
    exportChatInviteLink = export_chat_invite_link
    """Alias for :attr:`export_chat_invite_link`"""
    setChatPhoto = set_chat_photo
    """Alias for :attr:`set_chat_photo`"""
    deleteChatPhoto = delete_chat_photo
    """Alias for :attr:`delete_chat_photo`"""
    setChatTitle = set_chat_title
    """Alias for :attr:`set_chat_title`"""
    setChatDescription = set_chat_description
    """Alias for :attr:`set_chat_description`"""
    pinChatMessage = pin_chat_message
    """Alias for :attr:`pin_chat_message`"""
    unpinChatMessage = unpin_chat_message
    """Alias for :attr:`unpin_chat_message`"""
    unpinAllChatMessages = unpin_all_chat_messages
    """Alias for :attr:`unpin_all_chat_messages`"""
    getStickerSet = get_sticker_set
    """Alias for :attr:`get_sticker_set`"""
    uploadStickerFile = upload_sticker_file
    """Alias for :attr:`upload_sticker_file`"""
    createNewStickerSet = create_new_sticker_set
    """Alias for :attr:`create_new_sticker_set`"""
    addStickerToSet = add_sticker_to_set
    """Alias for :attr:`add_sticker_to_set`"""
    setStickerPositionInSet = set_sticker_position_in_set
    """Alias for :attr:`set_sticker_position_in_set`"""
    deleteStickerFromSet = delete_sticker_from_set
    """Alias for :attr:`delete_sticker_from_set`"""
    setStickerSetThumb = set_sticker_set_thumb
    """Alias for :attr:`set_sticker_set_thumb`"""
    setPassportDataErrors = set_passport_data_errors
    """Alias for :attr:`set_passport_data_errors`"""
    sendPoll = send_poll
    """Alias for :attr:`send_poll`"""
    stopPoll = stop_poll
    """Alias for :attr:`stop_poll`"""
    sendDice = send_dice
    """Alias for :attr:`send_dice`"""
    getMyCommands = get_my_commands
    """Alias for :attr:`get_my_commands`"""
    setMyCommands = set_my_commands
    """Alias for :attr:`set_my_commands`"""
<<<<<<< HEAD
    copyMessage = copy_message
    """Alias for :attr:`copy_message`"""
=======
    logOut = log_out
    """Alias for :attr:`log_out`"""
>>>>>>> 1a1b8b78
<|MERGE_RESOLUTION|>--- conflicted
+++ resolved
@@ -4482,7 +4482,41 @@
         return result  # type: ignore[return-value]
 
     @log
-<<<<<<< HEAD
+    def log_out(self) -> bool:
+        """
+        Use this method to log out from the cloud Bot API server before launching the bot locally.
+        You *must* log out the bot before running it locally, otherwise there is no guarantee that
+        the bot will receive updates. After a successful call, you can immediately log in on a
+        local server, but will not be able to log in back to the cloud Bot API server for 10
+        minutes.
+
+        Returns:
+            :obj:`True`: On success
+
+        Raises:
+            :class:`telegram.TelegramError`
+
+        """
+        return self._post('logOut')  # type: ignore[return-value]
+
+    @log
+    def close(self) -> bool:
+        """
+        Use this method to close the bot instance before moving it from one local server to
+        another. You need to delete the webhook before calling this method to ensure that the bot
+        isn't launched again after server restart. The method will return error 429 in the first
+        10 minutes after the bot is launched.
+
+        Returns:
+            :obj:`True`: On success
+
+        Raises:
+            :class:`telegram.TelegramError`
+
+        """
+        return self._post('close')  # type: ignore[return-value]
+
+    @log
     def copy_message(
         self,
         chat_id: Union[int, str],
@@ -4564,41 +4598,6 @@
 
         result = self._post('copyMessage', data, timeout=timeout, api_kwargs=api_kwargs)
         return MessageId.de_json(result, self)  # type: ignore
-=======
-    def log_out(self) -> bool:
-        """
-        Use this method to log out from the cloud Bot API server before launching the bot locally.
-        You *must* log out the bot before running it locally, otherwise there is no guarantee that
-        the bot will receive updates. After a successful call, you can immediately log in on a
-        local server, but will not be able to log in back to the cloud Bot API server for 10
-        minutes.
-
-        Returns:
-            :obj:`True`: On success
-
-        Raises:
-            :class:`telegram.TelegramError`
-
-        """
-        return self._post('logOut')  # type: ignore[return-value]
-
-    @log
-    def close(self) -> bool:
-        """
-        Use this method to close the bot instance before moving it from one local server to
-        another. You need to delete the webhook before calling this method to ensure that the bot
-        isn't launched again after server restart. The method will return error 429 in the first
-        10 minutes after the bot is launched.
-
-        Returns:
-            :obj:`True`: On success
-
-        Raises:
-            :class:`telegram.TelegramError`
-
-        """
-        return self._post('close')  # type: ignore[return-value]
->>>>>>> 1a1b8b78
 
     def to_dict(self) -> JSONDict:
         data: JSONDict = {'id': self.id, 'username': self.username, 'first_name': self.first_name}
@@ -4751,10 +4750,7 @@
     """Alias for :attr:`get_my_commands`"""
     setMyCommands = set_my_commands
     """Alias for :attr:`set_my_commands`"""
-<<<<<<< HEAD
-    copyMessage = copy_message
-    """Alias for :attr:`copy_message`"""
-=======
     logOut = log_out
     """Alias for :attr:`log_out`"""
->>>>>>> 1a1b8b78
+    copyMessage = copy_message
+    """Alias for :attr:`copy_message`"""