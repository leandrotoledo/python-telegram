--- conflicted
+++ resolved
@@ -2369,11 +2369,6 @@
 
         return result
 
-<<<<<<< HEAD
-    @classmethod
-    def de_json(cls, data, bot):
-        data = super().de_json(data, bot)
-=======
     def get_sticker_set(self, name, timeout=None, **kwargs):
         """
         Use this method to get a sticker set.
@@ -2586,10 +2581,9 @@
 
         return result
 
-    @staticmethod
-    def de_json(data, bot):
-        data = super(Bot, Bot).de_json(data, bot)
->>>>>>> 5a37af6f
+    @classmethod
+    def de_json(cls, data, bot):
+        data = super().de_json(data, bot)
 
         return cls(**data)
 
