#!/usr/bin/env python
# -*- coding: utf-8 -*-
# pylint: disable=E0611,E0213,E1102,C0103,E1101,R0913,R0904
#
# A library that provides a Python interface to the Telegram Bot API
# Copyright (C) 2015-2020
# Leandro Toledo de Souza <devs@python-telegram-bot.org>
#
# This program is free software: you can redistribute it and/or modify
# it under the terms of the GNU Lesser Public License as published by
# the Free Software Foundation, either version 3 of the License, or
# (at your option) any later version.
#
# This program is distributed in the hope that it will be useful,
# but WITHOUT ANY WARRANTY; without even the implied warranty of
# MERCHANTABILITY or FITNESS FOR A PARTICULAR PURPOSE.  See the
# GNU Lesser Public License for more details.
#
# You should have received a copy of the GNU Lesser Public License
# along with this program.  If not, see [http://www.gnu.org/licenses/].
# pylint: disable=E0401
"""This module contains an object that represents a Telegram Bot."""

import functools
import inspect
import logging
from datetime import datetime

from typing import (
    IO,
    TYPE_CHECKING,
    Any,
    Callable,
    List,
    Optional,
    Tuple,
    TypeVar,
    Union,
    cast,
    no_type_check,
)

from decorator import decorate

try:
    import ujson as json
except ImportError:
    import json  # type: ignore[no-redef]  # noqa: F723

from cryptography.hazmat.backends import default_backend
from cryptography.hazmat.primitives import serialization

from telegram import (
    Animation,
    Audio,
    BotCommand,
    Chat,
    ChatMember,
    ChatPermissions,
    ChatPhoto,
    Contact,
    Document,
    File,
    GameHighScore,
    InlineQueryResult,
    InputFile,
    InputMedia,
    LabeledPrice,
    Location,
    MaskPosition,
    Message,
    MessageEntity,
    MessageId,
    PassportElementError,
    PhotoSize,
    Poll,
    ReplyMarkup,
    ShippingOption,
    Sticker,
    StickerSet,
    TelegramObject,
    Update,
    User,
    UserProfilePhotos,
    Venue,
    Video,
    VideoNote,
    Voice,
    WebhookInfo,
    InputMediaAudio,
    InputMediaDocument,
    InputMediaPhoto,
    InputMediaVideo,
)
from telegram.constants import MAX_INLINE_QUERY_RESULTS
from telegram.error import InvalidToken, TelegramError
from telegram.utils.helpers import DEFAULT_NONE, DefaultValue, to_timestamp
from telegram.utils.request import Request
from telegram.utils.types import FileLike, JSONDict

if TYPE_CHECKING:
    from telegram.ext import Defaults

RT = TypeVar('RT')


def info(func: Callable[..., RT]) -> Callable[..., RT]:
    # pylint: disable=W0212
    @functools.wraps(func)
    def decorator(self: 'Bot', *args: Any, **kwargs: Any) -> RT:
        if not self.bot:
            self.get_me()

        if self._commands is None:
            self.get_my_commands()

        result = func(self, *args, **kwargs)
        return result

    return decorator


def log(
    func: Callable[..., RT], *args: Any, **kwargs: Any  # pylint: disable=W0613
) -> Callable[..., RT]:
    logger = logging.getLogger(func.__module__)

    def decorator(self: 'Bot', *args: Any, **kwargs: Any) -> RT:  # pylint: disable=W0613
        logger.debug('Entering: %s', func.__name__)
        result = func(*args, **kwargs)
        logger.debug(result)
        logger.debug('Exiting: %s', func.__name__)
        return result

    return decorate(func, decorator)


class Bot(TelegramObject):
    """This object represents a Telegram Bot.

    Args:
        token (:obj:`str`): Bot's unique authentication.
        base_url (:obj:`str`, optional): Telegram Bot API service URL.
        base_file_url (:obj:`str`, optional): Telegram Bot API file URL.
        request (:obj:`telegram.utils.request.Request`, optional): Pre initialized
            :obj:`telegram.utils.request.Request`.
        private_key (:obj:`bytes`, optional): Private key for decryption of telegram passport data.
        private_key_password (:obj:`bytes`, optional): Password for above private key.
        defaults (:class:`telegram.ext.Defaults`, optional): An object containing default values to
            be used if not set explicitly in the bot methods.

    Note:
        Most bot methods have the argument ``api_kwargs`` which allows to pass arbitrary keywords
        to the Telegram API. This can be used to access new features of the API before they were
        incorporated into PTB. However, this is not guaranteed to work, i.e. it will fail for
        passing files.

    """

    def __new__(cls, *args: Any, **kwargs: Any) -> 'Bot':  # pylint: disable=W0613
        # Get default values from kwargs
        defaults = kwargs.get('defaults')

        # Make an instance of the class
        instance = super().__new__(cls)

        if not defaults:
            return instance

        # For each method ...
        for method_name, method in inspect.getmembers(instance, predicate=inspect.ismethod):
            # ... get kwargs
            argspec = inspect.getfullargspec(method)
            kwarg_names = argspec.args[-len(argspec.defaults or []) :]
            # ... check if Defaults has a attribute that matches the kwarg name
            needs_default = [
                kwarg_name for kwarg_name in kwarg_names if hasattr(defaults, kwarg_name)
            ]
            # ... make a dict of kwarg name and the default value
            default_kwargs = {
                kwarg_name: getattr(defaults, kwarg_name)
                for kwarg_name in needs_default
                if (getattr(defaults, kwarg_name) is not DEFAULT_NONE)
            }
            # ... apply the defaults using a partial
            if default_kwargs:
                setattr(instance, method_name, functools.partial(method, **default_kwargs))

        return instance

    def __init__(
        self,
        token: str,
        base_url: str = None,
        base_file_url: str = None,
        request: 'Request' = None,
        private_key: bytes = None,
        private_key_password: bytes = None,
        defaults: 'Defaults' = None,
    ):
        self.token = self._validate_token(token)

        # Gather default
        self.defaults = defaults

        if base_url is None:
            base_url = 'https://api.telegram.org/bot'

        if base_file_url is None:
            base_file_url = 'https://api.telegram.org/file/bot'

        self.base_url = str(base_url) + str(self.token)
        self.base_file_url = str(base_file_url) + str(self.token)
        self.bot: Optional[User] = None
        self._commands: Optional[List[BotCommand]] = None
        self._request = request or Request()
        self.logger = logging.getLogger(__name__)

        if private_key:
            self.private_key = serialization.load_pem_private_key(
                private_key, password=private_key_password, backend=default_backend()
            )

    def _post(
        self,
        endpoint: str,
        data: JSONDict = None,
        timeout: float = None,
        api_kwargs: JSONDict = None,
    ) -> Union[bool, JSONDict, None]:
        if data is None:
            data = {}

        if api_kwargs:
            if data:
                data.update(api_kwargs)
            else:
                data = api_kwargs

        return self.request.post(
            '{}/{}'.format(self.base_url, endpoint), data=data, timeout=timeout
        )

    def _message(
        self,
        endpoint: str,
        data: JSONDict,
        reply_to_message_id: Union[str, int] = None,
        disable_notification: bool = None,
        reply_markup: ReplyMarkup = None,
        allow_sending_without_reply: bool = None,
        timeout: float = None,
        api_kwargs: JSONDict = None,
    ) -> Union[bool, Message, None]:
        if reply_to_message_id is not None:
            data['reply_to_message_id'] = reply_to_message_id

        if disable_notification is not None:
            data['disable_notification'] = disable_notification

        if allow_sending_without_reply is not None:
            data['allow_sending_without_reply'] = allow_sending_without_reply

        if reply_markup is not None:
            if isinstance(reply_markup, ReplyMarkup):
                # We need to_json() instead of to_dict() here, because reply_markups may be
                # attached to media messages, which aren't json dumped by utils.request
                data['reply_markup'] = reply_markup.to_json()
            else:
                data['reply_markup'] = reply_markup

        if data.get('media') and (data['media'].parse_mode == DEFAULT_NONE):
            if self.defaults:
                data['media'].parse_mode = self.defaults.parse_mode
            else:
                data['media'].parse_mode = None

        result = self._post(endpoint, data, timeout=timeout, api_kwargs=api_kwargs)

        if result is True:
            return result

        return Message.de_json(result, self)  # type: ignore[arg-type]

    @property
    def request(self) -> Request:
        return self._request

    @staticmethod
    def _validate_token(token: str) -> str:
        """A very basic validation on token."""
        if any(x.isspace() for x in token):
            raise InvalidToken()

        left, sep, _right = token.partition(':')
        if (not sep) or (not left.isdigit()) or (len(left) < 3):
            raise InvalidToken()

        return token

    @property  # type: ignore
    @info
    def id(self) -> int:
        """:obj:`int`: Unique identifier for this bot."""

        return self.bot.id  # type: ignore

    @property  # type: ignore
    @info
    def first_name(self) -> str:
        """:obj:`str`: Bot's first name."""

        return self.bot.first_name  # type: ignore

    @property  # type: ignore
    @info
    def last_name(self) -> str:
        """:obj:`str`: Optional. Bot's last name."""

        return self.bot.last_name  # type: ignore

    @property  # type: ignore
    @info
    def username(self) -> str:
        """:obj:`str`: Bot's username."""

        return self.bot.username  # type: ignore

    @property  # type: ignore
    @info
    def link(self) -> str:
        """:obj:`str`: Convenience property. Returns the t.me link of the bot."""

        return "https://t.me/{}".format(self.username)

    @property  # type: ignore
    @info
    def can_join_groups(self) -> bool:
        """:obj:`bool`: Bot's can_join_groups attribute."""

        return self.bot.can_join_groups  # type: ignore

    @property  # type: ignore
    @info
    def can_read_all_group_messages(self) -> bool:
        """:obj:`bool`: Bot's can_read_all_group_messages attribute."""

        return self.bot.can_read_all_group_messages  # type: ignore

    @property  # type: ignore
    @info
    def supports_inline_queries(self) -> bool:
        """:obj:`bool`: Bot's supports_inline_queries attribute."""

        return self.bot.supports_inline_queries  # type: ignore

    @property  # type: ignore
    @info
    def commands(self) -> List[BotCommand]:
        """List[:class:`BotCommand`]: Bot's commands."""

        return self._commands or []

    @property
    def name(self) -> str:
        """:obj:`str`: Bot's @username."""

        return '@{}'.format(self.username)

    @log
    def get_me(self, timeout: int = None, api_kwargs: JSONDict = None) -> Optional[User]:
        """A simple method for testing your bot's auth token. Requires no parameters.

        Args:
            timeout (:obj:`int` | :obj:`float`, optional): If this value is specified, use it as
                the read timeout from the server (instead of the one specified during creation of
                the connection pool).
            api_kwargs (:obj:`dict`, optional): Arbitrary keyword arguments to be passed to the
                Telegram API.

        Returns:
            :class:`telegram.User`: A :class:`telegram.User` instance representing that bot if the
            credentials are valid, :obj:`None` otherwise.

        Raises:
            :class:`telegram.TelegramError`

        """
        result = self._post('getMe', timeout=timeout, api_kwargs=api_kwargs)

        self.bot = User.de_json(result, self)  # type: ignore

        return self.bot

    @log
    def send_message(
        self,
        chat_id: Union[int, str],
        text: str,
        parse_mode: str = None,
        disable_web_page_preview: bool = None,
        disable_notification: bool = False,
        reply_to_message_id: Union[int, str] = None,
        reply_markup: ReplyMarkup = None,
        timeout: float = None,
        api_kwargs: JSONDict = None,
        allow_sending_without_reply: bool = None,
    ) -> Optional[Message]:
        """Use this method to send text messages.

        Args:
            chat_id (:obj:`int` | :obj:`str`): Unique identifier for the target chat or username
                of the target channel (in the format @channelusername).
            text (:obj:`str`): Text of the message to be sent. Max 4096 characters after entities
                parsing. Also found as :attr:`telegram.constants.MAX_MESSAGE_LENGTH`.
            parse_mode (:obj:`str`): Send Markdown or HTML, if you want Telegram apps to show bold,
                italic, fixed-width text or inline URLs in your bot's message. See the constants in
                :class:`telegram.ParseMode` for the available modes.
            disable_web_page_preview (:obj:`bool`, optional): Disables link previews for links in
                this message.
            disable_notification (:obj:`bool`, optional): Sends the message silently. Users will
                receive a notification with no sound.
            reply_to_message_id (:obj:`int`, optional): If the message is a reply, ID of the
                original message.
            allow_sending_without_reply (:obj:`bool`, optional): Pass :obj:`True`, if the message
                should be sent even if the specified replied-to message is not found.
            reply_markup (:class:`telegram.ReplyMarkup`, optional): Additional interface options.
                A JSON-serialized object for an inline keyboard, custom reply keyboard,
                instructions to remove reply keyboard or to force a reply from the user.
            timeout (:obj:`int` | :obj:`float`, optional): If this value is specified, use it as
                the read timeout from the server (instead of the one specified during creation of
                the connection pool).
            api_kwargs (:obj:`dict`, optional): Arbitrary keyword arguments to be passed to the
                Telegram API.

        Returns:
            :class:`telegram.Message`: On success, the sent message is returned.

        Raises:
            :class:`telegram.TelegramError`

        """
        data: JSONDict = {'chat_id': chat_id, 'text': text}

        if parse_mode:
            data['parse_mode'] = parse_mode
        if disable_web_page_preview:
            data['disable_web_page_preview'] = disable_web_page_preview

        return self._message(  # type: ignore[return-value]
            'sendMessage',
            data,
            disable_notification=disable_notification,
            reply_to_message_id=reply_to_message_id,
            reply_markup=reply_markup,
            allow_sending_without_reply=allow_sending_without_reply,
            timeout=timeout,
            api_kwargs=api_kwargs,
        )

    @log
    def delete_message(
        self,
        chat_id: Union[str, int],
        message_id: Union[str, int],
        timeout: float = None,
        api_kwargs: JSONDict = None,
    ) -> bool:
        """
        Use this method to delete a message, including service messages, with the following
        limitations:

            - A message can only be deleted if it was sent less than 48 hours ago.
            - A dice message in a private chat can only be deleted if it was sent more than 24
              hours ago.
            - Bots can delete outgoing messages in private chats, groups, and supergroups.
            - Bots can delete incoming messages in private chats.
            - Bots granted can_post_messages permissions can delete outgoing messages in channels.
            - If the bot is an administrator of a group, it can delete any message there.
            - If the bot has can_delete_messages permission in a supergroup or a channel, it can
              delete any message there.

        Args:
            chat_id (:obj:`int` | :obj:`str`): Unique identifier for the target chat or username
                of the target channel (in the format @channelusername).
            message_id (:obj:`int`): Identifier of the message to delete.
            timeout (:obj:`int` | :obj:`float`, optional): If this value is specified, use it as
                the read timeout from the server (instead of the one specified during creation of
                the connection pool).
            api_kwargs (:obj:`dict`, optional): Arbitrary keyword arguments to be passed to the
                Telegram API.

        Returns:
            :obj:`bool`: On success, :obj:`True` is returned.

        Raises:
            :class:`telegram.TelegramError`

        """
        data: JSONDict = {'chat_id': chat_id, 'message_id': message_id}

        result = self._post('deleteMessage', data, timeout=timeout, api_kwargs=api_kwargs)

        return result  # type: ignore[return-value]

    @log
    def forward_message(
        self,
        chat_id: Union[int, str],
        from_chat_id: Union[str, int],
        message_id: Union[str, int],
        disable_notification: bool = False,
        timeout: float = None,
        api_kwargs: JSONDict = None,
    ) -> Optional[Message]:
        """Use this method to forward messages of any kind.

        Args:
            chat_id (:obj:`int` | :obj:`str`): Unique identifier for the target chat or username
                of the target channel (in the format @channelusername).
            from_chat_id (:obj:`int` | :obj:`str`): Unique identifier for the chat where the
                original message was sent (or channel username in the format @channelusername).
            disable_notification (:obj:`bool`, optional): Sends the message silently. Users will
                receive a notification with no sound.
            message_id (:obj:`int`): Message identifier in the chat specified in from_chat_id.
            timeout (:obj:`int` | :obj:`float`, optional): If this value is specified, use it as
                the read timeout from the server (instead of the one specified during creation of
                the connection pool).
            api_kwargs (:obj:`dict`, optional): Arbitrary keyword arguments to be passed to the
                Telegram API.

        Returns:
            :class:`telegram.Message`: On success, the sent Message is returned.

        Raises:
            :class:`telegram.TelegramError`

        """
        data: JSONDict = {}

        if chat_id:
            data['chat_id'] = chat_id
        if from_chat_id:
            data['from_chat_id'] = from_chat_id
        if message_id:
            data['message_id'] = message_id

        return self._message(  # type: ignore[return-value]
            'forwardMessage',
            data,
            disable_notification=disable_notification,
            timeout=timeout,
            api_kwargs=api_kwargs,
        )

    @log
    def send_photo(
        self,
        chat_id: int,
        photo: Union[str, PhotoSize, IO],
        caption: str = None,
        disable_notification: bool = False,
        reply_to_message_id: Union[int, str] = None,
        reply_markup: ReplyMarkup = None,
        timeout: float = 20,
        parse_mode: str = None,
        api_kwargs: JSONDict = None,
        allow_sending_without_reply: bool = None,
    ) -> Optional[Message]:
        """Use this method to send photos.

        Note:
            The photo argument can be either a file_id, an URL or a file from disk
            ``open(filename, 'rb')``

        Args:
            chat_id (:obj:`int` | :obj:`str`): Unique identifier for the target chat or username
                of the target channel (in the format @channelusername).
            photo (:obj:`str` | `filelike object` | :class:`telegram.PhotoSize`): Photo to send.
                Pass a file_id as String to send a photo that exists on the Telegram servers
                (recommended), pass an HTTP URL as a String for Telegram to get a photo from the
                Internet, or upload a new photo using multipart/form-data. Lastly you can pass
                an existing :class:`telegram.PhotoSize` object to send.
            caption (:obj:`str`, optional): Photo caption (may also be used when resending photos
                by file_id), 0-1024 characters after entities parsing.
            parse_mode (:obj:`str`, optional): Send Markdown or HTML, if you want Telegram apps to
                show bold, italic, fixed-width text or inline URLs in the media caption. See the
                constants in :class:`telegram.ParseMode` for the available modes.
            disable_notification (:obj:`bool`, optional): Sends the message silently. Users will
                receive a notification with no sound.
            reply_to_message_id (:obj:`int`, optional): If the message is a reply, ID of the
                original message.
            allow_sending_without_reply (:obj:`bool`, optional): Pass :obj:`True`, if the message
                should be sent even if the specified replied-to message is not found.
            reply_markup (:class:`telegram.ReplyMarkup`, optional): Additional interface options. A
                JSON-serialized object for an inline keyboard, custom reply keyboard, instructions
                to remove reply keyboard or to force a reply from the user.
            timeout (:obj:`int` | :obj:`float`, optional): Send file timeout (default: 20 seconds).
            api_kwargs (:obj:`dict`, optional): Arbitrary keyword arguments to be passed to the
                Telegram API.

        Returns:
            :class:`telegram.Message`: On success, the sent Message is returned.

        Raises:
            :class:`telegram.TelegramError`

        """
        if isinstance(photo, PhotoSize):
            photo = photo.file_id
        elif InputFile.is_file(photo):
            photo = cast(IO, photo)
            photo = InputFile(photo)  # type: ignore[assignment]

        data: JSONDict = {'chat_id': chat_id, 'photo': photo}

        if caption:
            data['caption'] = caption
        if parse_mode:
            data['parse_mode'] = parse_mode

        return self._message(  # type: ignore[return-value]
            'sendPhoto',
            data,
            timeout=timeout,
            disable_notification=disable_notification,
            reply_to_message_id=reply_to_message_id,
            reply_markup=reply_markup,
            allow_sending_without_reply=allow_sending_without_reply,
            api_kwargs=api_kwargs,
        )

    @log
    def send_audio(
        self,
        chat_id: Union[int, str],
        audio: Union[str, Audio, FileLike],
        duration: int = None,
        performer: str = None,
        title: str = None,
        caption: str = None,
        disable_notification: bool = False,
        reply_to_message_id: Union[int, str] = None,
        reply_markup: ReplyMarkup = None,
        timeout: float = 20,
        parse_mode: str = None,
        thumb: FileLike = None,
        api_kwargs: JSONDict = None,
        allow_sending_without_reply: bool = None,
    ) -> Optional[Message]:
        """
        Use this method to send audio files, if you want Telegram clients to display them in the
        music player. Your audio must be in the .mp3 or .m4a format.

        Bots can currently send audio files of up to 50 MB in size, this limit may be changed in
        the future.

        For sending voice messages, use the sendVoice method instead.

        Note:
            The audio argument can be either a file_id, an URL or a file from disk
            ``open(filename, 'rb')``

        Args:
            chat_id (:obj:`int` | :obj:`str`): Unique identifier for the target chat or username
                of the target channel (in the format @channelusername).
            audio (:obj:`str` | `filelike object` | :class:`telegram.Audio`): Audio file to send.
                Pass a file_id as String to send an audio file that exists on the Telegram servers
                (recommended), pass an HTTP URL as a String for Telegram to get an audio file from
                the Internet, or upload a new one using multipart/form-data. Lastly you can pass
                an existing :class:`telegram.Audio` object to send.
            caption (:obj:`str`, optional): Audio caption, 0-1024 characters after entities
                parsing.
            parse_mode (:obj:`str`, optional): Send Markdown or HTML, if you want Telegram apps to
                show bold, italic, fixed-width text or inline URLs in the media caption. See the
                constants in :class:`telegram.ParseMode` for the available modes.
            duration (:obj:`int`, optional): Duration of sent audio in seconds.
            performer (:obj:`str`, optional): Performer.
            title (:obj:`str`, optional): Track name.
            disable_notification (:obj:`bool`, optional): Sends the message silently. Users will
                receive a notification with no sound.
            reply_to_message_id (:obj:`int`, optional): If the message is a reply, ID of the
                original message.
            allow_sending_without_reply (:obj:`bool`, optional): Pass :obj:`True`, if the message
                should be sent even if the specified replied-to message is not found.
            reply_markup (:class:`telegram.ReplyMarkup`, optional): Additional interface options. A
                JSON-serialized object for an inline keyboard, custom reply keyboard, instructions
                to remove reply keyboard or to force a reply from the user.
            thumb (`filelike object`, optional): Thumbnail of the file sent; can be ignored if
                thumbnail generation for the file is supported server-side. The thumbnail should be
                in JPEG format and less than 200 kB in size. A thumbnail's width and height should
                not exceed 320. Ignored if the file is not uploaded using multipart/form-data.
                Thumbnails can't be reused and can be only uploaded as a new file.
            timeout (:obj:`int` | :obj:`float`, optional): Send file timeout (default: 20 seconds).
            api_kwargs (:obj:`dict`, optional): Arbitrary keyword arguments to be passed to the
                Telegram API.

        Returns:
            :class:`telegram.Message`: On success, the sent Message is returned.

        Raises:
            :class:`telegram.TelegramError`

        """
        if isinstance(audio, Audio):
            audio = audio.file_id
        elif InputFile.is_file(audio):
            audio = cast(IO, audio)
            audio = InputFile(audio)

        data: JSONDict = {'chat_id': chat_id, 'audio': audio}

        if duration:
            data['duration'] = duration
        if performer:
            data['performer'] = performer
        if title:
            data['title'] = title
        if caption:
            data['caption'] = caption
        if parse_mode:
            data['parse_mode'] = parse_mode
        if thumb:
            if InputFile.is_file(thumb):
                thumb = cast(IO, thumb)
                thumb = InputFile(thumb, attach=True)
            data['thumb'] = thumb

        return self._message(  # type: ignore[return-value]
            'sendAudio',
            data,
            timeout=timeout,
            disable_notification=disable_notification,
            reply_to_message_id=reply_to_message_id,
            reply_markup=reply_markup,
            allow_sending_without_reply=allow_sending_without_reply,
            api_kwargs=api_kwargs,
        )

    @log
    def send_document(
        self,
        chat_id: Union[int, str],
        document: Union[str, Document, FileLike],
        filename: str = None,
        caption: str = None,
        disable_notification: bool = False,
        reply_to_message_id: Union[int, str] = None,
        reply_markup: ReplyMarkup = None,
        timeout: float = 20,
        parse_mode: str = None,
        thumb: FileLike = None,
        api_kwargs: JSONDict = None,
        disable_content_type_detection: bool = None,
        allow_sending_without_reply: bool = None,
    ) -> Optional[Message]:
        """
        Use this method to send general files.

        Bots can currently send files of any type of up to 50 MB in size, this limit may be
        changed in the future.

        Note:
            The document argument can be either a file_id, an URL or a file from disk
            ``open(filename, 'rb')``

        Args:
            chat_id (:obj:`int` | :obj:`str`): Unique identifier for the target chat or username
                of the target channel (in the format @channelusername).
            document (:obj:`str` | `filelike object` | :class:`telegram.Document`): File to send.
                Pass a file_id as String to send a file that exists on the Telegram servers
                (recommended), pass an HTTP URL as a String for Telegram to get a file from the
                Internet, or upload a new one using multipart/form-data. Lastly you can pass
                an existing :class:`telegram.Document` object to send.
            filename (:obj:`str`, optional): File name that shows in telegram message (it is useful
                when you send file generated by temp module, for example). Undocumented.
            caption (:obj:`str`, optional): Document caption (may also be used when resending
                documents by file_id), 0-1024 characters after entities parsing.
            disable_content_type_detection (:obj:`bool`, optional): Disables automatic server-side
                content type detection for files uploaded using multipart/form-data.
            parse_mode (:obj:`str`, optional): Send Markdown or HTML, if you want Telegram apps to
                show bold, italic, fixed-width text or inline URLs in the media caption. See the
                constants in :class:`telegram.ParseMode` for the available modes.
            disable_notification (:obj:`bool`, optional): Sends the message silently. Users will
                receive a notification with no sound.
            reply_to_message_id (:obj:`int`, optional): If the message is a reply, ID of the
                original message.
            allow_sending_without_reply (:obj:`bool`, optional): Pass :obj:`True`, if the message
                should be sent even if the specified replied-to message is not found.
            reply_markup (:class:`telegram.ReplyMarkup`, optional): Additional interface options. A
                JSON-serialized object for an inline keyboard, custom reply keyboard, instructions
                to remove reply keyboard or to force a reply from the user.
            thumb (`filelike object`, optional): Thumbnail of the file sent; can be ignored if
                thumbnail generation for the file is supported server-side. The thumbnail should be
                in JPEG format and less than 200 kB in size. A thumbnail's width and height should
                not exceed 320. Ignored if the file is not uploaded using multipart/form-data.
                Thumbnails can't be reused and can be only uploaded as a new file.
            timeout (:obj:`int` | :obj:`float`, optional): Send file timeout (default: 20 seconds).
            api_kwargs (:obj:`dict`, optional): Arbitrary keyword arguments to be passed to the
                Telegram API.

        Returns:
            :class:`telegram.Message`: On success, the sent Message is returned.

        Raises:
            :class:`telegram.TelegramError`

        """
        if isinstance(document, Document):
            document = document.file_id
        elif InputFile.is_file(document):
            document = cast(IO, document)
            document = InputFile(document, filename=filename)

        data: JSONDict = {'chat_id': chat_id, 'document': document}

        if caption:
            data['caption'] = caption
        if parse_mode:
            data['parse_mode'] = parse_mode
        if disable_content_type_detection is not None:
            data['disable_content_type_detection'] = disable_content_type_detection
        if thumb:
            if InputFile.is_file(thumb):
                thumb = cast(IO, thumb)
                thumb = InputFile(thumb, attach=True)
            data['thumb'] = thumb

        return self._message(  # type: ignore[return-value]
            'sendDocument',
            data,
            timeout=timeout,
            disable_notification=disable_notification,
            reply_to_message_id=reply_to_message_id,
            reply_markup=reply_markup,
            allow_sending_without_reply=allow_sending_without_reply,
            api_kwargs=api_kwargs,
        )

    @log
    def send_sticker(
        self,
        chat_id: Union[int, str],
        sticker: Union[str, Sticker, FileLike],
        disable_notification: bool = False,
        reply_to_message_id: Union[int, str] = None,
        reply_markup: ReplyMarkup = None,
        timeout: float = 20,
        api_kwargs: JSONDict = None,
        allow_sending_without_reply: bool = None,
    ) -> Optional[Message]:
        """
        Use this method to send static .WEBP or animated .TGS stickers.

        Note:
            The sticker argument can be either a file_id, an URL or a file from disk
            ``open(filename, 'rb')``

        Args:
            chat_id (:obj:`int` | :obj:`str`): Unique identifier for the target chat or username
                of the target channel (in the format @channelusername).
            sticker (:obj:`str` | `filelike object` :class:`telegram.Sticker`): Sticker to send.
                Pass a file_id as String to send a file that exists on the Telegram servers
                (recommended), pass an HTTP URL as a String for Telegram to get a .webp file from
                the Internet, or upload a new one using multipart/form-data. Lastly you can pass
                an existing :class:`telegram.Sticker` object to send.
            disable_notification (:obj:`bool`, optional): Sends the message silently. Users will
                receive a notification with no sound.
            reply_to_message_id (:obj:`int`, optional): If the message is a reply, ID of the
                original message.
            allow_sending_without_reply (:obj:`bool`, optional): Pass :obj:`True`, if the message
                should be sent even if the specified replied-to message is not found.
            reply_markup (:class:`telegram.ReplyMarkup`, optional): Additional interface options. A
                JSON-serialized object for an inline keyboard, custom reply keyboard, instructions
                to remove reply keyboard or to force a reply from the user.
            timeout (:obj:`int` | :obj:`float`, optional): Send file timeout (default: 20 seconds).
            api_kwargs (:obj:`dict`, optional): Arbitrary keyword arguments to be passed to the
                Telegram API.

        Returns:
            :class:`telegram.Message`: On success, the sent Message is returned.

        Raises:
            :class:`telegram.TelegramError`

        """
        if isinstance(sticker, Sticker):
            sticker = sticker.file_id
        elif InputFile.is_file(sticker):
            sticker = cast(IO, sticker)
            sticker = InputFile(sticker)

        data: JSONDict = {'chat_id': chat_id, 'sticker': sticker}

        return self._message(  # type: ignore[return-value]
            'sendSticker',
            data,
            timeout=timeout,
            disable_notification=disable_notification,
            reply_to_message_id=reply_to_message_id,
            reply_markup=reply_markup,
            allow_sending_without_reply=allow_sending_without_reply,
            api_kwargs=api_kwargs,
        )

    @log
    def send_video(
        self,
        chat_id: Union[int, str],
        video: Union[str, Video, FileLike],
        duration: int = None,
        caption: str = None,
        disable_notification: bool = False,
        reply_to_message_id: Union[int, str] = None,
        reply_markup: ReplyMarkup = None,
        timeout: float = 20,
        width: int = None,
        height: int = None,
        parse_mode: str = None,
        supports_streaming: bool = None,
        thumb: FileLike = None,
        api_kwargs: JSONDict = None,
        allow_sending_without_reply: bool = None,
    ) -> Optional[Message]:
        """
        Use this method to send video files, Telegram clients support mp4 videos
        (other formats may be sent as Document).

        Bots can currently send video files of up to 50 MB in size, this limit may be changed in
        the future.

        Note:
            * The video argument can be either a file_id, an URL or a file from disk
              ``open(filename, 'rb')``
            * ``thumb`` will be ignored for small video files, for which Telegram can easily
              generate thumb nails. However, this behaviour is undocumented and might be changed
              by Telegram.

        Args:
            chat_id (:obj:`int` | :obj:`str`): Unique identifier for the target chat or username
                of the target channel (in the format @channelusername).
            video (:obj:`str` | `filelike object` | :class:`telegram.Video`): Video file to send.
                Pass a file_id as String to send an video file that exists on the Telegram servers
                (recommended), pass an HTTP URL as a String for Telegram to get an video file from
                the Internet, or upload a new one using multipart/form-data. Lastly you can pass
                an existing :class:`telegram.Video` object to send.
            duration (:obj:`int`, optional): Duration of sent video in seconds.
            width (:obj:`int`, optional): Video width.
            height (:obj:`int`, optional): Video height.
            caption (:obj:`str`, optional): Video caption (may also be used when resending videos
                by file_id), 0-1024 characters after entities parsing.
            parse_mode (:obj:`str`, optional): Send Markdown or HTML, if you want Telegram apps to
                show bold, italic, fixed-width text or inline URLs in the media caption. See the
                constants in :class:`telegram.ParseMode` for the available modes.
            supports_streaming (:obj:`bool`, optional): Pass :obj:`True`, if the uploaded video is
                suitable for streaming.
            disable_notification (:obj:`bool`, optional): Sends the message silently. Users will
                receive a notification with no sound.
            reply_to_message_id (:obj:`int`, optional): If the message is a reply, ID of the
                original message.
            allow_sending_without_reply (:obj:`bool`, optional): Pass :obj:`True`, if the message
                should be sent even if the specified replied-to message is not found.
            reply_markup (:class:`telegram.ReplyMarkup`, optional): Additional interface options. A
                JSON-serialized object for an inline keyboard, custom reply keyboard, instructions
                to remove reply keyboard or to force a reply from the user.
            thumb (`filelike object`, optional): Thumbnail of the file sent; can be ignored if
                thumbnail generation for the file is supported server-side. The thumbnail should be
                in JPEG format and less than 200 kB in size. A thumbnail's width and height should
                not exceed 320. Ignored if the file is not uploaded using multipart/form-data.
                Thumbnails can't be reused and can be only uploaded as a new file.
            timeout (:obj:`int` | :obj:`float`, optional): Send file timeout (default: 20 seconds).
            api_kwargs (:obj:`dict`, optional): Arbitrary keyword arguments to be passed to the
                Telegram API.

        Returns:
            :class:`telegram.Message`: On success, the sent Message is returned.

        Raises:
            :class:`telegram.TelegramError`

        """
        if isinstance(video, Video):
            video = video.file_id
        elif InputFile.is_file(video):
            video = cast(IO, video)
            video = InputFile(video)

        data: JSONDict = {'chat_id': chat_id, 'video': video}

        if duration:
            data['duration'] = duration
        if caption:
            data['caption'] = caption
        if parse_mode:
            data['parse_mode'] = parse_mode
        if supports_streaming:
            data['supports_streaming'] = supports_streaming
        if width:
            data['width'] = width
        if height:
            data['height'] = height
        if thumb:
            if InputFile.is_file(thumb):
                thumb = cast(IO, thumb)
                thumb = InputFile(thumb, attach=True)
            data['thumb'] = thumb

        return self._message(  # type: ignore[return-value]
            'sendVideo',
            data,
            timeout=timeout,
            disable_notification=disable_notification,
            reply_to_message_id=reply_to_message_id,
            reply_markup=reply_markup,
            allow_sending_without_reply=allow_sending_without_reply,
            api_kwargs=api_kwargs,
        )

    @log
    def send_video_note(
        self,
        chat_id: Union[int, str],
        video_note: Union[str, FileLike, VideoNote],
        duration: int = None,
        length: int = None,
        disable_notification: bool = False,
        reply_to_message_id: Union[int, str] = None,
        reply_markup: ReplyMarkup = None,
        timeout: float = 20,
        thumb: FileLike = None,
        api_kwargs: JSONDict = None,
        allow_sending_without_reply: bool = None,
    ) -> Optional[Message]:
        """
        As of v.4.0, Telegram clients support rounded square mp4 videos of up to 1 minute long.
        Use this method to send video messages.

        Note:
            * The video_note argument can be either a file_id or a file from disk
              ``open(filename, 'rb')``
            * ``thumb`` will be ignored for small video files, for which Telegram can easily
              generate thumb nails. However, this behaviour is undocumented and might be changed
              by Telegram.

        Args:
            chat_id (:obj:`int` | :obj:`str`): Unique identifier for the target chat or username
                of the target channel (in the format @channelusername).
            video_note (:obj:`str` | `filelike object` | :class:`telegram.VideoNote`): Video note
                to send. Pass a file_id as String to send a video note that exists on the Telegram
                servers (recommended) or upload a new video using multipart/form-data. Or you can
                pass an existing :class:`telegram.VideoNote` object to send. Sending video notes by
                a URL is currently unsupported.
            duration (:obj:`int`, optional): Duration of sent video in seconds.
            length (:obj:`int`, optional): Video width and height, i.e. diameter of the video
                message.
            disable_notification (:obj:`bool`, optional): Sends the message silently. Users will
                receive a notification with no sound.
            reply_to_message_id (:obj:`int`, optional): If the message is a reply, ID of the
                original message.
            allow_sending_without_reply (:obj:`bool`, optional): Pass :obj:`True`, if the message
                should be sent even if the specified replied-to message is not found.
            reply_markup (:class:`telegram.ReplyMarkup`, optional): Additional interface options. A
                JSON-serialized object for an inline keyboard, custom reply keyboard,
                instructions to remove reply keyboard or to force a reply from the user.
            thumb (`filelike object`, optional): Thumbnail of the file sent; can be ignored if
                thumbnail generation for the file is supported server-side. The thumbnail should be
                in JPEG format and less than 200 kB in size. A thumbnail's width and height should
                not exceed 320. Ignored if the file is not uploaded using multipart/form-data.
                Thumbnails can't be reused and can be only uploaded as a new file.
            timeout (:obj:`int` | :obj:`float`, optional): Send file timeout (default: 20 seconds).
            api_kwargs (:obj:`dict`, optional): Arbitrary keyword arguments to be passed to the
                Telegram API.

        Returns:
            :class:`telegram.Message`: On success, the sent Message is returned.

        Raises:
            :class:`telegram.TelegramError`

        """
        if isinstance(video_note, VideoNote):
            video_note = video_note.file_id
        elif InputFile.is_file(video_note):
            video_note = cast(IO, video_note)
            video_note = InputFile(video_note)

        data: JSONDict = {'chat_id': chat_id, 'video_note': video_note}

        if duration is not None:
            data['duration'] = duration
        if length is not None:
            data['length'] = length
        if thumb:
            if InputFile.is_file(thumb):
                thumb = cast(IO, thumb)
                thumb = InputFile(thumb, attach=True)
            data['thumb'] = thumb

        return self._message(  # type: ignore[return-value]
            'sendVideoNote',
            data,
            timeout=timeout,
            disable_notification=disable_notification,
            reply_to_message_id=reply_to_message_id,
            reply_markup=reply_markup,
            allow_sending_without_reply=allow_sending_without_reply,
            api_kwargs=api_kwargs,
        )

    @log
    def send_animation(
        self,
        chat_id: Union[int, str],
        animation: Union[str, FileLike, Animation],
        duration: int = None,
        width: int = None,
        height: int = None,
        thumb: FileLike = None,
        caption: str = None,
        parse_mode: str = None,
        disable_notification: bool = False,
        reply_to_message_id: Union[int, str] = None,
        reply_markup: ReplyMarkup = None,
        timeout: float = 20,
        api_kwargs: JSONDict = None,
        allow_sending_without_reply: bool = None,
    ) -> Optional[Message]:
        """
        Use this method to send animation files (GIF or H.264/MPEG-4 AVC video without sound).
        Bots can currently send animation files of up to 50 MB in size, this limit may be changed
        in the future.

        Note:
            ``thumb`` will be ignored for small files, for which Telegram can easily
            generate thumb nails. However, this behaviour is undocumented and might be changed
            by Telegram.

        Args:
            chat_id (:obj:`int` | :obj:`str`): Unique identifier for the target chat or username
                of the target channel (in the format @channelusername).
            animation (:obj:`str` | `filelike object` | :class:`telegram.Animation`): Animation to
                send. Pass a file_id as String to send an animation that exists on the Telegram
                servers (recommended), pass an HTTP URL as a String for Telegram to get an
                animation from the Internet, or upload a new animation using multipart/form-data.
                Lastly you can pass an existing :class:`telegram.Animation` object to send.
            duration (:obj:`int`, optional): Duration of sent animation in seconds.
            width (:obj:`int`, optional): Animation width.
            height (:obj:`int`, optional): Animation height.
            thumb (`filelike object`, optional): Thumbnail of the file sent; can be ignored if
                thumbnail generation for the file is supported server-side. The thumbnail should be
                in JPEG format and less than 200 kB in size. A thumbnail's width and height should
                not exceed 320. Ignored if the file is not uploaded using multipart/form-data.
                Thumbnails can't be reused and can be only uploaded as a new file.
            caption (:obj:`str`, optional): Animation caption (may also be used when resending
                animations by file_id), 0-1024 characters after entities parsing.
            parse_mode (:obj:`str`, optional): Send Markdown or HTML, if you want Telegram apps to
                show bold, italic, fixed-width text or inline URLs in the media caption. See the
                constants in :class:`telegram.ParseMode` for the available modes.
            disable_notification (:obj:`bool`, optional): Sends the message silently. Users will
                receive a notification with no sound.
            reply_to_message_id (:obj:`int`, optional): If the message is a reply, ID of the
                original message.
            allow_sending_without_reply (:obj:`bool`, optional): Pass :obj:`True`, if the message
                should be sent even if the specified replied-to message is not found.
            reply_markup (:class:`telegram.ReplyMarkup`, optional): Additional interface options. A
                JSON-serialized object for an inline keyboard, custom reply keyboard, instructions
                to remove reply keyboard or to force a reply from the user.
            timeout (:obj:`int` | :obj:`float`, optional): Send file timeout (default: 20 seconds).
            api_kwargs (:obj:`dict`, optional): Arbitrary keyword arguments to be passed to the
                Telegram API.

        Returns:
            :class:`telegram.Message`: On success, the sent Message is returned.

        Raises:
            :class:`telegram.TelegramError`

        """
        if isinstance(animation, Animation):
            animation = animation.file_id
        elif InputFile.is_file(animation):
            animation = cast(IO, animation)
            animation = InputFile(animation)

        data: JSONDict = {'chat_id': chat_id, 'animation': animation}

        if duration:
            data['duration'] = duration
        if width:
            data['width'] = width
        if height:
            data['height'] = height
        if thumb:
            if InputFile.is_file(thumb):
                thumb = cast(IO, thumb)
                thumb = InputFile(thumb, attach=True)
            data['thumb'] = thumb
        if caption:
            data['caption'] = caption
        if parse_mode:
            data['parse_mode'] = parse_mode

        return self._message(  # type: ignore[return-value]
            'sendAnimation',
            data,
            timeout=timeout,
            disable_notification=disable_notification,
            reply_to_message_id=reply_to_message_id,
            reply_markup=reply_markup,
            allow_sending_without_reply=allow_sending_without_reply,
            api_kwargs=api_kwargs,
        )

    @log
    def send_voice(
        self,
        chat_id: Union[int, str],
        voice: Union[str, FileLike, Voice],
        duration: int = None,
        caption: str = None,
        disable_notification: bool = False,
        reply_to_message_id: Union[int, str] = None,
        reply_markup: ReplyMarkup = None,
        timeout: float = 20,
        parse_mode: str = None,
        api_kwargs: JSONDict = None,
        allow_sending_without_reply: bool = None,
    ) -> Optional[Message]:
        """
        Use this method to send audio files, if you want Telegram clients to display the file
        as a playable voice message. For this to work, your audio must be in an .ogg file
        encoded with OPUS (other formats may be sent as Audio or Document). Bots can currently
        send voice messages of up to 50 MB in size, this limit may be changed in the future.

        Note:
            The voice argument can be either a file_id, an URL or a file from disk
            ``open(filename, 'rb')``

        Args:
            chat_id (:obj:`int` | :obj:`str`): Unique identifier for the target chat or username
                of the target channel (in the format @channelusername).
            voice (:obj:`str` | `filelike object` | :class:`telegram.Voice`): Voice file to send.
                Pass a file_id as String to send an voice file that exists on the Telegram servers
                (recommended), pass an HTTP URL as a String for Telegram to get an voice file from
                the Internet, or upload a new one using multipart/form-data. Lastly you can pass
                an existing :class:`telegram.Voice` object to send.
            caption (:obj:`str`, optional): Voice message caption, 0-1024 characters after entities
                parsing.
            parse_mode (:obj:`str`, optional): Send Markdown or HTML, if you want Telegram apps to
                show bold, italic, fixed-width text or inline URLs in the media caption. See the
                constants in :class:`telegram.ParseMode` for the available modes.
            duration (:obj:`int`, optional): Duration of the voice message in seconds.
            disable_notification (:obj:`bool`, optional): Sends the message silently. Users will
                receive a notification with no sound.
            reply_to_message_id (:obj:`int`, optional): If the message is a reply, ID of the
                original message.
            allow_sending_without_reply (:obj:`bool`, optional): Pass :obj:`True`, if the message
                should be sent even if the specified replied-to message is not found.
            reply_markup (:class:`telegram.ReplyMarkup`, optional): Additional interface options. A
                JSON-serialized object for an inline keyboard, custom reply keyboard,
                instructions to remove reply keyboard or to force a reply from the user.
            timeout (:obj:`int` | :obj:`float`, optional): Send file timeout (default: 20 seconds).
            api_kwargs (:obj:`dict`, optional): Arbitrary keyword arguments to be passed to the
                Telegram API.

        Returns:
            :class:`telegram.Message`: On success, the sent Message is returned.

        Raises:
            :class:`telegram.TelegramError`

        """
        if isinstance(voice, Voice):
            voice = voice.file_id
        elif InputFile.is_file(voice):
            voice = cast(IO, voice)
            voice = InputFile(voice)

        data: JSONDict = {'chat_id': chat_id, 'voice': voice}

        if duration:
            data['duration'] = duration
        if caption:
            data['caption'] = caption
        if parse_mode:
            data['parse_mode'] = parse_mode

        return self._message(  # type: ignore[return-value]
            'sendVoice',
            data,
            timeout=timeout,
            disable_notification=disable_notification,
            reply_to_message_id=reply_to_message_id,
            reply_markup=reply_markup,
            allow_sending_without_reply=allow_sending_without_reply,
            api_kwargs=api_kwargs,
        )

    @log
    def send_media_group(
        self,
        chat_id: Union[int, str],
        media: List[Union[InputMediaAudio, InputMediaDocument, InputMediaPhoto, InputMediaVideo]],
        disable_notification: bool = None,
        reply_to_message_id: Union[int, str] = None,
        timeout: float = 20,
        api_kwargs: JSONDict = None,
        allow_sending_without_reply: bool = None,
    ) -> List[Optional[Message]]:
        """Use this method to send a group of photos or videos as an album.

        Args:
            chat_id (:obj:`int` | :obj:`str`): Unique identifier for the target chat or username
                of the target channel (in the format @channelusername).
            media (List[:class:`telegram.InputMediaAudio`, :class:`telegram.InputMediaDocument`, \
                :class:`telegram.InputMediaPhoto`, :class:`telegram.InputMediaVideo`]): An array
                describing messages to be sent, must include 2–10 items.
            disable_notification (:obj:`bool`, optional): Sends the message silently. Users will
                receive a notification with no sound.
            reply_to_message_id (:obj:`int`, optional): If the message is a reply, ID of the
                original message.
            allow_sending_without_reply (:obj:`bool`, optional): Pass :obj:`True`, if the message
                should be sent even if the specified replied-to message is not found.
            timeout (:obj:`int` | :obj:`float`, optional): Send file timeout (default: 20 seconds).
            api_kwargs (:obj:`dict`, optional): Arbitrary keyword arguments to be passed to the
                Telegram API.

        Returns:
            List[:class:`telegram.Message`]: An array of the sent Messages.

        Raises:
            :class:`telegram.TelegramError`
        """
        data: JSONDict = {'chat_id': chat_id, 'media': media}

        for m in data['media']:
            if m.parse_mode == DEFAULT_NONE:
                if self.defaults:
                    m.parse_mode = self.defaults.parse_mode
                else:
                    m.parse_mode = None

        if reply_to_message_id:
            data['reply_to_message_id'] = reply_to_message_id
        if disable_notification:
            data['disable_notification'] = disable_notification
        if allow_sending_without_reply is not None:
            data['allow_sending_without_reply'] = allow_sending_without_reply

        result = self._post('sendMediaGroup', data, timeout=timeout, api_kwargs=api_kwargs)

        if self.defaults:
            for res in result:  # type: ignore
                res['default_quote'] = self.defaults.quote  # type: ignore

        return [Message.de_json(res, self) for res in result]  # type: ignore

    @log
    def send_location(
        self,
        chat_id: Union[int, str],
        latitude: float = None,
        longitude: float = None,
        disable_notification: bool = False,
        reply_to_message_id: Union[int, str] = None,
        reply_markup: ReplyMarkup = None,
        timeout: float = None,
        location: Location = None,
        live_period: int = None,
        api_kwargs: JSONDict = None,
        horizontal_accuracy: float = None,
        heading: int = None,
        proximity_alert_radius: int = None,
        allow_sending_without_reply: bool = None,
    ) -> Optional[Message]:
        """Use this method to send point on the map.

        Note:
            You can either supply a :obj:`latitude` and :obj:`longitude` or a :obj:`location`.

        Args:
            chat_id (:obj:`int` | :obj:`str`): Unique identifier for the target chat or username
                of the target channel (in the format @channelusername).
            latitude (:obj:`float`, optional): Latitude of location.
            longitude (:obj:`float`, optional): Longitude of location.
            location (:class:`telegram.Location`, optional): The location to send.
            horizontal_accuracy (:obj:`int`, optional): The radius of uncertainty for the location,
                measured in meters; 0-1500.
            live_period (:obj:`int`, optional): Period in seconds for which the location will be
                updated, should be between 60 and 86400.
            heading (:obj:`int`, optional): For live locations, a direction in which the user is
                moving, in degrees. Must be between 1 and 360 if specified.
            proximity_alert_radius (:obj:`int`, optional): For live locations, a maximum distance
                for proximity alerts about approaching another chat member, in meters. Must be
                between 1 and 100000 if specified.
            disable_notification (:obj:`bool`, optional): Sends the message silently. Users will
                receive a notification with no sound.
            reply_to_message_id (:obj:`int`, optional): If the message is a reply, ID of the
                    original message.
            allow_sending_without_reply (:obj:`bool`, optional): Pass :obj:`True`, if the message
                should be sent even if the specified replied-to message is not found.
            reply_markup (:class:`telegram.ReplyMarkup`, optional): Additional interface options. A
                JSON-serialized object for an inline keyboard, custom reply keyboard,
                instructions to remove reply keyboard or to force a reply from the user.
            timeout (:obj:`int` | :obj:`float`, optional): If this value is specified, use it as
                the read timeout from the server (instead of the one specified during creation of
                the connection pool).
            api_kwargs (:obj:`dict`, optional): Arbitrary keyword arguments to be passed to the
                Telegram API.

        Returns:
            :class:`telegram.Message`: On success, the sent Message is returned.

        Raises:
            :class:`telegram.TelegramError`

        """
        if not ((latitude is not None and longitude is not None) or location):
            raise ValueError(
                "Either location or latitude and longitude must be passed as" "argument."
            )

        if not (latitude is not None or longitude is not None) ^ bool(location):
            raise ValueError(
                "Either location or latitude and longitude must be passed as" "argument. Not both."
            )

        if isinstance(location, Location):
            latitude = location.latitude
            longitude = location.longitude

        data: JSONDict = {'chat_id': chat_id, 'latitude': latitude, 'longitude': longitude}

        if live_period:
            data['live_period'] = live_period
        if horizontal_accuracy:
            data['horizontal_accuracy'] = horizontal_accuracy
        if heading:
            data['heading'] = heading
        if proximity_alert_radius:
            data['proximity_alert_radius'] = proximity_alert_radius

        return self._message(  # type: ignore[return-value]
            'sendLocation',
            data,
            timeout=timeout,
            disable_notification=disable_notification,
            reply_to_message_id=reply_to_message_id,
            reply_markup=reply_markup,
            allow_sending_without_reply=allow_sending_without_reply,
            api_kwargs=api_kwargs,
        )

    @log
    def edit_message_live_location(
        self,
        chat_id: Union[str, int] = None,
        message_id: Union[str, int] = None,
        inline_message_id: Union[str, int] = None,
        latitude: float = None,
        longitude: float = None,
        location: Location = None,
        reply_markup: ReplyMarkup = None,
        timeout: float = None,
        api_kwargs: JSONDict = None,
        horizontal_accuracy: float = None,
        heading: int = None,
        proximity_alert_radius: int = None,
    ) -> Union[Optional[Message], bool]:
        """Use this method to edit live location messages sent by the bot or via the bot
        (for inline bots). A location can be edited until its :attr:`live_period` expires or
        editing is explicitly disabled by a call to :attr:`stop_message_live_location`.

        Note:
            You can either supply a :obj:`latitude` and :obj:`longitude` or a :obj:`location`.

        Args:
            chat_id (:obj:`int` | :obj:`str`, optional): Required if inline_message_id is not
                specified. Unique identifier for the target chat or username of the target channel
                (in the format @channelusername).
            message_id (:obj:`int`, optional): Required if inline_message_id is not specified.
                Identifier of the message to edit.
            inline_message_id (:obj:`str`, optional): Required if chat_id and message_id are not
                specified. Identifier of the inline message.
            latitude (:obj:`float`, optional): Latitude of location.
            longitude (:obj:`float`, optional): Longitude of location.
            location (:class:`telegram.Location`, optional): The location to send.
            horizontal_accuracy (:obj:`float`, optional): The radius of uncertainty for the
                location, measured in meters; 0-1500.
            heading (:obj:`int`, optional): Direction in which the user is moving, in degrees. Must
                be between 1 and 360 if specified.
            proximity_alert_radius (:obj:`int`, optional): Maximum distance for proximity alerts
                about approaching another chat member, in meters. Must be between 1 and 100000 if
                specified.
            reply_markup (:class:`telegram.InlineKeyboardMarkup`, optional): A JSON-serialized
                object for a new inline keyboard.
            timeout (:obj:`int` | :obj:`float`, optional): If this value is specified, use it as
                the read timeout from the server (instead of the one specified during creation of
                the connection pool).
            api_kwargs (:obj:`dict`, optional): Arbitrary keyword arguments to be passed to the
                Telegram API.

        Returns:
            :class:`telegram.Message`: On success, if edited message is not an inline message, the
            edited message is returned, otherwise :obj:`True` is returned.
        """
        if not (all([latitude, longitude]) or location):
            raise ValueError(
                "Either location or latitude and longitude must be passed as" "argument."
            )
        if not (latitude is not None or longitude is not None) ^ bool(location):
            raise ValueError(
                "Either location or latitude and longitude must be passed as" "argument. Not both."
            )

        if isinstance(location, Location):
            latitude = location.latitude
            longitude = location.longitude

        data: JSONDict = {'latitude': latitude, 'longitude': longitude}

        if chat_id:
            data['chat_id'] = chat_id
        if message_id:
            data['message_id'] = message_id
        if inline_message_id:
            data['inline_message_id'] = inline_message_id
        if horizontal_accuracy:
            data['horizontal_accuracy'] = horizontal_accuracy
        if heading:
            data['heading'] = heading
        if proximity_alert_radius:
            data['proximity_alert_radius'] = proximity_alert_radius

        return self._message(
            'editMessageLiveLocation',
            data,
            timeout=timeout,
            reply_markup=reply_markup,
            api_kwargs=api_kwargs,
        )

    @log
    def stop_message_live_location(
        self,
        chat_id: Union[str, int] = None,
        message_id: Union[str, int] = None,
        inline_message_id: Union[str, int] = None,
        reply_markup: ReplyMarkup = None,
        timeout: float = None,
        api_kwargs: JSONDict = None,
    ) -> Union[Optional[Message], bool]:
        """Use this method to stop updating a live location message sent by the bot or via the bot
        (for inline bots) before live_period expires.

        Args:
            chat_id (:obj:`int` | :obj:`str`): Required if inline_message_id is not specified.
                Unique identifier for the target chat or username of the target channel
                (in the format @channelusername).
            message_id (:obj:`int`, optional): Required if inline_message_id is not specified.
                Identifier of the sent message with live location to stop.
            inline_message_id (:obj:`str`, optional): Required if chat_id and message_id are not
                specified. Identifier of the inline message.
            reply_markup (:class:`telegram.InlineKeyboardMarkup`, optional): A JSON-serialized
                object for a new inline keyboard.
            timeout (:obj:`int` | :obj:`float`, optional): If this value is specified, use it as
                the read timeout from the server (instead of the one specified during creation of
                the connection pool).
            api_kwargs (:obj:`dict`, optional): Arbitrary keyword arguments to be passed to the
                Telegram API.

        Returns:
            :class:`telegram.Message`: On success, if edited message is sent by the bot, the
            sent Message is returned, otherwise :obj:`True` is returned.
        """
        data: JSONDict = {}

        if chat_id:
            data['chat_id'] = chat_id
        if message_id:
            data['message_id'] = message_id
        if inline_message_id:
            data['inline_message_id'] = inline_message_id

        return self._message(
            'stopMessageLiveLocation',
            data,
            timeout=timeout,
            reply_markup=reply_markup,
            api_kwargs=api_kwargs,
        )

    @log
    def send_venue(
        self,
        chat_id: Union[int, str],
        latitude: float = None,
        longitude: float = None,
        title: str = None,
        address: str = None,
        foursquare_id: str = None,
        disable_notification: bool = False,
        reply_to_message_id: Union[int, str] = None,
        reply_markup: ReplyMarkup = None,
        timeout: float = None,
        venue: Venue = None,
        foursquare_type: str = None,
        api_kwargs: JSONDict = None,
<<<<<<< HEAD
        google_place_id: str = None,
        google_place_type: str = None,
=======
        allow_sending_without_reply: bool = None,
>>>>>>> b8ebcacc
    ) -> Optional[Message]:
        """Use this method to send information about a venue.

        Note:
            * You can either supply :obj:`venue`, or :obj:`latitude`, :obj:`longitude`,
              :obj:`title` and :obj:`address` and optionally :obj:`foursquare_id` and
              :obj:`foursquare_type` or optionally :obj:`google_place_id` and
              :obj:`google_place_type`.
            * Foursquare details and Google Pace details are mutually exclusive. However, this
              behaviour is undocumented and might be changed by Telegram.

        Args:
            chat_id (:obj:`int` | :obj:`str`): Unique identifier for the target chat or username
                of the target channel (in the format @channelusername).
            latitude (:obj:`float`, optional): Latitude of venue.
            longitude (:obj:`float`, optional): Longitude of venue.
            title (:obj:`str`, optional): Name of the venue.
            address (:obj:`str`, optional): Address of the venue.
            foursquare_id (:obj:`str`, optional): Foursquare identifier of the venue.
            foursquare_type (:obj:`str`, optional): Foursquare type of the venue, if known.
                (For example, "arts_entertainment/default", "arts_entertainment/aquarium" or
                "food/icecream".)
            google_place_id (:obj:`str`, optional): Google Places identifier of the venue.
            google_place_type (:obj:`str`, optional): Google Places type of the venue. (See
                `supported types \
                <https://developers.google.com/places/web-service/supported_types>`_.)
            venue (:class:`telegram.Venue`, optional): The venue to send.
            disable_notification (:obj:`bool`, optional): Sends the message silently. Users will
                receive a notification with no sound.
            reply_to_message_id (:obj:`int`, optional): If the message is a reply, ID of the
                original message.
            allow_sending_without_reply (:obj:`bool`, optional): Pass :obj:`True`, if the message
                should be sent even if the specified replied-to message is not found.
            reply_markup (:class:`telegram.ReplyMarkup`, optional): Additional interface options. A
                JSON-serialized object for an inline keyboard, custom reply keyboard, instructions
                to remove reply keyboard or to force a reply from the user.
            timeout (:obj:`int` | :obj:`float`, optional): If this value is specified, use it as
                the read timeout from the server (instead of the one specified during creation of
                the connection pool).
            api_kwargs (:obj:`dict`, optional): Arbitrary keyword arguments to be passed to the
                Telegram API.

        Returns:
            :class:`telegram.Message`: On success, the sent Message is returned.

        Raises:
            :class:`telegram.TelegramError`

        """
        if not (venue or all([latitude, longitude, address, title])):
            raise ValueError(
                "Either venue or latitude, longitude, address and title must be"
                "passed as arguments."
            )

        if isinstance(venue, Venue):
            latitude = venue.location.latitude
            longitude = venue.location.longitude
            address = venue.address
            title = venue.title
            foursquare_id = venue.foursquare_id
            foursquare_type = venue.foursquare_type
            google_place_id = venue.google_place_id
            google_place_type = venue.google_place_type

        data: JSONDict = {
            'chat_id': chat_id,
            'latitude': latitude,
            'longitude': longitude,
            'address': address,
            'title': title,
        }

        if foursquare_id:
            data['foursquare_id'] = foursquare_id
        if foursquare_type:
            data['foursquare_type'] = foursquare_type
        if google_place_id:
            data['google_place_id'] = google_place_id
        if google_place_type:
            data['google_place_type'] = google_place_type

        return self._message(  # type: ignore[return-value]
            'sendVenue',
            data,
            timeout=timeout,
            disable_notification=disable_notification,
            reply_to_message_id=reply_to_message_id,
            reply_markup=reply_markup,
            allow_sending_without_reply=allow_sending_without_reply,
            api_kwargs=api_kwargs,
        )

    @log
    def send_contact(
        self,
        chat_id: Union[int, str],
        phone_number: str = None,
        first_name: str = None,
        last_name: str = None,
        disable_notification: bool = False,
        reply_to_message_id: Union[int, str] = None,
        reply_markup: ReplyMarkup = None,
        timeout: float = None,
        contact: Contact = None,
        vcard: str = None,
        api_kwargs: JSONDict = None,
        allow_sending_without_reply: bool = None,
    ) -> Optional[Message]:
        """Use this method to send phone contacts.

        Note:
            You can either supply :obj:`contact` or :obj:`phone_number` and :obj:`first_name`
            with optionally :obj:`last_name` and optionally :obj:`vcard`.

        Args:
            chat_id (:obj:`int` | :obj:`str`): Unique identifier for the target chat or username
                of the target channel (in the format @channelusername).
            phone_number (:obj:`str`, optional): Contact's phone number.
            first_name (:obj:`str`, optional): Contact's first name.
            last_name (:obj:`str`, optional): Contact's last name.
            vcard (:obj:`str`, optional): Additional data about the contact in the form of a vCard,
                0-2048 bytes.
            contact (:class:`telegram.Contact`, optional): The contact to send.
            disable_notification (:obj:`bool`, optional): Sends the message silently. Users will
                receive a notification with no sound.
            reply_to_message_id (:obj:`int`, optional): If the message is a reply, ID of the
                original message.
            allow_sending_without_reply (:obj:`bool`, optional): Pass :obj:`True`, if the message
                should be sent even if the specified replied-to message is not found.
            reply_markup (:class:`telegram.ReplyMarkup`, optional): Additional interface options. A
                JSON-serialized object for an inline keyboard, custom reply keyboard, instructions
                to remove reply keyboard or to force a reply from the user.
            timeout (:obj:`int` | :obj:`float`, optional): If this value is specified, use it as
                the read timeout from the server (instead of the one specified during creation of
                the connection pool).
            api_kwargs (:obj:`dict`, optional): Arbitrary keyword arguments to be passed to the
                Telegram API.

        Returns:
            :class:`telegram.Message`: On success, the sent Message is returned.

        Raises:
            :class:`telegram.TelegramError`

        """
        if (not contact) and (not all([phone_number, first_name])):
            raise ValueError(
                "Either contact or phone_number and first_name must be passed as" "arguments."
            )

        if isinstance(contact, Contact):
            phone_number = contact.phone_number
            first_name = contact.first_name
            last_name = contact.last_name
            vcard = contact.vcard

        data: JSONDict = {
            'chat_id': chat_id,
            'phone_number': phone_number,
            'first_name': first_name,
        }

        if last_name:
            data['last_name'] = last_name
        if vcard:
            data['vcard'] = vcard

        return self._message(  # type: ignore[return-value]
            'sendContact',
            data,
            timeout=timeout,
            disable_notification=disable_notification,
            reply_to_message_id=reply_to_message_id,
            reply_markup=reply_markup,
            allow_sending_without_reply=allow_sending_without_reply,
            api_kwargs=api_kwargs,
        )

    @log
    def send_game(
        self,
        chat_id: Union[int, str],
        game_short_name: str,
        disable_notification: bool = False,
        reply_to_message_id: Union[int, str] = None,
        reply_markup: ReplyMarkup = None,
        timeout: float = None,
        api_kwargs: JSONDict = None,
        allow_sending_without_reply: bool = None,
    ) -> Optional[Message]:
        """Use this method to send a game.

        Args:
            chat_id (:obj:`int` | :obj:`str`): Unique identifier for the target chat or username
                of the target channel (in the format @channelusername).
            game_short_name (:obj:`str`): Short name of the game, serves as the unique identifier
                for the game. Set up your games via `@BotFather <https://t.me/BotFather>`_.
            disable_notification (:obj:`bool`, optional): Sends the message silently. Users will
                receive a notification with no sound.
            reply_to_message_id (:obj:`int`, optional): If the message is a reply, ID of the
                original message.
            allow_sending_without_reply (:obj:`bool`, optional): Pass :obj:`True`, if the message
                should be sent even if the specified replied-to message is not found.
            reply_markup (:class:`telegram.InlineKeyboardMarkup`, optional): A JSON-serialized
                object for a new inline keyboard. If empty, one ‘Play game_title’ button will be
                shown. If not empty, the first button must launch the game.
            timeout (:obj:`int` | :obj:`float`, optional): If this value is specified, use it as
                the read timeout from the server (instead of the one specified during creation of
                the connection pool).
            api_kwargs (:obj:`dict`, optional): Arbitrary keyword arguments to be passed to the
                Telegram API.

        Returns:
            :class:`telegram.Message`: On success, the sent Message is returned.

        Raises:
            :class:`telegram.TelegramError`

        """
        data: JSONDict = {'chat_id': chat_id, 'game_short_name': game_short_name}

        return self._message(  # type: ignore[return-value]
            'sendGame',
            data,
            timeout=timeout,
            disable_notification=disable_notification,
            reply_to_message_id=reply_to_message_id,
            reply_markup=reply_markup,
            allow_sending_without_reply=allow_sending_without_reply,
            api_kwargs=api_kwargs,
        )

    @log
    def send_chat_action(
        self,
        chat_id: Union[str, int],
        action: str,
        timeout: float = None,
        api_kwargs: JSONDict = None,
    ) -> bool:
        """
        Use this method when you need to tell the user that something is happening on the bot's
        side. The status is set for 5 seconds or less (when a message arrives from your bot,
        Telegram clients clear its typing status). Telegram only recommends using this method when
        a response from the bot will take a noticeable amount of time to arrive.

        Args:
            chat_id (:obj:`int` | :obj:`str`): Unique identifier for the target chat or username
                of the target channel (in the format @channelusername).
            action(:class:`telegram.ChatAction` | :obj:`str`): Type of action to broadcast. Choose
                one, depending on what the user is about to receive. For convenience look at the
                constants in :class:`telegram.ChatAction`
            timeout (:obj:`int` | :obj:`float`, optional): If this value is specified, use it as
                the read timeout from the server (instead of the one specified during creation of
                the connection pool).
            api_kwargs (:obj:`dict`, optional): Arbitrary keyword arguments to be passed to the
                Telegram API.

        Returns:
            :obj:`bool`:  On success, :obj:`True` is returned.

        Raises:
            :class:`telegram.TelegramError`

        """
        data: JSONDict = {'chat_id': chat_id, 'action': action}

        result = self._post('sendChatAction', data, timeout=timeout, api_kwargs=api_kwargs)

        return result  # type: ignore[return-value]

    @log
    def answer_inline_query(
        self,
        inline_query_id: str,
        results: List[InlineQueryResult],
        cache_time: int = 300,
        is_personal: bool = None,
        next_offset: str = None,
        switch_pm_text: str = None,
        switch_pm_parameter: str = None,
        timeout: float = None,
        current_offset: str = None,
        api_kwargs: JSONDict = None,
    ) -> bool:
        """
        Use this method to send answers to an inline query. No more than 50 results per query are
        allowed.

        Warning:
            In most use cases :attr:`current_offset` should not be passed manually. Instead of
            calling this method directly, use the shortcut :meth:`telegram.InlineQuery.answer` with
            ``auto_pagination=True``, which will take care of passing the correct value.

        Args:
            inline_query_id (:obj:`str`): Unique identifier for the answered query.
            results (List[:class:`telegram.InlineQueryResult`] | Callable): A list of results for
                the inline query. In case :attr:`current_offset` is passed, ``results`` may also be
                a callable accepts the current page index starting from 0. It must return either a
                list of :class:`telegram.InlineResult` instances or :obj:`None` if there are no
                more results.
            cache_time (:obj:`int`, optional): The maximum amount of time in seconds that the
                result of the inline query may be cached on the server. Defaults to 300.
            is_personal (:obj:`bool`, optional): Pass :obj:`True`, if results may be cached on
                the server side only for the user that sent the query. By default,
                results may be returned to any user who sends the same query.
            next_offset (:obj:`str`, optional): Pass the offset that a client should send in the
                next query with the same text to receive more results. Pass an empty string if
                there are no more results or if you don't support pagination. Offset length can't
                exceed 64 bytes.
            switch_pm_text (:obj:`str`, optional): If passed, clients will display a button with
                specified text that switches the user to a private chat with the bot and sends the
                bot a start message with the parameter switch_pm_parameter.
            switch_pm_parameter (:obj:`str`, optional): Deep-linking parameter for the /start
                message sent to the bot when user presses the switch button. 1-64 characters,
                only A-Z, a-z, 0-9, _ and - are allowed.
            current_offset (:obj:`str`, optional): The :attr:`telegram.InlineQuery.offset` of
                the inline query to answer. If passed, PTB will automatically take care of
                the pagination for you, i.e. pass the correct ``next_offset`` and truncate the
                results list/get the results from the callable you passed.
            timeout (:obj:`int` | :obj:`float`, optional): If this value is specified, use it as
                the read timeout from the server (instead of the one specified during creation of
                the connection pool).
            api_kwargs (:obj:`dict`, optional): Arbitrary keyword arguments to be passed to the
                Telegram API.

        Example:
            An inline bot that sends YouTube videos can ask the user to connect the bot to their
            YouTube account to adapt search results accordingly. To do this, it displays a
            'Connect your YouTube account' button above the results, or even before showing any.
            The user presses the button, switches to a private chat with the bot and, in doing so,
            passes a start parameter that instructs the bot to return an oauth link. Once done, the
            bot can offer a switch_inline button so that the user can easily return to the chat
            where they wanted to use the bot's inline capabilities.

        Returns:
            :obj:`bool`: On success, :obj:`True` is returned.

        Raises:
            :class:`telegram.TelegramError`

        """

        @no_type_check
        def _set_defaults(res):
            # pylint: disable=W0212
            if res._has_parse_mode and res.parse_mode == DEFAULT_NONE:
                if self.defaults:
                    res.parse_mode = self.defaults.parse_mode
                else:
                    res.parse_mode = None
            if res._has_input_message_content and res.input_message_content:
                if (
                    res.input_message_content._has_parse_mode
                    and res.input_message_content.parse_mode == DEFAULT_NONE
                ):
                    if self.defaults:
                        res.input_message_content.parse_mode = self.defaults.parse_mode
                    else:
                        res.input_message_content.parse_mode = None
                if (
                    res.input_message_content._has_disable_web_page_preview
                    and res.input_message_content.disable_web_page_preview == DEFAULT_NONE
                ):
                    if self.defaults:
                        res.input_message_content.disable_web_page_preview = (
                            self.defaults.disable_web_page_preview
                        )
                    else:
                        res.input_message_content.disable_web_page_preview = None

        if current_offset is not None and next_offset is not None:
            raise ValueError('`current_offset` and `next_offset` are mutually exclusive!')

        if current_offset is not None:
            if current_offset == '':
                current_offset_int = 0
            else:
                current_offset_int = int(current_offset)

            next_offset = ''

            if callable(results):
                effective_results = results(current_offset_int)
                if not effective_results:
                    effective_results = []
                else:
                    next_offset = str(current_offset_int + 1)
            else:
                if len(results) > (current_offset_int + 1) * MAX_INLINE_QUERY_RESULTS:
                    next_offset_int = current_offset_int + 1
                    next_offset = str(next_offset_int)
                    effective_results = results[
                        current_offset_int
                        * MAX_INLINE_QUERY_RESULTS : next_offset_int
                        * MAX_INLINE_QUERY_RESULTS
                    ]
                else:
                    effective_results = results[current_offset_int * MAX_INLINE_QUERY_RESULTS :]
        else:
            effective_results = results

        for result in effective_results:
            _set_defaults(result)

        results_dicts = [res.to_dict() for res in effective_results]

        data: JSONDict = {'inline_query_id': inline_query_id, 'results': results_dicts}

        if cache_time or cache_time == 0:
            data['cache_time'] = cache_time
        if is_personal:
            data['is_personal'] = is_personal
        if next_offset is not None:
            data['next_offset'] = next_offset
        if switch_pm_text:
            data['switch_pm_text'] = switch_pm_text
        if switch_pm_parameter:
            data['switch_pm_parameter'] = switch_pm_parameter

        return self._post(  # type: ignore[return-value]
            'answerInlineQuery',
            data,
            timeout=timeout,
            api_kwargs=api_kwargs,
        )

    @log
    def get_user_profile_photos(
        self,
        user_id: Union[str, int],
        offset: int = None,
        limit: int = 100,
        timeout: float = None,
        api_kwargs: JSONDict = None,
    ) -> Optional[UserProfilePhotos]:
        """Use this method to get a list of profile pictures for a user.

        Args:
            user_id (:obj:`int`): Unique identifier of the target user.
            offset (:obj:`int`, optional): Sequential number of the first photo to be returned.
                By default, all photos are returned.
            limit (:obj:`int`, optional): Limits the number of photos to be retrieved. Values
                between 1-100 are accepted. Defaults to 100.
            timeout (:obj:`int` | :obj:`float`, optional): If this value is specified, use it as
                the read timeout from the server (instead of the one specified during creation of
                the connection pool).
            api_kwargs (:obj:`dict`, optional): Arbitrary keyword arguments to be passed to the
                Telegram API.

        Returns:
            :class:`telegram.UserProfilePhotos`

        Raises:
            :class:`telegram.TelegramError`

        """
        data: JSONDict = {'user_id': user_id}

        if offset is not None:
            data['offset'] = offset
        if limit:
            data['limit'] = limit

        result = self._post('getUserProfilePhotos', data, timeout=timeout, api_kwargs=api_kwargs)

        return UserProfilePhotos.de_json(result, self)  # type: ignore

    @log
    def get_file(
        self,
        file_id: Union[
            str, Animation, Audio, ChatPhoto, Document, PhotoSize, Sticker, Video, VideoNote, Voice
        ],
        timeout: float = None,
        api_kwargs: JSONDict = None,
    ) -> File:
        """
        Use this method to get basic info about a file and prepare it for downloading. For the
        moment, bots can download files of up to 20MB in size. The file can then be downloaded
        with :attr:`telegram.File.download`. It is guaranteed that the link will be
        valid for at least 1 hour. When the link expires, a new one can be requested by
        calling get_file again.

        Note:
             This function may not preserve the original file name and MIME type.
             You should save the file's MIME type and name (if available) when the File object
             is received.

        Args:
            file_id (:obj:`str` | :class:`telegram.Animation` | :class:`telegram.Audio` |         \
                     :class:`telegram.ChatPhoto` | :class:`telegram.Document` |                   \
                     :class:`telegram.PhotoSize` | :class:`telegram.Sticker` |                    \
                     :class:`telegram.Video` | :class:`telegram.VideoNote` |                      \
                     :class:`telegram.Voice`):
                Either the file identifier or an object that has a file_id attribute
                to get file information about.
            timeout (:obj:`int` | :obj:`float`, optional): If this value is specified, use it as
                the read timeout from the server (instead of the one specified during creation of
                the connection pool).
            api_kwargs (:obj:`dict`, optional): Arbitrary keyword arguments to be passed to the
                Telegram API.

        Returns:
            :class:`telegram.File`

        Raises:
            :class:`telegram.TelegramError`

        """
        try:
            file_id = file_id.file_id  # type: ignore[union-attr]
        except AttributeError:
            pass

        data: JSONDict = {'file_id': file_id}

        result = self._post('getFile', data, timeout=timeout, api_kwargs=api_kwargs)

        if result.get('file_path'):  # type: ignore
            result['file_path'] = '{}/{}'.format(  # type: ignore
                self.base_file_url, result['file_path']  # type: ignore
            )

        return File.de_json(result, self)  # type: ignore

    @log
    def kick_chat_member(
        self,
        chat_id: Union[str, int],
        user_id: Union[str, int],
        timeout: float = None,
        until_date: Union[int, datetime] = None,
        api_kwargs: JSONDict = None,
    ) -> bool:
        """
        Use this method to kick a user from a group or a supergroup or a channel. In the case of
        supergroups and channels, the user will not be able to return to the group on their own
        using invite links, etc., unless unbanned first. The bot must be an administrator in the
        group for this to work.

        Args:
            chat_id (:obj:`int` | :obj:`str`): Unique identifier for the target chat or  username
                of the target channel (in the format @channelusername).
            user_id (:obj:`int`): Unique identifier of the target user.
            timeout (:obj:`int` | :obj:`float`, optional): If this value is specified, use it as
                the read timeout from the server (instead of the one specified during creation of
                the connection pool).
            until_date (:obj:`int` | :obj:`datetime.datetime`, optional): Date when the user will
                be unbanned, unix time. If user is banned for more than 366 days or less than 30
                seconds from the current time they are considered to be banned forever.
                For timezone naive :obj:`datetime.datetime` objects, the default timezone of the
                bot will be used.
            api_kwargs (:obj:`dict`, optional): Arbitrary keyword arguments to be passed to the
                Telegram API.

        Returns:
            :obj:`bool` On success, :obj:`True` is returned.

        Raises:
            :class:`telegram.TelegramError`

        """
        data: JSONDict = {'chat_id': chat_id, 'user_id': user_id}

        if until_date is not None:
            if isinstance(until_date, datetime):
                until_date = to_timestamp(
                    until_date, tzinfo=self.defaults.tzinfo if self.defaults else None
                )
            data['until_date'] = until_date

        result = self._post('kickChatMember', data, timeout=timeout, api_kwargs=api_kwargs)

        return result  # type: ignore[return-value]

    @log
    def unban_chat_member(
        self,
        chat_id: Union[str, int],
        user_id: Union[str, int],
        timeout: float = None,
        api_kwargs: JSONDict = None,
        only_if_banned: bool = None,
    ) -> bool:
        """Use this method to unban a previously kicked user in a supergroup or channel.

        The user will *not* return to the group or channel automatically, but will be able to join
        via link, etc. The bot must be an administrator for this to work. By default, this method
        guarantees that after the call the user is not a member of the chat, but will be able to
        join it. So if the user is a member of the chat they will also be *removed* from the chat.
        If you don't want this, use the parameter :attr:`only_if_banned`.

        Args:
            chat_id (:obj:`int` | :obj:`str`): Unique identifier for the target chat or username
                of the target channel (in the format @channelusername).
            user_id (:obj:`int`): Unique identifier of the target user.
            only_if_banned (:obj:`bool`, optional): Do nothing if the user is not banned.
            timeout (:obj:`int` | :obj:`float`, optional): If this value is specified, use it as
                the read timeout from the server (instead of the one specified during creation of
                the connection pool).
            api_kwargs (:obj:`dict`, optional): Arbitrary keyword arguments to be passed to the
                Telegram API.

        Returns:
            :obj:`bool` On success, :obj:`True` is returned.

        Raises:
            :class:`telegram.TelegramError`

        """
        data: JSONDict = {'chat_id': chat_id, 'user_id': user_id}

        if only_if_banned is not None:
            data['only_if_banned'] = only_if_banned

        result = self._post('unbanChatMember', data, timeout=timeout, api_kwargs=api_kwargs)

        return result  # type: ignore[return-value]

    @log
    def answer_callback_query(
        self,
        callback_query_id: str,
        text: str = None,
        show_alert: bool = False,
        url: str = None,
        cache_time: int = None,
        timeout: float = None,
        api_kwargs: JSONDict = None,
    ) -> bool:
        """
        Use this method to send answers to callback queries sent from inline keyboards. The answer
        will be displayed to the user as a notification at the top of the chat screen or as an
        alert.
        Alternatively, the user can be redirected to the specified Game URL. For this option to
        work, you must first create a game for your bot via BotFather and accept the terms.
        Otherwise, you may use links like t.me/your_bot?start=XXXX that open your bot with
        a parameter.

        Args:
            callback_query_id (:obj:`str`): Unique identifier for the query to be answered.
            text (:obj:`str`, optional): Text of the notification. If not specified, nothing will
                be shown to the user, 0-200 characters.
            show_alert (:obj:`bool`, optional): If :obj:`True`, an alert will be shown by the
                client instead of a notification at the top of the chat screen. Defaults to
                :obj:`False`.
            url (:obj:`str`, optional): URL that will be opened by the user's client. If you have
                created a Game and accepted the conditions via
                `@BotFather <https://t.me/BotFather>`_, specify the URL that
                opens your game - note that this will only work if the query comes from a callback
                game button. Otherwise, you may use links like t.me/your_bot?start=XXXX that open
                your bot with a parameter.
            cache_time (:obj:`int`, optional): The maximum amount of time in seconds that the
                result of the callback query may be cached client-side. Defaults to 0.
            timeout (:obj:`int` | :obj:`float`, optional): If this value is specified, use it as
                the read timeout from the server (instead of the one specified during creation of
                the connection pool).
            api_kwargs (:obj:`dict`, optional): Arbitrary keyword arguments to be passed to the
                Telegram API.

        Returns:
            :obj:`bool` On success, :obj:`True` is returned.

        Raises:
            :class:`telegram.TelegramError`

        """
        data: JSONDict = {'callback_query_id': callback_query_id}

        if text:
            data['text'] = text
        if show_alert:
            data['show_alert'] = show_alert
        if url:
            data['url'] = url
        if cache_time is not None:
            data['cache_time'] = cache_time

        result = self._post('answerCallbackQuery', data, timeout=timeout, api_kwargs=api_kwargs)

        return result  # type: ignore[return-value]

    @log
    def edit_message_text(
        self,
        text: str,
        chat_id: Union[str, int] = None,
        message_id: Union[str, int] = None,
        inline_message_id: Union[str, int] = None,
        parse_mode: str = None,
        disable_web_page_preview: bool = None,
        reply_markup: ReplyMarkup = None,
        timeout: float = None,
        api_kwargs: JSONDict = None,
    ) -> Union[Optional[Message], bool]:
        """
        Use this method to edit text and game messages.

        Args:
            chat_id (:obj:`int` | :obj:`str`, optional): Required if inline_message_id is not
                specified. Unique identifier for the target chat or username of the target channel
                (in the format @channelusername)
            message_id (:obj:`int`, optional): Required if inline_message_id is not specified.
                Identifier of the message to edit.
            inline_message_id (:obj:`str`, optional): Required if chat_id and message_id are not
                specified. Identifier of the inline message.
            text (:obj:`str`): New text of the message, 1-4096 characters after entities parsing.
            parse_mode (:obj:`str`, optional): Send Markdown or HTML, if you want Telegram apps to
                show bold, italic, fixed-width text or inline URLs in your bot's message. See the
                constants in :class:`telegram.ParseMode` for the available modes.
            disable_web_page_preview (:obj:`bool`, optional): Disables link previews for links in
                this message.
            reply_markup (:class:`telegram.InlineKeyboardMarkup`, optional): A JSON-serialized
                object for an inline keyboard.
            timeout (:obj:`int` | :obj:`float`, optional): If this value is specified, use it as
                the read timeout from the server (instead of the one specified during creation of
                the connection pool).
            api_kwargs (:obj:`dict`, optional): Arbitrary keyword arguments to be passed to the
                Telegram API.

        Returns:
            :class:`telegram.Message`: On success, if edited message is not an inline message, the
            edited message is returned, otherwise :obj:`True` is returned.

        Raises:
            :class:`telegram.TelegramError`

        """
        data: JSONDict = {'text': text}

        if chat_id:
            data['chat_id'] = chat_id
        if message_id:
            data['message_id'] = message_id
        if inline_message_id:
            data['inline_message_id'] = inline_message_id
        if parse_mode:
            data['parse_mode'] = parse_mode
        if disable_web_page_preview:
            data['disable_web_page_preview'] = disable_web_page_preview

        return self._message(
            'editMessageText',
            data,
            timeout=timeout,
            reply_markup=reply_markup,
            api_kwargs=api_kwargs,
        )

    @log
    def edit_message_caption(
        self,
        chat_id: Union[str, int] = None,
        message_id: Union[str, int] = None,
        inline_message_id: Union[str, int] = None,
        caption: str = None,
        reply_markup: ReplyMarkup = None,
        timeout: float = None,
        parse_mode: str = None,
        api_kwargs: JSONDict = None,
    ) -> Union[Message, bool]:
        """
        Use this method to edit captions of messages.

        Args:
            chat_id (:obj:`int` | :obj:`str`, optional): Required if inline_message_id is not
                specified. Unique identifier for the target chat or username of the target channel
                (in the format @channelusername)
            message_id (:obj:`int`, optional): Required if inline_message_id is not specified.
                Identifier of the message to edit.
            inline_message_id (:obj:`str`, optional): Required if chat_id and message_id are not
                specified. Identifier of the inline message.
            caption (:obj:`str`, optional): New caption of the message, 0-1024 characters after
                entities parsing.
            parse_mode (:obj:`str`, optional): Send Markdown or HTML, if you want Telegram apps to
                show bold, italic, fixed-width text or inline URLs in the media caption. See the
                constants in :class:`telegram.ParseMode` for the available modes.
            reply_markup (:class:`telegram.InlineKeyboardMarkup`, optional): A JSON-serialized
                object for an inline keyboard.
            timeout (:obj:`int` | :obj:`float`, optional): If this value is specified, use it as
                the read timeout from the server (instead of the one specified during creation of
                the connection pool).
            api_kwargs (:obj:`dict`, optional): Arbitrary keyword arguments to be passed to the
                Telegram API.

        Returns:
            :class:`telegram.Message`: On success, if edited message is not an inline message, the
            edited message is returned, otherwise :obj:`True` is returned.

        Raises:
            :class:`telegram.TelegramError`

        """
        if inline_message_id is None and (chat_id is None or message_id is None):
            raise ValueError(
                'edit_message_caption: Both chat_id and message_id are required when '
                'inline_message_id is not specified'
            )

        data: JSONDict = {}

        if caption:
            data['caption'] = caption
        if parse_mode:
            data['parse_mode'] = parse_mode
        if chat_id:
            data['chat_id'] = chat_id
        if message_id:
            data['message_id'] = message_id
        if inline_message_id:
            data['inline_message_id'] = inline_message_id

        return self._message(  # type: ignore[return-value]
            'editMessageCaption',
            data,
            timeout=timeout,
            reply_markup=reply_markup,
            api_kwargs=api_kwargs,
        )

    @log
    def edit_message_media(
        self,
        chat_id: Union[str, int] = None,
        message_id: Union[str, int] = None,
        inline_message_id: Union[str, int] = None,
        media: InputMedia = None,
        reply_markup: ReplyMarkup = None,
        timeout: float = None,
        api_kwargs: JSONDict = None,
    ) -> Union[Message, bool]:
        """
        Use this method to edit animation, audio, document, photo, or video messages. If a message
        is part of a message album, then it can be edited only to an audio for audio albums, only
        to a document for document albums and to a photo or a video otherwise. When an inline
        message is edited, a new file can't be uploaded. Use a previously uploaded file via its
        ``file_id`` or specify a URL.

        Args:
            chat_id (:obj:`int` | :obj:`str`, optional): Required if inline_message_id is not
                specified. Unique identifier for the target chat or username of the target channel
                (in the format @channelusername).
            message_id (:obj:`int`, optional): Required if inline_message_id is not specified.
                Identifier of the message to edit.
            inline_message_id (:obj:`str`, optional): Required if chat_id and message_id are not
                specified. Identifier of the inline message.
            media (:class:`telegram.InputMedia`): An object for a new media content
                of the message.
            reply_markup (:class:`telegram.InlineKeyboardMarkup`, optional): A JSON-serialized
                object for an inline keyboard.
            timeout (:obj:`int` | :obj:`float`, optional): If this value is specified, use it as
                the read timeout from the server (instead of the one specified during creation of
                the connection pool).
            api_kwargs (:obj:`dict`, optional): Arbitrary keyword arguments to be passed to the
                Telegram API.

        Returns:
            :class:`telegram.Message`: On success, if edited message is sent by the bot, the
            edited Message is returned, otherwise :obj:`True` is returned.

        Raises:
            :class:`telegram.TelegramError`
        """

        if inline_message_id is None and (chat_id is None or message_id is None):
            raise ValueError(
                'edit_message_media: Both chat_id and message_id are required when '
                'inline_message_id is not specified'
            )

        data: JSONDict = {'media': media}

        if chat_id:
            data['chat_id'] = chat_id
        if message_id:
            data['message_id'] = message_id
        if inline_message_id:
            data['inline_message_id'] = inline_message_id

        return self._message(  # type: ignore[return-value]
            'editMessageMedia',
            data,
            timeout=timeout,
            reply_markup=reply_markup,
            api_kwargs=api_kwargs,
        )

    @log
    def edit_message_reply_markup(
        self,
        chat_id: Union[str, int] = None,
        message_id: Union[str, int] = None,
        inline_message_id: Union[str, int] = None,
        reply_markup: ReplyMarkup = None,
        timeout: float = None,
        api_kwargs: JSONDict = None,
    ) -> Union[Message, bool]:
        """
        Use this method to edit only the reply markup of messages sent by the bot or via the bot
        (for inline bots).

        Args:
            chat_id (:obj:`int` | :obj:`str`, optional): Required if inline_message_id is not
                specified. Unique identifier for the target chat or username of the target channel
                (in the format @channelusername).
            message_id (:obj:`int`, optional): Required if inline_message_id is not specified.
                Identifier of the message to edit.
            inline_message_id (:obj:`str`, optional): Required if chat_id and message_id are not
                specified. Identifier of the inline message.
            reply_markup (:class:`telegram.InlineKeyboardMarkup`, optional): A JSON-serialized
                object for an inline keyboard.
            timeout (:obj:`int` | :obj:`float`, optional): If this value is specified, use it as
                the read timeout from the server (instead of the one specified during creation of
                the connection pool).
            api_kwargs (:obj:`dict`, optional): Arbitrary keyword arguments to be passed to the
                Telegram API.

        Returns:
            :class:`telegram.Message`: On success, if edited message is not an inline message, the
            edited message is returned, otherwise :obj:`True` is returned.

        Raises:
            :class:`telegram.TelegramError`

        """
        if inline_message_id is None and (chat_id is None or message_id is None):
            raise ValueError(
                'edit_message_reply_markup: Both chat_id and message_id are required when '
                'inline_message_id is not specified'
            )

        data: JSONDict = {}

        if chat_id:
            data['chat_id'] = chat_id
        if message_id:
            data['message_id'] = message_id
        if inline_message_id:
            data['inline_message_id'] = inline_message_id

        return self._message(  # type: ignore[return-value]
            'editMessageReplyMarkup',
            data,
            timeout=timeout,
            reply_markup=reply_markup,
            api_kwargs=api_kwargs,
        )

    @log
    def get_updates(
        self,
        offset: int = None,
        limit: int = 100,
        timeout: float = 0,
        read_latency: float = 2.0,
        allowed_updates: List[str] = None,
        api_kwargs: JSONDict = None,
    ) -> List[Update]:
        """Use this method to receive incoming updates using long polling.

        Args:
            offset (:obj:`int`, optional): Identifier of the first update to be returned. Must be
                greater by one than the highest among the identifiers of previously received
                updates. By default, updates starting with the earliest unconfirmed update are
                returned. An update is considered confirmed as soon as getUpdates is called with an
                offset higher than its update_id. The negative offset can be specified to retrieve
                updates starting from -offset update from the end of the updates queue. All
                previous updates will forgotten.
            limit (:obj:`int`, optional): Limits the number of updates to be retrieved. Values
                between 1-100 are accepted. Defaults to 100.
            timeout (:obj:`int`, optional): Timeout in seconds for long polling. Defaults to 0,
                i.e. usual short polling. Should be positive, short polling should be used for
                testing purposes only.
            allowed_updates (List[:obj:`str`]), optional): A JSON-serialized list the types of
                updates you want your bot to receive. For example, specify ["message",
                "edited_channel_post", "callback_query"] to only receive updates of these types.
                See :class:`telegram.Update` for a complete list of available update types.
                Specify an empty list to receive all updates regardless of type (default). If not
                specified, the previous setting will be used. Please note that this parameter
                doesn't affect updates created before the call to the get_updates, so unwanted
                updates may be received for a short period of time.
            api_kwargs (:obj:`dict`, optional): Arbitrary keyword arguments to be passed to the
                Telegram API.

        Note:
            1. This method will not work if an outgoing webhook is set up.
            2. In order to avoid getting duplicate updates, recalculate offset after each
               server response.
            3. To take full advantage of this library take a look at :class:`telegram.ext.Updater`

        Returns:
            List[:class:`telegram.Update`]

        Raises:
            :class:`telegram.TelegramError`

        """
        data: JSONDict = {'timeout': timeout}

        if offset:
            data['offset'] = offset
        if limit:
            data['limit'] = limit
        if allowed_updates is not None:
            data['allowed_updates'] = allowed_updates

        # Ideally we'd use an aggressive read timeout for the polling. However,
        # * Short polling should return within 2 seconds.
        # * Long polling poses a different problem: the connection might have been dropped while
        #   waiting for the server to return and there's no way of knowing the connection had been
        #   dropped in real time.
        result = self._post(
            'getUpdates', data, timeout=float(read_latency) + float(timeout), api_kwargs=api_kwargs
        )

        if result:
            self.logger.debug(
                'Getting updates: %s', [u['update_id'] for u in result]  # type: ignore
            )
        else:
            self.logger.debug('No new updates found.')

        if self.defaults:
            for u in result:  # type: ignore
                u['default_quote'] = self.defaults.quote  # type: ignore

        return [Update.de_json(u, self) for u in result]  # type: ignore

    @log
    def set_webhook(
        self,
        url: str = None,
        certificate: FileLike = None,
        timeout: float = None,
        max_connections: int = 40,
        allowed_updates: List[str] = None,
        api_kwargs: JSONDict = None,
        ip_address: str = None,
        drop_pending_updates: bool = None,
    ) -> bool:
        """
        Use this method to specify a url and receive incoming updates via an outgoing webhook.
        Whenever there is an update for the bot, Telegram will send an HTTPS POST request to the
        specified url, containing a JSON-serialized Update. In case of an unsuccessful request,
        Telegram will give up after a reasonable amount of attempts.

        If you'd like to make sure that the Webhook request comes from Telegram, Telegram
        recommends using a secret path in the URL, e.g. https://www.example.com/<token>. Since
        nobody else knows your bot's token, you can be pretty sure it's us.

        Note:
            The certificate argument should be a file from disk ``open(filename, 'rb')``.

        Args:
            url (:obj:`str`): HTTPS url to send updates to. Use an empty string to remove webhook
                integration.
            certificate (:obj:`filelike`): Upload your public key certificate so that the root
                certificate in use can be checked. See our self-signed guide for details.
                (https://goo.gl/rw7w6Y)
            ip_address (:obj:`str`, optional): The fixed IP address which will be used to send
                webhook requests instead of the IP address resolved through DNS.
            max_connections (:obj:`int`, optional): Maximum allowed number of simultaneous HTTPS
                connections to the webhook for update delivery, 1-100. Defaults to 40. Use lower
                values to limit the load on your bot's server, and higher values to increase your
                bot's throughput.
            allowed_updates (List[:obj:`str`], optional): A JSON-serialized list the types of
                updates you want your bot to receive. For example, specify ["message",
                "edited_channel_post", "callback_query"] to only receive updates of these types.
                See :class:`telegram.Update` for a complete list of available update types.
                Specify an empty list to receive all updates regardless of type (default). If not
                specified, the previous setting will be used. Please note that this parameter
                doesn't affect updates created before the call to the set_webhook, so unwanted
                updates may be received for a short period of time.
            drop_pending_updates (:obj:`bool`, optional): Pass :obj:`True` to drop all pending
                updates.
            timeout (:obj:`int` | :obj:`float`, optional): If this value is specified, use it as
                the read timeout from the server (instead of the one specified during creation of
                the connection pool).
            api_kwargs (:obj:`dict`, optional): Arbitrary keyword arguments to be passed to the
                Telegram API.

        Note:
            1. You will not be able to receive updates using get_updates for as long as an outgoing
               webhook is set up.
            2. To use a self-signed certificate, you need to upload your public key certificate
               using certificate parameter. Please upload as InputFile, sending a String will not
               work.
            3. Ports currently supported for Webhooks: 443, 80, 88, 8443.

            If you're having any trouble setting up webhooks, please check out this `guide to
            Webhooks`_.

        Returns:
            :obj:`bool` On success, :obj:`True` is returned.

        Raises:
            :class:`telegram.TelegramError`

        .. _`guide to Webhooks`: https://core.telegram.org/bots/webhooks

        """
        data: JSONDict = {}

        if url is not None:
            data['url'] = url
        if certificate:
            if InputFile.is_file(certificate):
                certificate = cast(IO, certificate)
                certificate = InputFile(certificate)
            data['certificate'] = certificate
        if max_connections is not None:
            data['max_connections'] = max_connections
        if allowed_updates is not None:
            data['allowed_updates'] = allowed_updates
        if ip_address:
            data['ip_address'] = ip_address
        if drop_pending_updates:
            data['drop_pending_updates'] = drop_pending_updates

        result = self._post('setWebhook', data, timeout=timeout, api_kwargs=api_kwargs)

        return result  # type: ignore[return-value]

    @log
    def delete_webhook(
        self, timeout: float = None, api_kwargs: JSONDict = None, drop_pending_updates: bool = None
    ) -> bool:
        """
        Use this method to remove webhook integration if you decide to switch back to
        getUpdates. Requires no parameters.

        Args:
            drop_pending_updates(:obj:`bool`, optional): Pass :obj:`True`: to drop all pending
                updates.
            timeout (:obj:`int` | :obj:`float`, optional): If this value is specified, use it as
                the read timeout from the server (instead of the one specified during creation of
                the connection pool).
            api_kwargs (:obj:`dict`, optional): Arbitrary keyword arguments to be passed to the
                Telegram API.

        Returns:
            :obj:`bool` On success, :obj:`True` is returned.

        Raises:
            :class:`telegram.TelegramError`

        """
        data = {}

        if drop_pending_updates:
            data['drop_pending_updates'] = drop_pending_updates

        result = self._post('deleteWebhook', data, timeout=timeout, api_kwargs=api_kwargs)

        return result  # type: ignore[return-value]

    @log
    def leave_chat(
        self, chat_id: Union[str, int], timeout: float = None, api_kwargs: JSONDict = None
    ) -> bool:
        """Use this method for your bot to leave a group, supergroup or channel.

        Args:
            chat_id (:obj:`int` | :obj:`str`): Unique identifier for the target chat or username
                of the target channel (in the format @channelusername).
            timeout (:obj:`int` | :obj:`float`, optional): If this value is specified, use it as
                the read timeout from the server (instead of the one specified during creation of
                the connection pool).
            api_kwargs (:obj:`dict`, optional): Arbitrary keyword arguments to be passed to the
                Telegram API.

        Returns:
            :obj:`bool` On success, :obj:`True` is returned.

        Raises:
            :class:`telegram.TelegramError`

        """
        data: JSONDict = {'chat_id': chat_id}

        result = self._post('leaveChat', data, timeout=timeout, api_kwargs=api_kwargs)

        return result  # type: ignore[return-value]

    @log
    def get_chat(
        self, chat_id: Union[str, int], timeout: float = None, api_kwargs: JSONDict = None
    ) -> Chat:
        """
        Use this method to get up to date information about the chat (current name of the user for
        one-on-one conversations, current username of a user, group or channel, etc.).

        Args:
            chat_id (:obj:`int` | :obj:`str`): Unique identifier for the target chat or username
                of the target channel (in the format @channelusername).
            timeout (:obj:`int` | :obj:`float`, optional): If this value is specified, use it as
                the read timeout from the server (instead of the one specified during creation of
                the connection pool).
            api_kwargs (:obj:`dict`, optional): Arbitrary keyword arguments to be passed to the
                Telegram API.

        Returns:
            :class:`telegram.Chat`

        Raises:
            :class:`telegram.TelegramError`

        """
        data: JSONDict = {'chat_id': chat_id}

        result = self._post('getChat', data, timeout=timeout, api_kwargs=api_kwargs)

        if self.defaults:
            result['default_quote'] = self.defaults.quote  # type: ignore

        return Chat.de_json(result, self)  # type: ignore

    @log
    def get_chat_administrators(
        self, chat_id: Union[str, int], timeout: float = None, api_kwargs: JSONDict = None
    ) -> List[ChatMember]:
        """
        Use this method to get a list of administrators in a chat.

        Args:
            chat_id (:obj:`int` | :obj:`str`): Unique identifier for the target chat or username
                of the target channel (in the format @channelusername).
            timeout (:obj:`int` | :obj:`float`, optional): If this value is specified, use it as
                the read timeout from the server (instead of the one specified during creation of
                the connection pool).
            api_kwargs (:obj:`dict`, optional): Arbitrary keyword arguments to be passed to the
                Telegram API.

        Returns:
            List[:class:`telegram.ChatMember`]: On success, returns a list of ``ChatMember``
            objects that contains information about all chat administrators except
            other bots. If the chat is a group or a supergroup and no administrators were
            appointed, only the creator will be returned.

        Raises:
            :class:`telegram.TelegramError`

        """
        data: JSONDict = {'chat_id': chat_id}

        result = self._post('getChatAdministrators', data, timeout=timeout, api_kwargs=api_kwargs)

        return [ChatMember.de_json(x, self) for x in result]  # type: ignore

    @log
    def get_chat_members_count(
        self, chat_id: Union[str, int], timeout: float = None, api_kwargs: JSONDict = None
    ) -> int:
        """Use this method to get the number of members in a chat.

        Args:
            chat_id (:obj:`int` | :obj:`str`): Unique identifier for the target chat or username
                of the target channel (in the format @channelusername).
            timeout (:obj:`int` | :obj:`float`, optional): If this value is specified, use it as
                the read timeout from the server (instead of the one specified during creation of
                the connection pool).
            api_kwargs (:obj:`dict`, optional): Arbitrary keyword arguments to be passed to the
                Telegram API.

        Returns:
            :obj:`int`: Number of members in the chat.

        Raises:
            :class:`telegram.TelegramError`

        """
        data: JSONDict = {'chat_id': chat_id}

        result = self._post('getChatMembersCount', data, timeout=timeout, api_kwargs=api_kwargs)

        return result  # type: ignore[return-value]

    @log
    def get_chat_member(
        self,
        chat_id: Union[str, int],
        user_id: Union[str, int],
        timeout: float = None,
        api_kwargs: JSONDict = None,
    ) -> ChatMember:
        """Use this method to get information about a member of a chat.

        Args:
            chat_id (:obj:`int` | :obj:`str`): Unique identifier for the target chat or username
                of the target channel (in the format @channelusername).
            user_id (:obj:`int`): Unique identifier of the target user.
            timeout (:obj:`int` | :obj:`float`, optional): If this value is specified, use it as
                the read timeout from the server (instead of the one specified during creation of
                the connection pool).
            api_kwargs (:obj:`dict`, optional): Arbitrary keyword arguments to be passed to the
                Telegram API.

        Returns:
            :class:`telegram.ChatMember`

        Raises:
            :class:`telegram.TelegramError`

        """
        data: JSONDict = {'chat_id': chat_id, 'user_id': user_id}

        result = self._post('getChatMember', data, timeout=timeout, api_kwargs=api_kwargs)

        return ChatMember.de_json(result, self)  # type: ignore

    @log
    def set_chat_sticker_set(
        self,
        chat_id: Union[str, int],
        sticker_set_name: str,
        timeout: float = None,
        api_kwargs: JSONDict = None,
    ) -> bool:
        """Use this method to set a new group sticker set for a supergroup.
        The bot must be an administrator in the chat for this to work and must have the appropriate
        admin rights. Use the field :attr:`telegram.Chat.can_set_sticker_set` optionally returned
        in :attr:`get_chat` requests to check if the bot can use this method.

        Args:
            chat_id (:obj:`int` | :obj:`str`): Unique identifier for the target chat or username
                of the target supergroup (in the format @supergroupusername).
            sticker_set_name (:obj:`str`): Name of the sticker set to be set as the group
                sticker set.
            timeout (:obj:`int` | :obj:`float`, optional): If this value is specified, use it as
                the read timeout from the server (instead of the one specified during creation of
                the connection pool).
            api_kwargs (:obj:`dict`, optional): Arbitrary keyword arguments to be passed to the
                Telegram API.

        Returns:
            :obj:`bool`: On success, :obj:`True` is returned.
        """
        data: JSONDict = {'chat_id': chat_id, 'sticker_set_name': sticker_set_name}

        result = self._post('setChatStickerSet', data, timeout=timeout, api_kwargs=api_kwargs)

        return result  # type: ignore[return-value]

    @log
    def delete_chat_sticker_set(
        self, chat_id: Union[str, int], timeout: float = None, api_kwargs: JSONDict = None
    ) -> bool:
        """Use this method to delete a group sticker set from a supergroup. The bot must be an
        administrator in the chat for this to work and must have the appropriate admin rights.
        Use the field :attr:`telegram.Chat.can_set_sticker_set` optionally returned in
        :attr:`get_chat` requests to check if the bot can use this method.

        Args:
            chat_id (:obj:`int` | :obj:`str`): Unique identifier for the target chat or username
                of the target supergroup (in the format @supergroupusername).
            timeout (:obj:`int` | :obj:`float`, optional): If this value is specified, use it as
                the read timeout from the server (instead of the one specified during creation of
                the connection pool).
            api_kwargs (:obj:`dict`, optional): Arbitrary keyword arguments to be passed to the
                Telegram API.

        Returns:
             :obj:`bool`: On success, :obj:`True` is returned.
        """
        data: JSONDict = {'chat_id': chat_id}

        result = self._post('deleteChatStickerSet', data, timeout=timeout, api_kwargs=api_kwargs)

        return result  # type: ignore[return-value]

    def get_webhook_info(self, timeout: float = None, api_kwargs: JSONDict = None) -> WebhookInfo:
        """Use this method to get current webhook status. Requires no parameters.

        If the bot is using getUpdates, will return an object with the url field empty.

        Args:
            timeout (:obj:`int` | :obj:`float`, optional): If this value is specified, use it as
                the read timeout from the server (instead of the one specified during creation of
                the connection pool).
            api_kwargs (:obj:`dict`, optional): Arbitrary keyword arguments to be passed to the
                Telegram API.

        Returns:
            :class:`telegram.WebhookInfo`

        """
        result = self._post('getWebhookInfo', None, timeout=timeout, api_kwargs=api_kwargs)

        return WebhookInfo.de_json(result, self)  # type: ignore

    @log
    def set_game_score(
        self,
        user_id: Union[int, str],
        score: int,
        chat_id: Union[str, int] = None,
        message_id: Union[str, int] = None,
        inline_message_id: Union[str, int] = None,
        force: bool = None,
        disable_edit_message: bool = None,
        timeout: float = None,
        api_kwargs: JSONDict = None,
    ) -> Union[Message, bool]:
        """
        Use this method to set the score of the specified user in a game.

        Args:
            user_id (:obj:`int`): User identifier.
            score (:obj:`int`): New score, must be non-negative.
            force (:obj:`bool`, optional): Pass :obj:`True`, if the high score is allowed to
                decrease. This can be useful when fixing mistakes or banning cheaters.
            disable_edit_message (:obj:`bool`, optional): Pass :obj:`True`, if the game message
                should not be automatically edited to include the current scoreboard.
            chat_id (:obj:`int` | :obj:`str`, optional): Required if inline_message_id is not
                specified. Unique identifier for the target chat.
            message_id (:obj:`int`, optional): Required if inline_message_id is not specified.
                Identifier of the sent message.
            inline_message_id (:obj:`str`, optional): Required if chat_id and message_id are not
                specified. Identifier of the inline message.
            timeout (:obj:`int` | :obj:`float`, optional): If this value is specified, use it as
                the read timeout from the server (instead of the one specified during creation of
                the connection pool).
            api_kwargs (:obj:`dict`, optional): Arbitrary keyword arguments to be passed to the
                Telegram API.

        Returns:
            :class:`telegram.Message`: The edited message, or if the message wasn't sent by the bot
            , :obj:`True`.

        Raises:
            :class:`telegram.TelegramError`: If the new score is not greater than the user's
                current score in the chat and force is :obj:`False`.

        """
        data: JSONDict = {'user_id': user_id, 'score': score}

        if chat_id:
            data['chat_id'] = chat_id
        if message_id:
            data['message_id'] = message_id
        if inline_message_id:
            data['inline_message_id'] = inline_message_id
        if force is not None:
            data['force'] = force
        if disable_edit_message is not None:
            data['disable_edit_message'] = disable_edit_message

        return self._message(  # type: ignore[return-value]
            'setGameScore',
            data,
            timeout=timeout,
            api_kwargs=api_kwargs,
        )

    @log
    def get_game_high_scores(
        self,
        user_id: Union[int, str],
        chat_id: Union[str, int] = None,
        message_id: Union[str, int] = None,
        inline_message_id: Union[str, int] = None,
        timeout: float = None,
        api_kwargs: JSONDict = None,
    ) -> List[GameHighScore]:
        """
        Use this method to get data for high score tables. Will return the score of the specified
        user and several of his neighbors in a game.

        Args:
            user_id (:obj:`int`): Target user id.
            chat_id (:obj:`int` | :obj:`str`, optional): Required if inline_message_id is not
                specified. Unique identifier for the target chat.
            message_id (:obj:`int`, optional): Required if inline_message_id is not specified.
                Identifier of the sent message.
            inline_message_id (:obj:`str`, optional): Required if chat_id and message_id are not
                specified. Identifier of the inline message.
            timeout (:obj:`int` | :obj:`float`, optional): If this value is specified, use it as
                the read timeout from the server (instead of the one specified during creation of
                the connection pool).
            api_kwargs (:obj:`dict`, optional): Arbitrary keyword arguments to be passed to the
                Telegram API.

        Returns:
            List[:class:`telegram.GameHighScore`]

        Raises:
            :class:`telegram.TelegramError`

        """
        data: JSONDict = {'user_id': user_id}

        if chat_id:
            data['chat_id'] = chat_id
        if message_id:
            data['message_id'] = message_id
        if inline_message_id:
            data['inline_message_id'] = inline_message_id

        result = self._post('getGameHighScores', data, timeout=timeout, api_kwargs=api_kwargs)

        return [GameHighScore.de_json(hs, self) for hs in result]  # type: ignore

    @log
    def send_invoice(
        self,
        chat_id: Union[int, str],
        title: str,
        description: str,
        payload: str,
        provider_token: str,
        start_parameter: str,
        currency: str,
        prices: List[LabeledPrice],
        photo_url: str = None,
        photo_size: int = None,
        photo_width: int = None,
        photo_height: int = None,
        need_name: bool = None,
        need_phone_number: bool = None,
        need_email: bool = None,
        need_shipping_address: bool = None,
        is_flexible: bool = None,
        disable_notification: bool = False,
        reply_to_message_id: Union[int, str] = None,
        reply_markup: ReplyMarkup = None,
        provider_data: Union[str, object] = None,
        send_phone_number_to_provider: bool = None,
        send_email_to_provider: bool = None,
        timeout: float = None,
        api_kwargs: JSONDict = None,
        allow_sending_without_reply: bool = None,
    ) -> Message:
        """Use this method to send invoices.

        Args:
            chat_id (:obj:`int` | :obj:`str`): Unique identifier for the target private chat.
            title (:obj:`str`): Product name, 1-32 characters.
            description (:obj:`str`): Product description, 1-255 characters.
            payload (:obj:`str`): Bot-defined invoice payload, 1-128 bytes. This will not be
                displayed to the user, use for your internal processes.
            provider_token (:obj:`str`): Payments provider token, obtained via
                `@BotFather <https://t.me/BotFather>`_.
            start_parameter (:obj:`str`): Unique deep-linking parameter that can be used to
                generate this invoice when used as a start parameter.
            currency (:obj:`str`): Three-letter ISO 4217 currency code.
            prices (List[:class:`telegram.LabeledPrice`)]: Price breakdown, a JSON-serialized list
                of components (e.g. product price, tax, discount, delivery cost, delivery tax,
                bonus, etc.).
            provider_data (:obj:`str` | :obj:`object`, optional): JSON-serialized data about the
                invoice, which will be shared with the payment provider. A detailed description of
                required fields should be provided by the payment provider. When an object is
                passed, it will be encoded as JSON.
            photo_url (:obj:`str`, optional): URL of the product photo for the invoice. Can be a
                photo of the goods or a marketing image for a service. People like it better when
                they see what they are paying for.
            photo_size (:obj:`str`, optional): Photo size.
            photo_width (:obj:`int`, optional): Photo width.
            photo_height (:obj:`int`, optional): Photo height.
            need_name (:obj:`bool`, optional): Pass :obj:`True`, if you require the user's full
                name to complete the order.
            need_phone_number (:obj:`bool`, optional): Pass :obj:`True`, if you require the user's
                phone number to complete the order.
            need_email (:obj:`bool`, optional): Pass :obj:`True`, if you require the user's email
                to complete the order.
            need_shipping_address (:obj:`bool`, optional): Pass :obj:`True`, if you require the
                user's shipping address to complete the order.
            send_phone_number_to_provider (:obj:`bool`, optional): Pass :obj:`True`, if user's
                phone number should be sent to provider.
            send_email_to_provider (:obj:`bool`, optional): Pass :obj:`True`, if user's email
                address should be sent to provider.
            is_flexible (:obj:`bool`, optional): Pass :obj:`True`, if the final price depends on
                the shipping method.
            disable_notification (:obj:`bool`, optional): Sends the message silently. Users will
                receive a notification with no sound.
            reply_to_message_id (:obj:`int`, optional): If the message is a reply, ID of the
                original message.
            allow_sending_without_reply (:obj:`bool`, optional): Pass :obj:`True`, if the message
                should be sent even if the specified replied-to message is not found.
            reply_markup (:class:`telegram.InlineKeyboardMarkup`, optional): A JSON-serialized
                object for an inline keyboard. If empty, one 'Pay total price' button will be
                shown. If not empty, the first button must be a Pay button.
            timeout (:obj:`int` | :obj:`float`, optional): If this value is specified, use it as
                the read timeout from the server (instead of the one specified during creation of
                the connection pool).
            api_kwargs (:obj:`dict`, optional): Arbitrary keyword arguments to be passed to the
                Telegram API.

        Returns:
            :class:`telegram.Message`: On success, the sent Message is returned.

        Raises:
            :class:`telegram.TelegramError`

        """
        data: JSONDict = {
            'chat_id': chat_id,
            'title': title,
            'description': description,
            'payload': payload,
            'provider_token': provider_token,
            'start_parameter': start_parameter,
            'currency': currency,
            'prices': [p.to_dict() for p in prices],
        }
        if provider_data is not None:
            if isinstance(provider_data, str):
                data['provider_data'] = provider_data
            else:
                data['provider_data'] = json.dumps(provider_data)
        if photo_url is not None:
            data['photo_url'] = photo_url
        if photo_size is not None:
            data['photo_size'] = photo_size
        if photo_width is not None:
            data['photo_width'] = photo_width
        if photo_height is not None:
            data['photo_height'] = photo_height
        if need_name is not None:
            data['need_name'] = need_name
        if need_phone_number is not None:
            data['need_phone_number'] = need_phone_number
        if need_email is not None:
            data['need_email'] = need_email
        if need_shipping_address is not None:
            data['need_shipping_address'] = need_shipping_address
        if is_flexible is not None:
            data['is_flexible'] = is_flexible
        if send_phone_number_to_provider is not None:
            data['send_phone_number_to_provider'] = send_email_to_provider
        if send_email_to_provider is not None:
            data['send_email_to_provider'] = send_email_to_provider

        return self._message(  # type: ignore[return-value]
            'sendInvoice',
            data,
            timeout=timeout,
            disable_notification=disable_notification,
            reply_to_message_id=reply_to_message_id,
            reply_markup=reply_markup,
            allow_sending_without_reply=allow_sending_without_reply,
            api_kwargs=api_kwargs,
        )

    @log
    def answer_shipping_query(
        self,
        shipping_query_id: str,
        ok: bool,
        shipping_options: List[ShippingOption] = None,
        error_message: str = None,
        timeout: float = None,
        api_kwargs: JSONDict = None,
    ) -> bool:
        """
        If you sent an invoice requesting a shipping address and the parameter is_flexible was
        specified, the Bot API will send an Update with a shipping_query field to the bot. Use
        this method to reply to shipping queries.

        Args:
            shipping_query_id (:obj:`str`): Unique identifier for the query to be answered.
            ok (:obj:`bool`): Specify :obj:`True` if delivery to the specified address is possible
                and :obj:`False` if there are any problems (for example, if delivery to the
                specified address is not possible).
            shipping_options (List[:class:`telegram.ShippingOption`]), optional]: Required if ok is
                :obj:`True`. A JSON-serialized array of available shipping options.
            error_message (:obj:`str`, optional): Required if ok is :obj:`False`. Error message in
                human readable form that explains why it is impossible to complete the order (e.g.
                "Sorry, delivery to your desired address is unavailable"). Telegram will display
                this message to the user.
            timeout (:obj:`int` | :obj:`float`, optional): If this value is specified, use it as
                the read timeout from the server (instead of the one specified during creation of
                the connection pool).
            api_kwargs (:obj:`dict`, optional): Arbitrary keyword arguments to be passed to the
                Telegram API.

        Returns:
            :obj:`bool`: On success, :obj:`True` is returned.

        Raises:
            :class:`telegram.TelegramError`

        """
        ok = bool(ok)

        if ok and (shipping_options is None or error_message is not None):
            raise TelegramError(
                'answerShippingQuery: If ok is True, shipping_options '
                'should not be empty and there should not be error_message'
            )

        if not ok and (shipping_options is not None or error_message is None):
            raise TelegramError(
                'answerShippingQuery: If ok is False, error_message '
                'should not be empty and there should not be shipping_options'
            )

        data: JSONDict = {'shipping_query_id': shipping_query_id, 'ok': ok}

        if ok:
            assert shipping_options
            data['shipping_options'] = [option.to_dict() for option in shipping_options]
        if error_message is not None:
            data['error_message'] = error_message

        result = self._post('answerShippingQuery', data, timeout=timeout, api_kwargs=api_kwargs)

        return result  # type: ignore[return-value]

    @log
    def answer_pre_checkout_query(
        self,
        pre_checkout_query_id: str,
        ok: bool,
        error_message: str = None,
        timeout: float = None,
        api_kwargs: JSONDict = None,
    ) -> bool:
        """
        Once the user has confirmed their payment and shipping details, the Bot API sends the final
        confirmation in the form of an Update with the field pre_checkout_query. Use this method to
        respond to such pre-checkout queries.

        Note:
            The Bot API must receive an answer within 10 seconds after the pre-checkout
            query was sent.

        Args:
            pre_checkout_query_id (:obj:`str`): Unique identifier for the query to be answered.
            ok (:obj:`bool`): Specify :obj:`True` if everything is alright
                (goods are available, etc.) and the bot is ready to proceed with the order. Use
                :obj:`False` if there are any problems.
            error_message (:obj:`str`, optional): Required if ok is :obj:`False`. Error message
                in human readable form that explains the reason for failure to proceed with
                the checkout (e.g. "Sorry, somebody just bought the last of our amazing black
                T-shirts while you were busy filling out your payment details. Please choose a
                different color or garment!"). Telegram will display this message to the user.
            timeout (:obj:`int` | :obj:`float`, optional): If this value is specified, use it as
                the read timeout from the server (instead of the one specified during creation of
                the connection pool).
            api_kwargs (:obj:`dict`, optional): Arbitrary keyword arguments to be passed to the
                Telegram API.

        Returns:
            :obj:`bool`: On success, :obj:`True` is returned.

        Raises:
            :class:`telegram.TelegramError`

        """
        ok = bool(ok)

        if not (ok ^ (error_message is not None)):  # pylint: disable=C0325
            raise TelegramError(
                'answerPreCheckoutQuery: If ok is True, there should '
                'not be error_message; if ok is False, error_message '
                'should not be empty'
            )

        data: JSONDict = {'pre_checkout_query_id': pre_checkout_query_id, 'ok': ok}

        if error_message is not None:
            data['error_message'] = error_message

        result = self._post('answerPreCheckoutQuery', data, timeout=timeout, api_kwargs=api_kwargs)

        return result  # type: ignore[return-value]

    @log
    def restrict_chat_member(
        self,
        chat_id: Union[str, int],
        user_id: Union[str, int],
        permissions: ChatPermissions,
        until_date: Union[int, datetime] = None,
        timeout: float = None,
        api_kwargs: JSONDict = None,
    ) -> bool:
        """
        Use this method to restrict a user in a supergroup. The bot must be an administrator in
        the supergroup for this to work and must have the appropriate admin rights. Pass
        :obj:`True` for all boolean parameters to lift restrictions from a user.

        Note:
            Since Bot API 4.4, :attr:`restrict_chat_member` takes the new user permissions in a
            single argument of type :class:`telegram.ChatPermissions`. The old way of passing
            parameters will not keep working forever.

        Args:
            chat_id (:obj:`int` | :obj:`str`): Unique identifier for the target chat or username
                of the target supergroup (in the format @supergroupusername).
            user_id (:obj:`int`): Unique identifier of the target user.
            until_date (:obj:`int` | :obj:`datetime.datetime`, optional): Date when restrictions
                will be lifted for the user, unix time. If user is restricted for more than 366
                days or less than 30 seconds from the current time, they are considered to be
                restricted forever.
                For timezone naive :obj:`datetime.datetime` objects, the default timezone of the
                bot will be used.
            permissions (:class:`telegram.ChatPermissions`): A JSON-serialized object for new user
                permissions.
            timeout (:obj:`int` | :obj:`float`, optional): If this value is specified, use it as
                the read timeout from the server (instead of the one specified during creation of
                the connection pool).
            api_kwargs (:obj:`dict`, optional): Arbitrary keyword arguments to be passed to the
                Telegram API.

        Returns:
            :obj:`bool`: On success, :obj:`True` is returned.

        Raises:
            :class:`telegram.TelegramError`
        """
        data: JSONDict = {
            'chat_id': chat_id,
            'user_id': user_id,
            'permissions': permissions.to_dict(),
        }

        if until_date is not None:
            if isinstance(until_date, datetime):
                until_date = to_timestamp(
                    until_date, tzinfo=self.defaults.tzinfo if self.defaults else None
                )
            data['until_date'] = until_date

        result = self._post('restrictChatMember', data, timeout=timeout, api_kwargs=api_kwargs)

        return result  # type: ignore[return-value]

    @log
    def promote_chat_member(
        self,
        chat_id: Union[str, int],
        user_id: Union[str, int],
        can_change_info: bool = None,
        can_post_messages: bool = None,
        can_edit_messages: bool = None,
        can_delete_messages: bool = None,
        can_invite_users: bool = None,
        can_restrict_members: bool = None,
        can_pin_messages: bool = None,
        can_promote_members: bool = None,
        timeout: float = None,
        api_kwargs: JSONDict = None,
        is_anonymous: bool = None,
    ) -> bool:
        """
        Use this method to promote or demote a user in a supergroup or a channel. The bot must be
        an administrator in the chat for this to work and must have the appropriate admin rights.
        Pass :obj:`False` for all boolean parameters to demote a user.

        Args:
            chat_id (:obj:`int` | :obj:`str`): Unique identifier for the target chat or username
                of the target supergroup (in the format @supergroupusername).
            user_id (:obj:`int`): Unique identifier of the target user.
            is_anonymous (:obj:`bool`, optional): Pass :obj:`True`, if the administrator's presence
                in the chat is hidden.
            can_change_info (:obj:`bool`, optional): Pass :obj:`True`, if the administrator can
                change chat title, photo and other settings.
            can_post_messages (:obj:`bool`, optional): Pass :obj:`True`, if the administrator can
                create channel posts, channels only.
            can_edit_messages (:obj:`bool`, optional): Pass :obj:`True`, if the administrator can
                edit messages of other users, channels only.
            can_delete_messages (:obj:`bool`, optional): Pass :obj:`True`, if the administrator can
                delete messages of other users.
            can_invite_users (:obj:`bool`, optional): Pass :obj:`True`, if the administrator can
                invite new users to the chat.
            can_restrict_members (:obj:`bool`, optional): Pass :obj:`True`, if the administrator
                can restrict, ban or unban chat members.
            can_pin_messages (:obj:`bool`, optional): Pass :obj:`True`, if the administrator can
                pin messages, supergroups only.
            can_promote_members (:obj:`bool`, optional): Pass :obj:`True`, if the administrator can
                add new administrators with a subset of his own privileges or demote administrators
                that he has promoted, directly or indirectly (promoted by administrators that were
                appointed by him).
            timeout (:obj:`int` | :obj:`float`, optional): If this value is specified, use it as
                the read timeout from the server (instead of the one specified during creation of
                the connection pool).
            api_kwargs (:obj:`dict`, optional): Arbitrary keyword arguments to be passed to the
                Telegram API.

        Returns:
            :obj:`bool`: On success, :obj:`True` is returned.

        Raises:
            :class:`telegram.TelegramError`

        """
        data: JSONDict = {'chat_id': chat_id, 'user_id': user_id}

        if is_anonymous is not None:
            data['is_anonymous'] = is_anonymous
        if can_change_info is not None:
            data['can_change_info'] = can_change_info
        if can_post_messages is not None:
            data['can_post_messages'] = can_post_messages
        if can_edit_messages is not None:
            data['can_edit_messages'] = can_edit_messages
        if can_delete_messages is not None:
            data['can_delete_messages'] = can_delete_messages
        if can_invite_users is not None:
            data['can_invite_users'] = can_invite_users
        if can_restrict_members is not None:
            data['can_restrict_members'] = can_restrict_members
        if can_pin_messages is not None:
            data['can_pin_messages'] = can_pin_messages
        if can_promote_members is not None:
            data['can_promote_members'] = can_promote_members

        result = self._post('promoteChatMember', data, timeout=timeout, api_kwargs=api_kwargs)

        return result  # type: ignore[return-value]

    @log
    def set_chat_permissions(
        self,
        chat_id: Union[str, int],
        permissions: ChatPermissions,
        timeout: float = None,
        api_kwargs: JSONDict = None,
    ) -> bool:
        """
        Use this method to set default chat permissions for all members. The bot must be an
        administrator in the group or a supergroup for this to work and must have the
        :attr:`can_restrict_members` admin rights.

        Args:
            chat_id (:obj:`int` | :obj:`str`): Unique identifier for the target chat or username of
                the target supergroup (in the format `@supergroupusername`).
            permissions (:class:`telegram.ChatPermissions`): New default chat permissions.
            timeout (:obj:`int` | :obj:`float`, optional): If this value is specified, use it as
                the read timeout from the server (instead of the one specified during creation of
                the connection pool).
            api_kwargs (:obj:`dict`, optional): Arbitrary keyword arguments to be passed to the
                Telegram API.

        Returns:
            :obj:`bool`: On success, :obj:`True` is returned.

        Raises:
            :class:`telegram.TelegramError`

        """
        data: JSONDict = {'chat_id': chat_id, 'permissions': permissions.to_dict()}

        result = self._post('setChatPermissions', data, timeout=timeout, api_kwargs=api_kwargs)

        return result  # type: ignore[return-value]

    @log
    def set_chat_administrator_custom_title(
        self,
        chat_id: Union[int, str],
        user_id: Union[int, str],
        custom_title: str,
        timeout: float = None,
        api_kwargs: JSONDict = None,
    ) -> bool:
        """
        Use this method to set a custom title for administrators promoted by the bot in a
        supergroup. The bot must be an administrator for this to work.

        Args:
            chat_id (:obj:`int` | :obj:`str`): Unique identifier for the target chat or username of
                the target supergroup (in the format `@supergroupusername`).
            user_id (:obj:`int`): Unique identifier of the target administrator.
            custom_title (:obj:`str`) New custom title for the administrator; 0-16 characters,
                emoji are not allowed.
            timeout (:obj:`int` | :obj:`float`, optional): If this value is specified, use it as
                the read timeout from the server (instead of the one specified during creation of
                the connection pool).
            api_kwargs (:obj:`dict`, optional): Arbitrary keyword arguments to be passed to the
                Telegram API.

        Returns:
            :obj:`bool`: On success, :obj:`True` is returned.

        Raises:
            :class:`telegram.TelegramError`

        """
        data: JSONDict = {'chat_id': chat_id, 'user_id': user_id, 'custom_title': custom_title}

        result = self._post(
            'setChatAdministratorCustomTitle', data, timeout=timeout, api_kwargs=api_kwargs
        )

        return result  # type: ignore[return-value]

    @log
    def export_chat_invite_link(
        self, chat_id: Union[str, int], timeout: float = None, api_kwargs: JSONDict = None
    ) -> str:
        """
        Use this method to generate a new invite link for a chat; any previously generated link
        is revoked. The bot must be an administrator in the chat for this to work and must have
        the appropriate admin rights.

        Args:
            chat_id (:obj:`int` | :obj:`str`): Unique identifier for the target chat or username
                of the target channel (in the format @channelusername).
            timeout (:obj:`int` | :obj:`float`, optional): If this value is specified, use it as
                the read timeout from the server (instead of the one specified during creation of
                the connection pool).
            api_kwargs (:obj:`dict`, optional): Arbitrary keyword arguments to be passed to the
                Telegram API.

        Returns:
            :obj:`str`: New invite link on success.

        Raises:
            :class:`telegram.TelegramError`

        """
        data: JSONDict = {'chat_id': chat_id}

        result = self._post('exportChatInviteLink', data, timeout=timeout, api_kwargs=api_kwargs)

        return result  # type: ignore[return-value]

    @log
    def set_chat_photo(
        self,
        chat_id: Union[str, int],
        photo: FileLike,
        timeout: float = 20,
        api_kwargs: JSONDict = None,
    ) -> bool:
        """Use this method to set a new profile photo for the chat.

        Photos can't be changed for private chats. The bot must be an administrator in the chat
        for this to work and must have the appropriate admin rights.

        Args:
            chat_id (:obj:`int` | :obj:`str`): Unique identifier for the target chat or username
                of the target channel (in the format @channelusername).
            photo (`filelike object`): New chat photo.
            timeout (:obj:`int` | :obj:`float`, optional): If this value is specified, use it as
                the read timeout from the server (instead of the one specified during creation of
                the connection pool).
            api_kwargs (:obj:`dict`, optional): Arbitrary keyword arguments to be passed to the
                Telegram API.

        Returns:
            :obj:`bool`: On success, :obj:`True` is returned.

        Raises:
            :class:`telegram.TelegramError`

        """
        if InputFile.is_file(photo):
            photo = cast(IO, photo)
            photo = InputFile(photo)

        data: JSONDict = {'chat_id': chat_id, 'photo': photo}

        result = self._post('setChatPhoto', data, timeout=timeout, api_kwargs=api_kwargs)

        return result  # type: ignore[return-value]

    @log
    def delete_chat_photo(
        self, chat_id: Union[str, int], timeout: float = None, api_kwargs: JSONDict = None
    ) -> bool:
        """
        Use this method to delete a chat photo. Photos can't be changed for private chats. The bot
        must be an administrator in the chat for this to work and must have the appropriate admin
        rights.

        Args:
            chat_id (:obj:`int` | :obj:`str`): Unique identifier for the target chat or username
                of the target channel (in the format @channelusername).
            timeout (:obj:`int` | :obj:`float`, optional): If this value is specified, use it as
                the read timeout from the server (instead of the one specified during creation of
                the connection pool).
            api_kwargs (:obj:`dict`, optional): Arbitrary keyword arguments to be passed to the
                Telegram API.

        Returns:
            :obj:`bool`: On success, :obj:`True` is returned.

        Raises:
            :class:`telegram.TelegramError`

        """
        data: JSONDict = {'chat_id': chat_id}

        result = self._post('deleteChatPhoto', data, timeout=timeout, api_kwargs=api_kwargs)

        return result  # type: ignore[return-value]

    @log
    def set_chat_title(
        self,
        chat_id: Union[str, int],
        title: str,
        timeout: float = None,
        api_kwargs: JSONDict = None,
    ) -> bool:
        """
        Use this method to change the title of a chat. Titles can't be changed for private chats.
        The bot must be an administrator in the chat for this to work and must have the appropriate
        admin rights.

        Args:
            chat_id (:obj:`int` | :obj:`str`): Unique identifier for the target chat or username
                of the target channel (in the format @channelusername).
            title (:obj:`str`): New chat title, 1-255 characters.
            timeout (:obj:`int` | :obj:`float`, optional): If this value is specified, use it as
                the read timeout from the server (instead of the one specified during creation of
                the connection pool).
            api_kwargs (:obj:`dict`, optional): Arbitrary keyword arguments to be passed to the
                Telegram API.

        Returns:
            :obj:`bool`: On success, :obj:`True` is returned.

        Raises:
            :class:`telegram.TelegramError`

        """
        data: JSONDict = {'chat_id': chat_id, 'title': title}

        result = self._post('setChatTitle', data, timeout=timeout, api_kwargs=api_kwargs)

        return result  # type: ignore[return-value]

    @log
    def set_chat_description(
        self,
        chat_id: Union[str, int],
        description: str,
        timeout: float = None,
        api_kwargs: JSONDict = None,
    ) -> bool:
        """
        Use this method to change the description of a group, a supergroup or a channel. The bot
        must be an administrator in the chat for this to work and must have the appropriate admin
        rights.

        Args:
            chat_id (:obj:`int` | :obj:`str`): Unique identifier for the target chat or username
                of the target channel (in the format @channelusername).
            description (:obj:`str`): New chat description, 0-255 characters.
            timeout (:obj:`int` | :obj:`float`, optional): If this value is specified, use it as
                the read timeout from the server (instead of the one specified during creation of
                the connection pool).
            api_kwargs (:obj:`dict`, optional): Arbitrary keyword arguments to be passed to the
                Telegram API.

        Returns:
            :obj:`bool`: On success, :obj:`True` is returned.

        Raises:
            :class:`telegram.TelegramError`

        """
        data: JSONDict = {'chat_id': chat_id, 'description': description}

        result = self._post('setChatDescription', data, timeout=timeout, api_kwargs=api_kwargs)

        return result  # type: ignore[return-value]

    @log
    def pin_chat_message(
        self,
        chat_id: Union[str, int],
        message_id: Union[str, int],
        disable_notification: bool = None,
        timeout: float = None,
        api_kwargs: JSONDict = None,
    ) -> bool:
        """
        Use this method to add a message to the list of pinned messages in a chat. If the
        chat is not a private chat, the bot must be an administrator in the chat for this to work
        and must have the ``can_pin_messages`` admin right in a supergroup or ``can_edit_messages``
        admin right in a channel.

        Args:
            chat_id (:obj:`int` | :obj:`str`): Unique identifier for the target chat or username
                of the target channel (in the format @channelusername).
            message_id (:obj:`int`): Identifier of a message to pin.
            disable_notification (:obj:`bool`, optional): Pass :obj:`True`, if it is not necessary
                to send a notification to all chat members about the new pinned message.
                Notifications are always disabled in channels and private chats.
            timeout (:obj:`int` | :obj:`float`, optional): If this value is specified, use it as
                the read timeout from the server (instead of the one specified during creation of
                the connection pool).
            api_kwargs (:obj:`dict`, optional): Arbitrary keyword arguments to be passed to the
                Telegram API.

        Returns:
            :obj:`bool`: On success, :obj:`True` is returned.

        Raises:
            :class:`telegram.TelegramError`

        """
        data: JSONDict = {'chat_id': chat_id, 'message_id': message_id}

        if disable_notification is not None:
            data['disable_notification'] = disable_notification

        return self._post(  # type: ignore[return-value]
            'pinChatMessage', data, timeout=timeout, api_kwargs=api_kwargs
        )

    @log
    def unpin_chat_message(
        self,
        chat_id: Union[str, int],
        timeout: float = None,
        api_kwargs: JSONDict = None,
        message_id: Union[str, int] = None,
    ) -> bool:
        """
        Use this method to remove a message from the list of pinned messages in a chat. If the
        chat is not a private chat, the bot must be an administrator in the chat for this to work
        and must have the ``can_pin_messages`` admin right in a supergroup or ``can_edit_messages``
        admin right in a channel.

        Args:
            chat_id (:obj:`int` | :obj:`str`): Unique identifier for the target chat or username
                of the target channel (in the format @channelusername).
            message_id (:obj:`int`, optional): Identifier of a message to unpin. If not specified,
                the most recent pinned message (by sending date) will be unpinned.
            timeout (:obj:`int` | :obj:`float`, optional): If this value is specified, use it as
                the read timeout from the server (instead of the one specified during creation of
                the connection pool).
            api_kwargs (:obj:`dict`, optional): Arbitrary keyword arguments to be passed to the
                Telegram API.

        Returns:
            :obj:`bool`: On success, :obj:`True` is returned.

        Raises:
            :class:`telegram.TelegramError`

        """
        data: JSONDict = {'chat_id': chat_id}

        if message_id is not None:
            data['message_id'] = message_id

        return self._post(  # type: ignore[return-value]
            'unpinChatMessage', data, timeout=timeout, api_kwargs=api_kwargs
        )

    @log
    def unpin_all_chat_messages(
        self,
        chat_id: Union[str, int],
        timeout: float = None,
        api_kwargs: JSONDict = None,
    ) -> bool:
        """
        Use this method to clear the list of pinned messages in a chat. If the
        chat is not a private chat, the bot must be an administrator in the chat for this
        to work and must have the ``can_pin_messages`` admin right in a supergroup or
        ``can_edit_messages`` admin right in a channel.

        Args:
            chat_id (:obj:`int` | :obj:`str`): Unique identifier for the target chat or username
                of the target channel (in the format @channelusername).
            timeout (:obj:`int` | :obj:`float`, optional): If this value is specified, use it as
                the read timeout from the server (instead of the one specified during creation of
                the connection pool).
            api_kwargs (:obj:`dict`, optional): Arbitrary keyword arguments to be passed to the
                Telegram API.

        Returns:
            :obj:`bool`: On success, :obj:`True` is returned.

        Raises:
            :class:`telegram.TelegramError`

        """

        data: JSONDict = {'chat_id': chat_id}

        return self._post(  # type: ignore[return-value]
            'unpinAllChatMessages', data, timeout=timeout, api_kwargs=api_kwargs
        )

    @log
    def get_sticker_set(
        self, name: str, timeout: float = None, api_kwargs: JSONDict = None
    ) -> StickerSet:
        """Use this method to get a sticker set.

        Args:
            name (:obj:`str`): Name of the sticker set.
            timeout (:obj:`int` | :obj:`float`, optional): If this value is specified, use it as
                the read timeout from the server (instead of the one specified during
                creation of the connection pool).
            api_kwargs (:obj:`dict`, optional): Arbitrary keyword arguments to be passed to the
                Telegram API.

        Returns:
            :class:`telegram.StickerSet`

        Raises:
            :class:`telegram.TelegramError`

        """
        data: JSONDict = {'name': name}

        result = self._post('getStickerSet', data, timeout=timeout, api_kwargs=api_kwargs)

        return StickerSet.de_json(result, self)  # type: ignore

    @log
    def upload_sticker_file(
        self,
        user_id: Union[str, int],
        png_sticker: Union[str, FileLike],
        timeout: float = 20,
        api_kwargs: JSONDict = None,
    ) -> File:
        """
        Use this method to upload a .png file with a sticker for later use in
        :attr:`create_new_sticker_set` and :attr:`add_sticker_to_set` methods (can be used multiple
        times).

        Note:
            The png_sticker argument can be either a file_id, an URL or a file from disk
            ``open(filename, 'rb')``

        Args:
            user_id (:obj:`int`): User identifier of sticker file owner.
            png_sticker (:obj:`str` | `filelike object`): Png image with the sticker,
                must be up to 512 kilobytes in size, dimensions must not exceed 512px,
                and either width or height must be exactly 512px.
            timeout (:obj:`int` | :obj:`float`, optional): If this value is specified, use it as
                the read timeout from the server (instead of the one specified during
                creation of the connection pool).
            api_kwargs (:obj:`dict`, optional): Arbitrary keyword arguments to be passed to the
                Telegram API.

        Returns:
            :class:`telegram.File`: On success, the uploaded File is returned.

        Raises:
            :class:`telegram.TelegramError`

        """
        if InputFile.is_file(png_sticker):
            png_sticker = InputFile(png_sticker)  # type: ignore[assignment,arg-type]

        data: JSONDict = {'user_id': user_id, 'png_sticker': png_sticker}

        result = self._post('uploadStickerFile', data, timeout=timeout, api_kwargs=api_kwargs)

        return File.de_json(result, self)  # type: ignore

    @log
    def create_new_sticker_set(
        self,
        user_id: Union[str, int],
        name: str,
        title: str,
        emojis: str,
        png_sticker: Union[str, FileLike] = None,
        contains_masks: bool = None,
        mask_position: MaskPosition = None,
        timeout: float = 20,
        tgs_sticker: Union[str, FileLike] = None,
        api_kwargs: JSONDict = None,
    ) -> bool:
        """
        Use this method to create new sticker set owned by a user.
        The bot will be able to edit the created sticker set.
        You must use exactly one of the fields png_sticker or tgs_sticker.

        Warning:
            As of API 4.7 ``png_sticker`` is an optional argument and therefore the order of the
            arguments had to be changed. Use keyword arguments to make sure that the arguments are
            passed correctly.

        Note:
            The png_sticker and tgs_sticker argument can be either a file_id, an URL or a file from
            disk ``open(filename, 'rb')``

        Args:
            user_id (:obj:`int`): User identifier of created sticker set owner.
            name (:obj:`str`): Short name of sticker set, to be used in t.me/addstickers/ URLs
                (e.g., animals). Can contain only english letters, digits and underscores.
                Must begin with a letter, can't contain consecutive underscores and
                must end in "_by_<bot username>". <bot_username> is case insensitive.
                1-64 characters.
            title (:obj:`str`): Sticker set title, 1-64 characters.
            png_sticker (:obj:`str` | `filelike object`, optional): Png image with the sticker,
                must be up to 512 kilobytes in size, dimensions must not exceed 512px,
                and either width or height must be exactly 512px. Pass a file_id as a String to
                send a file that already exists on the Telegram servers, pass an HTTP URL as a
                String for Telegram to get a file from the Internet, or upload a new one
                using multipart/form-data.
            tgs_sticker (:obj:`str` | `filelike object`, optional): TGS animation with the sticker,
                uploaded using multipart/form-data. See
                https://core.telegram.org/animated_stickers#technical-requirements for technical
                requirements.
            emojis (:obj:`str`): One or more emoji corresponding to the sticker.
            contains_masks (:obj:`bool`, optional): Pass :obj:`True`, if a set of mask stickers
                should be created.
            mask_position (:class:`telegram.MaskPosition`, optional): Position where the mask
                should be placed on faces.
            timeout (:obj:`int` | :obj:`float`, optional): If this value is specified, use it as
                the read timeout from the server (instead of the one specified during
                creation of the connection pool).
            api_kwargs (:obj:`dict`, optional): Arbitrary keyword arguments to be passed to the
                Telegram API.

        Returns:
            :obj:`bool`: On success, :obj:`True` is returned.

        Raises:
            :class:`telegram.TelegramError`

        """
        if InputFile.is_file(png_sticker):
            png_sticker = InputFile(png_sticker)  # type: ignore[assignment,arg-type]

        if InputFile.is_file(tgs_sticker):
            tgs_sticker = InputFile(tgs_sticker)  # type: ignore[assignment,arg-type]

        data: JSONDict = {'user_id': user_id, 'name': name, 'title': title, 'emojis': emojis}

        if png_sticker is not None:
            data['png_sticker'] = png_sticker
        if tgs_sticker is not None:
            data['tgs_sticker'] = tgs_sticker
        if contains_masks is not None:
            data['contains_masks'] = contains_masks
        if mask_position is not None:
            # We need to_json() instead of to_dict() here, because we're sending a media
            # message here, which isn't json dumped by utils.request
            data['mask_position'] = mask_position.to_json()

        result = self._post('createNewStickerSet', data, timeout=timeout, api_kwargs=api_kwargs)

        return result  # type: ignore[return-value]

    @log
    def add_sticker_to_set(
        self,
        user_id: Union[str, int],
        name: str,
        emojis: str,
        png_sticker: Union[str, FileLike] = None,
        mask_position: MaskPosition = None,
        timeout: float = 20,
        tgs_sticker: Union[str, FileLike] = None,
        api_kwargs: JSONDict = None,
    ) -> bool:
        """
        Use this method to add a new sticker to a set created by the bot.
        You must use exactly one of the fields png_sticker or tgs_sticker. Animated stickers
        can be added to animated sticker sets and only to them. Animated sticker sets can have up
        to 50 stickers. Static sticker sets can have up to 120 stickers.

        Warning:
            As of API 4.7 ``png_sticker`` is an optional argument and therefore the order of the
            arguments had to be changed. Use keyword arguments to make sure that the arguments are
            passed correctly.

        Note:
            The png_sticker and tgs_sticker argument can be either a file_id, an URL or a file from
            disk ``open(filename, 'rb')``

        Args:
            user_id (:obj:`int`): User identifier of created sticker set owner.
            name (:obj:`str`): Sticker set name.
            png_sticker (:obj:`str` | `filelike object`, optional): PNG image with the sticker,
                must be up to 512 kilobytes in size, dimensions must not exceed 512px,
                and either width or height must be exactly 512px. Pass a file_id as a String to
                send a file that already exists on the Telegram servers, pass an HTTP URL as a
                String for Telegram to get a file from the Internet, or upload a new one
                using multipart/form-data.
            tgs_sticker (:obj:`str` | `filelike object`, optional): TGS animation with the sticker,
                uploaded using multipart/form-data. See
                https://core.telegram.org/animated_stickers#technical-requirements for technical
                requirements.
            emojis (:obj:`str`): One or more emoji corresponding to the sticker.
            mask_position (:class:`telegram.MaskPosition`, optional): Position where the mask
                should be placed on faces.
            timeout (:obj:`int` | :obj:`float`, optional): If this value is specified, use it as
                the read timeout from the server (instead of the one specified during
                creation of the connection pool).
            api_kwargs (:obj:`dict`, optional): Arbitrary keyword arguments to be passed to the
                Telegram API.

        Returns:
            :obj:`bool`: On success, :obj:`True` is returned.

        Raises:
            :class:`telegram.TelegramError`

        """
        if InputFile.is_file(png_sticker):
            png_sticker = InputFile(png_sticker)  # type: ignore[assignment,arg-type]

        if InputFile.is_file(tgs_sticker):
            tgs_sticker = InputFile(tgs_sticker)  # type: ignore[assignment,arg-type]

        data: JSONDict = {'user_id': user_id, 'name': name, 'emojis': emojis}

        if png_sticker is not None:
            data['png_sticker'] = png_sticker
        if tgs_sticker is not None:
            data['tgs_sticker'] = tgs_sticker
        if mask_position is not None:
            # We need to_json() instead of to_dict() here, because we're sending a media
            # message here, which isn't json dumped by utils.request
            data['mask_position'] = mask_position.to_json()

        result = self._post('addStickerToSet', data, timeout=timeout, api_kwargs=api_kwargs)

        return result  # type: ignore[return-value]

    @log
    def set_sticker_position_in_set(
        self, sticker: str, position: int, timeout: float = None, api_kwargs: JSONDict = None
    ) -> bool:
        """Use this method to move a sticker in a set created by the bot to a specific position.

        Args:
            sticker (:obj:`str`): File identifier of the sticker.
            position (:obj:`int`): New sticker position in the set, zero-based.
            timeout (:obj:`int` | :obj:`float`, optional): If this value is specified, use it as
                the read timeout from the server (instead of the one specified during
                creation of the connection pool).
            api_kwargs (:obj:`dict`, optional): Arbitrary keyword arguments to be passed to the
                Telegram API.

        Returns:
            :obj:`bool`: On success, :obj:`True` is returned.

        Raises:
            :class:`telegram.TelegramError`

        """
        data: JSONDict = {'sticker': sticker, 'position': position}

        result = self._post(
            'setStickerPositionInSet', data, timeout=timeout, api_kwargs=api_kwargs
        )

        return result  # type: ignore[return-value]

    @log
    def delete_sticker_from_set(
        self, sticker: str, timeout: float = None, api_kwargs: JSONDict = None
    ) -> bool:
        """Use this method to delete a sticker from a set created by the bot.

        Args:
            sticker (:obj:`str`): File identifier of the sticker.
            timeout (:obj:`int` | :obj:`float`, optional): If this value is specified, use it as
                the read timeout from the server (instead of the one specified during
                creation of the connection pool).
            api_kwargs (:obj:`dict`, optional): Arbitrary keyword arguments to be passed to the
                Telegram API.

        Returns:
            :obj:`bool`: On success, :obj:`True` is returned.

        Raises:
            :class:`telegram.TelegramError`

        """
        data: JSONDict = {'sticker': sticker}

        result = self._post('deleteStickerFromSet', data, timeout=timeout, api_kwargs=api_kwargs)

        return result  # type: ignore[return-value]

    @log
    def set_sticker_set_thumb(
        self,
        name: str,
        user_id: Union[str, int],
        thumb: FileLike = None,
        timeout: float = None,
        api_kwargs: JSONDict = None,
    ) -> bool:
        """Use this method to set the thumbnail of a sticker set. Animated thumbnails can be set
        for animated sticker sets only.

        Note:
            The thumb can be either a file_id, an URL or a file from disk ``open(filename, 'rb')``

        Args:
            name (:obj:`str`): Sticker set name
            user_id (:obj:`int`): User identifier of created sticker set owner.
            thumb (:obj:`str` | `filelike object`, optional): A PNG image with the thumbnail, must
                be up to 128 kilobytes in size and have width and height exactly 100px, or a TGS
                animation with the thumbnail up to 32 kilobytes in size; see
                https://core.telegram.org/animated_stickers#technical-requirements for animated
                sticker technical requirements. Pass a file_id as a String to send a file that
                already exists on the Telegram servers, pass an HTTP URL as a String for Telegram
                to get a file from the Internet, or upload a new one using multipart/form-data.
                Animated sticker set thumbnail can't be uploaded via HTTP URL.
            timeout (:obj:`int` | :obj:`float`, optional): If this value is specified, use it as
                the read timeout from the server (instead of the one specified during
                creation of the connection pool).
            api_kwargs (:obj:`dict`, optional): Arbitrary keyword arguments to be passed to the
                Telegram API.

        Returns:
            :obj:`bool`: On success, :obj:`True` is returned.

        Raises:
            :class:`telegram.TelegramError`

        """

        if InputFile.is_file(thumb):
            thumb = cast(IO, thumb)
            thumb = InputFile(thumb)

        data: JSONDict = {'name': name, 'user_id': user_id, 'thumb': thumb}

        result = self._post('setStickerSetThumb', data, timeout=timeout, api_kwargs=api_kwargs)

        return result  # type: ignore[return-value]

    @log
    def set_passport_data_errors(
        self,
        user_id: Union[str, int],
        errors: List[PassportElementError],
        timeout: float = None,
        api_kwargs: JSONDict = None,
    ) -> bool:
        """
        Informs a user that some of the Telegram Passport elements they provided contains errors.
        The user will not be able to re-submit their Passport to you until the errors are fixed
        (the contents of the field for which you returned the error must change).

        Use this if the data submitted by the user doesn't satisfy the standards your service
        requires for any reason. For example, if a birthday date seems invalid, a submitted
        document is blurry, a scan shows evidence of tampering, etc. Supply some details in the
        error message to make sure the user knows how to correct the issues.

        Args:
            user_id (:obj:`int`): User identifier
            errors (List[:class:`PassportElementError`]): A JSON-serialized array describing the
                errors.
            timeout (:obj:`int` | :obj:`float`, optional): If this value is specified, use it as
                the read timeout from the server (instead of the one specified during
                creation of the connection pool).
            api_kwargs (:obj:`dict`, optional): Arbitrary keyword arguments to be passed to the
                Telegram API.

        Returns:
            :obj:`bool`: On success, :obj:`True` is returned.

        Raises:
            :class:`telegram.TelegramError`

        """
        data: JSONDict = {'user_id': user_id, 'errors': [error.to_dict() for error in errors]}

        result = self._post('setPassportDataErrors', data, timeout=timeout, api_kwargs=api_kwargs)

        return result  # type: ignore[return-value]

    @log
    def send_poll(
        self,
        chat_id: Union[int, str],
        question: str,
        options: List[str],
        is_anonymous: bool = True,
        type: str = Poll.REGULAR,  # pylint: disable=W0622
        allows_multiple_answers: bool = False,
        correct_option_id: int = None,
        is_closed: bool = None,
        disable_notification: bool = None,
        reply_to_message_id: Union[int, str] = None,
        reply_markup: ReplyMarkup = None,
        timeout: float = None,
        explanation: str = None,
        explanation_parse_mode: Union[str, DefaultValue, None] = DEFAULT_NONE,
        open_period: int = None,
        close_date: Union[int, datetime] = None,
        api_kwargs: JSONDict = None,
        allow_sending_without_reply: bool = None,
    ) -> Message:
        """
        Use this method to send a native poll.

        Args:
            chat_id (:obj:`int` | :obj:`str`): Unique identifier for the target chat or username
                of the target channel (in the format @channelusername).
            question (:obj:`str`): Poll question, 1-255 characters.
            options (List[:obj:`str`]): List of answer options, 2-10 strings 1-100 characters each.
            is_anonymous (:obj:`bool`, optional): :obj:`True`, if the poll needs to be anonymous,
                defaults to :obj:`True`.
            type (:obj:`str`, optional): Poll type, :attr:`telegram.Poll.QUIZ` or
                :attr:`telegram.Poll.REGULAR`, defaults to :attr:`telegram.Poll.REGULAR`.
            allows_multiple_answers (:obj:`bool`, optional): :obj:`True`, if the poll allows
                multiple answers, ignored for polls in quiz mode, defaults to :obj:`False`.
            correct_option_id (:obj:`int`, optional): 0-based identifier of the correct answer
                option, required for polls in quiz mode.
            explanation (:obj:`str`, optional): Text that is shown when a user chooses an incorrect
                answer or taps on the lamp icon in a quiz-style poll, 0-200 characters with at most
                2 line feeds after entities parsing.
            explanation_parse_mode (:obj:`str`, optional): Mode for parsing entities in the
                explanation. See the constants in :class:`telegram.ParseMode` for the available
                modes.
            open_period (:obj:`int`, optional): Amount of time in seconds the poll will be active
                after creation, 5-600. Can't be used together with :attr:`close_date`.
            close_date (:obj:`int` | :obj:`datetime.datetime`, optional): Point in time (Unix
                timestamp) when the poll will be automatically closed. Must be at least 5 and no
                more than 600 seconds in the future. Can't be used together with
                :attr:`open_period`.
                For timezone naive :obj:`datetime.datetime` objects, the default timezone of the
                bot will be used.
            is_closed (:obj:`bool`, optional): Pass :obj:`True`, if the poll needs to be
                immediately closed. This can be useful for poll preview.
            disable_notification (:obj:`bool`, optional): Sends the message silently. Users will
                receive a notification with no sound.
            reply_to_message_id (:obj:`int`, optional): If the message is a reply, ID of the
                original message.
            allow_sending_without_reply (:obj:`bool`, optional): Pass :obj:`True`, if the message
                should be sent even if the specified replied-to message is not found.
            reply_markup (:class:`telegram.ReplyMarkup`, optional): Additional interface options. A
                JSON-serialized object for an inline keyboard, custom reply keyboard, instructions
                to remove reply keyboard or to force a reply from the user.
            timeout (:obj:`int` | :obj:`float`, optional): If this value is specified, use it as
                the read timeout from the server (instead of the one specified during creation of
                the connection pool).
            api_kwargs (:obj:`dict`, optional): Arbitrary keyword arguments to be passed to the
                Telegram API.

        Returns:
            :class:`telegram.Message`: On success, the sent Message is returned.

        Raises:
            :class:`telegram.TelegramError`

        """
        data: JSONDict = {'chat_id': chat_id, 'question': question, 'options': options}

        if explanation_parse_mode == DEFAULT_NONE:
            if self.defaults:
                explanation_parse_mode = self.defaults.parse_mode
            else:
                explanation_parse_mode = None

        if not is_anonymous:
            data['is_anonymous'] = is_anonymous
        if type:
            data['type'] = type
        if allows_multiple_answers:
            data['allows_multiple_answers'] = allows_multiple_answers
        if correct_option_id is not None:
            data['correct_option_id'] = correct_option_id
        if is_closed:
            data['is_closed'] = is_closed
        if explanation:
            data['explanation'] = explanation
        if explanation_parse_mode:
            data['explanation_parse_mode'] = explanation_parse_mode
        if open_period:
            data['open_period'] = open_period
        if close_date:
            if isinstance(close_date, datetime):
                close_date = to_timestamp(
                    close_date, tzinfo=self.defaults.tzinfo if self.defaults else None
                )
            data['close_date'] = close_date

        return self._message(  # type: ignore[return-value]
            'sendPoll',
            data,
            timeout=timeout,
            disable_notification=disable_notification,
            reply_to_message_id=reply_to_message_id,
            reply_markup=reply_markup,
            allow_sending_without_reply=allow_sending_without_reply,
            api_kwargs=api_kwargs,
        )

    @log
    def stop_poll(
        self,
        chat_id: Union[int, str],
        message_id: Union[int, str],
        reply_markup: ReplyMarkup = None,
        timeout: float = None,
        api_kwargs: JSONDict = None,
    ) -> Poll:
        """
        Use this method to stop a poll which was sent by the bot.

        Args:
            chat_id (:obj:`int` | :obj:`str`): Unique identifier for the target chat or username
                of the target channel (in the format @channelusername).
            message_id (:obj:`int`): Identifier of the original message with the poll.
            reply_markup (:class:`telegram.InlineKeyboardMarkup`, optional): A JSON-serialized
                object for a new message inline keyboard.
            timeout (:obj:`int` | :obj:`float`, optional): If this value is specified, use it as
                the read timeout from the server (instead of the one specified during creation of
                the connection pool).
            api_kwargs (:obj:`dict`, optional): Arbitrary keyword arguments to be passed to the
                Telegram API.

        Returns:
            :class:`telegram.Poll`: On success, the stopped Poll with the final results is
            returned.

        Raises:
            :class:`telegram.TelegramError`

        """
        data: JSONDict = {'chat_id': chat_id, 'message_id': message_id}

        if reply_markup:
            if isinstance(reply_markup, ReplyMarkup):
                # We need to_json() instead of to_dict() here, because reply_markups may be
                # attached to media messages, which aren't json dumped by utils.request
                data['reply_markup'] = reply_markup.to_json()
            else:
                data['reply_markup'] = reply_markup

        result = self._post('stopPoll', data, timeout=timeout, api_kwargs=api_kwargs)

        return Poll.de_json(result, self)  # type: ignore

    @log
    def send_dice(
        self,
        chat_id: Union[int, str],
        disable_notification: bool = None,
        reply_to_message_id: Union[int, str] = None,
        reply_markup: ReplyMarkup = None,
        timeout: float = None,
        emoji: str = None,
        api_kwargs: JSONDict = None,
        allow_sending_without_reply: bool = None,
    ) -> Message:
        """
        Use this method to send an animated emoji, which will have a random value. On success, the
        sent Message is returned.

        Args:
            chat_id (:obj:`int` | :obj:`str`): Unique identifier for the target private chat.
            emoji (:obj:`str`, optional): Emoji on which the dice throw animation is based.
                Currently, must be one of “🎲”, “🎯”, “🏀”, “⚽”, or “🎰”. Dice can have values 1-6
                for “🎲” and “🎯”, values 1-5 for “🏀” and “⚽”, and values 1-64 for “🎰”. Defaults
                to “🎲”.
            disable_notification (:obj:`bool`, optional): Sends the message silently. Users will
                receive a notification with no sound.
            reply_to_message_id (:obj:`int`, optional): If the message is a reply, ID of the
                original message.
            allow_sending_without_reply (:obj:`bool`, optional): Pass :obj:`True`, if the message
                should be sent even if the specified replied-to message is not found.
            reply_markup (:class:`telegram.ReplyMarkup`, optional): Additional interface options. A
                JSON-serialized object for an inline keyboard, custom reply keyboard, instructions
                to remove reply keyboard or to force a reply from the user.
            timeout (:obj:`int` | :obj:`float`, optional): If this value is specified, use it as
                the read timeout from the server (instead of the one specified during creation of
                the connection pool).
            api_kwargs (:obj:`dict`, optional): Arbitrary keyword arguments to be passed to the
                Telegram API.

        Returns:
            :class:`telegram.Message`: On success, the sent Message is returned.

        Raises:
            :class:`telegram.TelegramError`

        """
        data: JSONDict = {
            'chat_id': chat_id,
        }

        if emoji:
            data['emoji'] = emoji

        return self._message(  # type: ignore[return-value]
            'sendDice',
            data,
            timeout=timeout,
            disable_notification=disable_notification,
            reply_to_message_id=reply_to_message_id,
            reply_markup=reply_markup,
            allow_sending_without_reply=allow_sending_without_reply,
            api_kwargs=api_kwargs,
        )

    @log
    def get_my_commands(
        self, timeout: float = None, api_kwargs: JSONDict = None
    ) -> List[BotCommand]:
        """
        Use this method to get the current list of the bot's commands.

        Args:
            timeout (:obj:`int` | :obj:`float`, optional): If this value is specified, use it as
                the read timeout from the server (instead of the one specified during creation of
                the connection pool).
            api_kwargs (:obj:`dict`, optional): Arbitrary keyword arguments to be passed to the
                Telegram API.

        Returns:
            List[:class:`telegram.BotCommand]`: On success, the commands set for the bot

        Raises:
            :class:`telegram.TelegramError`

        """
        result = self._post('getMyCommands', timeout=timeout, api_kwargs=api_kwargs)

        self._commands = [BotCommand.de_json(c, self) for c in result]  # type: ignore

        return self._commands

    @log
    def set_my_commands(
        self,
        commands: List[Union[BotCommand, Tuple[str, str]]],
        timeout: float = None,
        api_kwargs: JSONDict = None,
    ) -> bool:
        """
        Use this method to change the list of the bot's commands.

        Args:
            commands (List[:class:`BotCommand` | (:obj:`str`, :obj:`str`)]): A JSON-serialized list
                of bot commands to be set as the list of the bot's commands. At most 100 commands
                can be specified.
            timeout (:obj:`int` | :obj:`float`, optional): If this value is specified, use it as
                the read timeout from the server (instead of the one specified during creation of
                the connection pool).
            api_kwargs (:obj:`dict`, optional): Arbitrary keyword arguments to be passed to the
                Telegram API.

        Returns:
            :obj:`True`: On success

        Raises:
            :class:`telegram.TelegramError`

        """
        cmds = [c if isinstance(c, BotCommand) else BotCommand(c[0], c[1]) for c in commands]

        data: JSONDict = {'commands': [c.to_dict() for c in cmds]}

        result = self._post('setMyCommands', data, timeout=timeout, api_kwargs=api_kwargs)

        # Set commands. No need to check for outcome.
        # If request failed, we won't come this far
        self._commands = cmds

        return result  # type: ignore[return-value]

    @log
    def log_out(self) -> bool:
        """
        Use this method to log out from the cloud Bot API server before launching the bot locally.
        You *must* log out the bot before running it locally, otherwise there is no guarantee that
        the bot will receive updates. After a successful call, you can immediately log in on a
        local server, but will not be able to log in back to the cloud Bot API server for 10
        minutes.

        Returns:
            :obj:`True`: On success

        Raises:
            :class:`telegram.TelegramError`

        """
        return self._post('logOut')  # type: ignore[return-value]

    @log
    def close(self) -> bool:
        """
        Use this method to close the bot instance before moving it from one local server to
        another. You need to delete the webhook before calling this method to ensure that the bot
        isn't launched again after server restart. The method will return error 429 in the first
        10 minutes after the bot is launched.

        Returns:
            :obj:`True`: On success

        Raises:
            :class:`telegram.TelegramError`

        """
        return self._post('close')  # type: ignore[return-value]

    @log
    def copy_message(
        self,
        chat_id: Union[int, str],
        from_chat_id: Union[str, int],
        message_id: Union[str, int],
        caption: str = None,
        parse_mode: str = None,
        caption_entities: Union[Tuple[MessageEntity, ...], List[MessageEntity]] = None,
        disable_notification: bool = False,
        reply_to_message_id: Union[int, str] = None,
        allow_sending_without_reply: bool = False,
        reply_markup: ReplyMarkup = None,
        timeout: float = None,
        api_kwargs: JSONDict = None,
    ) -> Optional[MessageId]:
        """
        Use this method to copy messages of any kind. The method is analogous to the method
        forwardMessages, but the copied message doesn't have a link to the original message.
        Returns the MessageId of the sent message on success.

        Args:
            chat_id (:obj:`int` | :obj:`str`): Unique identifier for the target chat or username
                of the target channel (in the format @channelusername).
            from_chat_id (:obj:`int` | :obj:`str`): Unique identifier for the chat where the
                original message was sent (or channel username in the format @channelusername).
            message_id (:obj:`int`): Message identifier in the chat specified in from_chat_id.
            caption (:obj:`str`, optional): New caption for media, 0-1024 characters after
                entities parsing. If not specified, the original caption is kept.
            parse_mode (:obj:`str`, optional): Mode for parsing entities in the new caption. See
                the constants in :class:`telegram.ParseMode` for the available modes.
            caption_entities (:class:`telegram.utils.types.SLT[MessageEntity]`): List of special
                entities that appear in the new caption, which can be specified instead of
                parse_mode
            disable_notification (:obj:`bool`, optional): Sends the message silently. Users will
                receive a notification with no sound.
            reply_to_message_id (:obj:`int`, optional): If the message is a reply, ID of the
                original message.
            allow_sending_without_reply (:obj:`bool`, optional): Pass :obj:`True`, if the message
                should be sent even if the specified replied-to message is not found.
            reply_markup (:class:`telegram.ReplyMarkup`, optional): Additional interface options.
                A JSON-serialized object for an inline keyboard, custom reply keyboard,
                instructions to remove reply keyboard or to force a reply from the user.
            timeout (:obj:`int` | :obj:`float`, optional): If this value is specified, use it as
                the read timeout from the server (instead of the one specified during creation of
                the connection pool).
            api_kwargs (:obj:`dict`, optional): Arbitrary keyword arguments to be passed to the
                Telegram API.

        Returns:
            :class:`telegram.MessageId`: On success

        Raises:
            :class:`telegram.TelegramError`
        """
        data: JSONDict = {
            'chat_id': chat_id,
            'from_chat_id': from_chat_id,
            'message_id': message_id,
        }
        if caption:
            data['caption'] = caption
        if parse_mode:
            data['parse_mode'] = parse_mode
        if caption_entities:
            data['caption_entities'] = caption_entities
        if disable_notification:
            data['disable_notification'] = disable_notification
        if reply_to_message_id:
            data['reply_to_message_id'] = reply_to_message_id
        if allow_sending_without_reply:
            data['allow_sending_without_reply'] = allow_sending_without_reply
        if reply_markup:
            if isinstance(reply_markup, ReplyMarkup):
                # We need to_json() instead of to_dict() here, because reply_markups may be
                # attached to media messages, which aren't json dumped by utils.request
                data['reply_markup'] = reply_markup.to_json()
            else:
                data['reply_markup'] = reply_markup

        result = self._post('copyMessage', data, timeout=timeout, api_kwargs=api_kwargs)
        return MessageId.de_json(result, self)  # type: ignore

    def to_dict(self) -> JSONDict:
        data: JSONDict = {'id': self.id, 'username': self.username, 'first_name': self.first_name}

        if self.last_name:
            data['last_name'] = self.last_name

        return data

    # camelCase aliases
    getMe = get_me
    """Alias for :attr:`get_me`"""
    sendMessage = send_message
    """Alias for :attr:`send_message`"""
    deleteMessage = delete_message
    """Alias for :attr:`delete_message`"""
    forwardMessage = forward_message
    """Alias for :attr:`forward_message`"""
    sendPhoto = send_photo
    """Alias for :attr:`send_photo`"""
    sendAudio = send_audio
    """Alias for :attr:`send_audio`"""
    sendDocument = send_document
    """Alias for :attr:`send_document`"""
    sendSticker = send_sticker
    """Alias for :attr:`send_sticker`"""
    sendVideo = send_video
    """Alias for :attr:`send_video`"""
    sendAnimation = send_animation
    """Alias for :attr:`send_animation`"""
    sendVoice = send_voice
    """Alias for :attr:`send_voice`"""
    sendVideoNote = send_video_note
    """Alias for :attr:`send_video_note`"""
    sendMediaGroup = send_media_group
    """Alias for :attr:`send_media_group`"""
    sendLocation = send_location
    """Alias for :attr:`send_location`"""
    editMessageLiveLocation = edit_message_live_location
    """Alias for :attr:`edit_message_live_location`"""
    stopMessageLiveLocation = stop_message_live_location
    """Alias for :attr:`stop_message_live_location`"""
    sendVenue = send_venue
    """Alias for :attr:`send_venue`"""
    sendContact = send_contact
    """Alias for :attr:`send_contact`"""
    sendGame = send_game
    """Alias for :attr:`send_game`"""
    sendChatAction = send_chat_action
    """Alias for :attr:`send_chat_action`"""
    answerInlineQuery = answer_inline_query
    """Alias for :attr:`answer_inline_query`"""
    getUserProfilePhotos = get_user_profile_photos
    """Alias for :attr:`get_user_profile_photos`"""
    getFile = get_file
    """Alias for :attr:`get_file`"""
    kickChatMember = kick_chat_member
    """Alias for :attr:`kick_chat_member`"""
    unbanChatMember = unban_chat_member
    """Alias for :attr:`unban_chat_member`"""
    answerCallbackQuery = answer_callback_query
    """Alias for :attr:`answer_callback_query`"""
    editMessageText = edit_message_text
    """Alias for :attr:`edit_message_text`"""
    editMessageCaption = edit_message_caption
    """Alias for :attr:`edit_message_caption`"""
    editMessageMedia = edit_message_media
    """Alias for :attr:`edit_message_media`"""
    editMessageReplyMarkup = edit_message_reply_markup
    """Alias for :attr:`edit_message_reply_markup`"""
    getUpdates = get_updates
    """Alias for :attr:`get_updates`"""
    setWebhook = set_webhook
    """Alias for :attr:`set_webhook`"""
    deleteWebhook = delete_webhook
    """Alias for :attr:`delete_webhook`"""
    leaveChat = leave_chat
    """Alias for :attr:`leave_chat`"""
    getChat = get_chat
    """Alias for :attr:`get_chat`"""
    getChatAdministrators = get_chat_administrators
    """Alias for :attr:`get_chat_administrators`"""
    getChatMember = get_chat_member
    """Alias for :attr:`get_chat_member`"""
    setChatStickerSet = set_chat_sticker_set
    """Alias for :attr:`set_chat_sticker_set`"""
    deleteChatStickerSet = delete_chat_sticker_set
    """Alias for :attr:`delete_chat_sticker_set`"""
    getChatMembersCount = get_chat_members_count
    """Alias for :attr:`get_chat_members_count`"""
    getWebhookInfo = get_webhook_info
    """Alias for :attr:`get_webhook_info`"""
    setGameScore = set_game_score
    """Alias for :attr:`set_game_score`"""
    getGameHighScores = get_game_high_scores
    """Alias for :attr:`get_game_high_scores`"""
    sendInvoice = send_invoice
    """Alias for :attr:`send_invoice`"""
    answerShippingQuery = answer_shipping_query
    """Alias for :attr:`answer_shipping_query`"""
    answerPreCheckoutQuery = answer_pre_checkout_query
    """Alias for :attr:`answer_pre_checkout_query`"""
    restrictChatMember = restrict_chat_member
    """Alias for :attr:`restrict_chat_member`"""
    promoteChatMember = promote_chat_member
    """Alias for :attr:`promote_chat_member`"""
    setChatPermissions = set_chat_permissions
    """Alias for :attr:`set_chat_permissions`"""
    setChatAdministratorCustomTitle = set_chat_administrator_custom_title
    """Alias for :attr:`set_chat_administrator_custom_title`"""
    exportChatInviteLink = export_chat_invite_link
    """Alias for :attr:`export_chat_invite_link`"""
    setChatPhoto = set_chat_photo
    """Alias for :attr:`set_chat_photo`"""
    deleteChatPhoto = delete_chat_photo
    """Alias for :attr:`delete_chat_photo`"""
    setChatTitle = set_chat_title
    """Alias for :attr:`set_chat_title`"""
    setChatDescription = set_chat_description
    """Alias for :attr:`set_chat_description`"""
    pinChatMessage = pin_chat_message
    """Alias for :attr:`pin_chat_message`"""
    unpinChatMessage = unpin_chat_message
    """Alias for :attr:`unpin_chat_message`"""
    unpinAllChatMessages = unpin_all_chat_messages
    """Alias for :attr:`unpin_all_chat_messages`"""
    getStickerSet = get_sticker_set
    """Alias for :attr:`get_sticker_set`"""
    uploadStickerFile = upload_sticker_file
    """Alias for :attr:`upload_sticker_file`"""
    createNewStickerSet = create_new_sticker_set
    """Alias for :attr:`create_new_sticker_set`"""
    addStickerToSet = add_sticker_to_set
    """Alias for :attr:`add_sticker_to_set`"""
    setStickerPositionInSet = set_sticker_position_in_set
    """Alias for :attr:`set_sticker_position_in_set`"""
    deleteStickerFromSet = delete_sticker_from_set
    """Alias for :attr:`delete_sticker_from_set`"""
    setStickerSetThumb = set_sticker_set_thumb
    """Alias for :attr:`set_sticker_set_thumb`"""
    setPassportDataErrors = set_passport_data_errors
    """Alias for :attr:`set_passport_data_errors`"""
    sendPoll = send_poll
    """Alias for :attr:`send_poll`"""
    stopPoll = stop_poll
    """Alias for :attr:`stop_poll`"""
    sendDice = send_dice
    """Alias for :attr:`send_dice`"""
    getMyCommands = get_my_commands
    """Alias for :attr:`get_my_commands`"""
    setMyCommands = set_my_commands
    """Alias for :attr:`set_my_commands`"""
    logOut = log_out
    """Alias for :attr:`log_out`"""
    copyMessage = copy_message
    """Alias for :attr:`copy_message`"""<|MERGE_RESOLUTION|>--- conflicted
+++ resolved
@@ -1606,12 +1606,9 @@
         venue: Venue = None,
         foursquare_type: str = None,
         api_kwargs: JSONDict = None,
-<<<<<<< HEAD
         google_place_id: str = None,
         google_place_type: str = None,
-=======
         allow_sending_without_reply: bool = None,
->>>>>>> b8ebcacc
     ) -> Optional[Message]:
         """Use this method to send information about a venue.
 
