#!/usr/bin/env python
# pylint: disable=no-name-in-module, no-self-argument, not-callable, no-member, too-many-arguments
# pylint: disable=too-many-public-methods
#
# A library that provides a Python interface to the Telegram Bot API
# Copyright (C) 2015-2021
# Leandro Toledo de Souza <devs@python-telegram-bot.org>
#
# This program is free software: you can redistribute it and/or modify
# it under the terms of the GNU Lesser Public License as published by
# the Free Software Foundation, either version 3 of the License, or
# (at your option) any later version.
#
# This program is distributed in the hope that it will be useful,
# but WITHOUT ANY WARRANTY; without even the implied warranty of
# MERCHANTABILITY or FITNESS FOR A PARTICULAR PURPOSE.  See the
# GNU Lesser Public License for more details.
#
# You should have received a copy of the GNU Lesser Public License
# along with this program.  If not, see [http://www.gnu.org/licenses/].
"""This module contains an object that represents a Telegram Bot."""

import functools
import logging
from datetime import datetime

from typing import (
    TYPE_CHECKING,
    Callable,
    List,
    Optional,
    Tuple,
    TypeVar,
    Union,
    no_type_check,
    Dict,
    cast,
    Sequence,
    Any,
)

try:
    import ujson as json
except ImportError:
    import json  # type: ignore[no-redef]  # noqa: F723

try:
    from cryptography.hazmat.backends import default_backend
    from cryptography.hazmat.primitives import serialization

    CRYPTO_INSTALLED = True
except ImportError:
    default_backend = None  # type: ignore[assignment]
    serialization = None  # type: ignore[assignment]
    CRYPTO_INSTALLED = False

from telegram import (
    Animation,
    Audio,
    BotCommand,
    BotCommandScope,
    Chat,
    ChatMember,
    ChatPermissions,
    ChatPhoto,
    Contact,
    Document,
    File,
    GameHighScore,
    InputMedia,
    Location,
    MaskPosition,
    Message,
    MessageId,
    PassportElementError,
    PhotoSize,
    Poll,
    ReplyMarkup,
    ShippingOption,
    Sticker,
    StickerSet,
    TelegramObject,
    Update,
    User,
    UserProfilePhotos,
    Venue,
    Video,
    VideoNote,
    Voice,
    WebhookInfo,
    InlineKeyboardMarkup,
    ChatInviteLink,
)
from telegram.constants import MAX_INLINE_QUERY_RESULTS
from telegram.error import InvalidToken, TelegramError
from telegram.utils.defaultvalue import DEFAULT_NONE, DefaultValue, DEFAULT_20
from telegram.utils.datetime import to_timestamp
from telegram.utils.files import is_local_file, parse_file_input
from telegram.request import Request
from telegram.utils.types import FileInput, JSONDict, ODVInput, DVInput

if TYPE_CHECKING:
    from telegram import (
        InputMediaAudio,
        InputMediaDocument,
        InputMediaPhoto,
        InputMediaVideo,
        InlineQueryResult,
        LabeledPrice,
        MessageEntity,
    )

RT = TypeVar('RT')


class Bot(TelegramObject):
    """This object represents a Telegram Bot.

    .. versionadded:: 13.2
        Objects of this class are comparable in terms of equality. Two objects of this class are
        considered equal, if their :attr:`bot` is equal.

    Note:
        Most bot methods have the argument ``api_kwargs`` which allows to pass arbitrary keywords
        to the Telegram API. This can be used to access new features of the API before they were
        incorporated into PTB. However, this is not guaranteed to work, i.e. it will fail for
        passing files.

    .. versionchanged:: 14.0
        * Removed the deprecated methods ``kick_chat_member``, ``kickChatMember``,
          ``get_chat_members_count`` and ``getChatMembersCount``.
        * Removed the deprecated property ``commands``.
        * Removed the deprecated ``defaults`` parameter. If you want to use
            :class:`telegram.ext.Defaults`, please use the subclass :class:`telegram.ext.ExtBot`
            instead.

    Args:
        token (:obj:`str`): Bot's unique authentication.
        base_url (:obj:`str`, optional): Telegram Bot API service URL.
        base_file_url (:obj:`str`, optional): Telegram Bot API file URL.
        request (:obj:`telegram.request.Request`, optional): Pre initialized
            :obj:`telegram.request.Request`.
        private_key (:obj:`bytes`, optional): Private key for decryption of telegram passport data.
        private_key_password (:obj:`bytes`, optional): Password for above private key.

    """

    __slots__ = (
        'token',
        'base_url',
        'base_file_url',
        'private_key',
        '_bot_user',
        '_request',
        'logger',
    )

    def __init__(
        self,
        token: str,
        base_url: str = 'https://api.telegram.org/bot',
        base_file_url: str = 'https://api.telegram.org/file/bot',
        request: 'Request' = None,
        private_key: bytes = None,
        private_key_password: bytes = None,
    ):
        self.token = self._validate_token(token)

<<<<<<< HEAD
        if base_url is None:
            base_url = 'https://api.telegram.org/bot'

        if base_file_url is None:
            base_file_url = 'https://api.telegram.org/file/bot'

        self.base_url = str(base_url) + str(self.token)
        self.base_file_url = str(base_file_url) + str(self.token)
        self._bot_user: Optional[User] = None
=======
        self.base_url = base_url + self.token
        self.base_file_url = base_file_url + self.token
        self._bot: Optional[User] = None
>>>>>>> 7ba5b3ad
        self._request = request or Request()
        self.private_key = None
        self.logger = logging.getLogger(__name__)

        if private_key:
            if not CRYPTO_INSTALLED:
                raise RuntimeError(
                    'To use Telegram Passports, PTB must be installed via `pip install '
                    'python-telegram-bot[passport]`.'
                )
            self.private_key = serialization.load_pem_private_key(
                private_key, password=private_key_password, backend=default_backend()
            )

    # TODO: After https://youtrack.jetbrains.com/issue/PY-50952 is fixed, we can revisit this and
    # consider adding Paramspec from typing_extensions to properly fix this. Currently a workaround
    def _log(func: Any):  # type: ignore[no-untyped-def] # skipcq: PY-D0003
        logger = logging.getLogger(func.__module__)

        @functools.wraps(func)
        def decorator(*args, **kwargs):  # type: ignore[no-untyped-def]
            logger.debug('Entering: %s', func.__name__)
            result = func(*args, **kwargs)
            logger.debug(result)
            logger.debug('Exiting: %s', func.__name__)
            return result

        return decorator

    def _insert_defaults(  # pylint: disable=no-self-use
        self, data: Dict[str, object], timeout: ODVInput[float]
    ) -> Optional[float]:
        """This method is here to make ext.Defaults work. Because we need to be able to tell
        e.g. `send_message(chat_id, text)` from `send_message(chat_id, text, parse_mode=None)`, the
        default values for `parse_mode` etc are not `None` but `DEFAULT_NONE`. While this *could*
        be done in ExtBot instead of Bot, shortcuts like `Message.reply_text` need to work for both
        Bot and ExtBot, so they also have the `DEFAULT_NONE` default values.

        This makes it necessary to convert `DefaultValue(obj)` to `obj` at some point between
        `Message.reply_text` and the request to TG. Doing this here in a centralized manner is a
        rather clean and minimally invasive solution, i.e. the link between tg and tg.ext is as
        small as possible.
        See also _insert_defaults_for_ilq
        ExtBot overrides this method to actually insert default values.

        If in the future we come up with a better way of making `Defaults` work, we can cut this
        link as well.
        """
        # We
        # 1) set the correct parse_mode for all InputMedia objects
        # 2) replace all DefaultValue instances with the corresponding normal value.
        for key, val in data.items():
            # 1)
            if isinstance(val, InputMedia):
                val.parse_mode = DefaultValue.get_value(  # type: ignore[attr-defined]
                    val.parse_mode  # type: ignore[attr-defined]
                )
            elif key == 'media' and isinstance(val, list):
                for media in val:
                    media.parse_mode = DefaultValue.get_value(media.parse_mode)
            # 2)
            else:
                data[key] = DefaultValue.get_value(val)

        return DefaultValue.get_value(timeout)

    def _post(
        self,
        endpoint: str,
        data: JSONDict = None,
        timeout: ODVInput[float] = DEFAULT_NONE,
        api_kwargs: JSONDict = None,
    ) -> Union[bool, JSONDict, None]:
        if data is None:
            data = {}

        if api_kwargs:
            if data:
                data.update(api_kwargs)
            else:
                data = api_kwargs

        # Insert is in-place, so no return value for data
        if endpoint != 'getUpdates':
            effective_timeout = self._insert_defaults(data, timeout)
        else:
            effective_timeout = cast(float, timeout)

        # Drop any None values because Telegram doesn't handle them well
        data = {key: value for key, value in data.items() if value is not None}

        # We do this here so that _insert_defaults (see above) has a chance to convert
        # to the default timezone in case this is called by ExtBot
        for key, value in data.items():
            if isinstance(value, datetime):
                data[key] = to_timestamp(value)

        return self.request.post(
            f'{self.base_url}/{endpoint}', data=data, timeout=effective_timeout
        )

    def _message(
        self,
        endpoint: str,
        data: JSONDict,
        reply_to_message_id: int = None,
        disable_notification: ODVInput[bool] = DEFAULT_NONE,
        reply_markup: ReplyMarkup = None,
        allow_sending_without_reply: ODVInput[bool] = DEFAULT_NONE,
        timeout: ODVInput[float] = DEFAULT_NONE,
        api_kwargs: JSONDict = None,
    ) -> Union[bool, Message]:
        if reply_to_message_id is not None:
            data['reply_to_message_id'] = reply_to_message_id

        # We don't check if (DEFAULT_)None here, so that _post is able to insert the defaults
        # correctly, if necessary
        data['disable_notification'] = disable_notification
        data['allow_sending_without_reply'] = allow_sending_without_reply

        if reply_markup is not None:
            if isinstance(reply_markup, ReplyMarkup):
                # We need to_json() instead of to_dict() here, because reply_markups may be
                # attached to media messages, which aren't json dumped by telegram.request
                data['reply_markup'] = reply_markup.to_json()
            else:
                data['reply_markup'] = reply_markup

        result = self._post(endpoint, data, timeout=timeout, api_kwargs=api_kwargs)

        if result is True:
            return result

        return Message.de_json(result, self)  # type: ignore[return-value, arg-type]

    @property
    def request(self) -> Request:  # skip-cq: PY-D0003
        return self._request

    @staticmethod
    def _validate_token(token: str) -> str:
        """A very basic validation on token."""
        if any(x.isspace() for x in token):
            raise InvalidToken()

        left, sep, _right = token.partition(':')
        if (not sep) or (not left.isdigit()) or (len(left) < 3):
            raise InvalidToken()

        return token

    @property
    def bot(self) -> User:
        """:class:`telegram.User`: User instance for the bot as returned by :meth:`get_me`."""
        if self._bot_user is None:
            self._bot_user = self.get_me()
        return self._bot_user

    @property
    def id(self) -> int:  # pylint: disable=invalid-name
        """:obj:`int`: Unique identifier for this bot."""
        return self.bot.id

    @property
    def first_name(self) -> str:
        """:obj:`str`: Bot's first name."""
        return self.bot.first_name

    @property
    def last_name(self) -> str:
        """:obj:`str`: Optional. Bot's last name."""
        return self.bot.last_name  # type: ignore

    @property
    def username(self) -> str:
        """:obj:`str`: Bot's username."""
        return self.bot.username  # type: ignore

    @property
    def link(self) -> str:
        """:obj:`str`: Convenience property. Returns the t.me link of the bot."""
        return f"https://t.me/{self.username}"

    @property
    def can_join_groups(self) -> bool:
        """:obj:`bool`: Bot's :attr:`telegram.User.can_join_groups` attribute."""
        return self.bot.can_join_groups  # type: ignore

    @property
    def can_read_all_group_messages(self) -> bool:
        """:obj:`bool`: Bot's :attr:`telegram.User.can_read_all_group_messages` attribute."""
        return self.bot.can_read_all_group_messages  # type: ignore

    @property
    def supports_inline_queries(self) -> bool:
        """:obj:`bool`: Bot's :attr:`telegram.User.supports_inline_queries` attribute."""
        return self.bot.supports_inline_queries  # type: ignore

    @property
    def name(self) -> str:
        """:obj:`str`: Bot's @username."""
        return f'@{self.username}'

    @_log
    def get_me(self, timeout: ODVInput[float] = DEFAULT_NONE, api_kwargs: JSONDict = None) -> User:
        """A simple method for testing your bot's auth token. Requires no parameters.

        Args:
            timeout (:obj:`int` | :obj:`float`, optional): If this value is specified, use it as
                the read timeout from the server (instead of the one specified during creation of
                the connection pool).
            api_kwargs (:obj:`dict`, optional): Arbitrary keyword arguments to be passed to the
                Telegram API.

        Returns:
            :class:`telegram.User`: A :class:`telegram.User` instance representing that bot if the
            credentials are valid, :obj:`None` otherwise.

        Raises:
            :class:`telegram.error.TelegramError`

        """
        result = self._post('getMe', timeout=timeout, api_kwargs=api_kwargs)

        self._bot_user = User.de_json(result, self)  # type: ignore[return-value, arg-type]

        return self._bot_user  # type: ignore[return-value]

    @_log
    def send_message(
        self,
        chat_id: Union[int, str],
        text: str,
        parse_mode: ODVInput[str] = DEFAULT_NONE,
        disable_web_page_preview: ODVInput[bool] = DEFAULT_NONE,
        disable_notification: DVInput[bool] = DEFAULT_NONE,
        reply_to_message_id: int = None,
        reply_markup: ReplyMarkup = None,
        timeout: ODVInput[float] = DEFAULT_NONE,
        api_kwargs: JSONDict = None,
        allow_sending_without_reply: ODVInput[bool] = DEFAULT_NONE,
        entities: Union[List['MessageEntity'], Tuple['MessageEntity', ...]] = None,
    ) -> Message:
        """Use this method to send text messages.

        Args:
            chat_id (:obj:`int` | :obj:`str`): Unique identifier for the target chat or username
                of the target channel (in the format ``@channelusername``).
            text (:obj:`str`): Text of the message to be sent. Max 4096 characters after entities
                parsing. Also found as :attr:`telegram.constants.MAX_MESSAGE_LENGTH`.
            parse_mode (:obj:`str`): Send Markdown or HTML, if you want Telegram apps to show bold,
                italic, fixed-width text or inline URLs in your bot's message. See the constants in
                :class:`telegram.ParseMode` for the available modes.
            entities (List[:class:`telegram.MessageEntity`], optional): List of special entities
                that appear in message text, which can be specified instead of :attr:`parse_mode`.
            disable_web_page_preview (:obj:`bool`, optional): Disables link previews for links in
                this message.
            disable_notification (:obj:`bool`, optional): Sends the message silently. Users will
                receive a notification with no sound.
            reply_to_message_id (:obj:`int`, optional): If the message is a reply, ID of the
                original message.
            allow_sending_without_reply (:obj:`bool`, optional): Pass :obj:`True`, if the message
                should be sent even if the specified replied-to message is not found.
            reply_markup (:class:`telegram.ReplyMarkup`, optional): Additional interface options.
                A JSON-serialized object for an inline keyboard, custom reply keyboard,
                instructions to remove reply keyboard or to force a reply from the user.
            timeout (:obj:`int` | :obj:`float`, optional): If this value is specified, use it as
                the read timeout from the server (instead of the one specified during creation of
                the connection pool).
            api_kwargs (:obj:`dict`, optional): Arbitrary keyword arguments to be passed to the
                Telegram API.

        Returns:
            :class:`telegram.Message`: On success, the sent message is returned.

        Raises:
            :class:`telegram.error.TelegramError`

        """
        data: JSONDict = {
            'chat_id': chat_id,
            'text': text,
            'parse_mode': parse_mode,
            'disable_web_page_preview': disable_web_page_preview,
        }

        if entities:
            data['entities'] = [me.to_dict() for me in entities]

        return self._message(  # type: ignore[return-value]
            'sendMessage',
            data,
            disable_notification=disable_notification,
            reply_to_message_id=reply_to_message_id,
            reply_markup=reply_markup,
            allow_sending_without_reply=allow_sending_without_reply,
            timeout=timeout,
            api_kwargs=api_kwargs,
        )

    @_log
    def delete_message(
        self,
        chat_id: Union[str, int],
        message_id: int,
        timeout: ODVInput[float] = DEFAULT_NONE,
        api_kwargs: JSONDict = None,
    ) -> bool:
        """
        Use this method to delete a message, including service messages, with the following
        limitations:

            - A message can only be deleted if it was sent less than 48 hours ago.
            - A dice message in a private chat can only be deleted if it was sent more than 24
              hours ago.
            - Bots can delete outgoing messages in private chats, groups, and supergroups.
            - Bots can delete incoming messages in private chats.
            - Bots granted :attr:`telegram.ChatMember.can_post_messages` permissions can delete
              outgoing messages in channels.
            - If the bot is an administrator of a group, it can delete any message there.
            - If the bot has :attr:`telegram.ChatMember.can_delete_messages` permission in a
              supergroup or a channel, it can delete any message there.

        Args:
            chat_id (:obj:`int` | :obj:`str`): Unique identifier for the target chat or username
                of the target channel (in the format ``@channelusername``).
            message_id (:obj:`int`): Identifier of the message to delete.
            timeout (:obj:`int` | :obj:`float`, optional): If this value is specified, use it as
                the read timeout from the server (instead of the one specified during creation of
                the connection pool).
            api_kwargs (:obj:`dict`, optional): Arbitrary keyword arguments to be passed to the
                Telegram API.

        Returns:
            :obj:`bool`: On success, :obj:`True` is returned.

        Raises:
            :class:`telegram.error.TelegramError`

        """
        data: JSONDict = {'chat_id': chat_id, 'message_id': message_id}

        result = self._post('deleteMessage', data, timeout=timeout, api_kwargs=api_kwargs)

        return result  # type: ignore[return-value]

    @_log
    def forward_message(
        self,
        chat_id: Union[int, str],
        from_chat_id: Union[str, int],
        message_id: int,
        disable_notification: DVInput[bool] = DEFAULT_NONE,
        timeout: ODVInput[float] = DEFAULT_NONE,
        api_kwargs: JSONDict = None,
    ) -> Message:
        """Use this method to forward messages of any kind. Service messages can't be forwarded.

        Args:
            chat_id (:obj:`int` | :obj:`str`): Unique identifier for the target chat or username
                of the target channel (in the format ``@channelusername``).
            from_chat_id (:obj:`int` | :obj:`str`): Unique identifier for the chat where the
                original message was sent (or channel username in the format ``@channelusername``).
            message_id (:obj:`int`): Message identifier in the chat specified in from_chat_id.
            disable_notification (:obj:`bool`, optional): Sends the message silently. Users will
                receive a notification with no sound.
            timeout (:obj:`int` | :obj:`float`, optional): If this value is specified, use it as
                the read timeout from the server (instead of the one specified during creation of
                the connection pool).
            api_kwargs (:obj:`dict`, optional): Arbitrary keyword arguments to be passed to the
                Telegram API.

        Returns:
            :class:`telegram.Message`: On success, the sent Message is returned.

        Raises:
            :class:`telegram.error.TelegramError`

        """
        data: JSONDict = {}

        if chat_id:
            data['chat_id'] = chat_id
        if from_chat_id:
            data['from_chat_id'] = from_chat_id
        if message_id:
            data['message_id'] = message_id

        return self._message(  # type: ignore[return-value]
            'forwardMessage',
            data,
            disable_notification=disable_notification,
            timeout=timeout,
            api_kwargs=api_kwargs,
        )

    @_log
    def send_photo(
        self,
        chat_id: Union[int, str],
        photo: Union[FileInput, 'PhotoSize'],
        caption: str = None,
        disable_notification: DVInput[bool] = DEFAULT_NONE,
        reply_to_message_id: int = None,
        reply_markup: ReplyMarkup = None,
        timeout: DVInput[float] = DEFAULT_20,
        parse_mode: ODVInput[str] = DEFAULT_NONE,
        api_kwargs: JSONDict = None,
        allow_sending_without_reply: ODVInput[bool] = DEFAULT_NONE,
        caption_entities: Union[List['MessageEntity'], Tuple['MessageEntity', ...]] = None,
        filename: str = None,
    ) -> Message:
        """Use this method to send photos.

        Note:
            The photo argument can be either a file_id, an URL or a file from disk
            ``open(filename, 'rb')``

        Args:
            chat_id (:obj:`int` | :obj:`str`): Unique identifier for the target chat or username
                of the target channel (in the format ``@channelusername``).
            photo (:obj:`str` | `filelike object` | :obj:`bytes` | :class:`pathlib.Path` | \
                :class:`telegram.PhotoSize`): Photo to send.
                Pass a file_id as String to send a photo that exists on the Telegram servers
                (recommended), pass an HTTP URL as a String for Telegram to get a photo from the
                Internet, or upload a new photo using multipart/form-data. Lastly you can pass
                an existing :class:`telegram.PhotoSize` object to send.

                .. versionchanged:: 13.2
                   Accept :obj:`bytes` as input.
            filename (:obj:`str`, optional): Custom file name for the photo, when uploading a
                new file. Convenience parameter, useful e.g. when sending files generated by the
                :obj:`tempfile` module.

                .. versionadded:: 13.1
            caption (:obj:`str`, optional): Photo caption (may also be used when resending photos
                by file_id), 0-1024 characters after entities parsing.
            parse_mode (:obj:`str`, optional): Send Markdown or HTML, if you want Telegram apps to
                show bold, italic, fixed-width text or inline URLs in the media caption. See the
                constants in :class:`telegram.ParseMode` for the available modes.
            caption_entities (List[:class:`telegram.MessageEntity`], optional): List of special
                entities that appear in message text, which can be specified instead of
                :attr:`parse_mode`.
            disable_notification (:obj:`bool`, optional): Sends the message silently. Users will
                receive a notification with no sound.
            reply_to_message_id (:obj:`int`, optional): If the message is a reply, ID of the
                original message.
            allow_sending_without_reply (:obj:`bool`, optional): Pass :obj:`True`, if the message
                should be sent even if the specified replied-to message is not found.
            reply_markup (:class:`telegram.ReplyMarkup`, optional): Additional interface options. A
                JSON-serialized object for an inline keyboard, custom reply keyboard, instructions
                to remove reply keyboard or to force a reply from the user.
            timeout (:obj:`int` | :obj:`float`, optional): Send file timeout (default: 20 seconds).
            api_kwargs (:obj:`dict`, optional): Arbitrary keyword arguments to be passed to the
                Telegram API.

        Returns:
            :class:`telegram.Message`: On success, the sent Message is returned.

        Raises:
            :class:`telegram.error.TelegramError`

        """
        data: JSONDict = {
            'chat_id': chat_id,
            'photo': parse_file_input(photo, PhotoSize, filename=filename),
            'parse_mode': parse_mode,
        }

        if caption:
            data['caption'] = caption

        if caption_entities:
            data['caption_entities'] = [me.to_dict() for me in caption_entities]

        return self._message(  # type: ignore[return-value]
            'sendPhoto',
            data,
            timeout=timeout,
            disable_notification=disable_notification,
            reply_to_message_id=reply_to_message_id,
            reply_markup=reply_markup,
            allow_sending_without_reply=allow_sending_without_reply,
            api_kwargs=api_kwargs,
        )

    @_log
    def send_audio(
        self,
        chat_id: Union[int, str],
        audio: Union[FileInput, 'Audio'],
        duration: int = None,
        performer: str = None,
        title: str = None,
        caption: str = None,
        disable_notification: DVInput[bool] = DEFAULT_NONE,
        reply_to_message_id: int = None,
        reply_markup: ReplyMarkup = None,
        timeout: DVInput[float] = DEFAULT_20,
        parse_mode: ODVInput[str] = DEFAULT_NONE,
        thumb: FileInput = None,
        api_kwargs: JSONDict = None,
        allow_sending_without_reply: ODVInput[bool] = DEFAULT_NONE,
        caption_entities: Union[List['MessageEntity'], Tuple['MessageEntity', ...]] = None,
        filename: str = None,
    ) -> Message:
        """
        Use this method to send audio files, if you want Telegram clients to display them in the
        music player. Your audio must be in the .mp3 or .m4a format.

        Bots can currently send audio files of up to 50 MB in size, this limit may be changed in
        the future.

        For sending voice messages, use the :meth:`send_voice` method instead.

        Note:
            The audio argument can be either a file_id, an URL or a file from disk
            ``open(filename, 'rb')``

        Args:
            chat_id (:obj:`int` | :obj:`str`): Unique identifier for the target chat or username
                of the target channel (in the format ``@channelusername``).
            audio (:obj:`str` | `filelike object` | :obj:`bytes` | :class:`pathlib.Path` | \
                :class:`telegram.Audio`): Audio file to send.
                Pass a file_id as String to send an audio file that exists on the Telegram servers
                (recommended), pass an HTTP URL as a String for Telegram to get an audio file from
                the Internet, or upload a new one using multipart/form-data. Lastly you can pass
                an existing :class:`telegram.Audio` object to send.

                .. versionchanged:: 13.2
                   Accept :obj:`bytes` as input.
            filename (:obj:`str`, optional): Custom file name for the audio, when uploading a
                new file. Convenience parameter, useful e.g. when sending files generated by the
                :obj:`tempfile` module.

                .. versionadded:: 13.1
            caption (:obj:`str`, optional): Audio caption, 0-1024 characters after entities
                parsing.
            parse_mode (:obj:`str`, optional): Send Markdown or HTML, if you want Telegram apps to
                show bold, italic, fixed-width text or inline URLs in the media caption. See the
                constants in :class:`telegram.ParseMode` for the available modes.
            caption_entities (List[:class:`telegram.MessageEntity`], optional): List of special
                entities that appear in message text, which can be specified instead of
                :attr:`parse_mode`.
            duration (:obj:`int`, optional): Duration of sent audio in seconds.
            performer (:obj:`str`, optional): Performer.
            title (:obj:`str`, optional): Track name.
            disable_notification (:obj:`bool`, optional): Sends the message silently. Users will
                receive a notification with no sound.
            reply_to_message_id (:obj:`int`, optional): If the message is a reply, ID of the
                original message.
            allow_sending_without_reply (:obj:`bool`, optional): Pass :obj:`True`, if the message
                should be sent even if the specified replied-to message is not found.
            reply_markup (:class:`telegram.ReplyMarkup`, optional): Additional interface options. A
                JSON-serialized object for an inline keyboard, custom reply keyboard, instructions
                to remove reply keyboard or to force a reply from the user.
            thumb (`filelike object` | :obj:`bytes` | :class:`pathlib.Path`, optional): Thumbnail
                of the file sent; can be ignored if
                thumbnail generation for the file is supported server-side. The thumbnail should be
                in JPEG format and less than 200 kB in size. A thumbnail's width and height should
                not exceed 320. Ignored if the file is not uploaded using multipart/form-data.
                Thumbnails can't be reused and can be only uploaded as a new file.

                .. versionchanged:: 13.2
                   Accept :obj:`bytes` as input.
            timeout (:obj:`int` | :obj:`float`, optional): Send file timeout (default: 20 seconds).
            api_kwargs (:obj:`dict`, optional): Arbitrary keyword arguments to be passed to the
                Telegram API.

        Returns:
            :class:`telegram.Message`: On success, the sent Message is returned.

        Raises:
            :class:`telegram.error.TelegramError`

        """
        data: JSONDict = {
            'chat_id': chat_id,
            'audio': parse_file_input(audio, Audio, filename=filename),
            'parse_mode': parse_mode,
        }

        if duration:
            data['duration'] = duration
        if performer:
            data['performer'] = performer
        if title:
            data['title'] = title
        if caption:
            data['caption'] = caption

        if caption_entities:
            data['caption_entities'] = [me.to_dict() for me in caption_entities]
        if thumb:
            data['thumb'] = parse_file_input(thumb, attach=True)

        return self._message(  # type: ignore[return-value]
            'sendAudio',
            data,
            timeout=timeout,
            disable_notification=disable_notification,
            reply_to_message_id=reply_to_message_id,
            reply_markup=reply_markup,
            allow_sending_without_reply=allow_sending_without_reply,
            api_kwargs=api_kwargs,
        )

    @_log
    def send_document(
        self,
        chat_id: Union[int, str],
        document: Union[FileInput, 'Document'],
        filename: str = None,
        caption: str = None,
        disable_notification: DVInput[bool] = DEFAULT_NONE,
        reply_to_message_id: int = None,
        reply_markup: ReplyMarkup = None,
        timeout: DVInput[float] = DEFAULT_20,
        parse_mode: ODVInput[str] = DEFAULT_NONE,
        thumb: FileInput = None,
        api_kwargs: JSONDict = None,
        disable_content_type_detection: bool = None,
        allow_sending_without_reply: ODVInput[bool] = DEFAULT_NONE,
        caption_entities: Union[List['MessageEntity'], Tuple['MessageEntity', ...]] = None,
    ) -> Message:
        """
        Use this method to send general files.

        Bots can currently send files of any type of up to 50 MB in size, this limit may be
        changed in the future.

        Note:
            The document argument can be either a file_id, an URL or a file from disk
            ``open(filename, 'rb')``

        Args:
            chat_id (:obj:`int` | :obj:`str`): Unique identifier for the target chat or username
                of the target channel (in the format ``@channelusername``).
            document (:obj:`str` | `filelike object` | :obj:`bytes` | :class:`pathlib.Path` | \
                :class:`telegram.Document`): File to send.
                Pass a file_id as String to send a file that exists on the Telegram servers
                (recommended), pass an HTTP URL as a String for Telegram to get a file from the
                Internet, or upload a new one using multipart/form-data. Lastly you can pass
                an existing :class:`telegram.Document` object to send.

                .. versionchanged:: 13.2
                   Accept :obj:`bytes` as input.
            filename (:obj:`str`, optional): Custom file name for the document, when uploading a
                new file. Convenience parameter, useful e.g. when sending files generated by the
                :obj:`tempfile` module.
            caption (:obj:`str`, optional): Document caption (may also be used when resending
                documents by file_id), 0-1024 characters after entities parsing.
            disable_content_type_detection (:obj:`bool`, optional): Disables automatic server-side
                content type detection for files uploaded using multipart/form-data.
            parse_mode (:obj:`str`, optional): Send Markdown or HTML, if you want Telegram apps to
                show bold, italic, fixed-width text or inline URLs in the media caption. See the
                constants in :class:`telegram.ParseMode` for the available modes.
            caption_entities (List[:class:`telegram.MessageEntity`], optional): List of special
                entities that appear in message text, which can be specified instead of
                :attr:`parse_mode`.
            disable_notification (:obj:`bool`, optional): Sends the message silently. Users will
                receive a notification with no sound.
            reply_to_message_id (:obj:`int`, optional): If the message is a reply, ID of the
                original message.
            allow_sending_without_reply (:obj:`bool`, optional): Pass :obj:`True`, if the message
                should be sent even if the specified replied-to message is not found.
            reply_markup (:class:`telegram.ReplyMarkup`, optional): Additional interface options. A
                JSON-serialized object for an inline keyboard, custom reply keyboard, instructions
                to remove reply keyboard or to force a reply from the user.
            thumb (`filelike object` | :obj:`bytes` | :class:`pathlib.Path`, optional): Thumbnail
                of the file sent; can be ignored if
                thumbnail generation for the file is supported server-side. The thumbnail should be
                in JPEG format and less than 200 kB in size. A thumbnail's width and height should
                not exceed 320. Ignored if the file is not uploaded using multipart/form-data.
                Thumbnails can't be reused and can be only uploaded as a new file.

                .. versionchanged:: 13.2
                   Accept :obj:`bytes` as input.
            timeout (:obj:`int` | :obj:`float`, optional): Send file timeout (default: 20 seconds).
            api_kwargs (:obj:`dict`, optional): Arbitrary keyword arguments to be passed to the
                Telegram API.

        Returns:
            :class:`telegram.Message`: On success, the sent Message is returned.

        Raises:
            :class:`telegram.error.TelegramError`

        """
        data: JSONDict = {
            'chat_id': chat_id,
            'document': parse_file_input(document, Document, filename=filename),
            'parse_mode': parse_mode,
        }

        if caption:
            data['caption'] = caption

        if caption_entities:
            data['caption_entities'] = [me.to_dict() for me in caption_entities]
        if disable_content_type_detection is not None:
            data['disable_content_type_detection'] = disable_content_type_detection
        if thumb:
            data['thumb'] = parse_file_input(thumb, attach=True)

        return self._message(  # type: ignore[return-value]
            'sendDocument',
            data,
            timeout=timeout,
            disable_notification=disable_notification,
            reply_to_message_id=reply_to_message_id,
            reply_markup=reply_markup,
            allow_sending_without_reply=allow_sending_without_reply,
            api_kwargs=api_kwargs,
        )

    @_log
    def send_sticker(
        self,
        chat_id: Union[int, str],
        sticker: Union[FileInput, 'Sticker'],
        disable_notification: DVInput[bool] = DEFAULT_NONE,
        reply_to_message_id: int = None,
        reply_markup: ReplyMarkup = None,
        timeout: DVInput[float] = DEFAULT_20,
        api_kwargs: JSONDict = None,
        allow_sending_without_reply: ODVInput[bool] = DEFAULT_NONE,
    ) -> Message:
        """
        Use this method to send static .WEBP or animated .TGS stickers.

        Note:
            The sticker argument can be either a file_id, an URL or a file from disk
            ``open(filename, 'rb')``

        Args:
            chat_id (:obj:`int` | :obj:`str`): Unique identifier for the target chat or username
                of the target channel (in the format ``@channelusername``).
            sticker (:obj:`str` | `filelike object` | :obj:`bytes` | :class:`pathlib.Path` | \
                :class:`telegram.Sticker`): Sticker to send.
                Pass a file_id as String to send a file that exists on the Telegram servers
                (recommended), pass an HTTP URL as a String for Telegram to get a .webp file from
                the Internet, or upload a new one using multipart/form-data. Lastly you can pass
                an existing :class:`telegram.Sticker` object to send.

                .. versionchanged:: 13.2
                   Accept :obj:`bytes` as input.
            disable_notification (:obj:`bool`, optional): Sends the message silently. Users will
                receive a notification with no sound.
            reply_to_message_id (:obj:`int`, optional): If the message is a reply, ID of the
                original message.
            allow_sending_without_reply (:obj:`bool`, optional): Pass :obj:`True`, if the message
                should be sent even if the specified replied-to message is not found.
            reply_markup (:class:`telegram.ReplyMarkup`, optional): Additional interface options. A
                JSON-serialized object for an inline keyboard, custom reply keyboard, instructions
                to remove reply keyboard or to force a reply from the user.
            timeout (:obj:`int` | :obj:`float`, optional): Send file timeout (default: 20 seconds).
            api_kwargs (:obj:`dict`, optional): Arbitrary keyword arguments to be passed to the
                Telegram API.

        Returns:
            :class:`telegram.Message`: On success, the sent Message is returned.

        Raises:
            :class:`telegram.error.TelegramError`

        """
        data: JSONDict = {'chat_id': chat_id, 'sticker': parse_file_input(sticker, Sticker)}

        return self._message(  # type: ignore[return-value]
            'sendSticker',
            data,
            timeout=timeout,
            disable_notification=disable_notification,
            reply_to_message_id=reply_to_message_id,
            reply_markup=reply_markup,
            allow_sending_without_reply=allow_sending_without_reply,
            api_kwargs=api_kwargs,
        )

    @_log
    def send_video(
        self,
        chat_id: Union[int, str],
        video: Union[FileInput, 'Video'],
        duration: int = None,
        caption: str = None,
        disable_notification: DVInput[bool] = DEFAULT_NONE,
        reply_to_message_id: int = None,
        reply_markup: ReplyMarkup = None,
        timeout: DVInput[float] = DEFAULT_20,
        width: int = None,
        height: int = None,
        parse_mode: ODVInput[str] = DEFAULT_NONE,
        supports_streaming: bool = None,
        thumb: FileInput = None,
        api_kwargs: JSONDict = None,
        allow_sending_without_reply: ODVInput[bool] = DEFAULT_NONE,
        caption_entities: Union[List['MessageEntity'], Tuple['MessageEntity', ...]] = None,
        filename: str = None,
    ) -> Message:
        """
        Use this method to send video files, Telegram clients support mp4 videos
        (other formats may be sent as Document).

        Bots can currently send video files of up to 50 MB in size, this limit may be changed in
        the future.

        Note:
            * The video argument can be either a file_id, an URL or a file from disk
              ``open(filename, 'rb')``
            * ``thumb`` will be ignored for small video files, for which Telegram can easily
              generate thumb nails. However, this behaviour is undocumented and might be changed
              by Telegram.

        Args:
            chat_id (:obj:`int` | :obj:`str`): Unique identifier for the target chat or username
                of the target channel (in the format ``@channelusername``).
            video (:obj:`str` | `filelike object` | :obj:`bytes` | :class:`pathlib.Path` | \
                :class:`telegram.Video`): Video file to send.
                Pass a file_id as String to send an video file that exists on the Telegram servers
                (recommended), pass an HTTP URL as a String for Telegram to get an video file from
                the Internet, or upload a new one using multipart/form-data. Lastly you can pass
                an existing :class:`telegram.Video` object to send.

                .. versionchanged:: 13.2
                   Accept :obj:`bytes` as input.
            filename (:obj:`str`, optional): Custom file name for the video, when uploading a
                new file. Convenience parameter, useful e.g. when sending files generated by the
                :obj:`tempfile` module.

                .. versionadded:: 13.1
            duration (:obj:`int`, optional): Duration of sent video in seconds.
            width (:obj:`int`, optional): Video width.
            height (:obj:`int`, optional): Video height.
            caption (:obj:`str`, optional): Video caption (may also be used when resending videos
                by file_id), 0-1024 characters after entities parsing.
            parse_mode (:obj:`str`, optional): Send Markdown or HTML, if you want Telegram apps to
                show bold, italic, fixed-width text or inline URLs in the media caption. See the
                constants in :class:`telegram.ParseMode` for the available modes.
            caption_entities (List[:class:`telegram.MessageEntity`], optional): List of special
                entities that appear in message text, which can be specified instead of
                :attr:`parse_mode`.
            supports_streaming (:obj:`bool`, optional): Pass :obj:`True`, if the uploaded video is
                suitable for streaming.
            disable_notification (:obj:`bool`, optional): Sends the message silently. Users will
                receive a notification with no sound.
            reply_to_message_id (:obj:`int`, optional): If the message is a reply, ID of the
                original message.
            allow_sending_without_reply (:obj:`bool`, optional): Pass :obj:`True`, if the message
                should be sent even if the specified replied-to message is not found.
            reply_markup (:class:`telegram.ReplyMarkup`, optional): Additional interface options. A
                JSON-serialized object for an inline keyboard, custom reply keyboard, instructions
                to remove reply keyboard or to force a reply from the user.
            thumb (`filelike object` | :obj:`bytes` | :class:`pathlib.Path`, optional): Thumbnail
                of the file sent; can be ignored if
                thumbnail generation for the file is supported server-side. The thumbnail should be
                in JPEG format and less than 200 kB in size. A thumbnail's width and height should
                not exceed 320. Ignored if the file is not uploaded using multipart/form-data.
                Thumbnails can't be reused and can be only uploaded as a new file.

                .. versionchanged:: 13.2
                   Accept :obj:`bytes` as input.
            timeout (:obj:`int` | :obj:`float`, optional): Send file timeout (default: 20 seconds).
            api_kwargs (:obj:`dict`, optional): Arbitrary keyword arguments to be passed to the
                Telegram API.

        Returns:
            :class:`telegram.Message`: On success, the sent Message is returned.

        Raises:
            :class:`telegram.error.TelegramError`

        """
        data: JSONDict = {
            'chat_id': chat_id,
            'video': parse_file_input(video, Video, filename=filename),
            'parse_mode': parse_mode,
        }

        if duration:
            data['duration'] = duration
        if caption:
            data['caption'] = caption
        if caption_entities:
            data['caption_entities'] = [me.to_dict() for me in caption_entities]
        if supports_streaming:
            data['supports_streaming'] = supports_streaming
        if width:
            data['width'] = width
        if height:
            data['height'] = height
        if thumb:
            data['thumb'] = parse_file_input(thumb, attach=True)

        return self._message(  # type: ignore[return-value]
            'sendVideo',
            data,
            timeout=timeout,
            disable_notification=disable_notification,
            reply_to_message_id=reply_to_message_id,
            reply_markup=reply_markup,
            allow_sending_without_reply=allow_sending_without_reply,
            api_kwargs=api_kwargs,
        )

    @_log
    def send_video_note(
        self,
        chat_id: Union[int, str],
        video_note: Union[FileInput, 'VideoNote'],
        duration: int = None,
        length: int = None,
        disable_notification: DVInput[bool] = DEFAULT_NONE,
        reply_to_message_id: int = None,
        reply_markup: ReplyMarkup = None,
        timeout: DVInput[float] = DEFAULT_20,
        thumb: FileInput = None,
        api_kwargs: JSONDict = None,
        allow_sending_without_reply: ODVInput[bool] = DEFAULT_NONE,
        filename: str = None,
    ) -> Message:
        """
        As of v.4.0, Telegram clients support rounded square mp4 videos of up to 1 minute long.
        Use this method to send video messages.

        Note:
            * The video_note argument can be either a file_id or a file from disk
              ``open(filename, 'rb')``
            * ``thumb`` will be ignored for small video files, for which Telegram can easily
              generate thumb nails. However, this behaviour is undocumented and might be changed
              by Telegram.

        Args:
            chat_id (:obj:`int` | :obj:`str`): Unique identifier for the target chat or username
                of the target channel (in the format ``@channelusername``).
            video_note (:obj:`str` | `filelike object` | :obj:`bytes` | :class:`pathlib.Path` | \
                :class:`telegram.VideoNote`): Video note
                to send. Pass a file_id as String to send a video note that exists on the Telegram
                servers (recommended) or upload a new video using multipart/form-data. Or you can
                pass an existing :class:`telegram.VideoNote` object to send. Sending video notes by
                a URL is currently unsupported.

                .. versionchanged:: 13.2
                   Accept :obj:`bytes` as input.
            filename (:obj:`str`, optional): Custom file name for the video note, when uploading a
                new file. Convenience parameter, useful e.g. when sending files generated by the
                :obj:`tempfile` module.

                .. versionadded:: 13.1
            duration (:obj:`int`, optional): Duration of sent video in seconds.
            length (:obj:`int`, optional): Video width and height, i.e. diameter of the video
                message.
            disable_notification (:obj:`bool`, optional): Sends the message silently. Users will
                receive a notification with no sound.
            reply_to_message_id (:obj:`int`, optional): If the message is a reply, ID of the
                original message.
            allow_sending_without_reply (:obj:`bool`, optional): Pass :obj:`True`, if the message
                should be sent even if the specified replied-to message is not found.
            reply_markup (:class:`telegram.ReplyMarkup`, optional): Additional interface options. A
                JSON-serialized object for an inline keyboard, custom reply keyboard,
                instructions to remove reply keyboard or to force a reply from the user.
            thumb (`filelike object` | :obj:`bytes` | :class:`pathlib.Path`, optional): Thumbnail
                of the file sent; can be ignored if
                thumbnail generation for the file is supported server-side. The thumbnail should be
                in JPEG format and less than 200 kB in size. A thumbnail's width and height should
                not exceed 320. Ignored if the file is not uploaded using multipart/form-data.
                Thumbnails can't be reused and can be only uploaded as a new file.

                .. versionchanged:: 13.2
                   Accept :obj:`bytes` as input.
            timeout (:obj:`int` | :obj:`float`, optional): Send file timeout (default: 20 seconds).
            api_kwargs (:obj:`dict`, optional): Arbitrary keyword arguments to be passed to the
                Telegram API.

        Returns:
            :class:`telegram.Message`: On success, the sent Message is returned.

        Raises:
            :class:`telegram.error.TelegramError`

        """
        data: JSONDict = {
            'chat_id': chat_id,
            'video_note': parse_file_input(video_note, VideoNote, filename=filename),
        }

        if duration is not None:
            data['duration'] = duration
        if length is not None:
            data['length'] = length
        if thumb:
            data['thumb'] = parse_file_input(thumb, attach=True)

        return self._message(  # type: ignore[return-value]
            'sendVideoNote',
            data,
            timeout=timeout,
            disable_notification=disable_notification,
            reply_to_message_id=reply_to_message_id,
            reply_markup=reply_markup,
            allow_sending_without_reply=allow_sending_without_reply,
            api_kwargs=api_kwargs,
        )

    @_log
    def send_animation(
        self,
        chat_id: Union[int, str],
        animation: Union[FileInput, 'Animation'],
        duration: int = None,
        width: int = None,
        height: int = None,
        thumb: FileInput = None,
        caption: str = None,
        parse_mode: ODVInput[str] = DEFAULT_NONE,
        disable_notification: DVInput[bool] = DEFAULT_NONE,
        reply_to_message_id: int = None,
        reply_markup: ReplyMarkup = None,
        timeout: DVInput[float] = DEFAULT_20,
        api_kwargs: JSONDict = None,
        allow_sending_without_reply: ODVInput[bool] = DEFAULT_NONE,
        caption_entities: Union[List['MessageEntity'], Tuple['MessageEntity', ...]] = None,
        filename: str = None,
    ) -> Message:
        """
        Use this method to send animation files (GIF or H.264/MPEG-4 AVC video without sound).
        Bots can currently send animation files of up to 50 MB in size, this limit may be changed
        in the future.

        Note:
            ``thumb`` will be ignored for small files, for which Telegram can easily
            generate thumb nails. However, this behaviour is undocumented and might be changed
            by Telegram.

        Args:
            chat_id (:obj:`int` | :obj:`str`): Unique identifier for the target chat or username
                of the target channel (in the format ``@channelusername``).
            animation (:obj:`str` | `filelike object` | :obj:`bytes` | :class:`pathlib.Path` | \
                :class:`telegram.Animation`): Animation to
                send. Pass a file_id as String to send an animation that exists on the Telegram
                servers (recommended), pass an HTTP URL as a String for Telegram to get an
                animation from the Internet, or upload a new animation using multipart/form-data.
                Lastly you can pass an existing :class:`telegram.Animation` object to send.

                .. versionchanged:: 13.2
                   Accept :obj:`bytes` as input.
            filename (:obj:`str`, optional): Custom file name for the animation, when uploading a
                new file. Convenience parameter, useful e.g. when sending files generated by the
                :obj:`tempfile` module.

                .. versionadded:: 13.1
            duration (:obj:`int`, optional): Duration of sent animation in seconds.
            width (:obj:`int`, optional): Animation width.
            height (:obj:`int`, optional): Animation height.
            thumb (`filelike object` | :obj:`bytes` | :class:`pathlib.Path`, optional): Thumbnail
                of the file sent; can be ignored if
                thumbnail generation for the file is supported server-side. The thumbnail should be
                in JPEG format and less than 200 kB in size. A thumbnail's width and height should
                not exceed 320. Ignored if the file is not uploaded using multipart/form-data.
                Thumbnails can't be reused and can be only uploaded as a new file.

                .. versionchanged:: 13.2
                   Accept :obj:`bytes` as input.
            caption (:obj:`str`, optional): Animation caption (may also be used when resending
                animations by file_id), 0-1024 characters after entities parsing.
            parse_mode (:obj:`str`, optional): Send Markdown or HTML, if you want Telegram apps to
                show bold, italic, fixed-width text or inline URLs in the media caption. See the
                constants in :class:`telegram.ParseMode` for the available modes.
            caption_entities (List[:class:`telegram.MessageEntity`], optional): List of special
                entities that appear in message text, which can be specified instead of
                :attr:`parse_mode`.
            disable_notification (:obj:`bool`, optional): Sends the message silently. Users will
                receive a notification with no sound.
            reply_to_message_id (:obj:`int`, optional): If the message is a reply, ID of the
                original message.
            allow_sending_without_reply (:obj:`bool`, optional): Pass :obj:`True`, if the message
                should be sent even if the specified replied-to message is not found.
            reply_markup (:class:`telegram.ReplyMarkup`, optional): Additional interface options. A
                JSON-serialized object for an inline keyboard, custom reply keyboard, instructions
                to remove reply keyboard or to force a reply from the user.
            timeout (:obj:`int` | :obj:`float`, optional): Send file timeout (default: 20 seconds).
            api_kwargs (:obj:`dict`, optional): Arbitrary keyword arguments to be passed to the
                Telegram API.

        Returns:
            :class:`telegram.Message`: On success, the sent Message is returned.

        Raises:
            :class:`telegram.error.TelegramError`

        """
        data: JSONDict = {
            'chat_id': chat_id,
            'animation': parse_file_input(animation, Animation, filename=filename),
            'parse_mode': parse_mode,
        }

        if duration:
            data['duration'] = duration
        if width:
            data['width'] = width
        if height:
            data['height'] = height
        if thumb:
            data['thumb'] = parse_file_input(thumb, attach=True)
        if caption:
            data['caption'] = caption
        if caption_entities:
            data['caption_entities'] = [me.to_dict() for me in caption_entities]

        return self._message(  # type: ignore[return-value]
            'sendAnimation',
            data,
            timeout=timeout,
            disable_notification=disable_notification,
            reply_to_message_id=reply_to_message_id,
            reply_markup=reply_markup,
            allow_sending_without_reply=allow_sending_without_reply,
            api_kwargs=api_kwargs,
        )

    @_log
    def send_voice(
        self,
        chat_id: Union[int, str],
        voice: Union[FileInput, 'Voice'],
        duration: int = None,
        caption: str = None,
        disable_notification: DVInput[bool] = DEFAULT_NONE,
        reply_to_message_id: int = None,
        reply_markup: ReplyMarkup = None,
        timeout: DVInput[float] = DEFAULT_20,
        parse_mode: ODVInput[str] = DEFAULT_NONE,
        api_kwargs: JSONDict = None,
        allow_sending_without_reply: ODVInput[bool] = DEFAULT_NONE,
        caption_entities: Union[List['MessageEntity'], Tuple['MessageEntity', ...]] = None,
        filename: str = None,
    ) -> Message:
        """
        Use this method to send audio files, if you want Telegram clients to display the file
        as a playable voice message. For this to work, your audio must be in an .ogg file
        encoded with OPUS (other formats may be sent as Audio or Document). Bots can currently
        send voice messages of up to 50 MB in size, this limit may be changed in the future.

        Note:
            The voice argument can be either a file_id, an URL or a file from disk
            ``open(filename, 'rb')``

        Args:
            chat_id (:obj:`int` | :obj:`str`): Unique identifier for the target chat or username
                of the target channel (in the format ``@channelusername``).
            voice (:obj:`str` | `filelike object` | :obj:`bytes` | :class:`pathlib.Path` | \
                :class:`telegram.Voice`): Voice file to send.
                Pass a file_id as String to send an voice file that exists on the Telegram servers
                (recommended), pass an HTTP URL as a String for Telegram to get an voice file from
                the Internet, or upload a new one using multipart/form-data. Lastly you can pass
                an existing :class:`telegram.Voice` object to send.

                .. versionchanged:: 13.2
                   Accept :obj:`bytes` as input.
            filename (:obj:`str`, optional): Custom file name for the voice, when uploading a
                new file. Convenience parameter, useful e.g. when sending files generated by the
                :obj:`tempfile` module.

                .. versionadded:: 13.1
            caption (:obj:`str`, optional): Voice message caption, 0-1024 characters after entities
                parsing.
            parse_mode (:obj:`str`, optional): Send Markdown or HTML, if you want Telegram apps to
                show bold, italic, fixed-width text or inline URLs in the media caption. See the
                constants in :class:`telegram.ParseMode` for the available modes.
            caption_entities (List[:class:`telegram.MessageEntity`], optional): List of special
                entities that appear in message text, which can be specified instead of
                :attr:`parse_mode`.
            duration (:obj:`int`, optional): Duration of the voice message in seconds.
            disable_notification (:obj:`bool`, optional): Sends the message silently. Users will
                receive a notification with no sound.
            reply_to_message_id (:obj:`int`, optional): If the message is a reply, ID of the
                original message.
            allow_sending_without_reply (:obj:`bool`, optional): Pass :obj:`True`, if the message
                should be sent even if the specified replied-to message is not found.
            reply_markup (:class:`telegram.ReplyMarkup`, optional): Additional interface options. A
                JSON-serialized object for an inline keyboard, custom reply keyboard,
                instructions to remove reply keyboard or to force a reply from the user.
            timeout (:obj:`int` | :obj:`float`, optional): Send file timeout (default: 20 seconds).
            api_kwargs (:obj:`dict`, optional): Arbitrary keyword arguments to be passed to the
                Telegram API.

        Returns:
            :class:`telegram.Message`: On success, the sent Message is returned.

        Raises:
            :class:`telegram.error.TelegramError`

        """
        data: JSONDict = {
            'chat_id': chat_id,
            'voice': parse_file_input(voice, Voice, filename=filename),
            'parse_mode': parse_mode,
        }

        if duration:
            data['duration'] = duration
        if caption:
            data['caption'] = caption

        if caption_entities:
            data['caption_entities'] = [me.to_dict() for me in caption_entities]

        return self._message(  # type: ignore[return-value]
            'sendVoice',
            data,
            timeout=timeout,
            disable_notification=disable_notification,
            reply_to_message_id=reply_to_message_id,
            reply_markup=reply_markup,
            allow_sending_without_reply=allow_sending_without_reply,
            api_kwargs=api_kwargs,
        )

    @_log
    def send_media_group(
        self,
        chat_id: Union[int, str],
        media: List[
            Union['InputMediaAudio', 'InputMediaDocument', 'InputMediaPhoto', 'InputMediaVideo']
        ],
        disable_notification: ODVInput[bool] = DEFAULT_NONE,
        reply_to_message_id: int = None,
        timeout: DVInput[float] = DEFAULT_20,
        api_kwargs: JSONDict = None,
        allow_sending_without_reply: ODVInput[bool] = DEFAULT_NONE,
    ) -> List[Message]:
        """Use this method to send a group of photos or videos as an album.

        Args:
            chat_id (:obj:`int` | :obj:`str`): Unique identifier for the target chat or username
                of the target channel (in the format ``@channelusername``).
            media (List[:class:`telegram.InputMediaAudio`, :class:`telegram.InputMediaDocument`, \
                :class:`telegram.InputMediaPhoto`, :class:`telegram.InputMediaVideo`]): An array
                describing messages to be sent, must include 2–10 items.
            disable_notification (:obj:`bool`, optional): Sends the message silently. Users will
                receive a notification with no sound.
            reply_to_message_id (:obj:`int`, optional): If the message is a reply, ID of the
                original message.
            allow_sending_without_reply (:obj:`bool`, optional): Pass :obj:`True`, if the message
                should be sent even if the specified replied-to message is not found.
            timeout (:obj:`int` | :obj:`float`, optional): Send file timeout (default: 20 seconds).
            api_kwargs (:obj:`dict`, optional): Arbitrary keyword arguments to be passed to the
                Telegram API.

        Returns:
            List[:class:`telegram.Message`]: An array of the sent Messages.

        Raises:
            :class:`telegram.error.TelegramError`
        """
        data: JSONDict = {
            'chat_id': chat_id,
            'media': media,
            'disable_notification': disable_notification,
            'allow_sending_without_reply': allow_sending_without_reply,
        }

        if reply_to_message_id:
            data['reply_to_message_id'] = reply_to_message_id

        result = self._post('sendMediaGroup', data, timeout=timeout, api_kwargs=api_kwargs)

        return Message.de_list(result, self)  # type: ignore

    @_log
    def send_location(
        self,
        chat_id: Union[int, str],
        latitude: float = None,
        longitude: float = None,
        disable_notification: DVInput[bool] = DEFAULT_NONE,
        reply_to_message_id: int = None,
        reply_markup: ReplyMarkup = None,
        timeout: ODVInput[float] = DEFAULT_NONE,
        location: Location = None,
        live_period: int = None,
        api_kwargs: JSONDict = None,
        horizontal_accuracy: float = None,
        heading: int = None,
        proximity_alert_radius: int = None,
        allow_sending_without_reply: ODVInput[bool] = DEFAULT_NONE,
    ) -> Message:
        """Use this method to send point on the map.

        Note:
            You can either supply a :obj:`latitude` and :obj:`longitude` or a :obj:`location`.

        Args:
            chat_id (:obj:`int` | :obj:`str`): Unique identifier for the target chat or username
                of the target channel (in the format ``@channelusername``).
            latitude (:obj:`float`, optional): Latitude of location.
            longitude (:obj:`float`, optional): Longitude of location.
            location (:class:`telegram.Location`, optional): The location to send.
            horizontal_accuracy (:obj:`int`, optional): The radius of uncertainty for the location,
                measured in meters; 0-1500.
            live_period (:obj:`int`, optional): Period in seconds for which the location will be
                updated, should be between 60 and 86400.
            heading (:obj:`int`, optional): For live locations, a direction in which the user is
                moving, in degrees. Must be between 1 and 360 if specified.
            proximity_alert_radius (:obj:`int`, optional): For live locations, a maximum distance
                for proximity alerts about approaching another chat member, in meters. Must be
                between 1 and 100000 if specified.
            disable_notification (:obj:`bool`, optional): Sends the message silently. Users will
                receive a notification with no sound.
            reply_to_message_id (:obj:`int`, optional): If the message is a reply, ID of the
                    original message.
            allow_sending_without_reply (:obj:`bool`, optional): Pass :obj:`True`, if the message
                should be sent even if the specified replied-to message is not found.
            reply_markup (:class:`telegram.ReplyMarkup`, optional): Additional interface options. A
                JSON-serialized object for an inline keyboard, custom reply keyboard,
                instructions to remove reply keyboard or to force a reply from the user.
            timeout (:obj:`int` | :obj:`float`, optional): If this value is specified, use it as
                the read timeout from the server (instead of the one specified during creation of
                the connection pool).
            api_kwargs (:obj:`dict`, optional): Arbitrary keyword arguments to be passed to the
                Telegram API.

        Returns:
            :class:`telegram.Message`: On success, the sent Message is returned.

        Raises:
            :class:`telegram.error.TelegramError`

        """
        if not ((latitude is not None and longitude is not None) or location):
            raise ValueError(
                "Either location or latitude and longitude must be passed as argument."
            )

        if not (latitude is not None or longitude is not None) ^ bool(location):
            raise ValueError(
                "Either location or latitude and longitude must be passed as argument. Not both."
            )

        if isinstance(location, Location):
            latitude = location.latitude
            longitude = location.longitude

        data: JSONDict = {'chat_id': chat_id, 'latitude': latitude, 'longitude': longitude}

        if live_period:
            data['live_period'] = live_period
        if horizontal_accuracy:
            data['horizontal_accuracy'] = horizontal_accuracy
        if heading:
            data['heading'] = heading
        if proximity_alert_radius:
            data['proximity_alert_radius'] = proximity_alert_radius

        return self._message(  # type: ignore[return-value]
            'sendLocation',
            data,
            timeout=timeout,
            disable_notification=disable_notification,
            reply_to_message_id=reply_to_message_id,
            reply_markup=reply_markup,
            allow_sending_without_reply=allow_sending_without_reply,
            api_kwargs=api_kwargs,
        )

    @_log
    def edit_message_live_location(
        self,
        chat_id: Union[str, int] = None,
        message_id: int = None,
        inline_message_id: int = None,
        latitude: float = None,
        longitude: float = None,
        location: Location = None,
        reply_markup: InlineKeyboardMarkup = None,
        timeout: ODVInput[float] = DEFAULT_NONE,
        api_kwargs: JSONDict = None,
        horizontal_accuracy: float = None,
        heading: int = None,
        proximity_alert_radius: int = None,
    ) -> Union[Message, bool]:
        """Use this method to edit live location messages sent by the bot or via the bot
        (for inline bots). A location can be edited until its :attr:`telegram.Location.live_period`
        expires or editing is explicitly disabled by a call to :meth:`stop_message_live_location`.

        Note:
            You can either supply a :obj:`latitude` and :obj:`longitude` or a :obj:`location`.

        Args:
            chat_id (:obj:`int` | :obj:`str`, optional): Required if inline_message_id is not
                specified. Unique identifier for the target chat or username of the target channel
                (in the format ``@channelusername``).
            message_id (:obj:`int`, optional): Required if inline_message_id is not specified.
                Identifier of the message to edit.
            inline_message_id (:obj:`str`, optional): Required if chat_id and message_id are not
                specified. Identifier of the inline message.
            latitude (:obj:`float`, optional): Latitude of location.
            longitude (:obj:`float`, optional): Longitude of location.
            location (:class:`telegram.Location`, optional): The location to send.
            horizontal_accuracy (:obj:`float`, optional): The radius of uncertainty for the
                location, measured in meters; 0-1500.
            heading (:obj:`int`, optional): Direction in which the user is moving, in degrees. Must
                be between 1 and 360 if specified.
            proximity_alert_radius (:obj:`int`, optional): Maximum distance for proximity alerts
                about approaching another chat member, in meters. Must be between 1 and 100000 if
                specified.
            reply_markup (:class:`telegram.InlineKeyboardMarkup`, optional): A JSON-serialized
                object for a new inline keyboard.
            timeout (:obj:`int` | :obj:`float`, optional): If this value is specified, use it as
                the read timeout from the server (instead of the one specified during creation of
                the connection pool).
            api_kwargs (:obj:`dict`, optional): Arbitrary keyword arguments to be passed to the
                Telegram API.

        Returns:
            :class:`telegram.Message`: On success, if edited message is not an inline message, the
            edited message is returned, otherwise :obj:`True` is returned.
        """
        if not (all([latitude, longitude]) or location):
            raise ValueError(
                "Either location or latitude and longitude must be passed as argument."
            )
        if not (latitude is not None or longitude is not None) ^ bool(location):
            raise ValueError(
                "Either location or latitude and longitude must be passed as argument. Not both."
            )

        if isinstance(location, Location):
            latitude = location.latitude
            longitude = location.longitude

        data: JSONDict = {'latitude': latitude, 'longitude': longitude}

        if chat_id:
            data['chat_id'] = chat_id
        if message_id:
            data['message_id'] = message_id
        if inline_message_id:
            data['inline_message_id'] = inline_message_id
        if horizontal_accuracy:
            data['horizontal_accuracy'] = horizontal_accuracy
        if heading:
            data['heading'] = heading
        if proximity_alert_radius:
            data['proximity_alert_radius'] = proximity_alert_radius

        return self._message(
            'editMessageLiveLocation',
            data,
            timeout=timeout,
            reply_markup=reply_markup,
            api_kwargs=api_kwargs,
        )

    @_log
    def stop_message_live_location(
        self,
        chat_id: Union[str, int] = None,
        message_id: int = None,
        inline_message_id: int = None,
        reply_markup: InlineKeyboardMarkup = None,
        timeout: ODVInput[float] = DEFAULT_NONE,
        api_kwargs: JSONDict = None,
    ) -> Union[Message, bool]:
        """Use this method to stop updating a live location message sent by the bot or via the bot
        (for inline bots) before live_period expires.

        Args:
            chat_id (:obj:`int` | :obj:`str`): Required if inline_message_id is not specified.
                Unique identifier for the target chat or username of the target channel
                (in the format ``@channelusername``).
            message_id (:obj:`int`, optional): Required if inline_message_id is not specified.
                Identifier of the sent message with live location to stop.
            inline_message_id (:obj:`str`, optional): Required if chat_id and message_id are not
                specified. Identifier of the inline message.
            reply_markup (:class:`telegram.InlineKeyboardMarkup`, optional): A JSON-serialized
                object for a new inline keyboard.
            timeout (:obj:`int` | :obj:`float`, optional): If this value is specified, use it as
                the read timeout from the server (instead of the one specified during creation of
                the connection pool).
            api_kwargs (:obj:`dict`, optional): Arbitrary keyword arguments to be passed to the
                Telegram API.

        Returns:
            :class:`telegram.Message`: On success, if edited message is not an inline message, the
            edited message is returned, otherwise :obj:`True` is returned.
        """
        data: JSONDict = {}

        if chat_id:
            data['chat_id'] = chat_id
        if message_id:
            data['message_id'] = message_id
        if inline_message_id:
            data['inline_message_id'] = inline_message_id

        return self._message(
            'stopMessageLiveLocation',
            data,
            timeout=timeout,
            reply_markup=reply_markup,
            api_kwargs=api_kwargs,
        )

    @_log
    def send_venue(
        self,
        chat_id: Union[int, str],
        latitude: float = None,
        longitude: float = None,
        title: str = None,
        address: str = None,
        foursquare_id: str = None,
        disable_notification: DVInput[bool] = DEFAULT_NONE,
        reply_to_message_id: int = None,
        reply_markup: ReplyMarkup = None,
        timeout: ODVInput[float] = DEFAULT_NONE,
        venue: Venue = None,
        foursquare_type: str = None,
        api_kwargs: JSONDict = None,
        google_place_id: str = None,
        google_place_type: str = None,
        allow_sending_without_reply: ODVInput[bool] = DEFAULT_NONE,
    ) -> Message:
        """Use this method to send information about a venue.

        Note:
            * You can either supply :obj:`venue`, or :obj:`latitude`, :obj:`longitude`,
              :obj:`title` and :obj:`address` and optionally :obj:`foursquare_id` and
              :obj:`foursquare_type` or optionally :obj:`google_place_id` and
              :obj:`google_place_type`.
            * Foursquare details and Google Place details are mutually exclusive. However, this
              behaviour is undocumented and might be changed by Telegram.

        Args:
            chat_id (:obj:`int` | :obj:`str`): Unique identifier for the target chat or username
                of the target channel (in the format ``@channelusername``).
            latitude (:obj:`float`, optional): Latitude of venue.
            longitude (:obj:`float`, optional): Longitude of venue.
            title (:obj:`str`, optional): Name of the venue.
            address (:obj:`str`, optional): Address of the venue.
            foursquare_id (:obj:`str`, optional): Foursquare identifier of the venue.
            foursquare_type (:obj:`str`, optional): Foursquare type of the venue, if known.
                (For example, "arts_entertainment/default", "arts_entertainment/aquarium" or
                "food/icecream".)
            google_place_id (:obj:`str`, optional): Google Places identifier of the venue.
            google_place_type (:obj:`str`, optional): Google Places type of the venue. (See
                `supported types \
                <https://developers.google.com/places/web-service/supported_types>`_.)
            venue (:class:`telegram.Venue`, optional): The venue to send.
            disable_notification (:obj:`bool`, optional): Sends the message silently. Users will
                receive a notification with no sound.
            reply_to_message_id (:obj:`int`, optional): If the message is a reply, ID of the
                original message.
            allow_sending_without_reply (:obj:`bool`, optional): Pass :obj:`True`, if the message
                should be sent even if the specified replied-to message is not found.
            reply_markup (:class:`telegram.ReplyMarkup`, optional): Additional interface options. A
                JSON-serialized object for an inline keyboard, custom reply keyboard, instructions
                to remove reply keyboard or to force a reply from the user.
            timeout (:obj:`int` | :obj:`float`, optional): If this value is specified, use it as
                the read timeout from the server (instead of the one specified during creation of
                the connection pool).
            api_kwargs (:obj:`dict`, optional): Arbitrary keyword arguments to be passed to the
                Telegram API.

        Returns:
            :class:`telegram.Message`: On success, the sent Message is returned.

        Raises:
            :class:`telegram.error.TelegramError`

        """
        if not (venue or all([latitude, longitude, address, title])):
            raise ValueError(
                "Either venue or latitude, longitude, address and title must be"
                "passed as arguments."
            )

        if isinstance(venue, Venue):
            latitude = venue.location.latitude
            longitude = venue.location.longitude
            address = venue.address
            title = venue.title
            foursquare_id = venue.foursquare_id
            foursquare_type = venue.foursquare_type
            google_place_id = venue.google_place_id
            google_place_type = venue.google_place_type

        data: JSONDict = {
            'chat_id': chat_id,
            'latitude': latitude,
            'longitude': longitude,
            'address': address,
            'title': title,
        }

        if foursquare_id:
            data['foursquare_id'] = foursquare_id
        if foursquare_type:
            data['foursquare_type'] = foursquare_type
        if google_place_id:
            data['google_place_id'] = google_place_id
        if google_place_type:
            data['google_place_type'] = google_place_type

        return self._message(  # type: ignore[return-value]
            'sendVenue',
            data,
            timeout=timeout,
            disable_notification=disable_notification,
            reply_to_message_id=reply_to_message_id,
            reply_markup=reply_markup,
            allow_sending_without_reply=allow_sending_without_reply,
            api_kwargs=api_kwargs,
        )

    @_log
    def send_contact(
        self,
        chat_id: Union[int, str],
        phone_number: str = None,
        first_name: str = None,
        last_name: str = None,
        disable_notification: DVInput[bool] = DEFAULT_NONE,
        reply_to_message_id: int = None,
        reply_markup: ReplyMarkup = None,
        timeout: ODVInput[float] = DEFAULT_NONE,
        contact: Contact = None,
        vcard: str = None,
        api_kwargs: JSONDict = None,
        allow_sending_without_reply: ODVInput[bool] = DEFAULT_NONE,
    ) -> Message:
        """Use this method to send phone contacts.

        Note:
            You can either supply :obj:`contact` or :obj:`phone_number` and :obj:`first_name`
            with optionally :obj:`last_name` and optionally :obj:`vcard`.

        Args:
            chat_id (:obj:`int` | :obj:`str`): Unique identifier for the target chat or username
                of the target channel (in the format ``@channelusername``).
            phone_number (:obj:`str`, optional): Contact's phone number.
            first_name (:obj:`str`, optional): Contact's first name.
            last_name (:obj:`str`, optional): Contact's last name.
            vcard (:obj:`str`, optional): Additional data about the contact in the form of a vCard,
                0-2048 bytes.
            contact (:class:`telegram.Contact`, optional): The contact to send.
            disable_notification (:obj:`bool`, optional): Sends the message silently. Users will
                receive a notification with no sound.
            reply_to_message_id (:obj:`int`, optional): If the message is a reply, ID of the
                original message.
            allow_sending_without_reply (:obj:`bool`, optional): Pass :obj:`True`, if the message
                should be sent even if the specified replied-to message is not found.
            reply_markup (:class:`telegram.ReplyMarkup`, optional): Additional interface options. A
                JSON-serialized object for an inline keyboard, custom reply keyboard, instructions
                to remove reply keyboard or to force a reply from the user.
            timeout (:obj:`int` | :obj:`float`, optional): If this value is specified, use it as
                the read timeout from the server (instead of the one specified during creation of
                the connection pool).
            api_kwargs (:obj:`dict`, optional): Arbitrary keyword arguments to be passed to the
                Telegram API.

        Returns:
            :class:`telegram.Message`: On success, the sent Message is returned.

        Raises:
            :class:`telegram.error.TelegramError`

        """
        if (not contact) and (not all([phone_number, first_name])):
            raise ValueError(
                "Either contact or phone_number and first_name must be passed as arguments."
            )

        if isinstance(contact, Contact):
            phone_number = contact.phone_number
            first_name = contact.first_name
            last_name = contact.last_name
            vcard = contact.vcard

        data: JSONDict = {
            'chat_id': chat_id,
            'phone_number': phone_number,
            'first_name': first_name,
        }

        if last_name:
            data['last_name'] = last_name
        if vcard:
            data['vcard'] = vcard

        return self._message(  # type: ignore[return-value]
            'sendContact',
            data,
            timeout=timeout,
            disable_notification=disable_notification,
            reply_to_message_id=reply_to_message_id,
            reply_markup=reply_markup,
            allow_sending_without_reply=allow_sending_without_reply,
            api_kwargs=api_kwargs,
        )

    @_log
    def send_game(
        self,
        chat_id: Union[int, str],
        game_short_name: str,
        disable_notification: DVInput[bool] = DEFAULT_NONE,
        reply_to_message_id: int = None,
        reply_markup: InlineKeyboardMarkup = None,
        timeout: ODVInput[float] = DEFAULT_NONE,
        api_kwargs: JSONDict = None,
        allow_sending_without_reply: ODVInput[bool] = DEFAULT_NONE,
    ) -> Message:
        """Use this method to send a game.

        Args:
            chat_id (:obj:`int` | :obj:`str`): Unique identifier for the target chat.
            game_short_name (:obj:`str`): Short name of the game, serves as the unique identifier
                for the game. Set up your games via `@BotFather <https://t.me/BotFather>`_.
            disable_notification (:obj:`bool`, optional): Sends the message silently. Users will
                receive a notification with no sound.
            reply_to_message_id (:obj:`int`, optional): If the message is a reply, ID of the
                original message.
            allow_sending_without_reply (:obj:`bool`, optional): Pass :obj:`True`, if the message
                should be sent even if the specified replied-to message is not found.
            reply_markup (:class:`telegram.InlineKeyboardMarkup`, optional): A JSON-serialized
                object for a new inline keyboard. If empty, one ‘Play game_title’ button will be
                shown. If not empty, the first button must launch the game.
            timeout (:obj:`int` | :obj:`float`, optional): If this value is specified, use it as
                the read timeout from the server (instead of the one specified during creation of
                the connection pool).
            api_kwargs (:obj:`dict`, optional): Arbitrary keyword arguments to be passed to the
                Telegram API.

        Returns:
            :class:`telegram.Message`: On success, the sent Message is returned.

        Raises:
            :class:`telegram.error.TelegramError`

        """
        data: JSONDict = {'chat_id': chat_id, 'game_short_name': game_short_name}

        return self._message(  # type: ignore[return-value]
            'sendGame',
            data,
            timeout=timeout,
            disable_notification=disable_notification,
            reply_to_message_id=reply_to_message_id,
            reply_markup=reply_markup,
            allow_sending_without_reply=allow_sending_without_reply,
            api_kwargs=api_kwargs,
        )

    @_log
    def send_chat_action(
        self,
        chat_id: Union[str, int],
        action: str,
        timeout: ODVInput[float] = DEFAULT_NONE,
        api_kwargs: JSONDict = None,
    ) -> bool:
        """
        Use this method when you need to tell the user that something is happening on the bot's
        side. The status is set for 5 seconds or less (when a message arrives from your bot,
        Telegram clients clear its typing status). Telegram only recommends using this method when
        a response from the bot will take a noticeable amount of time to arrive.

        Args:
            chat_id (:obj:`int` | :obj:`str`): Unique identifier for the target chat or username
                of the target channel (in the format ``@channelusername``).
            action(:class:`telegram.ChatAction` | :obj:`str`): Type of action to broadcast. Choose
                one, depending on what the user is about to receive. For convenience look at the
                constants in :class:`telegram.ChatAction`
            timeout (:obj:`int` | :obj:`float`, optional): If this value is specified, use it as
                the read timeout from the server (instead of the one specified during creation of
                the connection pool).
            api_kwargs (:obj:`dict`, optional): Arbitrary keyword arguments to be passed to the
                Telegram API.

        Returns:
            :obj:`bool`:  On success, :obj:`True` is returned.

        Raises:
            :class:`telegram.error.TelegramError`

        """
        data: JSONDict = {'chat_id': chat_id, 'action': action}

        result = self._post('sendChatAction', data, timeout=timeout, api_kwargs=api_kwargs)

        return result  # type: ignore[return-value]

    def _effective_inline_results(  # pylint: disable=no-self-use
        self,
        results: Union[
            Sequence['InlineQueryResult'], Callable[[int], Optional[Sequence['InlineQueryResult']]]
        ],
        next_offset: str = None,
        current_offset: str = None,
    ) -> Tuple[Sequence['InlineQueryResult'], Optional[str]]:
        """
        Builds the effective results from the results input.
        We make this a stand-alone method so tg.ext.ExtBot can wrap it.

        Returns:
            Tuple of 1. the effective results and 2. correct the next_offset

        """
        if current_offset is not None and next_offset is not None:
            raise ValueError('`current_offset` and `next_offset` are mutually exclusive!')

        if current_offset is not None:
            # Convert the string input to integer
            if current_offset == '':
                current_offset_int = 0
            else:
                current_offset_int = int(current_offset)

            # for now set to empty string, stating that there are no more results
            # might change later
            next_offset = ''

            if callable(results):
                callable_output = results(current_offset_int)
                if not callable_output:
                    effective_results: Sequence['InlineQueryResult'] = []
                else:
                    effective_results = callable_output
                    # the callback *might* return more results on the next call, so we increment
                    # the page count
                    next_offset = str(current_offset_int + 1)
            else:
                if len(results) > (current_offset_int + 1) * MAX_INLINE_QUERY_RESULTS:
                    # we expect more results for the next page
                    next_offset_int = current_offset_int + 1
                    next_offset = str(next_offset_int)
                    effective_results = results[
                        current_offset_int
                        * MAX_INLINE_QUERY_RESULTS : next_offset_int
                        * MAX_INLINE_QUERY_RESULTS
                    ]
                else:
                    effective_results = results[current_offset_int * MAX_INLINE_QUERY_RESULTS :]
        else:
            effective_results = results  # type: ignore[assignment]

        return effective_results, next_offset

    @no_type_check  # mypy doesn't play too well with hasattr
    def _insert_defaults_for_ilq_results(  # pylint: disable=no-self-use
        self, res: 'InlineQueryResult'
    ) -> None:
        """The reason why this method exists is similar to the description of _insert_defaults
        The reason why we do this in rather than in _insert_defaults is because converting
        DEFAULT_NONE to NONE *before* calling to_dict() makes it way easier to drop None entries
        from the json data.
        """
        # pylint: disable=protected-access
        if hasattr(res, 'parse_mode'):
            res.parse_mode = DefaultValue.get_value(res.parse_mode)
        if hasattr(res, 'input_message_content') and res.input_message_content:
            if hasattr(res.input_message_content, 'parse_mode'):
                res.input_message_content.parse_mode = DefaultValue.get_value(
                    res.input_message_content.parse_mode
                )
            if hasattr(res.input_message_content, 'disable_web_page_preview'):
                res.input_message_content.disable_web_page_preview = DefaultValue.get_value(
                    res.input_message_content.disable_web_page_preview
                )

    @_log
    def answer_inline_query(
        self,
        inline_query_id: str,
        results: Union[
            Sequence['InlineQueryResult'], Callable[[int], Optional[Sequence['InlineQueryResult']]]
        ],
        cache_time: int = 300,
        is_personal: bool = None,
        next_offset: str = None,
        switch_pm_text: str = None,
        switch_pm_parameter: str = None,
        timeout: ODVInput[float] = DEFAULT_NONE,
        current_offset: str = None,
        api_kwargs: JSONDict = None,
    ) -> bool:
        """
        Use this method to send answers to an inline query. No more than 50 results per query are
        allowed.

        Warning:
            In most use cases :attr:`current_offset` should not be passed manually. Instead of
            calling this method directly, use the shortcut :meth:`telegram.InlineQuery.answer` with
            ``auto_pagination=True``, which will take care of passing the correct value.

        Args:
            inline_query_id (:obj:`str`): Unique identifier for the answered query.
            results (List[:class:`telegram.InlineQueryResult`] | Callable): A list of results for
                the inline query. In case :attr:`current_offset` is passed, ``results`` may also be
                a callable that accepts the current page index starting from 0. It must return
                either a list of :class:`telegram.InlineQueryResult` instances or :obj:`None` if
                there are no more results.
            cache_time (:obj:`int`, optional): The maximum amount of time in seconds that the
                result of the inline query may be cached on the server. Defaults to ``300``.
            is_personal (:obj:`bool`, optional): Pass :obj:`True`, if results may be cached on
                the server side only for the user that sent the query. By default,
                results may be returned to any user who sends the same query.
            next_offset (:obj:`str`, optional): Pass the offset that a client should send in the
                next query with the same text to receive more results. Pass an empty string if
                there are no more results or if you don't support pagination. Offset length can't
                exceed 64 bytes.
            switch_pm_text (:obj:`str`, optional): If passed, clients will display a button with
                specified text that switches the user to a private chat with the bot and sends the
                bot a start message with the parameter ``switch_pm_parameter``.
            switch_pm_parameter (:obj:`str`, optional): Deep-linking parameter for the /start
                message sent to the bot when user presses the switch button. 1-64 characters,
                only A-Z, a-z, 0-9, _ and - are allowed.
            current_offset (:obj:`str`, optional): The :attr:`telegram.InlineQuery.offset` of
                the inline query to answer. If passed, PTB will automatically take care of
                the pagination for you, i.e. pass the correct ``next_offset`` and truncate the
                results list/get the results from the callable you passed.
            timeout (:obj:`int` | :obj:`float`, optional): If this value is specified, use it as
                the read timeout from the server (instead of the one specified during creation of
                the connection pool).
            api_kwargs (:obj:`dict`, optional): Arbitrary keyword arguments to be passed to the
                Telegram API.

        Example:
            An inline bot that sends YouTube videos can ask the user to connect the bot to their
            YouTube account to adapt search results accordingly. To do this, it displays a
            'Connect your YouTube account' button above the results, or even before showing any.
            The user presses the button, switches to a private chat with the bot and, in doing so,
            passes a start parameter that instructs the bot to return an oauth link. Once done, the
            bot can offer a switch_inline button so that the user can easily return to the chat
            where they wanted to use the bot's inline capabilities.

        Returns:
            :obj:`bool`: On success, :obj:`True` is returned.

        Raises:
            :class:`telegram.error.TelegramError`

        """
        effective_results, next_offset = self._effective_inline_results(
            results=results, next_offset=next_offset, current_offset=current_offset
        )

        # Apply defaults
        for result in effective_results:
            self._insert_defaults_for_ilq_results(result)

        results_dicts = [res.to_dict() for res in effective_results]

        data: JSONDict = {'inline_query_id': inline_query_id, 'results': results_dicts}

        if cache_time or cache_time == 0:
            data['cache_time'] = cache_time
        if is_personal:
            data['is_personal'] = is_personal
        if next_offset is not None:
            data['next_offset'] = next_offset
        if switch_pm_text:
            data['switch_pm_text'] = switch_pm_text
        if switch_pm_parameter:
            data['switch_pm_parameter'] = switch_pm_parameter

        return self._post(  # type: ignore[return-value]
            'answerInlineQuery',
            data,
            timeout=timeout,
            api_kwargs=api_kwargs,
        )

    @_log
    def get_user_profile_photos(
        self,
        user_id: Union[str, int],
        offset: int = None,
        limit: int = 100,
        timeout: ODVInput[float] = DEFAULT_NONE,
        api_kwargs: JSONDict = None,
    ) -> Optional[UserProfilePhotos]:
        """Use this method to get a list of profile pictures for a user.

        Args:
            user_id (:obj:`int`): Unique identifier of the target user.
            offset (:obj:`int`, optional): Sequential number of the first photo to be returned.
                By default, all photos are returned.
            limit (:obj:`int`, optional): Limits the number of photos to be retrieved. Values
                between 1-100 are accepted. Defaults to ``100``.
            timeout (:obj:`int` | :obj:`float`, optional): If this value is specified, use it as
                the read timeout from the server (instead of the one specified during creation of
                the connection pool).
            api_kwargs (:obj:`dict`, optional): Arbitrary keyword arguments to be passed to the
                Telegram API.

        Returns:
            :class:`telegram.UserProfilePhotos`

        Raises:
            :class:`telegram.error.TelegramError`

        """
        data: JSONDict = {'user_id': user_id}

        if offset is not None:
            data['offset'] = offset
        if limit:
            data['limit'] = limit

        result = self._post('getUserProfilePhotos', data, timeout=timeout, api_kwargs=api_kwargs)

        return UserProfilePhotos.de_json(result, self)  # type: ignore[return-value, arg-type]

    @_log
    def get_file(
        self,
        file_id: Union[
            str, Animation, Audio, ChatPhoto, Document, PhotoSize, Sticker, Video, VideoNote, Voice
        ],
        timeout: ODVInput[float] = DEFAULT_NONE,
        api_kwargs: JSONDict = None,
    ) -> File:
        """
        Use this method to get basic info about a file and prepare it for downloading. For the
        moment, bots can download files of up to 20MB in size. The file can then be downloaded
        with :meth:`telegram.File.download`. It is guaranteed that the link will be
        valid for at least 1 hour. When the link expires, a new one can be requested by
        calling get_file again.

        Note:
             This function may not preserve the original file name and MIME type.
             You should save the file's MIME type and name (if available) when the File object
             is received.

        Args:
            file_id (:obj:`str` | :class:`telegram.Animation` | :class:`telegram.Audio` |         \
                     :class:`telegram.ChatPhoto` | :class:`telegram.Document` |                   \
                     :class:`telegram.PhotoSize` | :class:`telegram.Sticker` |                    \
                     :class:`telegram.Video` | :class:`telegram.VideoNote` |                      \
                     :class:`telegram.Voice`):
                Either the file identifier or an object that has a file_id attribute
                to get file information about.
            timeout (:obj:`int` | :obj:`float`, optional): If this value is specified, use it as
                the read timeout from the server (instead of the one specified during creation of
                the connection pool).
            api_kwargs (:obj:`dict`, optional): Arbitrary keyword arguments to be passed to the
                Telegram API.

        Returns:
            :class:`telegram.File`

        Raises:
            :class:`telegram.error.TelegramError`

        """
        try:
            file_id = file_id.file_id  # type: ignore[union-attr]
        except AttributeError:
            pass

        data: JSONDict = {'file_id': file_id}

        result = self._post('getFile', data, timeout=timeout, api_kwargs=api_kwargs)

        if result.get('file_path') and not is_local_file(  # type: ignore[union-attr]
            result['file_path']  # type: ignore[index]
        ):
            result['file_path'] = '{}/{}'.format(  # type: ignore[index]
                self.base_file_url, result['file_path']  # type: ignore[index]
            )

        return File.de_json(result, self)  # type: ignore[return-value, arg-type]

    @_log
    def ban_chat_member(
        self,
        chat_id: Union[str, int],
        user_id: Union[str, int],
        timeout: ODVInput[float] = DEFAULT_NONE,
        until_date: Union[int, datetime] = None,
        api_kwargs: JSONDict = None,
        revoke_messages: bool = None,
    ) -> bool:
        """
        Use this method to ban a user from a group, supergroup or a channel. In the case of
        supergroups and channels, the user will not be able to return to the group on their own
        using invite links, etc., unless unbanned first. The bot must be an administrator in the
        chat for this to work and must have the appropriate admin rights.

         .. versionadded:: 13.7

        Args:
            chat_id (:obj:`int` | :obj:`str`): Unique identifier for the target group or username
                of the target supergroup or channel (in the format ``@channelusername``).
            user_id (:obj:`int`): Unique identifier of the target user.
            timeout (:obj:`int` | :obj:`float`, optional): If this value is specified, use it as
                the read timeout from the server (instead of the one specified during creation of
                the connection pool).
            until_date (:obj:`int` | :obj:`datetime.datetime`, optional): Date when the user will
                be unbanned, unix time. If user is banned for more than 366 days or less than 30
                seconds from the current time they are considered to be banned forever. Applied
                for supergroups and channels only.
                For timezone naive :obj:`datetime.datetime` objects, the default timezone of the
                bot will be used.
            revoke_messages (:obj:`bool`, optional): Pass :obj:`True` to delete all messages from
                the chat for the user that is being removed. If :obj:`False`, the user will be able
                to see messages in the group that were sent before the user was removed.
                Always :obj:`True` for supergroups and channels.

                .. versionadded:: 13.4
            api_kwargs (:obj:`dict`, optional): Arbitrary keyword arguments to be passed to the
                Telegram API.

        Returns:
            :obj:`bool`: On success, :obj:`True` is returned.

        Raises:
            :class:`telegram.error.TelegramError`

        """
        data: JSONDict = {'chat_id': chat_id, 'user_id': user_id}

        if until_date is not None:
            data['until_date'] = until_date

        if revoke_messages is not None:
            data['revoke_messages'] = revoke_messages

        result = self._post('banChatMember', data, timeout=timeout, api_kwargs=api_kwargs)

        return result  # type: ignore[return-value]

    @_log
    def unban_chat_member(
        self,
        chat_id: Union[str, int],
        user_id: Union[str, int],
        timeout: ODVInput[float] = DEFAULT_NONE,
        api_kwargs: JSONDict = None,
        only_if_banned: bool = None,
    ) -> bool:
        """Use this method to unban a previously kicked user in a supergroup or channel.

        The user will *not* return to the group or channel automatically, but will be able to join
        via link, etc. The bot must be an administrator for this to work. By default, this method
        guarantees that after the call the user is not a member of the chat, but will be able to
        join it. So if the user is a member of the chat they will also be *removed* from the chat.
        If you don't want this, use the parameter :attr:`only_if_banned`.

        Args:
            chat_id (:obj:`int` | :obj:`str`): Unique identifier for the target chat or username
                of the target supergroup or channel (in the format ``@channelusername``).
            user_id (:obj:`int`): Unique identifier of the target user.
            only_if_banned (:obj:`bool`, optional): Do nothing if the user is not banned.
            timeout (:obj:`int` | :obj:`float`, optional): If this value is specified, use it as
                the read timeout from the server (instead of the one specified during creation of
                the connection pool).
            api_kwargs (:obj:`dict`, optional): Arbitrary keyword arguments to be passed to the
                Telegram API.

        Returns:
            :obj:`bool` On success, :obj:`True` is returned.

        Raises:
            :class:`telegram.error.TelegramError`

        """
        data: JSONDict = {'chat_id': chat_id, 'user_id': user_id}

        if only_if_banned is not None:
            data['only_if_banned'] = only_if_banned

        result = self._post('unbanChatMember', data, timeout=timeout, api_kwargs=api_kwargs)

        return result  # type: ignore[return-value]

    @_log
    def answer_callback_query(
        self,
        callback_query_id: str,
        text: str = None,
        show_alert: bool = False,
        url: str = None,
        cache_time: int = None,
        timeout: ODVInput[float] = DEFAULT_NONE,
        api_kwargs: JSONDict = None,
    ) -> bool:
        """
        Use this method to send answers to callback queries sent from inline keyboards. The answer
        will be displayed to the user as a notification at the top of the chat screen or as an
        alert.
        Alternatively, the user can be redirected to the specified Game URL. For this option to
        work, you must first create a game for your bot via `@BotFather <https://t.me/BotFather>`_
        and accept the terms. Otherwise, you may use links like t.me/your_bot?start=XXXX that open
        your bot with a parameter.

        Args:
            callback_query_id (:obj:`str`): Unique identifier for the query to be answered.
            text (:obj:`str`, optional): Text of the notification. If not specified, nothing will
                be shown to the user, 0-200 characters.
            show_alert (:obj:`bool`, optional): If :obj:`True`, an alert will be shown by the
                client instead of a notification at the top of the chat screen. Defaults to
                :obj:`False`.
            url (:obj:`str`, optional): URL that will be opened by the user's client. If you have
                created a Game and accepted the conditions via
                `@BotFather <https://t.me/BotFather>`_, specify the URL that
                opens your game - note that this will only work if the query comes from a callback
                game button. Otherwise, you may use links like t.me/your_bot?start=XXXX that open
                your bot with a parameter.
            cache_time (:obj:`int`, optional): The maximum amount of time in seconds that the
                result of the callback query may be cached client-side. Defaults to 0.
            timeout (:obj:`int` | :obj:`float`, optional): If this value is specified, use it as
                the read timeout from the server (instead of the one specified during creation of
                the connection pool).
            api_kwargs (:obj:`dict`, optional): Arbitrary keyword arguments to be passed to the
                Telegram API.

        Returns:
            :obj:`bool` On success, :obj:`True` is returned.

        Raises:
            :class:`telegram.error.TelegramError`

        """
        data: JSONDict = {'callback_query_id': callback_query_id}

        if text:
            data['text'] = text
        if show_alert:
            data['show_alert'] = show_alert
        if url:
            data['url'] = url
        if cache_time is not None:
            data['cache_time'] = cache_time

        result = self._post('answerCallbackQuery', data, timeout=timeout, api_kwargs=api_kwargs)

        return result  # type: ignore[return-value]

    @_log
    def edit_message_text(
        self,
        text: str,
        chat_id: Union[str, int] = None,
        message_id: int = None,
        inline_message_id: int = None,
        parse_mode: ODVInput[str] = DEFAULT_NONE,
        disable_web_page_preview: ODVInput[bool] = DEFAULT_NONE,
        reply_markup: InlineKeyboardMarkup = None,
        timeout: ODVInput[float] = DEFAULT_NONE,
        api_kwargs: JSONDict = None,
        entities: Union[List['MessageEntity'], Tuple['MessageEntity', ...]] = None,
    ) -> Union[Message, bool]:
        """
        Use this method to edit text and game messages.

        Args:
            chat_id (:obj:`int` | :obj:`str`, optional): Required if inline_message_id is not
                specified. Unique identifier for the target chat or username of the target channel
                (in the format ``@channelusername``)
            message_id (:obj:`int`, optional): Required if inline_message_id is not specified.
                Identifier of the message to edit.
            inline_message_id (:obj:`str`, optional): Required if chat_id and message_id are not
                specified. Identifier of the inline message.
            text (:obj:`str`): New text of the message, 1-4096 characters after entities parsing.
            parse_mode (:obj:`str`, optional): Send Markdown or HTML, if you want Telegram apps to
                show bold, italic, fixed-width text or inline URLs in your bot's message. See the
                constants in :class:`telegram.ParseMode` for the available modes.
            entities (List[:class:`telegram.MessageEntity`], optional): List of special entities
                that appear in message text, which can be specified instead of :attr:`parse_mode`.
            disable_web_page_preview (:obj:`bool`, optional): Disables link previews for links in
                this message.
            reply_markup (:class:`telegram.InlineKeyboardMarkup`, optional): A JSON-serialized
                object for an inline keyboard.
            timeout (:obj:`int` | :obj:`float`, optional): If this value is specified, use it as
                the read timeout from the server (instead of the one specified during creation of
                the connection pool).
            api_kwargs (:obj:`dict`, optional): Arbitrary keyword arguments to be passed to the
                Telegram API.

        Returns:
            :class:`telegram.Message`: On success, if edited message is not an inline message, the
            edited message is returned, otherwise :obj:`True` is returned.

        Raises:
            :class:`telegram.error.TelegramError`

        """
        data: JSONDict = {
            'text': text,
            'parse_mode': parse_mode,
            'disable_web_page_preview': disable_web_page_preview,
        }

        if chat_id:
            data['chat_id'] = chat_id
        if message_id:
            data['message_id'] = message_id
        if inline_message_id:
            data['inline_message_id'] = inline_message_id
        if entities:
            data['entities'] = [me.to_dict() for me in entities]

        return self._message(
            'editMessageText',
            data,
            timeout=timeout,
            reply_markup=reply_markup,
            api_kwargs=api_kwargs,
        )

    @_log
    def edit_message_caption(
        self,
        chat_id: Union[str, int] = None,
        message_id: int = None,
        inline_message_id: int = None,
        caption: str = None,
        reply_markup: InlineKeyboardMarkup = None,
        timeout: ODVInput[float] = DEFAULT_NONE,
        parse_mode: ODVInput[str] = DEFAULT_NONE,
        api_kwargs: JSONDict = None,
        caption_entities: Union[List['MessageEntity'], Tuple['MessageEntity', ...]] = None,
    ) -> Union[Message, bool]:
        """
        Use this method to edit captions of messages.

        Args:
            chat_id (:obj:`int` | :obj:`str`, optional): Required if inline_message_id is not
                specified. Unique identifier for the target chat or username of the target channel
                (in the format ``@channelusername``)
            message_id (:obj:`int`, optional): Required if inline_message_id is not specified.
                Identifier of the message to edit.
            inline_message_id (:obj:`str`, optional): Required if chat_id and message_id are not
                specified. Identifier of the inline message.
            caption (:obj:`str`, optional): New caption of the message, 0-1024 characters after
                entities parsing.
            parse_mode (:obj:`str`, optional): Send Markdown or HTML, if you want Telegram apps to
                show bold, italic, fixed-width text or inline URLs in the media caption. See the
                constants in :class:`telegram.ParseMode` for the available modes.
            caption_entities (List[:class:`telegram.MessageEntity`], optional): List of special
                entities that appear in message text, which can be specified instead of
                :attr:`parse_mode`.
            reply_markup (:class:`telegram.InlineKeyboardMarkup`, optional): A JSON-serialized
                object for an inline keyboard.
            timeout (:obj:`int` | :obj:`float`, optional): If this value is specified, use it as
                the read timeout from the server (instead of the one specified during creation of
                the connection pool).
            api_kwargs (:obj:`dict`, optional): Arbitrary keyword arguments to be passed to the
                Telegram API.

        Returns:
            :class:`telegram.Message`: On success, if edited message is not an inline message, the
            edited message is returned, otherwise :obj:`True` is returned.

        Raises:
            :class:`telegram.error.TelegramError`

        """
        if inline_message_id is None and (chat_id is None or message_id is None):
            raise ValueError(
                'edit_message_caption: Both chat_id and message_id are required when '
                'inline_message_id is not specified'
            )

        data: JSONDict = {'parse_mode': parse_mode}

        if caption:
            data['caption'] = caption
        if caption_entities:
            data['caption_entities'] = [me.to_dict() for me in caption_entities]
        if chat_id:
            data['chat_id'] = chat_id
        if message_id:
            data['message_id'] = message_id
        if inline_message_id:
            data['inline_message_id'] = inline_message_id

        return self._message(
            'editMessageCaption',
            data,
            timeout=timeout,
            reply_markup=reply_markup,
            api_kwargs=api_kwargs,
        )

    @_log
    def edit_message_media(
        self,
        media: 'InputMedia',
        chat_id: Union[str, int] = None,
        message_id: int = None,
        inline_message_id: int = None,
        reply_markup: InlineKeyboardMarkup = None,
        timeout: ODVInput[float] = DEFAULT_NONE,
        api_kwargs: JSONDict = None,
    ) -> Union[Message, bool]:
        """
        Use this method to edit animation, audio, document, photo, or video messages. If a message
        is part of a message album, then it can be edited only to an audio for audio albums, only
        to a document for document albums and to a photo or a video otherwise. When an inline
        message is edited, a new file can't be uploaded; use a previously uploaded file via its
        ``file_id`` or specify a URL.

        Args:
            media (:class:`telegram.InputMedia`): An object for a new media content
                of the message.
            chat_id (:obj:`int` | :obj:`str`, optional): Required if inline_message_id is not
                specified. Unique identifier for the target chat or username of the target channel
                (in the format ``@channelusername``).
            message_id (:obj:`int`, optional): Required if inline_message_id is not specified.
                Identifier of the message to edit.
            inline_message_id (:obj:`str`, optional): Required if chat_id and message_id are not
                specified. Identifier of the inline message.
            reply_markup (:class:`telegram.InlineKeyboardMarkup`, optional): A JSON-serialized
                object for an inline keyboard.
            timeout (:obj:`int` | :obj:`float`, optional): If this value is specified, use it as
                the read timeout from the server (instead of the one specified during creation of
                the connection pool).
            api_kwargs (:obj:`dict`, optional): Arbitrary keyword arguments to be passed to the
                Telegram API.

        Returns:
            :class:`telegram.Message`: On success, if edited message is not an inline message, the
            edited Message is returned, otherwise :obj:`True` is returned.

        Raises:
            :class:`telegram.error.TelegramError`
        """
        if inline_message_id is None and (chat_id is None or message_id is None):
            raise ValueError(
                'edit_message_media: Both chat_id and message_id are required when '
                'inline_message_id is not specified'
            )

        data: JSONDict = {'media': media}

        if chat_id:
            data['chat_id'] = chat_id
        if message_id:
            data['message_id'] = message_id
        if inline_message_id:
            data['inline_message_id'] = inline_message_id

        return self._message(
            'editMessageMedia',
            data,
            timeout=timeout,
            reply_markup=reply_markup,
            api_kwargs=api_kwargs,
        )

    @_log
    def edit_message_reply_markup(
        self,
        chat_id: Union[str, int] = None,
        message_id: int = None,
        inline_message_id: int = None,
        reply_markup: Optional['InlineKeyboardMarkup'] = None,
        timeout: ODVInput[float] = DEFAULT_NONE,
        api_kwargs: JSONDict = None,
    ) -> Union[Message, bool]:
        """
        Use this method to edit only the reply markup of messages sent by the bot or via the bot
        (for inline bots).

        Args:
            chat_id (:obj:`int` | :obj:`str`, optional): Required if inline_message_id is not
                specified. Unique identifier for the target chat or username of the target channel
                (in the format ``@channelusername``).
            message_id (:obj:`int`, optional): Required if inline_message_id is not specified.
                Identifier of the message to edit.
            inline_message_id (:obj:`str`, optional): Required if chat_id and message_id are not
                specified. Identifier of the inline message.
            reply_markup (:class:`telegram.InlineKeyboardMarkup`, optional): A JSON-serialized
                object for an inline keyboard.
            timeout (:obj:`int` | :obj:`float`, optional): If this value is specified, use it as
                the read timeout from the server (instead of the one specified during creation of
                the connection pool).
            api_kwargs (:obj:`dict`, optional): Arbitrary keyword arguments to be passed to the
                Telegram API.

        Returns:
            :class:`telegram.Message`: On success, if edited message is not an inline message, the
            edited message is returned, otherwise :obj:`True` is returned.

        Raises:
            :class:`telegram.error.TelegramError`

        """
        if inline_message_id is None and (chat_id is None or message_id is None):
            raise ValueError(
                'edit_message_reply_markup: Both chat_id and message_id are required when '
                'inline_message_id is not specified'
            )

        data: JSONDict = {}

        if chat_id:
            data['chat_id'] = chat_id
        if message_id:
            data['message_id'] = message_id
        if inline_message_id:
            data['inline_message_id'] = inline_message_id

        return self._message(
            'editMessageReplyMarkup',
            data,
            timeout=timeout,
            reply_markup=reply_markup,
            api_kwargs=api_kwargs,
        )

    @_log
    def get_updates(
        self,
        offset: int = None,
        limit: int = 100,
        timeout: float = 0,
        read_latency: float = 2.0,
        allowed_updates: List[str] = None,
        api_kwargs: JSONDict = None,
    ) -> List[Update]:
        """Use this method to receive incoming updates using long polling.

        Args:
            offset (:obj:`int`, optional): Identifier of the first update to be returned. Must be
                greater by one than the highest among the identifiers of previously received
                updates. By default, updates starting with the earliest unconfirmed update are
                returned. An update is considered confirmed as soon as getUpdates is called with an
                offset higher than its :attr:`telegram.Update.update_id`. The negative offset can
                be specified to retrieve updates starting from -offset update from the end of the
                updates queue. All previous updates will forgotten.
            limit (:obj:`int`, optional): Limits the number of updates to be retrieved. Values
                between 1-100 are accepted. Defaults to ``100``.
            timeout (:obj:`int`, optional): Timeout in seconds for long polling. Defaults to ``0``,
                i.e. usual short polling. Should be positive, short polling should be used for
                testing purposes only.
            read_latency (:obj:`float` | :obj:`int`, optional): Grace time in seconds for receiving
                the reply from server. Will be added to the ``timeout`` value and used as the read
                timeout from server. Defaults to  ``2``.
            allowed_updates (List[:obj:`str`]), optional): A JSON-serialized list the types of
                updates you want your bot to receive. For example, specify ["message",
                "edited_channel_post", "callback_query"] to only receive updates of these types.
                See :class:`telegram.Update` for a complete list of available update types.
                Specify an empty list to receive all updates except
                :attr:`telegram.Update.chat_member` (default). If not specified, the previous
                setting will be used. Please note that this parameter doesn't affect updates
                created before the call to the get_updates, so unwanted updates may be received for
                a short period of time.
            api_kwargs (:obj:`dict`, optional): Arbitrary keyword arguments to be passed to the
                Telegram API.

        Note:
            1. This method will not work if an outgoing webhook is set up.
            2. In order to avoid getting duplicate updates, recalculate offset after each
               server response.
            3. To take full advantage of this library take a look at :class:`telegram.ext.Updater`

        Returns:
            List[:class:`telegram.Update`]

        Raises:
            :class:`telegram.error.TelegramError`

        """
        data: JSONDict = {'timeout': timeout}

        if offset:
            data['offset'] = offset
        if limit:
            data['limit'] = limit
        if allowed_updates is not None:
            data['allowed_updates'] = allowed_updates

        # Ideally we'd use an aggressive read timeout for the polling. However,
        # * Short polling should return within 2 seconds.
        # * Long polling poses a different problem: the connection might have been dropped while
        #   waiting for the server to return and there's no way of knowing the connection had been
        #   dropped in real time.
        result = cast(
            List[JSONDict],
            self._post(
                'getUpdates',
                data,
                timeout=float(read_latency) + float(timeout),
                api_kwargs=api_kwargs,
            ),
        )

        if result:
            self.logger.debug('Getting updates: %s', [u['update_id'] for u in result])
        else:
            self.logger.debug('No new updates found.')

        return Update.de_list(result, self)  # type: ignore[return-value]

    @_log
    def set_webhook(
        self,
        url: str,
        certificate: FileInput = None,
        timeout: ODVInput[float] = DEFAULT_NONE,
        max_connections: int = 40,
        allowed_updates: List[str] = None,
        api_kwargs: JSONDict = None,
        ip_address: str = None,
        drop_pending_updates: bool = None,
    ) -> bool:
        """
        Use this method to specify a url and receive incoming updates via an outgoing webhook.
        Whenever there is an update for the bot, Telegram will send an HTTPS POST request to the
        specified url, containing a JSON-serialized Update. In case of an unsuccessful request,
        Telegram will give up after a reasonable amount of attempts.

        If you'd like to make sure that the Webhook request comes from Telegram, Telegram
        recommends using a secret path in the URL, e.g. https://www.example.com/<token>. Since
        nobody else knows your bot's token, you can be pretty sure it's us.

        Note:
            The certificate argument should be a file from disk ``open(filename, 'rb')``.

        Args:
            url (:obj:`str`): HTTPS url to send updates to. Use an empty string to remove webhook
                integration.
            certificate (:obj:`filelike`): Upload your public key certificate so that the root
                certificate in use can be checked. See our self-signed guide for details.
                (https://goo.gl/rw7w6Y)
            ip_address (:obj:`str`, optional): The fixed IP address which will be used to send
                webhook requests instead of the IP address resolved through DNS.
            max_connections (:obj:`int`, optional): Maximum allowed number of simultaneous HTTPS
                connections to the webhook for update delivery, 1-100. Defaults to ``40``. Use
                lower values to limit the load on your bot's server, and higher values to increase
                your bot's throughput.
            allowed_updates (List[:obj:`str`], optional): A JSON-serialized list the types of
                updates you want your bot to receive. For example, specify ["message",
                "edited_channel_post", "callback_query"] to only receive updates of these types.
                See :class:`telegram.Update` for a complete list of available update types.
                Specify an empty list to receive all updates except
                :attr:`telegram.Update.chat_member` (default). If not specified, the previous
                setting will be used. Please note that this parameter doesn't affect updates
                created before the call to the set_webhook, so unwanted updates may be received for
                a short period of time.
            drop_pending_updates (:obj:`bool`, optional): Pass :obj:`True` to drop all pending
                updates.
            timeout (:obj:`int` | :obj:`float`, optional): If this value is specified, use it as
                the read timeout from the server (instead of the one specified during creation of
                the connection pool).
            api_kwargs (:obj:`dict`, optional): Arbitrary keyword arguments to be passed to the
                Telegram API.

        Note:
            1. You will not be able to receive updates using :meth:`get_updates` for long as an
               outgoing webhook is set up.
            2. To use a self-signed certificate, you need to upload your public key certificate
               using certificate parameter. Please upload as InputFile, sending a String will not
               work.
            3. Ports currently supported for Webhooks: ``443``, ``80``, ``88``, ``8443``.

            If you're having any trouble setting up webhooks, please check out this `guide to
            Webhooks`_.

        Returns:
            :obj:`bool` On success, :obj:`True` is returned.

        Raises:
            :class:`telegram.error.TelegramError`

        .. _`guide to Webhooks`: https://core.telegram.org/bots/webhooks

        """
        data: JSONDict = {'url': url}

        if certificate:
            data['certificate'] = parse_file_input(certificate)
        if max_connections is not None:
            data['max_connections'] = max_connections
        if allowed_updates is not None:
            data['allowed_updates'] = allowed_updates
        if ip_address:
            data['ip_address'] = ip_address
        if drop_pending_updates:
            data['drop_pending_updates'] = drop_pending_updates

        result = self._post('setWebhook', data, timeout=timeout, api_kwargs=api_kwargs)

        return result  # type: ignore[return-value]

    @_log
    def delete_webhook(
        self,
        timeout: ODVInput[float] = DEFAULT_NONE,
        api_kwargs: JSONDict = None,
        drop_pending_updates: bool = None,
    ) -> bool:
        """
        Use this method to remove webhook integration if you decide to switch back to
        :meth:`get_updates()`.

        Args:
            drop_pending_updates (:obj:`bool`, optional): Pass :obj:`True` to drop all pending
                updates.
            timeout (:obj:`int` | :obj:`float`, optional): If this value is specified, use it as
                the read timeout from the server (instead of the one specified during creation of
                the connection pool).
            api_kwargs (:obj:`dict`, optional): Arbitrary keyword arguments to be passed to the
                Telegram API.

        Returns:
            :obj:`bool`: On success, :obj:`True` is returned.

        Raises:
            :class:`telegram.error.TelegramError`

        """
        data = {}

        if drop_pending_updates:
            data['drop_pending_updates'] = drop_pending_updates

        result = self._post('deleteWebhook', data, timeout=timeout, api_kwargs=api_kwargs)

        return result  # type: ignore[return-value]

    @_log
    def leave_chat(
        self,
        chat_id: Union[str, int],
        timeout: ODVInput[float] = DEFAULT_NONE,
        api_kwargs: JSONDict = None,
    ) -> bool:
        """Use this method for your bot to leave a group, supergroup or channel.

        Args:
            chat_id (:obj:`int` | :obj:`str`): Unique identifier for the target chat or username
                of the target supergroup or channel (in the format ``@channelusername``).
            timeout (:obj:`int` | :obj:`float`, optional): If this value is specified, use it as
                the read timeout from the server (instead of the one specified during creation of
                the connection pool).
            api_kwargs (:obj:`dict`, optional): Arbitrary keyword arguments to be passed to the
                Telegram API.

        Returns:
            :obj:`bool`: On success, :obj:`True` is returned.

        Raises:
            :class:`telegram.error.TelegramError`

        """
        data: JSONDict = {'chat_id': chat_id}

        result = self._post('leaveChat', data, timeout=timeout, api_kwargs=api_kwargs)

        return result  # type: ignore[return-value]

    @_log
    def get_chat(
        self,
        chat_id: Union[str, int],
        timeout: ODVInput[float] = DEFAULT_NONE,
        api_kwargs: JSONDict = None,
    ) -> Chat:
        """
        Use this method to get up to date information about the chat (current name of the user for
        one-on-one conversations, current username of a user, group or channel, etc.).

        Args:
            chat_id (:obj:`int` | :obj:`str`): Unique identifier for the target chat or username
                of the target supergroup or channel (in the format ``@channelusername``).
            timeout (:obj:`int` | :obj:`float`, optional): If this value is specified, use it as
                the read timeout from the server (instead of the one specified during creation of
                the connection pool).
            api_kwargs (:obj:`dict`, optional): Arbitrary keyword arguments to be passed to the
                Telegram API.

        Returns:
            :class:`telegram.Chat`

        Raises:
            :class:`telegram.error.TelegramError`

        """
        data: JSONDict = {'chat_id': chat_id}

        result = self._post('getChat', data, timeout=timeout, api_kwargs=api_kwargs)

        return Chat.de_json(result, self)  # type: ignore[return-value, arg-type]

    @_log
    def get_chat_administrators(
        self,
        chat_id: Union[str, int],
        timeout: ODVInput[float] = DEFAULT_NONE,
        api_kwargs: JSONDict = None,
    ) -> List[ChatMember]:
        """
        Use this method to get a list of administrators in a chat.

        Args:
            chat_id (:obj:`int` | :obj:`str`): Unique identifier for the target chat or username
                of the target supergroup or channel (in the format ``@channelusername``).
            timeout (:obj:`int` | :obj:`float`, optional): If this value is specified, use it as
                the read timeout from the server (instead of the one specified during creation of
                the connection pool).
            api_kwargs (:obj:`dict`, optional): Arbitrary keyword arguments to be passed to the
                Telegram API.

        Returns:
            List[:class:`telegram.ChatMember`]: On success, returns a list of ``ChatMember``
            objects that contains information about all chat administrators except
            other bots. If the chat is a group or a supergroup and no administrators were
            appointed, only the creator will be returned.

        Raises:
            :class:`telegram.error.TelegramError`

        """
        data: JSONDict = {'chat_id': chat_id}

        result = self._post('getChatAdministrators', data, timeout=timeout, api_kwargs=api_kwargs)

        return ChatMember.de_list(result, self)  # type: ignore

    @_log
    def get_chat_member_count(
        self,
        chat_id: Union[str, int],
        timeout: ODVInput[float] = DEFAULT_NONE,
        api_kwargs: JSONDict = None,
    ) -> int:
        """Use this method to get the number of members in a chat.

         .. versionadded:: 13.7

        Args:
            chat_id (:obj:`int` | :obj:`str`): Unique identifier for the target chat or username
                of the target supergroup or channel (in the format ``@channelusername``).
            timeout (:obj:`int` | :obj:`float`, optional): If this value is specified, use it as
                the read timeout from the server (instead of the one specified during creation of
                the connection pool).
            api_kwargs (:obj:`dict`, optional): Arbitrary keyword arguments to be passed to the
                Telegram API.

        Returns:
            :obj:`int`: Number of members in the chat.

        Raises:
            :class:`telegram.error.TelegramError`

        """
        data: JSONDict = {'chat_id': chat_id}

        result = self._post('getChatMemberCount', data, timeout=timeout, api_kwargs=api_kwargs)

        return result  # type: ignore[return-value]

    @_log
    def get_chat_member(
        self,
        chat_id: Union[str, int],
        user_id: Union[str, int],
        timeout: ODVInput[float] = DEFAULT_NONE,
        api_kwargs: JSONDict = None,
    ) -> ChatMember:
        """Use this method to get information about a member of a chat.

        Args:
            chat_id (:obj:`int` | :obj:`str`): Unique identifier for the target chat or username
                of the target supergroup or channel (in the format ``@channelusername``).
            user_id (:obj:`int`): Unique identifier of the target user.
            timeout (:obj:`int` | :obj:`float`, optional): If this value is specified, use it as
                the read timeout from the server (instead of the one specified during creation of
                the connection pool).
            api_kwargs (:obj:`dict`, optional): Arbitrary keyword arguments to be passed to the
                Telegram API.

        Returns:
            :class:`telegram.ChatMember`

        Raises:
            :class:`telegram.error.TelegramError`

        """
        data: JSONDict = {'chat_id': chat_id, 'user_id': user_id}

        result = self._post('getChatMember', data, timeout=timeout, api_kwargs=api_kwargs)

        return ChatMember.de_json(result, self)  # type: ignore[return-value, arg-type]

    @_log
    def set_chat_sticker_set(
        self,
        chat_id: Union[str, int],
        sticker_set_name: str,
        timeout: ODVInput[float] = DEFAULT_NONE,
        api_kwargs: JSONDict = None,
    ) -> bool:
        """Use this method to set a new group sticker set for a supergroup.
        The bot must be an administrator in the chat for this to work and must have the appropriate
        admin rights. Use the field :attr:`telegram.Chat.can_set_sticker_set` optionally returned
        in :meth:`get_chat` requests to check if the bot can use this method.

        Args:
            chat_id (:obj:`int` | :obj:`str`): Unique identifier for the target chat or username
                of the target supergroup (in the format @supergroupusername).
            sticker_set_name (:obj:`str`): Name of the sticker set to be set as the group
                sticker set.
            timeout (:obj:`int` | :obj:`float`, optional): If this value is specified, use it as
                the read timeout from the server (instead of the one specified during creation of
                the connection pool).
            api_kwargs (:obj:`dict`, optional): Arbitrary keyword arguments to be passed to the
                Telegram API.

        Returns:
            :obj:`bool`: On success, :obj:`True` is returned.
        """
        data: JSONDict = {'chat_id': chat_id, 'sticker_set_name': sticker_set_name}

        result = self._post('setChatStickerSet', data, timeout=timeout, api_kwargs=api_kwargs)

        return result  # type: ignore[return-value]

    @_log
    def delete_chat_sticker_set(
        self,
        chat_id: Union[str, int],
        timeout: ODVInput[float] = DEFAULT_NONE,
        api_kwargs: JSONDict = None,
    ) -> bool:
        """Use this method to delete a group sticker set from a supergroup. The bot must be an
        administrator in the chat for this to work and must have the appropriate admin rights.
        Use the field :attr:`telegram.Chat.can_set_sticker_set` optionally returned in
        :meth:`get_chat` requests to check if the bot can use this method.

        Args:
            chat_id (:obj:`int` | :obj:`str`): Unique identifier for the target chat or username
                of the target supergroup (in the format @supergroupusername).
            timeout (:obj:`int` | :obj:`float`, optional): If this value is specified, use it as
                the read timeout from the server (instead of the one specified during creation of
                the connection pool).
            api_kwargs (:obj:`dict`, optional): Arbitrary keyword arguments to be passed to the
                Telegram API.

        Returns:
             :obj:`bool`: On success, :obj:`True` is returned.
        """
        data: JSONDict = {'chat_id': chat_id}

        result = self._post('deleteChatStickerSet', data, timeout=timeout, api_kwargs=api_kwargs)

        return result  # type: ignore[return-value]

    def get_webhook_info(
        self, timeout: ODVInput[float] = DEFAULT_NONE, api_kwargs: JSONDict = None
    ) -> WebhookInfo:
        """Use this method to get current webhook status. Requires no parameters.

        If the bot is using :meth:`get_updates`, will return an object with the
        :attr:`telegram.WebhookInfo.url` field empty.

        Args:
            timeout (:obj:`int` | :obj:`float`, optional): If this value is specified, use it as
                the read timeout from the server (instead of the one specified during creation of
                the connection pool).
            api_kwargs (:obj:`dict`, optional): Arbitrary keyword arguments to be passed to the
                Telegram API.

        Returns:
            :class:`telegram.WebhookInfo`

        """
        result = self._post('getWebhookInfo', None, timeout=timeout, api_kwargs=api_kwargs)

        return WebhookInfo.de_json(result, self)  # type: ignore[return-value, arg-type]

    @_log
    def set_game_score(
        self,
        user_id: Union[int, str],
        score: int,
        chat_id: Union[str, int] = None,
        message_id: int = None,
        inline_message_id: int = None,
        force: bool = None,
        disable_edit_message: bool = None,
        timeout: ODVInput[float] = DEFAULT_NONE,
        api_kwargs: JSONDict = None,
    ) -> Union[Message, bool]:
        """
        Use this method to set the score of the specified user in a game message.

        Args:
            user_id (:obj:`int`): User identifier.
            score (:obj:`int`): New score, must be non-negative.
            force (:obj:`bool`, optional): Pass :obj:`True`, if the high score is allowed to
                decrease. This can be useful when fixing mistakes or banning cheaters.
            disable_edit_message (:obj:`bool`, optional): Pass :obj:`True`, if the game message
                should not be automatically edited to include the current scoreboard.
            chat_id (:obj:`int` | :obj:`str`, optional): Required if inline_message_id is not
                specified. Unique identifier for the target chat.
            message_id (:obj:`int`, optional): Required if inline_message_id is not specified.
                Identifier of the sent message.
            inline_message_id (:obj:`str`, optional): Required if chat_id and message_id are not
                specified. Identifier of the inline message.
            timeout (:obj:`int` | :obj:`float`, optional): If this value is specified, use it as
                the read timeout from the server (instead of the one specified during creation of
                the connection pool).
            api_kwargs (:obj:`dict`, optional): Arbitrary keyword arguments to be passed to the
                Telegram API.

        Returns:
            :class:`telegram.Message`: The edited message. If the message is not an inline message
            , :obj:`True`.

        Raises:
            :class:`telegram.error.TelegramError`: If the new score is not greater than the user's
                current score in the chat and force is :obj:`False`.

        """
        data: JSONDict = {'user_id': user_id, 'score': score}

        if chat_id:
            data['chat_id'] = chat_id
        if message_id:
            data['message_id'] = message_id
        if inline_message_id:
            data['inline_message_id'] = inline_message_id
        if force is not None:
            data['force'] = force
        if disable_edit_message is not None:
            data['disable_edit_message'] = disable_edit_message

        return self._message(
            'setGameScore',
            data,
            timeout=timeout,
            api_kwargs=api_kwargs,
        )

    @_log
    def get_game_high_scores(
        self,
        user_id: Union[int, str],
        chat_id: Union[str, int] = None,
        message_id: int = None,
        inline_message_id: int = None,
        timeout: ODVInput[float] = DEFAULT_NONE,
        api_kwargs: JSONDict = None,
    ) -> List[GameHighScore]:
        """
        Use this method to get data for high score tables. Will return the score of the specified
        user and several of their neighbors in a game.

        Note:
            This method will currently return scores for the target user, plus two of their
            closest neighbors on each side. Will also return the top three users if the user and
            his neighbors are not among them. Please note that this behavior is subject to change.

        Args:
            user_id (:obj:`int`): Target user id.
            chat_id (:obj:`int` | :obj:`str`, optional): Required if inline_message_id is not
                specified. Unique identifier for the target chat.
            message_id (:obj:`int`, optional): Required if inline_message_id is not specified.
                Identifier of the sent message.
            inline_message_id (:obj:`str`, optional): Required if chat_id and message_id are not
                specified. Identifier of the inline message.
            timeout (:obj:`int` | :obj:`float`, optional): If this value is specified, use it as
                the read timeout from the server (instead of the one specified during creation of
                the connection pool).
            api_kwargs (:obj:`dict`, optional): Arbitrary keyword arguments to be passed to the
                Telegram API.

        Returns:
            List[:class:`telegram.GameHighScore`]

        Raises:
            :class:`telegram.error.TelegramError`

        """
        data: JSONDict = {'user_id': user_id}

        if chat_id:
            data['chat_id'] = chat_id
        if message_id:
            data['message_id'] = message_id
        if inline_message_id:
            data['inline_message_id'] = inline_message_id

        result = self._post('getGameHighScores', data, timeout=timeout, api_kwargs=api_kwargs)

        return GameHighScore.de_list(result, self)  # type: ignore

    @_log
    def send_invoice(
        self,
        chat_id: Union[int, str],
        title: str,
        description: str,
        payload: str,
        provider_token: str,
        currency: str,
        prices: List['LabeledPrice'],
        start_parameter: str = None,
        photo_url: str = None,
        photo_size: int = None,
        photo_width: int = None,
        photo_height: int = None,
        need_name: bool = None,
        need_phone_number: bool = None,
        need_email: bool = None,
        need_shipping_address: bool = None,
        is_flexible: bool = None,
        disable_notification: DVInput[bool] = DEFAULT_NONE,
        reply_to_message_id: int = None,
        reply_markup: InlineKeyboardMarkup = None,
        provider_data: Union[str, object] = None,
        send_phone_number_to_provider: bool = None,
        send_email_to_provider: bool = None,
        timeout: ODVInput[float] = DEFAULT_NONE,
        api_kwargs: JSONDict = None,
        allow_sending_without_reply: ODVInput[bool] = DEFAULT_NONE,
        max_tip_amount: int = None,
        suggested_tip_amounts: List[int] = None,
    ) -> Message:
        """Use this method to send invoices.

        Warning:
            As of API 5.2 :attr:`start_parameter` is an optional argument and therefore the order
            of the arguments had to be changed. Use keyword arguments to make sure that the
            arguments are passed correctly.

        .. versionchanged:: 13.5
            As of Bot API 5.2, the parameter :attr:`start_parameter` is optional.

        Args:
            chat_id (:obj:`int` | :obj:`str`): Unique identifier for the target chat or username
                of the target channel (in the format ``@channelusername``).
            title (:obj:`str`): Product name, 1-32 characters.
            description (:obj:`str`): Product description, 1-255 characters.
            payload (:obj:`str`): Bot-defined invoice payload, 1-128 bytes. This will not be
                displayed to the user, use for your internal processes.
            provider_token (:obj:`str`): Payments provider token, obtained via
                `@BotFather <https://t.me/BotFather>`_.
            currency (:obj:`str`): Three-letter ISO 4217 currency code.
            prices (List[:class:`telegram.LabeledPrice`)]: Price breakdown, a JSON-serialized list
                of components (e.g. product price, tax, discount, delivery cost, delivery tax,
                bonus, etc.).
            max_tip_amount (:obj:`int`, optional): The maximum accepted amount for tips in the
                smallest units of the currency (integer, not float/double). For example, for a
                maximum tip of US$ 1.45 pass ``max_tip_amount = 145``. See the exp parameter in
                `currencies.json <https://core.telegram.org/bots/payments/currencies.json>`_, it
                shows the number of digits past the decimal point for each currency (2 for the
                majority of currencies). Defaults to ``0``.

                .. versionadded:: 13.5
            suggested_tip_amounts (List[:obj:`int`], optional): A JSON-serialized array of
                suggested amounts of tips in the smallest units of the currency (integer, not
                float/double). At most 4 suggested tip amounts can be specified. The suggested tip
                amounts must be positive, passed in a strictly increased order and must not exceed
                ``max_tip_amount``.

                .. versionadded:: 13.5
            start_parameter (:obj:`str`, optional): Unique deep-linking parameter. If left empty,
                *forwarded copies* of the sent message will have a *Pay* button, allowing
                multiple users to pay directly from the forwarded message, using the same invoice.
                If non-empty, forwarded copies of the sent message will have a *URL* button with a
                deep link to the bot (instead of a *Pay* button), with the value used as the
                start parameter.

                .. versionchanged:: 13.5
                    As of Bot API 5.2, this parameter is optional.
            provider_data (:obj:`str` | :obj:`object`, optional): JSON-serialized data about the
                invoice, which will be shared with the payment provider. A detailed description of
                required fields should be provided by the payment provider. When an object is
                passed, it will be encoded as JSON.
            photo_url (:obj:`str`, optional): URL of the product photo for the invoice. Can be a
                photo of the goods or a marketing image for a service. People like it better when
                they see what they are paying for.
            photo_size (:obj:`str`, optional): Photo size.
            photo_width (:obj:`int`, optional): Photo width.
            photo_height (:obj:`int`, optional): Photo height.
            need_name (:obj:`bool`, optional): Pass :obj:`True`, if you require the user's full
                name to complete the order.
            need_phone_number (:obj:`bool`, optional): Pass :obj:`True`, if you require the user's
                phone number to complete the order.
            need_email (:obj:`bool`, optional): Pass :obj:`True`, if you require the user's email
                to complete the order.
            need_shipping_address (:obj:`bool`, optional): Pass :obj:`True`, if you require the
                user's shipping address to complete the order.
            send_phone_number_to_provider (:obj:`bool`, optional): Pass :obj:`True`, if user's
                phone number should be sent to provider.
            send_email_to_provider (:obj:`bool`, optional): Pass :obj:`True`, if user's email
                address should be sent to provider.
            is_flexible (:obj:`bool`, optional): Pass :obj:`True`, if the final price depends on
                the shipping method.
            disable_notification (:obj:`bool`, optional): Sends the message silently. Users will
                receive a notification with no sound.
            reply_to_message_id (:obj:`int`, optional): If the message is a reply, ID of the
                original message.
            allow_sending_without_reply (:obj:`bool`, optional): Pass :obj:`True`, if the message
                should be sent even if the specified replied-to message is not found.
            reply_markup (:class:`telegram.InlineKeyboardMarkup`, optional): A JSON-serialized
                object for an inline keyboard. If empty, one 'Pay total price' button will be
                shown. If not empty, the first button must be a Pay button.
            timeout (:obj:`int` | :obj:`float`, optional): If this value is specified, use it as
                the read timeout from the server (instead of the one specified during creation of
                the connection pool).
            api_kwargs (:obj:`dict`, optional): Arbitrary keyword arguments to be passed to the
                Telegram API.

        Returns:
            :class:`telegram.Message`: On success, the sent Message is returned.

        Raises:
            :class:`telegram.error.TelegramError`

        """
        data: JSONDict = {
            'chat_id': chat_id,
            'title': title,
            'description': description,
            'payload': payload,
            'provider_token': provider_token,
            'currency': currency,
            'prices': [p.to_dict() for p in prices],
        }
        if max_tip_amount is not None:
            data['max_tip_amount'] = max_tip_amount
        if suggested_tip_amounts is not None:
            data['suggested_tip_amounts'] = suggested_tip_amounts
        if start_parameter is not None:
            data['start_parameter'] = start_parameter
        if provider_data is not None:
            if isinstance(provider_data, str):
                data['provider_data'] = provider_data
            else:
                data['provider_data'] = json.dumps(provider_data)
        if photo_url is not None:
            data['photo_url'] = photo_url
        if photo_size is not None:
            data['photo_size'] = photo_size
        if photo_width is not None:
            data['photo_width'] = photo_width
        if photo_height is not None:
            data['photo_height'] = photo_height
        if need_name is not None:
            data['need_name'] = need_name
        if need_phone_number is not None:
            data['need_phone_number'] = need_phone_number
        if need_email is not None:
            data['need_email'] = need_email
        if need_shipping_address is not None:
            data['need_shipping_address'] = need_shipping_address
        if is_flexible is not None:
            data['is_flexible'] = is_flexible
        if send_phone_number_to_provider is not None:
            data['send_phone_number_to_provider'] = send_phone_number_to_provider
        if send_email_to_provider is not None:
            data['send_email_to_provider'] = send_email_to_provider

        return self._message(  # type: ignore[return-value]
            'sendInvoice',
            data,
            timeout=timeout,
            disable_notification=disable_notification,
            reply_to_message_id=reply_to_message_id,
            reply_markup=reply_markup,
            allow_sending_without_reply=allow_sending_without_reply,
            api_kwargs=api_kwargs,
        )

    @_log
    def answer_shipping_query(  # pylint: disable=invalid-name
        self,
        shipping_query_id: str,
        ok: bool,
        shipping_options: List[ShippingOption] = None,
        error_message: str = None,
        timeout: ODVInput[float] = DEFAULT_NONE,
        api_kwargs: JSONDict = None,
    ) -> bool:
        """
        If you sent an invoice requesting a shipping address and the parameter ``is_flexible`` was
        specified, the Bot API will send an :class:`telegram.Update` with a
        :attr:`Update.shipping_query` field to the bot. Use this method to reply to shipping
        queries.

        Args:
            shipping_query_id (:obj:`str`): Unique identifier for the query to be answered.
            ok (:obj:`bool`): Specify :obj:`True` if delivery to the specified address is possible
                and :obj:`False` if there are any problems (for example, if delivery to the
                specified address is not possible).
            shipping_options (List[:class:`telegram.ShippingOption`]), optional]: Required if ok is
                :obj:`True`. A JSON-serialized array of available shipping options.
            error_message (:obj:`str`, optional): Required if ok is :obj:`False`. Error message in
                human readable form that explains why it is impossible to complete the order (e.g.
                "Sorry, delivery to your desired address is unavailable"). Telegram will display
                this message to the user.
            timeout (:obj:`int` | :obj:`float`, optional): If this value is specified, use it as
                the read timeout from the server (instead of the one specified during creation of
                the connection pool).
            api_kwargs (:obj:`dict`, optional): Arbitrary keyword arguments to be passed to the
                Telegram API.

        Returns:
            :obj:`bool`: On success, :obj:`True` is returned.

        Raises:
            :class:`telegram.error.TelegramError`

        """
        ok = bool(ok)

        if ok and (shipping_options is None or error_message is not None):
            raise TelegramError(
                'answerShippingQuery: If ok is True, shipping_options '
                'should not be empty and there should not be error_message'
            )

        if not ok and (shipping_options is not None or error_message is None):
            raise TelegramError(
                'answerShippingQuery: If ok is False, error_message '
                'should not be empty and there should not be shipping_options'
            )

        data: JSONDict = {'shipping_query_id': shipping_query_id, 'ok': ok}

        if ok:
            if not shipping_options:
                # not using an assert statement directly here since they are removed in
                # the optimized bytecode
                raise AssertionError
            data['shipping_options'] = [option.to_dict() for option in shipping_options]
        if error_message is not None:
            data['error_message'] = error_message

        result = self._post('answerShippingQuery', data, timeout=timeout, api_kwargs=api_kwargs)

        return result  # type: ignore[return-value]

    @_log
    def answer_pre_checkout_query(  # pylint: disable=invalid-name
        self,
        pre_checkout_query_id: str,
        ok: bool,
        error_message: str = None,
        timeout: ODVInput[float] = DEFAULT_NONE,
        api_kwargs: JSONDict = None,
    ) -> bool:
        """
        Once the user has confirmed their payment and shipping details, the Bot API sends the final
        confirmation in the form of an :class:`telegram.Update` with the field
        :attr:`Update.pre_checkout_query`. Use this method to respond to such pre-checkout queries.

        Note:
            The Bot API must receive an answer within 10 seconds after the pre-checkout
            query was sent.

        Args:
            pre_checkout_query_id (:obj:`str`): Unique identifier for the query to be answered.
            ok (:obj:`bool`): Specify :obj:`True` if everything is alright
                (goods are available, etc.) and the bot is ready to proceed with the order. Use
                :obj:`False` if there are any problems.
            error_message (:obj:`str`, optional): Required if ok is :obj:`False`. Error message
                in human readable form that explains the reason for failure to proceed with
                the checkout (e.g. "Sorry, somebody just bought the last of our amazing black
                T-shirts while you were busy filling out your payment details. Please choose a
                different color or garment!"). Telegram will display this message to the user.
            timeout (:obj:`int` | :obj:`float`, optional): If this value is specified, use it as
                the read timeout from the server (instead of the one specified during creation of
                the connection pool).
            api_kwargs (:obj:`dict`, optional): Arbitrary keyword arguments to be passed to the
                Telegram API.

        Returns:
            :obj:`bool`: On success, :obj:`True` is returned.

        Raises:
            :class:`telegram.error.TelegramError`

        """
        ok = bool(ok)

        if not (ok ^ (error_message is not None)):  # pylint: disable=superfluous-parens
            raise TelegramError(
                'answerPreCheckoutQuery: If ok is True, there should '
                'not be error_message; if ok is False, error_message '
                'should not be empty'
            )

        data: JSONDict = {'pre_checkout_query_id': pre_checkout_query_id, 'ok': ok}

        if error_message is not None:
            data['error_message'] = error_message

        result = self._post('answerPreCheckoutQuery', data, timeout=timeout, api_kwargs=api_kwargs)

        return result  # type: ignore[return-value]

    @_log
    def restrict_chat_member(
        self,
        chat_id: Union[str, int],
        user_id: Union[str, int],
        permissions: ChatPermissions,
        until_date: Union[int, datetime] = None,
        timeout: ODVInput[float] = DEFAULT_NONE,
        api_kwargs: JSONDict = None,
    ) -> bool:
        """
        Use this method to restrict a user in a supergroup. The bot must be an administrator in
        the supergroup for this to work and must have the appropriate admin rights. Pass
        :obj:`True` for all boolean parameters to lift restrictions from a user.

        Note:
            Since Bot API 4.4, :meth:`restrict_chat_member` takes the new user permissions in a
            single argument of type :class:`telegram.ChatPermissions`. The old way of passing
            parameters will not keep working forever.

        Args:
            chat_id (:obj:`int` | :obj:`str`): Unique identifier for the target chat or username
                of the target supergroup (in the format @supergroupusername).
            user_id (:obj:`int`): Unique identifier of the target user.
            until_date (:obj:`int` | :obj:`datetime.datetime`, optional): Date when restrictions
                will be lifted for the user, unix time. If user is restricted for more than 366
                days or less than 30 seconds from the current time, they are considered to be
                restricted forever.
                For timezone naive :obj:`datetime.datetime` objects, the default timezone of the
                bot will be used.
            permissions (:class:`telegram.ChatPermissions`): A JSON-serialized object for new user
                permissions.
            timeout (:obj:`int` | :obj:`float`, optional): If this value is specified, use it as
                the read timeout from the server (instead of the one specified during creation of
                the connection pool).
            api_kwargs (:obj:`dict`, optional): Arbitrary keyword arguments to be passed to the
                Telegram API.

        Returns:
            :obj:`bool`: On success, :obj:`True` is returned.

        Raises:
            :class:`telegram.error.TelegramError`
        """
        data: JSONDict = {
            'chat_id': chat_id,
            'user_id': user_id,
            'permissions': permissions.to_dict(),
        }

        if until_date is not None:
            data['until_date'] = until_date

        result = self._post('restrictChatMember', data, timeout=timeout, api_kwargs=api_kwargs)

        return result  # type: ignore[return-value]

    @_log
    def promote_chat_member(
        self,
        chat_id: Union[str, int],
        user_id: Union[str, int],
        can_change_info: bool = None,
        can_post_messages: bool = None,
        can_edit_messages: bool = None,
        can_delete_messages: bool = None,
        can_invite_users: bool = None,
        can_restrict_members: bool = None,
        can_pin_messages: bool = None,
        can_promote_members: bool = None,
        timeout: ODVInput[float] = DEFAULT_NONE,
        api_kwargs: JSONDict = None,
        is_anonymous: bool = None,
        can_manage_chat: bool = None,
        can_manage_voice_chats: bool = None,
    ) -> bool:
        """
        Use this method to promote or demote a user in a supergroup or a channel. The bot must be
        an administrator in the chat for this to work and must have the appropriate admin rights.
        Pass :obj:`False` for all boolean parameters to demote a user.

        Args:
            chat_id (:obj:`int` | :obj:`str`): Unique identifier for the target chat or username
                of the target channel (in the format ``@channelusername``).
            user_id (:obj:`int`): Unique identifier of the target user.
            is_anonymous (:obj:`bool`, optional): Pass :obj:`True`, if the administrator's presence
                in the chat is hidden.
            can_manage_chat (:obj:`bool`, optional): Pass :obj:`True`, if the administrator can
                access the chat event log, chat statistics, message statistics in channels, see
                channel members, see anonymous administrators in supergroups and ignore slow mode.
                Implied by any other administrator privilege.

                .. versionadded:: 13.4

            can_manage_voice_chats (:obj:`bool`, optional): Pass :obj:`True`, if the administrator
                can manage voice chats.

                .. versionadded:: 13.4

            can_change_info (:obj:`bool`, optional): Pass :obj:`True`, if the administrator can
                change chat title, photo and other settings.
            can_post_messages (:obj:`bool`, optional): Pass :obj:`True`, if the administrator can
                create channel posts, channels only.
            can_edit_messages (:obj:`bool`, optional): Pass :obj:`True`, if the administrator can
                edit messages of other users and can pin messages, channels only.
            can_delete_messages (:obj:`bool`, optional): Pass :obj:`True`, if the administrator can
                delete messages of other users.
            can_invite_users (:obj:`bool`, optional): Pass :obj:`True`, if the administrator can
                invite new users to the chat.
            can_restrict_members (:obj:`bool`, optional): Pass :obj:`True`, if the administrator
                can restrict, ban or unban chat members.
            can_pin_messages (:obj:`bool`, optional): Pass :obj:`True`, if the administrator can
                pin messages, supergroups only.
            can_promote_members (:obj:`bool`, optional): Pass :obj:`True`, if the administrator can
                add new administrators with a subset of his own privileges or demote administrators
                that he has promoted, directly or indirectly (promoted by administrators that were
                appointed by him).
            timeout (:obj:`int` | :obj:`float`, optional): If this value is specified, use it as
                the read timeout from the server (instead of the one specified during creation of
                the connection pool).
            api_kwargs (:obj:`dict`, optional): Arbitrary keyword arguments to be passed to the
                Telegram API.

        Returns:
            :obj:`bool`: On success, :obj:`True` is returned.

        Raises:
            :class:`telegram.error.TelegramError`

        """
        data: JSONDict = {'chat_id': chat_id, 'user_id': user_id}

        if is_anonymous is not None:
            data['is_anonymous'] = is_anonymous
        if can_change_info is not None:
            data['can_change_info'] = can_change_info
        if can_post_messages is not None:
            data['can_post_messages'] = can_post_messages
        if can_edit_messages is not None:
            data['can_edit_messages'] = can_edit_messages
        if can_delete_messages is not None:
            data['can_delete_messages'] = can_delete_messages
        if can_invite_users is not None:
            data['can_invite_users'] = can_invite_users
        if can_restrict_members is not None:
            data['can_restrict_members'] = can_restrict_members
        if can_pin_messages is not None:
            data['can_pin_messages'] = can_pin_messages
        if can_promote_members is not None:
            data['can_promote_members'] = can_promote_members
        if can_manage_chat is not None:
            data['can_manage_chat'] = can_manage_chat
        if can_manage_voice_chats is not None:
            data['can_manage_voice_chats'] = can_manage_voice_chats

        result = self._post('promoteChatMember', data, timeout=timeout, api_kwargs=api_kwargs)

        return result  # type: ignore[return-value]

    @_log
    def set_chat_permissions(
        self,
        chat_id: Union[str, int],
        permissions: ChatPermissions,
        timeout: ODVInput[float] = DEFAULT_NONE,
        api_kwargs: JSONDict = None,
    ) -> bool:
        """
        Use this method to set default chat permissions for all members. The bot must be an
        administrator in the group or a supergroup for this to work and must have the
        :attr:`telegram.ChatMember.can_restrict_members` admin rights.

        Args:
            chat_id (:obj:`int` | :obj:`str`): Unique identifier for the target chat or username of
                the target supergroup (in the format `@supergroupusername`).
            permissions (:class:`telegram.ChatPermissions`): New default chat permissions.
            timeout (:obj:`int` | :obj:`float`, optional): If this value is specified, use it as
                the read timeout from the server (instead of the one specified during creation of
                the connection pool).
            api_kwargs (:obj:`dict`, optional): Arbitrary keyword arguments to be passed to the
                Telegram API.

        Returns:
            :obj:`bool`: On success, :obj:`True` is returned.

        Raises:
            :class:`telegram.error.TelegramError`

        """
        data: JSONDict = {'chat_id': chat_id, 'permissions': permissions.to_dict()}

        result = self._post('setChatPermissions', data, timeout=timeout, api_kwargs=api_kwargs)

        return result  # type: ignore[return-value]

    @_log
    def set_chat_administrator_custom_title(
        self,
        chat_id: Union[int, str],
        user_id: Union[int, str],
        custom_title: str,
        timeout: ODVInput[float] = DEFAULT_NONE,
        api_kwargs: JSONDict = None,
    ) -> bool:
        """
        Use this method to set a custom title for administrators promoted by the bot in a
        supergroup. The bot must be an administrator for this to work.

        Args:
            chat_id (:obj:`int` | :obj:`str`): Unique identifier for the target chat or username of
                the target supergroup (in the format `@supergroupusername`).
            user_id (:obj:`int`): Unique identifier of the target administrator.
            custom_title (:obj:`str`): New custom title for the administrator; 0-16 characters,
                emoji are not allowed.
            timeout (:obj:`int` | :obj:`float`, optional): If this value is specified, use it as
                the read timeout from the server (instead of the one specified during creation of
                the connection pool).
            api_kwargs (:obj:`dict`, optional): Arbitrary keyword arguments to be passed to the
                Telegram API.

        Returns:
            :obj:`bool`: On success, :obj:`True` is returned.

        Raises:
            :class:`telegram.error.TelegramError`

        """
        data: JSONDict = {'chat_id': chat_id, 'user_id': user_id, 'custom_title': custom_title}

        result = self._post(
            'setChatAdministratorCustomTitle', data, timeout=timeout, api_kwargs=api_kwargs
        )

        return result  # type: ignore[return-value]

    @_log
    def export_chat_invite_link(
        self,
        chat_id: Union[str, int],
        timeout: ODVInput[float] = DEFAULT_NONE,
        api_kwargs: JSONDict = None,
    ) -> str:
        """
        Use this method to generate a new primary invite link for a chat; any previously generated
        link is revoked. The bot must be an administrator in the chat for this to work and must
        have the appropriate admin rights.

        Args:
            chat_id (:obj:`int` | :obj:`str`): Unique identifier for the target chat or username
                of the target channel (in the format ``@channelusername``).
            timeout (:obj:`int` | :obj:`float`, optional): If this value is specified, use it as
                the read timeout from the server (instead of the one specified during creation of
                the connection pool).
            api_kwargs (:obj:`dict`, optional): Arbitrary keyword arguments to be passed to the
                Telegram API.

        Note:
            Each administrator in a chat generates their own invite links. Bots can't use invite
            links generated by other administrators. If you want your bot to work with invite
            links, it will need to generate its own link using :meth:`export_chat_invite_link` or
            by calling the :meth:`get_chat` method. If your bot needs to generate a new primary
            invite link replacing its previous one, use :attr:`export_chat_invite_link` again.

        Returns:
            :obj:`str`: New invite link on success.

        Raises:
            :class:`telegram.error.TelegramError`

        """
        data: JSONDict = {'chat_id': chat_id}

        result = self._post('exportChatInviteLink', data, timeout=timeout, api_kwargs=api_kwargs)

        return result  # type: ignore[return-value]

    @_log
    def create_chat_invite_link(
        self,
        chat_id: Union[str, int],
        expire_date: Union[int, datetime] = None,
        member_limit: int = None,
        timeout: ODVInput[float] = DEFAULT_NONE,
        api_kwargs: JSONDict = None,
    ) -> ChatInviteLink:
        """
        Use this method to create an additional invite link for a chat. The bot must be an
        administrator in the chat for this to work and must have the appropriate admin rights.
        The link can be revoked using the method :meth:`revoke_chat_invite_link`.

        .. versionadded:: 13.4

        Args:
            chat_id (:obj:`int` | :obj:`str`): Unique identifier for the target chat or username
                of the target channel (in the format ``@channelusername``).
            expire_date (:obj:`int` | :obj:`datetime.datetime`, optional): Date when the link will
                expire. Integer input will be interpreted as Unix timestamp.
                For timezone naive :obj:`datetime.datetime` objects, the default timezone of the
                bot will be used.
            member_limit (:obj:`int`, optional): Maximum number of users that can be members of
                the chat simultaneously after joining the chat via this invite link; 1-99999.
            timeout (:obj:`int` | :obj:`float`, optional): If this value is specified, use it as
                the read timeout from the server (instead of the one specified during creation of
                the connection pool).
            api_kwargs (:obj:`dict`, optional): Arbitrary keyword arguments to be passed to the
                Telegram API.

        Returns:
            :class:`telegram.ChatInviteLink`

        Raises:
            :class:`telegram.error.TelegramError`

        """
        data: JSONDict = {
            'chat_id': chat_id,
        }

        if expire_date is not None:
            data['expire_date'] = expire_date

        if member_limit is not None:
            data['member_limit'] = member_limit

        result = self._post('createChatInviteLink', data, timeout=timeout, api_kwargs=api_kwargs)

        return ChatInviteLink.de_json(result, self)  # type: ignore[return-value, arg-type]

    @_log
    def edit_chat_invite_link(
        self,
        chat_id: Union[str, int],
        invite_link: str,
        expire_date: Union[int, datetime] = None,
        member_limit: int = None,
        timeout: ODVInput[float] = DEFAULT_NONE,
        api_kwargs: JSONDict = None,
    ) -> ChatInviteLink:
        """
        Use this method to edit a non-primary invite link created by the bot. The bot must be an
        administrator in the chat for this to work and must have the appropriate admin rights.

        .. versionadded:: 13.4

        Args:
            chat_id (:obj:`int` | :obj:`str`): Unique identifier for the target chat or username
                of the target channel (in the format ``@channelusername``).
            invite_link (:obj:`str`): The invite link to edit.
            expire_date (:obj:`int` | :obj:`datetime.datetime`, optional): Date when the link will
                expire.
                For timezone naive :obj:`datetime.datetime` objects, the default timezone of the
                bot will be used.
            member_limit (:obj:`int`, optional): Maximum number of users that can be members of
                the chat simultaneously after joining the chat via this invite link; 1-99999.
            timeout (:obj:`int` | :obj:`float`, optional): If this value is specified, use it as
                the read timeout from the server (instead of the one specified during creation of
                the connection pool).
            api_kwargs (:obj:`dict`, optional): Arbitrary keyword arguments to be passed to the
                Telegram API.

        Returns:
            :class:`telegram.ChatInviteLink`

        Raises:
            :class:`telegram.error.TelegramError`

        """
        data: JSONDict = {'chat_id': chat_id, 'invite_link': invite_link}

        if expire_date is not None:
            data['expire_date'] = expire_date

        if member_limit is not None:
            data['member_limit'] = member_limit

        result = self._post('editChatInviteLink', data, timeout=timeout, api_kwargs=api_kwargs)

        return ChatInviteLink.de_json(result, self)  # type: ignore[return-value, arg-type]

    @_log
    def revoke_chat_invite_link(
        self,
        chat_id: Union[str, int],
        invite_link: str,
        timeout: ODVInput[float] = DEFAULT_NONE,
        api_kwargs: JSONDict = None,
    ) -> ChatInviteLink:
        """
        Use this method to revoke an invite link created by the bot. If the primary link is
        revoked, a new link is automatically generated. The bot must be an administrator in the
        chat for this to work and must have the appropriate admin rights.

        .. versionadded:: 13.4

        Args:
            chat_id (:obj:`int` | :obj:`str`): Unique identifier for the target chat or username
                of the target channel (in the format ``@channelusername``).
            invite_link (:obj:`str`): The invite link to edit.
            timeout (:obj:`int` | :obj:`float`, optional): If this value is specified, use it as
                the read timeout from the server (instead of the one specified during creation of
                the connection pool).
            api_kwargs (:obj:`dict`, optional): Arbitrary keyword arguments to be passed to the
                Telegram API.

        Returns:
            :class:`telegram.ChatInviteLink`

        Raises:
            :class:`telegram.error.TelegramError`

        """
        data: JSONDict = {'chat_id': chat_id, 'invite_link': invite_link}

        result = self._post('revokeChatInviteLink', data, timeout=timeout, api_kwargs=api_kwargs)

        return ChatInviteLink.de_json(result, self)  # type: ignore[return-value, arg-type]

    @_log
    def set_chat_photo(
        self,
        chat_id: Union[str, int],
        photo: FileInput,
        timeout: DVInput[float] = DEFAULT_20,
        api_kwargs: JSONDict = None,
    ) -> bool:
        """Use this method to set a new profile photo for the chat.

        Photos can't be changed for private chats. The bot must be an administrator in the chat
        for this to work and must have the appropriate admin rights.

        Args:
            chat_id (:obj:`int` | :obj:`str`): Unique identifier for the target chat or username
                of the target channel (in the format ``@channelusername``).
            photo (`filelike object` | :obj:`bytes` | :class:`pathlib.Path`): New chat photo.

                .. versionchanged:: 13.2
                   Accept :obj:`bytes` as input.
            timeout (:obj:`int` | :obj:`float`, optional): If this value is specified, use it as
                the read timeout from the server (instead of the one specified during creation of
                the connection pool).
            api_kwargs (:obj:`dict`, optional): Arbitrary keyword arguments to be passed to the
                Telegram API.

        Returns:
            :obj:`bool`: On success, :obj:`True` is returned.

        Raises:
            :class:`telegram.error.TelegramError`

        """
        data: JSONDict = {'chat_id': chat_id, 'photo': parse_file_input(photo)}

        result = self._post('setChatPhoto', data, timeout=timeout, api_kwargs=api_kwargs)

        return result  # type: ignore[return-value]

    @_log
    def delete_chat_photo(
        self,
        chat_id: Union[str, int],
        timeout: ODVInput[float] = DEFAULT_NONE,
        api_kwargs: JSONDict = None,
    ) -> bool:
        """
        Use this method to delete a chat photo. Photos can't be changed for private chats. The bot
        must be an administrator in the chat for this to work and must have the appropriate admin
        rights.

        Args:
            chat_id (:obj:`int` | :obj:`str`): Unique identifier for the target chat or username
                of the target channel (in the format ``@channelusername``).
            timeout (:obj:`int` | :obj:`float`, optional): If this value is specified, use it as
                the read timeout from the server (instead of the one specified during creation of
                the connection pool).
            api_kwargs (:obj:`dict`, optional): Arbitrary keyword arguments to be passed to the
                Telegram API.

        Returns:
            :obj:`bool`: On success, :obj:`True` is returned.

        Raises:
            :class:`telegram.error.TelegramError`

        """
        data: JSONDict = {'chat_id': chat_id}

        result = self._post('deleteChatPhoto', data, timeout=timeout, api_kwargs=api_kwargs)

        return result  # type: ignore[return-value]

    @_log
    def set_chat_title(
        self,
        chat_id: Union[str, int],
        title: str,
        timeout: ODVInput[float] = DEFAULT_NONE,
        api_kwargs: JSONDict = None,
    ) -> bool:
        """
        Use this method to change the title of a chat. Titles can't be changed for private chats.
        The bot must be an administrator in the chat for this to work and must have the appropriate
        admin rights.

        Args:
            chat_id (:obj:`int` | :obj:`str`): Unique identifier for the target chat or username
                of the target channel (in the format ``@channelusername``).
            title (:obj:`str`): New chat title, 1-255 characters.
            timeout (:obj:`int` | :obj:`float`, optional): If this value is specified, use it as
                the read timeout from the server (instead of the one specified during creation of
                the connection pool).
            api_kwargs (:obj:`dict`, optional): Arbitrary keyword arguments to be passed to the
                Telegram API.

        Returns:
            :obj:`bool`: On success, :obj:`True` is returned.

        Raises:
            :class:`telegram.error.TelegramError`

        """
        data: JSONDict = {'chat_id': chat_id, 'title': title}

        result = self._post('setChatTitle', data, timeout=timeout, api_kwargs=api_kwargs)

        return result  # type: ignore[return-value]

    @_log
    def set_chat_description(
        self,
        chat_id: Union[str, int],
        description: str = None,
        timeout: ODVInput[float] = DEFAULT_NONE,
        api_kwargs: JSONDict = None,
    ) -> bool:
        """
        Use this method to change the description of a group, a supergroup or a channel. The bot
        must be an administrator in the chat for this to work and must have the appropriate admin
        rights.

        Args:
            chat_id (:obj:`int` | :obj:`str`): Unique identifier for the target chat or username
                of the target channel (in the format ``@channelusername``).
            description (:obj:`str`, optional): New chat description, 0-255 characters.
            timeout (:obj:`int` | :obj:`float`, optional): If this value is specified, use it as
                the read timeout from the server (instead of the one specified during creation of
                the connection pool).
            api_kwargs (:obj:`dict`, optional): Arbitrary keyword arguments to be passed to the
                Telegram API.

        Returns:
            :obj:`bool`: On success, :obj:`True` is returned.

        Raises:
            :class:`telegram.error.TelegramError`

        """
        data: JSONDict = {'chat_id': chat_id}

        if description is not None:
            data['description'] = description

        result = self._post('setChatDescription', data, timeout=timeout, api_kwargs=api_kwargs)

        return result  # type: ignore[return-value]

    @_log
    def pin_chat_message(
        self,
        chat_id: Union[str, int],
        message_id: int,
        disable_notification: ODVInput[bool] = DEFAULT_NONE,
        timeout: ODVInput[float] = DEFAULT_NONE,
        api_kwargs: JSONDict = None,
    ) -> bool:
        """
        Use this method to add a message to the list of pinned messages in a chat. If the
        chat is not a private chat, the bot must be an administrator in the chat for this to work
        and must have the :attr:`telegram.ChatMember.can_pin_messages` admin right in a supergroup
        or :attr:`telegram.ChatMember.can_edit_messages` admin right in a channel.

        Args:
            chat_id (:obj:`int` | :obj:`str`): Unique identifier for the target chat or username
                of the target channel (in the format ``@channelusername``).
            message_id (:obj:`int`): Identifier of a message to pin.
            disable_notification (:obj:`bool`, optional): Pass :obj:`True`, if it is not necessary
                to send a notification to all chat members about the new pinned message.
                Notifications are always disabled in channels and private chats.
            timeout (:obj:`int` | :obj:`float`, optional): If this value is specified, use it as
                the read timeout from the server (instead of the one specified during creation of
                the connection pool).
            api_kwargs (:obj:`dict`, optional): Arbitrary keyword arguments to be passed to the
                Telegram API.

        Returns:
            :obj:`bool`: On success, :obj:`True` is returned.

        Raises:
            :class:`telegram.error.TelegramError`

        """
        data: JSONDict = {
            'chat_id': chat_id,
            'message_id': message_id,
            'disable_notification': disable_notification,
        }

        return self._post(  # type: ignore[return-value]
            'pinChatMessage', data, timeout=timeout, api_kwargs=api_kwargs
        )

    @_log
    def unpin_chat_message(
        self,
        chat_id: Union[str, int],
        timeout: ODVInput[float] = DEFAULT_NONE,
        api_kwargs: JSONDict = None,
        message_id: int = None,
    ) -> bool:
        """
        Use this method to remove a message from the list of pinned messages in a chat. If the
        chat is not a private chat, the bot must be an administrator in the chat for this to work
        and must have the :attr:`telegram.ChatMember.can_pin_messages` admin right in a
        supergroup or :attr:`telegram.ChatMember.can_edit_messages` admin right in a channel.

        Args:
            chat_id (:obj:`int` | :obj:`str`): Unique identifier for the target chat or username
                of the target channel (in the format ``@channelusername``).
            message_id (:obj:`int`, optional): Identifier of a message to unpin. If not specified,
                the most recent pinned message (by sending date) will be unpinned.
            timeout (:obj:`int` | :obj:`float`, optional): If this value is specified, use it as
                the read timeout from the server (instead of the one specified during creation of
                the connection pool).
            api_kwargs (:obj:`dict`, optional): Arbitrary keyword arguments to be passed to the
                Telegram API.

        Returns:
            :obj:`bool`: On success, :obj:`True` is returned.

        Raises:
            :class:`telegram.error.TelegramError`

        """
        data: JSONDict = {'chat_id': chat_id}

        if message_id is not None:
            data['message_id'] = message_id

        return self._post(  # type: ignore[return-value]
            'unpinChatMessage', data, timeout=timeout, api_kwargs=api_kwargs
        )

    @_log
    def unpin_all_chat_messages(
        self,
        chat_id: Union[str, int],
        timeout: ODVInput[float] = DEFAULT_NONE,
        api_kwargs: JSONDict = None,
    ) -> bool:
        """
        Use this method to clear the list of pinned messages in a chat. If the
        chat is not a private chat, the bot must be an administrator in the chat for this
        to work and must have the :attr:`telegram.ChatMember.can_pin_messages` admin right in a
        supergroup or :attr:`telegram.ChatMember.can_edit_messages` admin right in a channel.

        Args:
            chat_id (:obj:`int` | :obj:`str`): Unique identifier for the target chat or username
                of the target channel (in the format ``@channelusername``).
            timeout (:obj:`int` | :obj:`float`, optional): If this value is specified, use it as
                the read timeout from the server (instead of the one specified during creation of
                the connection pool).
            api_kwargs (:obj:`dict`, optional): Arbitrary keyword arguments to be passed to the
                Telegram API.

        Returns:
            :obj:`bool`: On success, :obj:`True` is returned.

        Raises:
            :class:`telegram.error.TelegramError`

        """
        data: JSONDict = {'chat_id': chat_id}

        return self._post(  # type: ignore[return-value]
            'unpinAllChatMessages', data, timeout=timeout, api_kwargs=api_kwargs
        )

    @_log
    def get_sticker_set(
        self,
        name: str,
        timeout: ODVInput[float] = DEFAULT_NONE,
        api_kwargs: JSONDict = None,
    ) -> StickerSet:
        """Use this method to get a sticker set.

        Args:
            name (:obj:`str`): Name of the sticker set.
            timeout (:obj:`int` | :obj:`float`, optional): If this value is specified, use it as
                the read timeout from the server (instead of the one specified during
                creation of the connection pool).
            api_kwargs (:obj:`dict`, optional): Arbitrary keyword arguments to be passed to the
                Telegram API.

        Returns:
            :class:`telegram.StickerSet`

        Raises:
            :class:`telegram.error.TelegramError`

        """
        data: JSONDict = {'name': name}

        result = self._post('getStickerSet', data, timeout=timeout, api_kwargs=api_kwargs)

        return StickerSet.de_json(result, self)  # type: ignore[return-value, arg-type]

    @_log
    def upload_sticker_file(
        self,
        user_id: Union[str, int],
        png_sticker: FileInput,
        timeout: DVInput[float] = DEFAULT_20,
        api_kwargs: JSONDict = None,
    ) -> File:
        """
        Use this method to upload a .png file with a sticker for later use in
        :meth:`create_new_sticker_set` and :meth:`add_sticker_to_set` methods (can be used multiple
        times).

        Note:
            The png_sticker argument can be either a file_id, an URL or a file from disk
            ``open(filename, 'rb')``

        Args:
            user_id (:obj:`int`): User identifier of sticker file owner.
            png_sticker (:obj:`str` | `filelike object` | :obj:`bytes` | :class:`pathlib.Path`):
                Png image with the sticker,
                must be up to 512 kilobytes in size, dimensions must not exceed 512px,
                and either width or height must be exactly 512px.

                .. versionchanged:: 13.2
                   Accept :obj:`bytes` as input.
            timeout (:obj:`int` | :obj:`float`, optional): If this value is specified, use it as
                the read timeout from the server (instead of the one specified during
                creation of the connection pool).
            api_kwargs (:obj:`dict`, optional): Arbitrary keyword arguments to be passed to the
                Telegram API.

        Returns:
            :class:`telegram.File`: On success, the uploaded File is returned.

        Raises:
            :class:`telegram.error.TelegramError`

        """
        data: JSONDict = {'user_id': user_id, 'png_sticker': parse_file_input(png_sticker)}

        result = self._post('uploadStickerFile', data, timeout=timeout, api_kwargs=api_kwargs)

        return File.de_json(result, self)  # type: ignore[return-value, arg-type]

    @_log
    def create_new_sticker_set(
        self,
        user_id: Union[str, int],
        name: str,
        title: str,
        emojis: str,
        png_sticker: FileInput = None,
        contains_masks: bool = None,
        mask_position: MaskPosition = None,
        timeout: DVInput[float] = DEFAULT_20,
        tgs_sticker: FileInput = None,
        api_kwargs: JSONDict = None,
    ) -> bool:
        """
        Use this method to create new sticker set owned by a user.
        The bot will be able to edit the created sticker set.
        You must use exactly one of the fields ``png_sticker`` or ``tgs_sticker``.

        Warning:
            As of API 4.7 ``png_sticker`` is an optional argument and therefore the order of the
            arguments had to be changed. Use keyword arguments to make sure that the arguments are
            passed correctly.

        Note:
            The png_sticker and tgs_sticker argument can be either a file_id, an URL or a file from
            disk ``open(filename, 'rb')``

        Args:
            user_id (:obj:`int`): User identifier of created sticker set owner.
            name (:obj:`str`): Short name of sticker set, to be used in t.me/addstickers/ URLs
                (e.g., animals). Can contain only english letters, digits and underscores.
                Must begin with a letter, can't contain consecutive underscores and
                must end in "_by_<bot username>". <bot_username> is case insensitive.
                1-64 characters.
            title (:obj:`str`): Sticker set title, 1-64 characters.
            png_sticker (:obj:`str` | `filelike object` | :obj:`bytes` | :class:`pathlib.Path`, \
                optional): Png image with the sticker,
                must be up to 512 kilobytes in size, dimensions must not exceed 512px,
                and either width or height must be exactly 512px. Pass a file_id as a String to
                send a file that already exists on the Telegram servers, pass an HTTP URL as a
                String for Telegram to get a file from the Internet, or upload a new one
                using multipart/form-data.

                .. versionchanged:: 13.2
                   Accept :obj:`bytes` as input.
            tgs_sticker (:obj:`str` | `filelike object` | :obj:`bytes` | :class:`pathlib.Path`, \
                optional): TGS animation with the sticker,
                uploaded using multipart/form-data. See
                https://core.telegram.org/animated_stickers#technical-requirements for technical
                requirements.

                .. versionchanged:: 13.2
                   Accept :obj:`bytes` as input.
            emojis (:obj:`str`): One or more emoji corresponding to the sticker.
            contains_masks (:obj:`bool`, optional): Pass :obj:`True`, if a set of mask stickers
                should be created.
            mask_position (:class:`telegram.MaskPosition`, optional): Position where the mask
                should be placed on faces.
            timeout (:obj:`int` | :obj:`float`, optional): If this value is specified, use it as
                the read timeout from the server (instead of the one specified during
                creation of the connection pool).
            api_kwargs (:obj:`dict`, optional): Arbitrary keyword arguments to be passed to the
                Telegram API.

        Returns:
            :obj:`bool`: On success, :obj:`True` is returned.

        Raises:
            :class:`telegram.error.TelegramError`

        """
        data: JSONDict = {'user_id': user_id, 'name': name, 'title': title, 'emojis': emojis}

        if png_sticker is not None:
            data['png_sticker'] = parse_file_input(png_sticker)
        if tgs_sticker is not None:
            data['tgs_sticker'] = parse_file_input(tgs_sticker)
        if contains_masks is not None:
            data['contains_masks'] = contains_masks
        if mask_position is not None:
            # We need to_json() instead of to_dict() here, because we're sending a media
            # message here, which isn't json dumped by telegram.request
            data['mask_position'] = mask_position.to_json()

        result = self._post('createNewStickerSet', data, timeout=timeout, api_kwargs=api_kwargs)

        return result  # type: ignore[return-value]

    @_log
    def add_sticker_to_set(
        self,
        user_id: Union[str, int],
        name: str,
        emojis: str,
        png_sticker: FileInput = None,
        mask_position: MaskPosition = None,
        timeout: DVInput[float] = DEFAULT_20,
        tgs_sticker: FileInput = None,
        api_kwargs: JSONDict = None,
    ) -> bool:
        """
        Use this method to add a new sticker to a set created by the bot.
        You must use exactly one of the fields ``png_sticker`` or ``tgs_sticker``. Animated
        stickers can be added to animated sticker sets and only to them. Animated sticker sets can
        have up to 50 stickers. Static sticker sets can have up to 120 stickers.

        Warning:
            As of API 4.7 ``png_sticker`` is an optional argument and therefore the order of the
            arguments had to be changed. Use keyword arguments to make sure that the arguments are
            passed correctly.

        Note:
            The png_sticker and tgs_sticker argument can be either a file_id, an URL or a file from
            disk ``open(filename, 'rb')``

        Args:
            user_id (:obj:`int`): User identifier of created sticker set owner.

            name (:obj:`str`): Sticker set name.
            png_sticker (:obj:`str` | `filelike object` | :obj:`bytes` | :class:`pathlib.Path`, \
                optional): PNG image with the sticker,
                must be up to 512 kilobytes in size, dimensions must not exceed 512px,
                and either width or height must be exactly 512px. Pass a file_id as a String to
                send a file that already exists on the Telegram servers, pass an HTTP URL as a
                String for Telegram to get a file from the Internet, or upload a new one
                using multipart/form-data.

                .. versionchanged:: 13.2
                   Accept :obj:`bytes` as input.
            tgs_sticker (:obj:`str` | `filelike object` | :obj:`bytes` | :class:`pathlib.Path`, \
                optional): TGS animation with the sticker,
                uploaded using multipart/form-data. See
                https://core.telegram.org/animated_stickers#technical-requirements for technical
                requirements.

                .. versionchanged:: 13.2
                   Accept :obj:`bytes` as input.
            emojis (:obj:`str`): One or more emoji corresponding to the sticker.
            mask_position (:class:`telegram.MaskPosition`, optional): Position where the mask
                should be placed on faces.
            timeout (:obj:`int` | :obj:`float`, optional): If this value is specified, use it as
                the read timeout from the server (instead of the one specified during
                creation of the connection pool).
            api_kwargs (:obj:`dict`, optional): Arbitrary keyword arguments to be passed to the
                Telegram API.

        Returns:
            :obj:`bool`: On success, :obj:`True` is returned.

        Raises:
            :class:`telegram.error.TelegramError`

        """
        data: JSONDict = {'user_id': user_id, 'name': name, 'emojis': emojis}

        if png_sticker is not None:
            data['png_sticker'] = parse_file_input(png_sticker)
        if tgs_sticker is not None:
            data['tgs_sticker'] = parse_file_input(tgs_sticker)
        if mask_position is not None:
            # We need to_json() instead of to_dict() here, because we're sending a media
            # message here, which isn't json dumped by telegram.request
            data['mask_position'] = mask_position.to_json()

        result = self._post('addStickerToSet', data, timeout=timeout, api_kwargs=api_kwargs)

        return result  # type: ignore[return-value]

    @_log
    def set_sticker_position_in_set(
        self,
        sticker: str,
        position: int,
        timeout: ODVInput[float] = DEFAULT_NONE,
        api_kwargs: JSONDict = None,
    ) -> bool:
        """Use this method to move a sticker in a set created by the bot to a specific position.

        Args:
            sticker (:obj:`str`): File identifier of the sticker.
            position (:obj:`int`): New sticker position in the set, zero-based.
            timeout (:obj:`int` | :obj:`float`, optional): If this value is specified, use it as
                the read timeout from the server (instead of the one specified during
                creation of the connection pool).
            api_kwargs (:obj:`dict`, optional): Arbitrary keyword arguments to be passed to the
                Telegram API.

        Returns:
            :obj:`bool`: On success, :obj:`True` is returned.

        Raises:
            :class:`telegram.error.TelegramError`

        """
        data: JSONDict = {'sticker': sticker, 'position': position}

        result = self._post(
            'setStickerPositionInSet', data, timeout=timeout, api_kwargs=api_kwargs
        )

        return result  # type: ignore[return-value]

    @_log
    def delete_sticker_from_set(
        self,
        sticker: str,
        timeout: ODVInput[float] = DEFAULT_NONE,
        api_kwargs: JSONDict = None,
    ) -> bool:
        """Use this method to delete a sticker from a set created by the bot.

        Args:
            sticker (:obj:`str`): File identifier of the sticker.
            timeout (:obj:`int` | :obj:`float`, optional): If this value is specified, use it as
                the read timeout from the server (instead of the one specified during
                creation of the connection pool).
            api_kwargs (:obj:`dict`, optional): Arbitrary keyword arguments to be passed to the
                Telegram API.

        Returns:
            :obj:`bool`: On success, :obj:`True` is returned.

        Raises:
            :class:`telegram.error.TelegramError`

        """
        data: JSONDict = {'sticker': sticker}

        result = self._post('deleteStickerFromSet', data, timeout=timeout, api_kwargs=api_kwargs)

        return result  # type: ignore[return-value]

    @_log
    def set_sticker_set_thumb(
        self,
        name: str,
        user_id: Union[str, int],
        thumb: FileInput = None,
        timeout: ODVInput[float] = DEFAULT_NONE,
        api_kwargs: JSONDict = None,
    ) -> bool:
        """Use this method to set the thumbnail of a sticker set. Animated thumbnails can be set
        for animated sticker sets only.

        Note:
            The thumb can be either a file_id, an URL or a file from disk ``open(filename, 'rb')``

        Args:
            name (:obj:`str`): Sticker set name
            user_id (:obj:`int`): User identifier of created sticker set owner.
            thumb (:obj:`str` | `filelike object` | :obj:`bytes` | :class:`pathlib.Path`, \
                optional): A PNG image with the thumbnail, must
                be up to 128 kilobytes in size and have width and height exactly 100px, or a TGS
                animation with the thumbnail up to 32 kilobytes in size; see
                https://core.telegram.org/animated_stickers#technical-requirements for animated
                sticker technical requirements. Pass a file_id as a String to send a file that
                already exists on the Telegram servers, pass an HTTP URL as a String for Telegram
                to get a file from the Internet, or upload a new one using multipart/form-data.
                Animated sticker set thumbnail can't be uploaded via HTTP URL.

                .. versionchanged:: 13.2
                   Accept :obj:`bytes` as input.
            timeout (:obj:`int` | :obj:`float`, optional): If this value is specified, use it as
                the read timeout from the server (instead of the one specified during
                creation of the connection pool).
            api_kwargs (:obj:`dict`, optional): Arbitrary keyword arguments to be passed to the
                Telegram API.

        Returns:
            :obj:`bool`: On success, :obj:`True` is returned.

        Raises:
            :class:`telegram.error.TelegramError`

        """
        data: JSONDict = {'name': name, 'user_id': user_id}

        if thumb is not None:
            data['thumb'] = parse_file_input(thumb)

        result = self._post('setStickerSetThumb', data, timeout=timeout, api_kwargs=api_kwargs)

        return result  # type: ignore[return-value]

    @_log
    def set_passport_data_errors(
        self,
        user_id: Union[str, int],
        errors: List[PassportElementError],
        timeout: ODVInput[float] = DEFAULT_NONE,
        api_kwargs: JSONDict = None,
    ) -> bool:
        """
        Informs a user that some of the Telegram Passport elements they provided contains errors.
        The user will not be able to re-submit their Passport to you until the errors are fixed
        (the contents of the field for which you returned the error must change).

        Use this if the data submitted by the user doesn't satisfy the standards your service
        requires for any reason. For example, if a birthday date seems invalid, a submitted
        document is blurry, a scan shows evidence of tampering, etc. Supply some details in the
        error message to make sure the user knows how to correct the issues.

        Args:
            user_id (:obj:`int`): User identifier
            errors (List[:class:`PassportElementError`]): A JSON-serialized array describing the
                errors.
            timeout (:obj:`int` | :obj:`float`, optional): If this value is specified, use it as
                the read timeout from the server (instead of the one specified during
                creation of the connection pool).
            api_kwargs (:obj:`dict`, optional): Arbitrary keyword arguments to be passed to the
                Telegram API.

        Returns:
            :obj:`bool`: On success, :obj:`True` is returned.

        Raises:
            :class:`telegram.error.TelegramError`

        """
        data: JSONDict = {'user_id': user_id, 'errors': [error.to_dict() for error in errors]}

        result = self._post('setPassportDataErrors', data, timeout=timeout, api_kwargs=api_kwargs)

        return result  # type: ignore[return-value]

    @_log
    def send_poll(
        self,
        chat_id: Union[int, str],
        question: str,
        options: List[str],
        is_anonymous: bool = True,
        type: str = Poll.REGULAR,  # pylint: disable=redefined-builtin
        allows_multiple_answers: bool = False,
        correct_option_id: int = None,
        is_closed: bool = None,
        disable_notification: ODVInput[bool] = DEFAULT_NONE,
        reply_to_message_id: int = None,
        reply_markup: ReplyMarkup = None,
        timeout: ODVInput[float] = DEFAULT_NONE,
        explanation: str = None,
        explanation_parse_mode: ODVInput[str] = DEFAULT_NONE,
        open_period: int = None,
        close_date: Union[int, datetime] = None,
        api_kwargs: JSONDict = None,
        allow_sending_without_reply: ODVInput[bool] = DEFAULT_NONE,
        explanation_entities: Union[List['MessageEntity'], Tuple['MessageEntity', ...]] = None,
    ) -> Message:
        """
        Use this method to send a native poll.

        Args:
            chat_id (:obj:`int` | :obj:`str`): Unique identifier for the target chat or username
                of the target channel (in the format ``@channelusername``).
            question (:obj:`str`): Poll question, 1-300 characters.
            options (List[:obj:`str`]): List of answer options, 2-10 strings 1-100 characters each.
            is_anonymous (:obj:`bool`, optional): :obj:`True`, if the poll needs to be anonymous,
                defaults to :obj:`True`.
            type (:obj:`str`, optional): Poll type, :attr:`telegram.Poll.QUIZ` or
                :attr:`telegram.Poll.REGULAR`, defaults to :attr:`telegram.Poll.REGULAR`.
            allows_multiple_answers (:obj:`bool`, optional): :obj:`True`, if the poll allows
                multiple answers, ignored for polls in quiz mode, defaults to :obj:`False`.
            correct_option_id (:obj:`int`, optional): 0-based identifier of the correct answer
                option, required for polls in quiz mode.
            explanation (:obj:`str`, optional): Text that is shown when a user chooses an incorrect
                answer or taps on the lamp icon in a quiz-style poll, 0-200 characters with at most
                2 line feeds after entities parsing.
            explanation_parse_mode (:obj:`str`, optional): Mode for parsing entities in the
                explanation. See the constants in :class:`telegram.ParseMode` for the available
                modes.
            explanation_entities (List[:class:`telegram.MessageEntity`], optional): List of special
                entities that appear in message text, which can be specified instead of
                :attr:`parse_mode`.
            open_period (:obj:`int`, optional): Amount of time in seconds the poll will be active
                after creation, 5-600. Can't be used together with :attr:`close_date`.
            close_date (:obj:`int` | :obj:`datetime.datetime`, optional): Point in time (Unix
                timestamp) when the poll will be automatically closed. Must be at least 5 and no
                more than 600 seconds in the future. Can't be used together with
                :attr:`open_period`.
                For timezone naive :obj:`datetime.datetime` objects, the default timezone of the
                bot will be used.
            is_closed (:obj:`bool`, optional): Pass :obj:`True`, if the poll needs to be
                immediately closed. This can be useful for poll preview.
            disable_notification (:obj:`bool`, optional): Sends the message silently. Users will
                receive a notification with no sound.
            reply_to_message_id (:obj:`int`, optional): If the message is a reply, ID of the
                original message.
            allow_sending_without_reply (:obj:`bool`, optional): Pass :obj:`True`, if the message
                should be sent even if the specified replied-to message is not found.
            reply_markup (:class:`telegram.ReplyMarkup`, optional): Additional interface options. A
                JSON-serialized object for an inline keyboard, custom reply keyboard, instructions
                to remove reply keyboard or to force a reply from the user.
            timeout (:obj:`int` | :obj:`float`, optional): If this value is specified, use it as
                the read timeout from the server (instead of the one specified during creation of
                the connection pool).
            api_kwargs (:obj:`dict`, optional): Arbitrary keyword arguments to be passed to the
                Telegram API.

        Returns:
            :class:`telegram.Message`: On success, the sent Message is returned.

        Raises:
            :class:`telegram.error.TelegramError`

        """
        data: JSONDict = {
            'chat_id': chat_id,
            'question': question,
            'options': options,
            'explanation_parse_mode': explanation_parse_mode,
        }

        if not is_anonymous:
            data['is_anonymous'] = is_anonymous
        if type:
            data['type'] = type
        if allows_multiple_answers:
            data['allows_multiple_answers'] = allows_multiple_answers
        if correct_option_id is not None:
            data['correct_option_id'] = correct_option_id
        if is_closed:
            data['is_closed'] = is_closed
        if explanation:
            data['explanation'] = explanation
        if explanation_entities:
            data['explanation_entities'] = [me.to_dict() for me in explanation_entities]
        if open_period:
            data['open_period'] = open_period
        if close_date:
            data['close_date'] = close_date

        return self._message(  # type: ignore[return-value]
            'sendPoll',
            data,
            timeout=timeout,
            disable_notification=disable_notification,
            reply_to_message_id=reply_to_message_id,
            reply_markup=reply_markup,
            allow_sending_without_reply=allow_sending_without_reply,
            api_kwargs=api_kwargs,
        )

    @_log
    def stop_poll(
        self,
        chat_id: Union[int, str],
        message_id: int,
        reply_markup: InlineKeyboardMarkup = None,
        timeout: ODVInput[float] = DEFAULT_NONE,
        api_kwargs: JSONDict = None,
    ) -> Poll:
        """
        Use this method to stop a poll which was sent by the bot.

        Args:
            chat_id (:obj:`int` | :obj:`str`): Unique identifier for the target chat or username
                of the target channel (in the format ``@channelusername``).
            message_id (:obj:`int`): Identifier of the original message with the poll.
            reply_markup (:class:`telegram.InlineKeyboardMarkup`, optional): A JSON-serialized
                object for a new message inline keyboard.
            timeout (:obj:`int` | :obj:`float`, optional): If this value is specified, use it as
                the read timeout from the server (instead of the one specified during creation of
                the connection pool).
            api_kwargs (:obj:`dict`, optional): Arbitrary keyword arguments to be passed to the
                Telegram API.

        Returns:
            :class:`telegram.Poll`: On success, the stopped Poll is returned.

        Raises:
            :class:`telegram.error.TelegramError`

        """
        data: JSONDict = {'chat_id': chat_id, 'message_id': message_id}

        if reply_markup:
            if isinstance(reply_markup, ReplyMarkup):
                # We need to_json() instead of to_dict() here, because reply_markups may be
                # attached to media messages, which aren't json dumped by telegram.request
                data['reply_markup'] = reply_markup.to_json()
            else:
                data['reply_markup'] = reply_markup

        result = self._post('stopPoll', data, timeout=timeout, api_kwargs=api_kwargs)

        return Poll.de_json(result, self)  # type: ignore[return-value, arg-type]

    @_log
    def send_dice(
        self,
        chat_id: Union[int, str],
        disable_notification: ODVInput[bool] = DEFAULT_NONE,
        reply_to_message_id: int = None,
        reply_markup: ReplyMarkup = None,
        timeout: ODVInput[float] = DEFAULT_NONE,
        emoji: str = None,
        api_kwargs: JSONDict = None,
        allow_sending_without_reply: ODVInput[bool] = DEFAULT_NONE,
    ) -> Message:
        """
        Use this method to send an animated emoji that will display a random value.

        Args:
            chat_id (:obj:`int` | :obj:`str`): Unique identifier for the target chat or username
                of the target channel (in the format ``@channelusername``).
            emoji (:obj:`str`, optional): Emoji on which the dice throw animation is based.
                Currently, must be one of “🎲”, “🎯”, “🏀”, “⚽”, "🎳", or “🎰”. Dice can have
                values 1-6 for “🎲”, “🎯” and "🎳", values 1-5 for “🏀” and “⚽”, and values 1-64
                for “🎰”. Defaults to “🎲”.

                .. versionchanged:: 13.4
                   Added the "🎳" emoji.
            disable_notification (:obj:`bool`, optional): Sends the message silently. Users will
                receive a notification with no sound.
            reply_to_message_id (:obj:`int`, optional): If the message is a reply, ID of the
                original message.
            allow_sending_without_reply (:obj:`bool`, optional): Pass :obj:`True`, if the message
                should be sent even if the specified replied-to message is not found.
            reply_markup (:class:`telegram.ReplyMarkup`, optional): Additional interface options. A
                JSON-serialized object for an inline keyboard, custom reply keyboard, instructions
                to remove reply keyboard or to force a reply from the user.
            timeout (:obj:`int` | :obj:`float`, optional): If this value is specified, use it as
                the read timeout from the server (instead of the one specified during creation of
                the connection pool).
            api_kwargs (:obj:`dict`, optional): Arbitrary keyword arguments to be passed to the
                Telegram API.

        Returns:
            :class:`telegram.Message`: On success, the sent Message is returned.

        Raises:
            :class:`telegram.error.TelegramError`

        """
        data: JSONDict = {
            'chat_id': chat_id,
        }

        if emoji:
            data['emoji'] = emoji

        return self._message(  # type: ignore[return-value]
            'sendDice',
            data,
            timeout=timeout,
            disable_notification=disable_notification,
            reply_to_message_id=reply_to_message_id,
            reply_markup=reply_markup,
            allow_sending_without_reply=allow_sending_without_reply,
            api_kwargs=api_kwargs,
        )

    @_log
    def get_my_commands(
        self,
        timeout: ODVInput[float] = DEFAULT_NONE,
        api_kwargs: JSONDict = None,
        scope: BotCommandScope = None,
        language_code: str = None,
    ) -> List[BotCommand]:
        """
        Use this method to get the current list of the bot's commands for the given scope and user
        language.

        Args:
            timeout (:obj:`int` | :obj:`float`, optional): If this value is specified, use it as
                the read timeout from the server (instead of the one specified during creation of
                the connection pool).
            api_kwargs (:obj:`dict`, optional): Arbitrary keyword arguments to be passed to the
                Telegram API.
            scope (:class:`telegram.BotCommandScope`, optional): A JSON-serialized object,
                describing scope of users. Defaults to :class:`telegram.BotCommandScopeDefault`.

                .. versionadded:: 13.7

            language_code (:obj:`str`, optional): A two-letter ISO 639-1 language code or an empty
                string.

                .. versionadded:: 13.7

        Returns:
            List[:class:`telegram.BotCommand`]: On success, the commands set for the bot. An empty
            list is returned if commands are not set.

        Raises:
            :class:`telegram.error.TelegramError`

        """
        data: JSONDict = {}

        if scope:
            data['scope'] = scope.to_dict()

        if language_code:
            data['language_code'] = language_code

        result = self._post('getMyCommands', data, timeout=timeout, api_kwargs=api_kwargs)

        return BotCommand.de_list(result, self)  # type: ignore[return-value,arg-type]

    @_log
    def set_my_commands(
        self,
        commands: List[Union[BotCommand, Tuple[str, str]]],
        timeout: ODVInput[float] = DEFAULT_NONE,
        api_kwargs: JSONDict = None,
        scope: BotCommandScope = None,
        language_code: str = None,
    ) -> bool:
        """
        Use this method to change the list of the bot's commands. See the
        `Telegram docs <https://core.telegram.org/bots#commands>`_ for more details about bot
        commands.

        Args:
            commands (List[:class:`BotCommand` | (:obj:`str`, :obj:`str`)]): A JSON-serialized list
                of bot commands to be set as the list of the bot's commands. At most 100 commands
                can be specified.
            timeout (:obj:`int` | :obj:`float`, optional): If this value is specified, use it as
                the read timeout from the server (instead of the one specified during creation of
                the connection pool).
            api_kwargs (:obj:`dict`, optional): Arbitrary keyword arguments to be passed to the
                Telegram API.
            scope (:class:`telegram.BotCommandScope`, optional): A JSON-serialized object,
                describing scope of users for which the commands are relevant. Defaults to
                :class:`telegram.BotCommandScopeDefault`.

                .. versionadded:: 13.7

            language_code (:obj:`str`, optional): A two-letter ISO 639-1 language code. If empty,
                commands will be applied to all users from the given scope, for whose language
                there are no dedicated commands.

                .. versionadded:: 13.7

        Returns:
            :obj:`bool`: On success, :obj:`True` is returned.

        Raises:
            :class:`telegram.error.TelegramError`

        """
        cmds = [c if isinstance(c, BotCommand) else BotCommand(c[0], c[1]) for c in commands]

        data: JSONDict = {'commands': [c.to_dict() for c in cmds]}

        if scope:
            data['scope'] = scope.to_dict()

        if language_code:
            data['language_code'] = language_code

        result = self._post('setMyCommands', data, timeout=timeout, api_kwargs=api_kwargs)

        return result  # type: ignore[return-value]

    @_log
    def delete_my_commands(
        self,
        scope: BotCommandScope = None,
        language_code: str = None,
        api_kwargs: JSONDict = None,
        timeout: ODVInput[float] = DEFAULT_NONE,
    ) -> bool:
        """
        Use this method to delete the list of the bot's commands for the given scope and user
        language. After deletion,
        `higher level commands <https://core.telegram.org/bots/api#determining-list-of-commands>`_
        will be shown to affected users.

        .. versionadded:: 13.7

        Args:
            scope (:class:`telegram.BotCommandScope`, optional): A JSON-serialized object,
                describing scope of users for which the commands are relevant. Defaults to
                :class:`telegram.BotCommandScopeDefault`.
            language_code (:obj:`str`, optional): A two-letter ISO 639-1 language code. If empty,
                commands will be applied to all users from the given scope, for whose language
                there are no dedicated commands.
            timeout (:obj:`int` | :obj:`float`, optional): If this value is specified, use it as
                the read timeout from the server (instead of the one specified during creation of
                the connection pool).
            api_kwargs (:obj:`dict`, optional): Arbitrary keyword arguments to be passed to the
                Telegram API.

        Returns:
            :obj:`bool`: On success, :obj:`True` is returned.

        Raises:
            :class:`telegram.error.TelegramError`
        """
        data: JSONDict = {}

        if scope:
            data['scope'] = scope.to_dict()

        if language_code:
            data['language_code'] = language_code

        result = self._post('deleteMyCommands', data, timeout=timeout, api_kwargs=api_kwargs)

        return result  # type: ignore[return-value]

    @_log
    def log_out(self, timeout: ODVInput[float] = DEFAULT_NONE) -> bool:
        """
        Use this method to log out from the cloud Bot API server before launching the bot locally.
        You *must* log out the bot before running it locally, otherwise there is no guarantee that
        the bot will receive updates. After a successful call, you can immediately log in on a
        local server, but will not be able to log in back to the cloud Bot API server for 10
        minutes.

        Args:
            timeout (:obj:`int` | :obj:`float`, optional): If this value is specified, use it as
                the read timeout from the server (instead of the one specified during creation of
                the connection pool).

        Returns:
            :obj:`True`: On success

        Raises:
            :class:`telegram.error.TelegramError`

        """
        return self._post('logOut', timeout=timeout)  # type: ignore[return-value]

    @_log
    def close(self, timeout: ODVInput[float] = DEFAULT_NONE) -> bool:
        """
        Use this method to close the bot instance before moving it from one local server to
        another. You need to delete the webhook before calling this method to ensure that the bot
        isn't launched again after server restart. The method will return error 429 in the first
        10 minutes after the bot is launched.

        Args:
            timeout (:obj:`int` | :obj:`float`, optional): If this value is specified, use it as
                the read timeout from the server (instead of the one specified during creation of
                the connection pool).

        Returns:
            :obj:`True`: On success

        Raises:
            :class:`telegram.error.TelegramError`

        """
        return self._post('close', timeout=timeout)  # type: ignore[return-value]

    @_log
    def copy_message(
        self,
        chat_id: Union[int, str],
        from_chat_id: Union[str, int],
        message_id: int,
        caption: str = None,
        parse_mode: ODVInput[str] = DEFAULT_NONE,
        caption_entities: Union[Tuple['MessageEntity', ...], List['MessageEntity']] = None,
        disable_notification: DVInput[bool] = DEFAULT_NONE,
        reply_to_message_id: int = None,
        allow_sending_without_reply: DVInput[bool] = DEFAULT_NONE,
        reply_markup: ReplyMarkup = None,
        timeout: ODVInput[float] = DEFAULT_NONE,
        api_kwargs: JSONDict = None,
    ) -> MessageId:
        """
        Use this method to copy messages of any kind. Service messages and invoice messages can't
        be copied. The method is analogous to the method :meth:`forward_message`, but the copied
        message doesn't have a link to the original message.

        Args:
            chat_id (:obj:`int` | :obj:`str`): Unique identifier for the target chat or username
                of the target channel (in the format ``@channelusername``).
            from_chat_id (:obj:`int` | :obj:`str`): Unique identifier for the chat where the
                original message was sent (or channel username in the format ``@channelusername``).
            message_id (:obj:`int`): Message identifier in the chat specified in from_chat_id.
            caption (:obj:`str`, optional): New caption for media, 0-1024 characters after
                entities parsing. If not specified, the original caption is kept.
            parse_mode (:obj:`str`, optional): Mode for parsing entities in the new caption. See
                the constants in :class:`telegram.ParseMode` for the available modes.
            caption_entities (List[:class:`telegram.MessageEntity`], optional): List of special
                entities that appear in the new caption, which can be specified instead
                of parse_mode.
            disable_notification (:obj:`bool`, optional): Sends the message silently. Users will
                receive a notification with no sound.
            reply_to_message_id (:obj:`int`, optional): If the message is a reply, ID of the
                original message.
            allow_sending_without_reply (:obj:`bool`, optional): Pass :obj:`True`, if the message
                should be sent even if the specified replied-to message is not found.
            reply_markup (:class:`telegram.ReplyMarkup`, optional): Additional interface options.
                A JSON-serialized object for an inline keyboard, custom reply keyboard,
                instructions to remove reply keyboard or to force a reply from the user.
            timeout (:obj:`int` | :obj:`float`, optional): If this value is specified, use it as
                the read timeout from the server (instead of the one specified during creation of
                the connection pool).
            api_kwargs (:obj:`dict`, optional): Arbitrary keyword arguments to be passed to the
                Telegram API.

        Returns:
            :class:`telegram.MessageId`: On success

        Raises:
            :class:`telegram.error.TelegramError`
        """
        data: JSONDict = {
            'chat_id': chat_id,
            'from_chat_id': from_chat_id,
            'message_id': message_id,
            'parse_mode': parse_mode,
            'disable_notification': disable_notification,
            'allow_sending_without_reply': allow_sending_without_reply,
        }
        if caption is not None:
            data['caption'] = caption
        if caption_entities:
            data['caption_entities'] = caption_entities
        if reply_to_message_id:
            data['reply_to_message_id'] = reply_to_message_id
        if reply_markup:
            if isinstance(reply_markup, ReplyMarkup):
                # We need to_json() instead of to_dict() here, because reply_markups may be
                # attached to media messages, which aren't json dumped by telegram.request
                data['reply_markup'] = reply_markup.to_json()
            else:
                data['reply_markup'] = reply_markup

        result = self._post('copyMessage', data, timeout=timeout, api_kwargs=api_kwargs)
        return MessageId.de_json(result, self)  # type: ignore[return-value, arg-type]

    def to_dict(self) -> JSONDict:
        """See :meth:`telegram.TelegramObject.to_dict`."""
        data: JSONDict = {'id': self.id, 'username': self.username, 'first_name': self.first_name}

        if self.last_name:
            data['last_name'] = self.last_name

        return data

    def __eq__(self, other: object) -> bool:
        return self.bot == other

    def __hash__(self) -> int:
        return hash(self.bot)

    # camelCase aliases
    getMe = get_me
    """Alias for :meth:`get_me`"""
    sendMessage = send_message
    """Alias for :meth:`send_message`"""
    deleteMessage = delete_message
    """Alias for :meth:`delete_message`"""
    forwardMessage = forward_message
    """Alias for :meth:`forward_message`"""
    sendPhoto = send_photo
    """Alias for :meth:`send_photo`"""
    sendAudio = send_audio
    """Alias for :meth:`send_audio`"""
    sendDocument = send_document
    """Alias for :meth:`send_document`"""
    sendSticker = send_sticker
    """Alias for :meth:`send_sticker`"""
    sendVideo = send_video
    """Alias for :meth:`send_video`"""
    sendAnimation = send_animation
    """Alias for :meth:`send_animation`"""
    sendVoice = send_voice
    """Alias for :meth:`send_voice`"""
    sendVideoNote = send_video_note
    """Alias for :meth:`send_video_note`"""
    sendMediaGroup = send_media_group
    """Alias for :meth:`send_media_group`"""
    sendLocation = send_location
    """Alias for :meth:`send_location`"""
    editMessageLiveLocation = edit_message_live_location
    """Alias for :meth:`edit_message_live_location`"""
    stopMessageLiveLocation = stop_message_live_location
    """Alias for :meth:`stop_message_live_location`"""
    sendVenue = send_venue
    """Alias for :meth:`send_venue`"""
    sendContact = send_contact
    """Alias for :meth:`send_contact`"""
    sendGame = send_game
    """Alias for :meth:`send_game`"""
    sendChatAction = send_chat_action
    """Alias for :meth:`send_chat_action`"""
    answerInlineQuery = answer_inline_query
    """Alias for :meth:`answer_inline_query`"""
    getUserProfilePhotos = get_user_profile_photos
    """Alias for :meth:`get_user_profile_photos`"""
    getFile = get_file
    """Alias for :meth:`get_file`"""
    banChatMember = ban_chat_member
    """Alias for :meth:`ban_chat_member`"""
    unbanChatMember = unban_chat_member
    """Alias for :meth:`unban_chat_member`"""
    answerCallbackQuery = answer_callback_query
    """Alias for :meth:`answer_callback_query`"""
    editMessageText = edit_message_text
    """Alias for :meth:`edit_message_text`"""
    editMessageCaption = edit_message_caption
    """Alias for :meth:`edit_message_caption`"""
    editMessageMedia = edit_message_media
    """Alias for :meth:`edit_message_media`"""
    editMessageReplyMarkup = edit_message_reply_markup
    """Alias for :meth:`edit_message_reply_markup`"""
    getUpdates = get_updates
    """Alias for :meth:`get_updates`"""
    setWebhook = set_webhook
    """Alias for :meth:`set_webhook`"""
    deleteWebhook = delete_webhook
    """Alias for :meth:`delete_webhook`"""
    leaveChat = leave_chat
    """Alias for :meth:`leave_chat`"""
    getChat = get_chat
    """Alias for :meth:`get_chat`"""
    getChatAdministrators = get_chat_administrators
    """Alias for :meth:`get_chat_administrators`"""
    getChatMember = get_chat_member
    """Alias for :meth:`get_chat_member`"""
    setChatStickerSet = set_chat_sticker_set
    """Alias for :meth:`set_chat_sticker_set`"""
    deleteChatStickerSet = delete_chat_sticker_set
    """Alias for :meth:`delete_chat_sticker_set`"""
    getChatMemberCount = get_chat_member_count
    """Alias for :meth:`get_chat_member_count`"""
    getWebhookInfo = get_webhook_info
    """Alias for :meth:`get_webhook_info`"""
    setGameScore = set_game_score
    """Alias for :meth:`set_game_score`"""
    getGameHighScores = get_game_high_scores
    """Alias for :meth:`get_game_high_scores`"""
    sendInvoice = send_invoice
    """Alias for :meth:`send_invoice`"""
    answerShippingQuery = answer_shipping_query
    """Alias for :meth:`answer_shipping_query`"""
    answerPreCheckoutQuery = answer_pre_checkout_query
    """Alias for :meth:`answer_pre_checkout_query`"""
    restrictChatMember = restrict_chat_member
    """Alias for :meth:`restrict_chat_member`"""
    promoteChatMember = promote_chat_member
    """Alias for :meth:`promote_chat_member`"""
    setChatPermissions = set_chat_permissions
    """Alias for :meth:`set_chat_permissions`"""
    setChatAdministratorCustomTitle = set_chat_administrator_custom_title
    """Alias for :meth:`set_chat_administrator_custom_title`"""
    exportChatInviteLink = export_chat_invite_link
    """Alias for :meth:`export_chat_invite_link`"""
    createChatInviteLink = create_chat_invite_link
    """Alias for :attr:`create_chat_invite_link`"""
    editChatInviteLink = edit_chat_invite_link
    """Alias for :attr:`edit_chat_invite_link`"""
    revokeChatInviteLink = revoke_chat_invite_link
    """Alias for :attr:`revoke_chat_invite_link`"""
    setChatPhoto = set_chat_photo
    """Alias for :meth:`set_chat_photo`"""
    deleteChatPhoto = delete_chat_photo
    """Alias for :meth:`delete_chat_photo`"""
    setChatTitle = set_chat_title
    """Alias for :meth:`set_chat_title`"""
    setChatDescription = set_chat_description
    """Alias for :meth:`set_chat_description`"""
    pinChatMessage = pin_chat_message
    """Alias for :meth:`pin_chat_message`"""
    unpinChatMessage = unpin_chat_message
    """Alias for :meth:`unpin_chat_message`"""
    unpinAllChatMessages = unpin_all_chat_messages
    """Alias for :meth:`unpin_all_chat_messages`"""
    getStickerSet = get_sticker_set
    """Alias for :meth:`get_sticker_set`"""
    uploadStickerFile = upload_sticker_file
    """Alias for :meth:`upload_sticker_file`"""
    createNewStickerSet = create_new_sticker_set
    """Alias for :meth:`create_new_sticker_set`"""
    addStickerToSet = add_sticker_to_set
    """Alias for :meth:`add_sticker_to_set`"""
    setStickerPositionInSet = set_sticker_position_in_set
    """Alias for :meth:`set_sticker_position_in_set`"""
    deleteStickerFromSet = delete_sticker_from_set
    """Alias for :meth:`delete_sticker_from_set`"""
    setStickerSetThumb = set_sticker_set_thumb
    """Alias for :meth:`set_sticker_set_thumb`"""
    setPassportDataErrors = set_passport_data_errors
    """Alias for :meth:`set_passport_data_errors`"""
    sendPoll = send_poll
    """Alias for :meth:`send_poll`"""
    stopPoll = stop_poll
    """Alias for :meth:`stop_poll`"""
    sendDice = send_dice
    """Alias for :meth:`send_dice`"""
    getMyCommands = get_my_commands
    """Alias for :meth:`get_my_commands`"""
    setMyCommands = set_my_commands
    """Alias for :meth:`set_my_commands`"""
    deleteMyCommands = delete_my_commands
    """Alias for :meth:`delete_my_commands`"""
    logOut = log_out
    """Alias for :meth:`log_out`"""
    copyMessage = copy_message
    """Alias for :meth:`copy_message`"""<|MERGE_RESOLUTION|>--- conflicted
+++ resolved
@@ -166,21 +166,9 @@
     ):
         self.token = self._validate_token(token)
 
-<<<<<<< HEAD
-        if base_url is None:
-            base_url = 'https://api.telegram.org/bot'
-
-        if base_file_url is None:
-            base_file_url = 'https://api.telegram.org/file/bot'
-
-        self.base_url = str(base_url) + str(self.token)
-        self.base_file_url = str(base_file_url) + str(self.token)
-        self._bot_user: Optional[User] = None
-=======
         self.base_url = base_url + self.token
         self.base_file_url = base_file_url + self.token
-        self._bot: Optional[User] = None
->>>>>>> 7ba5b3ad
+        self._bot_user: Optional[User] = None
         self._request = request or Request()
         self.private_key = None
         self.logger = logging.getLogger(__name__)
