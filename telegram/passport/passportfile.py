--- conflicted
+++ resolved
@@ -98,11 +98,7 @@
         return [cls.de_json_decrypted(passport_file, bot, credentials[i])
                 for i, passport_file in enumerate(data)]
 
-<<<<<<< HEAD
     def get_file(self, timeout: int = None, api_kwargs: JSONDict = None) -> 'File':
-=======
-    def get_file(self, timeout=None, api_kwargs=None):
->>>>>>> 1e29c1a7
         """
         Wrapper over :attr:`telegram.Bot.get_file`. Will automatically assign the correct
         credentials to the returned :class:`telegram.File` if originating from
