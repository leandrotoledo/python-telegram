#!/usr/bin/env python
#
# A library that provides a Python interface to the Telegram Bot API
# Copyright (C) 2015-2020
# Leandro Toledo de Souza <devs@python-telegram-bot.org>
#
# This program is free software: you can redistribute it and/or modify
# it under the terms of the GNU Lesser Public License as published by
# the Free Software Foundation, either version 3 of the License, or
# (at your option) any later version.
#
# This program is distributed in the hope that it will be useful,
# but WITHOUT ANY WARRANTY; without even the implied warranty of
# MERCHANTABILITY or FITNESS FOR A PARTICULAR PURPOSE.  See the
# GNU Lesser Public License for more details.
#
# You should have received a copy of the GNU Lesser Public License
# along with this program.  If not, see [http://www.gnu.org/licenses/].
try:
    import ujson as json
except ImportError:
    import json  # type: ignore[no-redef]
from base64 import b64decode

from cryptography.hazmat.backends import default_backend
from cryptography.hazmat.primitives.asymmetric.padding import OAEP, MGF1
from cryptography.hazmat.primitives.ciphers import Cipher
from cryptography.hazmat.primitives.ciphers.algorithms import AES
from cryptography.hazmat.primitives.ciphers.modes import CBC
from cryptography.hazmat.primitives.hashes import SHA512, SHA256, Hash, SHA1

from telegram import TelegramObject, TelegramError
from telegram.utils.typing import JSONDict
from typing import Union, Any, Optional, TYPE_CHECKING, List, no_type_check

if TYPE_CHECKING:
    from telegram import Bot


class TelegramDecryptionError(TelegramError):
    """
    Something went wrong with decryption.
    """

<<<<<<< HEAD
    def __init__(self, message: Union[str, Exception]):
        super(TelegramDecryptionError, self).__init__("TelegramDecryptionError: "
                                                      "{}".format(message))
=======
    def __init__(self, message):
        super().__init__("TelegramDecryptionError: {}".format(message))
>>>>>>> 6005861f


@no_type_check
def decrypt(secret, hash, data):
    """
    Decrypt per telegram docs at https://core.telegram.org/passport.

    Args:
        secret (:obj:`str` or :obj:`bytes`): The encryption secret, either as bytes or as a
            base64 encoded string.
        hash (:obj:`str` or :obj:`bytes`): The hash, either as bytes or as a
            base64 encoded string.
        data (:obj:`str` or :obj:`bytes`): The data to decrypt, either as bytes or as a
            base64 encoded string.
        file (:obj:`bool`): Force data to be treated as raw data, instead of trying to
            b64decode it.

    Raises:
        :class:`TelegramDecryptionError`: Given hash does not match hash of decrypted data.

    Returns:
        :obj:`bytes`: The decrypted data as bytes.

    """
    # Make a SHA512 hash of secret + update
    digest = Hash(SHA512(), backend=default_backend())
    digest.update(secret + hash)
    secret_hash_hash = digest.finalize()
    # First 32 chars is our key, next 16 is the initialisation vector
    key, iv = secret_hash_hash[:32], secret_hash_hash[32:32 + 16]
    # Init a AES-CBC cipher and decrypt the data
    cipher = Cipher(AES(key), CBC(iv), backend=default_backend())
    decryptor = cipher.decryptor()
    data = decryptor.update(data) + decryptor.finalize()
    # Calculate SHA256 hash of the decrypted data
    digest = Hash(SHA256(), backend=default_backend())
    digest.update(data)
    data_hash = digest.finalize()
    # If the newly calculated hash did not match the one telegram gave us
    if data_hash != hash:
        # Raise a error that is caught inside telegram.PassportData and transformed into a warning
        raise TelegramDecryptionError("Hashes are not equal! {} != {}".format(data_hash, hash))
    # Return data without padding
    return data[data[0]:]


@no_type_check
def decrypt_json(secret, hash, data):
    """Decrypts data using secret and hash and then decodes utf-8 string and loads json"""
    return json.loads(decrypt(secret, hash, data).decode('utf-8'))


class EncryptedCredentials(TelegramObject):
    """Contains data required for decrypting and authenticating EncryptedPassportElement. See the
    Telegram Passport Documentation for a complete description of the data decryption and
    authentication processes.

    Attributes:
        data (:class:`telegram.Credentials` or :obj:`str`): Decrypted data with unique user's
            nonce, data hashes and secrets used for EncryptedPassportElement decryption and
            authentication or base64 encrypted data.
        hash (:obj:`str`): Base64-encoded data hash for data authentication.
        secret (:obj:`str`): Decrypted or encrypted secret used for decryption.

    Args:
        data (:class:`telegram.Credentials` or :obj:`str`): Decrypted data with unique user's
            nonce, data hashes and secrets used for EncryptedPassportElement decryption and
            authentication or base64 encrypted data.
        hash (:obj:`str`): Base64-encoded data hash for data authentication.
        secret (:obj:`str`): Decrypted or encrypted secret used for decryption.
        **kwargs (:obj:`dict`): Arbitrary keyword arguments.

    Note:
        This object is decrypted only when originating from
        :obj:`telegram.PassportData.decrypted_credentials`.

    """

    def __init__(self,
                 data: str,
                 hash: str,
                 secret: str,
                 bot: 'Bot' = None,
                 **kwargs: Any):
        # Required
        self.data = data
        self.hash = hash
        self.secret = secret

        self._id_attrs = (self.data, self.hash, self.secret)

        self.bot = bot
        self._decrypted_secret = None
<<<<<<< HEAD
        self._decrypted_data: Optional['Credentials'] = None
=======
        self._decrypted_data = None

    @classmethod
    def de_json(cls, data, bot):
        if not data:
            return None

        data = super().de_json(data, bot)

        return cls(bot=bot, **data)
>>>>>>> 6005861f

    @property
    def decrypted_secret(self) -> str:
        """
        :obj:`str`: Lazily decrypt and return secret.

        Raises:
            telegram.TelegramDecryptionError: Decryption failed. Usually due to bad
                private/public key but can also suggest malformed/tampered data.
        """
        if self._decrypted_secret is None:
            # Try decrypting according to step 1 at
            # https://core.telegram.org/passport#decrypting-data
            # We make sure to base64 decode the secret first.
            # Telegram says to use OAEP padding so we do that. The Mask Generation Function
            # is the default for OAEP, the algorithm is the default for PHP which is what
            # Telegram's backend servers run.
            try:
                self._decrypted_secret = self.bot.private_key.decrypt(b64decode(self.secret), OAEP(
                    mgf=MGF1(algorithm=SHA1()),
                    algorithm=SHA1(),
                    label=None
                ))
            except ValueError as e:
                # If decryption fails raise exception
                raise TelegramDecryptionError(e)
        return self._decrypted_secret

    @property
    def decrypted_data(self) -> 'Credentials':
        """
        :class:`telegram.Credentials`: Lazily decrypt and return credentials data. This object
            also contains the user specified nonce as
            `decrypted_data.nonce`.

        Raises:
            telegram.TelegramDecryptionError: Decryption failed. Usually due to bad
                private/public key but can also suggest malformed/tampered data.
        """
        if self._decrypted_data is None:
            self._decrypted_data = Credentials.de_json(decrypt_json(self.decrypted_secret,
                                                                    b64decode(self.hash),
                                                                    b64decode(self.data)),
                                                       self.bot)
        return self._decrypted_data


class Credentials(TelegramObject):
    """
    Attributes:
        secure_data (:class:`telegram.SecureData`): Credentials for encrypted data
        nonce (:obj:`str`): Bot-specified nonce
    """

    def __init__(self, secure_data: 'SecureData', nonce: str, bot: 'Bot' = None, **kwargs: Any):
        # Required
        self.secure_data = secure_data
        self.nonce = nonce

        self.bot = bot

    @classmethod
    def de_json(cls, data: Optional[JSONDict], bot: 'Bot') -> Optional['Credentials']:
        data = cls.parse_data(data)

        if not data:
            return None

        data['secure_data'] = SecureData.de_json(data.get('secure_data'), bot=bot)

        return cls(bot=bot, **data)


class SecureData(TelegramObject):
    """
    This object represents the credentials that were used to decrypt the encrypted data.
    All fields are optional and depend on fields that were requested.

    Attributes:
        personal_details (:class:`telegram.SecureValue`, optional): Credentials for encrypted
            personal details.
        passport (:class:`telegram.SecureValue`, optional): Credentials for encrypted passport.
        internal_passport (:class:`telegram.SecureValue`, optional): Credentials for encrypted
            internal passport.
        driver_license (:class:`telegram.SecureValue`, optional): Credentials for encrypted
            driver license.
        identity_card (:class:`telegram.SecureValue`, optional): Credentials for encrypted ID card
        address (:class:`telegram.SecureValue`, optional): Credentials for encrypted
            residential address.
        utility_bill (:class:`telegram.SecureValue`, optional): Credentials for encrypted
            utility bill.
        bank_statement (:class:`telegram.SecureValue`, optional): Credentials for encrypted
            bank statement.
        rental_agreement (:class:`telegram.SecureValue`, optional): Credentials for encrypted
            rental agreement.
        passport_registration (:class:`telegram.SecureValue`, optional): Credentials for encrypted
            registration from internal passport.
        temporary_registration (:class:`telegram.SecureValue`, optional): Credentials for encrypted
            temporary registration.
    """

    def __init__(self,
                 personal_details: 'SecureValue' = None,
                 passport: 'SecureValue' = None,
                 internal_passport: 'SecureValue' = None,
                 driver_license: 'SecureValue' = None,
                 identity_card: 'SecureValue' = None,
                 address: 'SecureValue' = None,
                 utility_bill: 'SecureValue' = None,
                 bank_statement: 'SecureValue' = None,
                 rental_agreement: 'SecureValue' = None,
                 passport_registration: 'SecureValue' = None,
                 temporary_registration: 'SecureValue' = None,
                 bot: 'Bot' = None,
                 **kwargs: Any):
        # Optionals
        self.temporary_registration = temporary_registration
        self.passport_registration = passport_registration
        self.rental_agreement = rental_agreement
        self.bank_statement = bank_statement
        self.utility_bill = utility_bill
        self.address = address
        self.identity_card = identity_card
        self.driver_license = driver_license
        self.internal_passport = internal_passport
        self.passport = passport
        self.personal_details = personal_details

        self.bot = bot

    @classmethod
    def de_json(cls, data: Optional[JSONDict], bot: 'Bot') -> Optional['SecureData']:
        data = cls.parse_data(data)

        if not data:
            return None

        data['temporary_registration'] = SecureValue.de_json(data.get('temporary_registration'),
                                                             bot=bot)
        data['passport_registration'] = SecureValue.de_json(data.get('passport_registration'),
                                                            bot=bot)
        data['rental_agreement'] = SecureValue.de_json(data.get('rental_agreement'), bot=bot)
        data['bank_statement'] = SecureValue.de_json(data.get('bank_statement'), bot=bot)
        data['utility_bill'] = SecureValue.de_json(data.get('utility_bill'), bot=bot)
        data['address'] = SecureValue.de_json(data.get('address'), bot=bot)
        data['identity_card'] = SecureValue.de_json(data.get('identity_card'), bot=bot)
        data['driver_license'] = SecureValue.de_json(data.get('driver_license'), bot=bot)
        data['internal_passport'] = SecureValue.de_json(data.get('internal_passport'), bot=bot)
        data['passport'] = SecureValue.de_json(data.get('passport'), bot=bot)
        data['personal_details'] = SecureValue.de_json(data.get('personal_details'), bot=bot)

        return cls(bot=bot, **data)


class SecureValue(TelegramObject):
    """
    This object represents the credentials that were used to decrypt the encrypted value.
    All fields are optional and depend on the type of field.

    Attributes:
        data (:class:`telegram.DataCredentials`, optional): Credentials for encrypted Telegram
            Passport data. Available for "personal_details", "passport", "driver_license",
            "identity_card", "identity_passport" and "address" types.
        front_side (:class:`telegram.FileCredentials`, optional): Credentials for encrypted
            document's front side. Available for "passport", "driver_license", "identity_card"
            and "internal_passport".
        reverse_side (:class:`telegram.FileCredentials`, optional): Credentials for encrypted
            document's reverse side. Available for "driver_license" and "identity_card".
        selfie (:class:`telegram.FileCredentials`, optional): Credentials for encrypted selfie
            of the user with a document. Can be available for "passport", "driver_license",
            "identity_card" and "internal_passport".
        translation (List[:class:`telegram.FileCredentials`], optional): Credentials for an
            encrypted translation of the document. Available for "passport", "driver_license",
            "identity_card", "internal_passport", "utility_bill", "bank_statement",
            "rental_agreement", "passport_registration" and "temporary_registration".
        files (List[:class:`telegram.FileCredentials`], optional): Credentials for encrypted
            files. Available for "utility_bill", "bank_statement", "rental_agreement",
            "passport_registration" and "temporary_registration" types.

    """

    def __init__(self,
                 data: 'DataCredentials' = None,
                 front_side: 'FileCredentials' = None,
                 reverse_side: 'FileCredentials' = None,
                 selfie: 'FileCredentials' = None,
                 files: List['FileCredentials'] = None,
                 translation: List['FileCredentials'] = None,
                 bot: 'Bot' = None,
                 **kwargs: Any):
        self.data = data
        self.front_side = front_side
        self.reverse_side = reverse_side
        self.selfie = selfie
        self.files = files
        self.translation = translation

        self.bot = bot

    @classmethod
    def de_json(cls, data: Optional[JSONDict], bot: 'Bot') -> Optional['SecureValue']:
        data = cls.parse_data(data)

        if not data:
            return None

        data['data'] = DataCredentials.de_json(data.get('data'), bot=bot)
        data['front_side'] = FileCredentials.de_json(data.get('front_side'), bot=bot)
        data['reverse_side'] = FileCredentials.de_json(data.get('reverse_side'), bot=bot)
        data['selfie'] = FileCredentials.de_json(data.get('selfie'), bot=bot)
        data['files'] = FileCredentials.de_list(data.get('files'), bot=bot)
        data['translation'] = FileCredentials.de_list(data.get('translation'), bot=bot)

        return cls(bot=bot, **data)

<<<<<<< HEAD
    def to_dict(self) -> JSONDict:
        data = super(SecureValue, self).to_dict()
=======
    def to_dict(self):
        data = super().to_dict()
>>>>>>> 6005861f

        data['files'] = [p.to_dict() for p in self.files]
        data['translation'] = [p.to_dict() for p in self.translation]

        return data


class _CredentialsBase(TelegramObject):
    """Base class for DataCredentials and FileCredentials."""

    def __init__(self, hash: str, secret: str, bot: 'Bot' = None, **kwargs: Any):
        self.hash = hash
        self.secret = secret

        # Aliases just be be sure
        self.file_hash = self.hash
        self.data_hash = self.hash

        self.bot = bot


class DataCredentials(_CredentialsBase):
    """
    These credentials can be used to decrypt encrypted data from the data field in
    EncryptedPassportData.

    Args:
        data_hash (:obj:`str`): Checksum of encrypted data
        secret (:obj:`str`): Secret of encrypted data

    Attributes:
        hash (:obj:`str`): Checksum of encrypted data
        secret (:obj:`str`): Secret of encrypted data
    """

<<<<<<< HEAD
    def __init__(self, data_hash: str, secret: str, **kwargs: Any):
        super(DataCredentials, self).__init__(data_hash, secret, **kwargs)

    def to_dict(self) -> JSONDict:
        data = super(DataCredentials, self).to_dict()
=======
    def __init__(self, data_hash, secret, **kwargs):
        super().__init__(data_hash, secret, **kwargs)

    def to_dict(self):
        data = super().to_dict()
>>>>>>> 6005861f

        del data['file_hash']
        del data['hash']

        return data


class FileCredentials(_CredentialsBase):
    """
        These credentials can be used to decrypt encrypted files from the front_side,
        reverse_side, selfie and files fields in EncryptedPassportData.

        Args:
            file_hash (:obj:`str`): Checksum of encrypted file
            secret (:obj:`str`): Secret of encrypted file

        Attributes:
            hash (:obj:`str`): Checksum of encrypted file
            secret (:obj:`str`): Secret of encrypted file
        """

<<<<<<< HEAD
    def __init__(self, file_hash: str, secret: str, **kwargs: Any):
        super(FileCredentials, self).__init__(file_hash, secret, **kwargs)

    def to_dict(self) -> JSONDict:
        data = super(FileCredentials, self).to_dict()
=======
    def __init__(self, file_hash, secret, **kwargs):
        super().__init__(file_hash, secret, **kwargs)

    def to_dict(self):
        data = super().to_dict()
>>>>>>> 6005861f

        del data['data_hash']
        del data['hash']

        return data<|MERGE_RESOLUTION|>--- conflicted
+++ resolved
@@ -42,14 +42,8 @@
     Something went wrong with decryption.
     """
 
-<<<<<<< HEAD
     def __init__(self, message: Union[str, Exception]):
-        super(TelegramDecryptionError, self).__init__("TelegramDecryptionError: "
-                                                      "{}".format(message))
-=======
-    def __init__(self, message):
         super().__init__("TelegramDecryptionError: {}".format(message))
->>>>>>> 6005861f
 
 
 @no_type_check
@@ -143,20 +137,7 @@
 
         self.bot = bot
         self._decrypted_secret = None
-<<<<<<< HEAD
         self._decrypted_data: Optional['Credentials'] = None
-=======
-        self._decrypted_data = None
-
-    @classmethod
-    def de_json(cls, data, bot):
-        if not data:
-            return None
-
-        data = super().de_json(data, bot)
-
-        return cls(bot=bot, **data)
->>>>>>> 6005861f
 
     @property
     def decrypted_secret(self) -> str:
@@ -372,13 +353,8 @@
 
         return cls(bot=bot, **data)
 
-<<<<<<< HEAD
     def to_dict(self) -> JSONDict:
-        data = super(SecureValue, self).to_dict()
-=======
-    def to_dict(self):
         data = super().to_dict()
->>>>>>> 6005861f
 
         data['files'] = [p.to_dict() for p in self.files]
         data['translation'] = [p.to_dict() for p in self.translation]
@@ -414,19 +390,11 @@
         secret (:obj:`str`): Secret of encrypted data
     """
 
-<<<<<<< HEAD
     def __init__(self, data_hash: str, secret: str, **kwargs: Any):
-        super(DataCredentials, self).__init__(data_hash, secret, **kwargs)
+        super().__init__(data_hash, secret, **kwargs)
 
     def to_dict(self) -> JSONDict:
-        data = super(DataCredentials, self).to_dict()
-=======
-    def __init__(self, data_hash, secret, **kwargs):
-        super().__init__(data_hash, secret, **kwargs)
-
-    def to_dict(self):
         data = super().to_dict()
->>>>>>> 6005861f
 
         del data['file_hash']
         del data['hash']
@@ -448,19 +416,11 @@
             secret (:obj:`str`): Secret of encrypted file
         """
 
-<<<<<<< HEAD
     def __init__(self, file_hash: str, secret: str, **kwargs: Any):
-        super(FileCredentials, self).__init__(file_hash, secret, **kwargs)
+        super().__init__(file_hash, secret, **kwargs)
 
     def to_dict(self) -> JSONDict:
-        data = super(FileCredentials, self).to_dict()
-=======
-    def __init__(self, file_hash, secret, **kwargs):
-        super().__init__(file_hash, secret, **kwargs)
-
-    def to_dict(self):
         data = super().to_dict()
->>>>>>> 6005861f
 
         del data['data_hash']
         del data['hash']
