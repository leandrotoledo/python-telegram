--- conflicted
+++ resolved
@@ -112,15 +112,4 @@
             self.switch_inline_query_current_chat,
             self.callback_game,
             self.pay,
-<<<<<<< HEAD
-        )
-=======
-        )
-
-    @classmethod
-    def de_json(cls, data, bot):
-        if not data:
-            return None
-
-        return cls(**data)
->>>>>>> 85c68318
+        )