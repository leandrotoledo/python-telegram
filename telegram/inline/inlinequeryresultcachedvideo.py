#!/usr/bin/env python
#
# A library that provides a Python interface to the Telegram Bot API
# Copyright (C) 2015-2018
# Leandro Toledo de Souza <devs@python-telegram-bot.org>
#
# This program is free software: you can redistribute it and/or modify
# it under the terms of the GNU Lesser Public License as published by
# the Free Software Foundation, either version 3 of the License, or
# (at your option) any later version.
#
# This program is distributed in the hope that it will be useful,
# but WITHOUT ANY WARRANTY; without even the implied warranty of
# MERCHANTABILITY or FITNESS FOR A PARTICULAR PURPOSE.  See the
# GNU Lesser Public License for more details.
#
# You should have received a copy of the GNU Lesser Public License
# along with this program.  If not, see [http://www.gnu.org/licenses/].
"""This module contains the classes that represent Telegram InlineQueryResultCachedVideo."""

from telegram import InlineQueryResult
from telegram.utils.helpers import DEFAULT_NONE


class InlineQueryResultCachedVideo(InlineQueryResult):
    """
    Represents a link to a video file stored on the Telegram servers. By default, this video file
    will be sent by the user with an optional caption. Alternatively, you can use
    :attr:`input_message_content` to send a message with the specified content instead
    of the video.

    Attributes:
        type (:obj:`str`): 'video'.
        id (:obj:`str`): Unique identifier for this result, 1-64 bytes.
        video_file_id (:obj:`str`): A valid file identifier for the video file.
        title (:obj:`str`): Title for the result.
        description (:obj:`str`): Optional. Short description of the result.
        caption (:obj:`str`): Optional. Caption, 0-1024 characters.
        parse_mode (:obj:`str`): Optional. Send Markdown or HTML, if you want Telegram apps to show
            bold, italic, fixed-width text or inline URLs in the media caption. See the constants
            in :class:`telegram.ParseMode` for the available modes.
        reply_markup (:class:`telegram.InlineKeyboardMarkup`): Optional. Inline keyboard attached
            to the message.
        input_message_content (:class:`telegram.InputMessageContent`): Optional. Content of the
            message to be sent instead of the video.

    Args:
        id (:obj:`str`): Unique identifier for this result, 1-64 bytes.
        video_file_id (:obj:`str`): A valid file identifier for the video file.
        title (:obj:`str`): Title for the result.
        description (:obj:`str`, optional): Short description of the result.
        caption (:obj:`str`, optional): Caption, 0-1024 characters.
        parse_mode (:obj:`str`, optional): Send Markdown or HTML, if you want Telegram apps to show
            bold, italic, fixed-width text or inline URLs in the media caption. See the constants
            in :class:`telegram.ParseMode` for the available modes.
        reply_markup (:class:`telegram.InlineKeyboardMarkup`, optional): Inline keyboard attached
            to the message.
        input_message_content (:class:`telegram.InputMessageContent`, optional): Content of the
            message to be sent instead of the video.
        **kwargs (:obj:`dict`): Arbitrary keyword arguments.

    """

    def __init__(self,
                 id,
                 video_file_id,
                 title,
                 description=None,
                 caption=None,
                 reply_markup=None,
                 input_message_content=None,
                 parse_mode=DEFAULT_NONE,
                 **kwargs):
        # Required
        super(InlineQueryResultCachedVideo, self).__init__('video', id)
        self.video_file_id = video_file_id
        self.title = title

        # Optionals
<<<<<<< HEAD
        if description:
            self.description = description
        if caption:
            self.caption = caption
        self.parse_mode = parse_mode
        if reply_markup:
            self.reply_markup = reply_markup
        if input_message_content:
            self.input_message_content = input_message_content
=======
        self.description = description
        self.caption = caption
        self.parse_mode = parse_mode
        self.reply_markup = reply_markup
        self.input_message_content = input_message_content
>>>>>>> 1e7f4fae
<|MERGE_RESOLUTION|>--- conflicted
+++ resolved
@@ -77,20 +77,8 @@
         self.title = title
 
         # Optionals
-<<<<<<< HEAD
-        if description:
-            self.description = description
-        if caption:
-            self.caption = caption
-        self.parse_mode = parse_mode
-        if reply_markup:
-            self.reply_markup = reply_markup
-        if input_message_content:
-            self.input_message_content = input_message_content
-=======
         self.description = description
         self.caption = caption
         self.parse_mode = parse_mode
         self.reply_markup = reply_markup
-        self.input_message_content = input_message_content
->>>>>>> 1e7f4fae
+        self.input_message_content = input_message_content