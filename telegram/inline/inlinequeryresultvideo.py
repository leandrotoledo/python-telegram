#!/usr/bin/env python
#
# A library that provides a Python interface to the Telegram Bot API
# Copyright (C) 2015-2018
# Leandro Toledo de Souza <devs@python-telegram-bot.org>
#
# This program is free software: you can redistribute it and/or modify
# it under the terms of the GNU Lesser Public License as published by
# the Free Software Foundation, either version 3 of the License, or
# (at your option) any later version.
#
# This program is distributed in the hope that it will be useful,
# but WITHOUT ANY WARRANTY; without even the implied warranty of
# MERCHANTABILITY or FITNESS FOR A PARTICULAR PURPOSE.  See the
# GNU Lesser Public License for more details.
#
# You should have received a copy of the GNU Lesser Public License
# along with this program.  If not, see [http://www.gnu.org/licenses/].
"""This module contains the classes that represent Telegram InlineQueryResultVideo."""

from telegram import InlineQueryResult
from telegram.utils.helpers import DEFAULT_NONE


class InlineQueryResultVideo(InlineQueryResult):
    """
    Represents a link to a page containing an embedded video player or a video file. By default,
    this video file will be sent by the user with an optional caption. Alternatively, you can use
    :attr:`input_message_content` to send a message with the specified content instead of
    the video.

    Attributes:
        type (:obj:`str`): 'video'.
        id (:obj:`str`): Unique identifier for this result, 1-64 bytes.
        video_url (:obj:`str`): A valid URL for the embedded video player or video file.
        mime_type (:obj:`str`): Mime type of the content of video url, "text/html" or "video/mp4".
        thumb_url (:obj:`str`): URL of the thumbnail (jpeg only) for the video.
        title (:obj:`str`): Title for the result.
        caption (:obj:`str`): Optional. Caption, 0-1024 characters
        parse_mode (:obj:`str`): Optional. Send Markdown or HTML, if you want Telegram apps to show
            bold, italic, fixed-width text or inline URLs in the media caption. See the constants
            in :class:`telegram.ParseMode` for the available modes.
        video_width (:obj:`int`): Optional. Video width.
        video_height (:obj:`int`): Optional. Video height.
        video_duration (:obj:`int`): Optional. Video duration in seconds.
        description (:obj:`str`): Optional. Short description of the result.
        reply_markup (:class:`telegram.InlineKeyboardMarkup`): Optional. Inline keyboard attached
            to the message.
        input_message_content (:class:`telegram.InputMessageContent`): Optional. Content of the
            message to be sent instead of the video.

    Args:
        id (:obj:`str`): Unique identifier for this result, 1-64 bytes.
        video_url (:obj:`str`): A valid URL for the embedded video player or video file.
        mime_type (:obj:`str`): Mime type of the content of video url, "text/html" or "video/mp4".
        thumb_url (:obj:`str`): URL of the thumbnail (jpeg only) for the video.
        title (:obj:`str`): Title for the result.
        caption (:obj:`str`, optional): Caption, 0-1024 characters.
        parse_mode (:obj:`str`, optional): Send Markdown or HTML, if you want Telegram apps to show
            bold, italic, fixed-width text or inline URLs in the media caption. See the constants
            in :class:`telegram.ParseMode` for the available modes.
        video_width (:obj:`int`, optional): Video width.
        video_height (:obj:`int`, optional): Video height.
        video_duration (:obj:`int`, optional): Video duration in seconds.
        description (:obj:`str`, optional): Short description of the result.
        reply_markup (:class:`telegram.InlineKeyboardMarkup`, optional): Inline keyboard attached
            to the message.
        input_message_content (:class:`telegram.InputMessageContent`, optional): Content of the
            message to be sent instead of the video.
        **kwargs (:obj:`dict`): Arbitrary keyword arguments.

    """

    def __init__(self,
                 id,
                 video_url,
                 mime_type,
                 thumb_url,
                 title,
                 caption=None,
                 video_width=None,
                 video_height=None,
                 video_duration=None,
                 description=None,
                 reply_markup=None,
                 input_message_content=None,
                 parse_mode=DEFAULT_NONE,
                 **kwargs):

        # Required
        super(InlineQueryResultVideo, self).__init__('video', id)
        self.video_url = video_url
        self.mime_type = mime_type
        self.thumb_url = thumb_url
        self.title = title

        # Optional
<<<<<<< HEAD
        if caption:
            self.caption = caption
        self.parse_mode = parse_mode
        if video_width:
            self.video_width = video_width
        if video_height:
            self.video_height = video_height
        if video_duration:
            self.video_duration = video_duration
        if description:
            self.description = description
        if reply_markup:
            self.reply_markup = reply_markup
        if input_message_content:
            self.input_message_content = input_message_content
=======
        self.caption = caption
        self.parse_mode = parse_mode
        self.video_width = video_width
        self.video_height = video_height
        self.video_duration = video_duration
        self.description = description
        self.reply_markup = reply_markup
        self.input_message_content = input_message_content
>>>>>>> 1e7f4fae
<|MERGE_RESOLUTION|>--- conflicted
+++ resolved
@@ -95,23 +95,6 @@
         self.title = title
 
         # Optional
-<<<<<<< HEAD
-        if caption:
-            self.caption = caption
-        self.parse_mode = parse_mode
-        if video_width:
-            self.video_width = video_width
-        if video_height:
-            self.video_height = video_height
-        if video_duration:
-            self.video_duration = video_duration
-        if description:
-            self.description = description
-        if reply_markup:
-            self.reply_markup = reply_markup
-        if input_message_content:
-            self.input_message_content = input_message_content
-=======
         self.caption = caption
         self.parse_mode = parse_mode
         self.video_width = video_width
@@ -119,5 +102,4 @@
         self.video_duration = video_duration
         self.description = description
         self.reply_markup = reply_markup
-        self.input_message_content = input_message_content
->>>>>>> 1e7f4fae
+        self.input_message_content = input_message_content