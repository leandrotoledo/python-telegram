--- conflicted
+++ resolved
@@ -31,11 +31,7 @@
     Attributes:
         latitude (:obj:`float`): Latitude of the location in degrees.
         longitude (:obj:`float`): Longitude of the location in degrees.
-<<<<<<< HEAD
-        live_period	(:obj:`int`, optional): Period in seconds for which the location can be
-=======
         live_period	(:obj:`int`): Optional. Period in seconds for which the location can be
->>>>>>> 39932504
             updated.
 
     Args:
