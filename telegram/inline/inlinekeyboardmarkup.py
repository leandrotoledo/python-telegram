#!/usr/bin/env python
#
# A library that provides a Python interface to the Telegram Bot API
# Copyright (C) 2015-2020
# Leandro Toledo de Souza <devs@python-telegram-bot.org>
#
# This program is free software: you can redistribute it and/or modify
# it under the terms of the GNU Lesser Public License as published by
# the Free Software Foundation, either version 3 of the License, or
# (at your option) any later version.
#
# This program is distributed in the hope that it will be useful,
# but WITHOUT ANY WARRANTY; without even the implied warranty of
# MERCHANTABILITY or FITNESS FOR A PARTICULAR PURPOSE.  See the
# GNU Lesser Public License for more details.
#
# You should have received a copy of the GNU Lesser Public License
# along with this program.  If not, see [http://www.gnu.org/licenses/].
"""This module contains an object that represents a Telegram InlineKeyboardMarkup."""

from telegram import ReplyMarkup, InlineKeyboardButton
from telegram.utils.types import JSONDict
from typing import Any, List, Optional, TYPE_CHECKING
if TYPE_CHECKING:
    from telegram import Bot


class InlineKeyboardMarkup(ReplyMarkup):
    """
    This object represents an inline keyboard that appears right next to the message it belongs to.

    Objects of this class are comparable in terms of equality. Two objects of this class are
    considered equal, if their the size of :attr:`inline_keyboard` and all the buttons are equal.

    Attributes:
        inline_keyboard (List[List[:class:`telegram.InlineKeyboardButton`]]): List of button rows,
            each represented by a list of InlineKeyboardButton objects.

    Args:
        inline_keyboard (List[List[:class:`telegram.InlineKeyboardButton`]]): List of button rows,
            each represented by a list of InlineKeyboardButton objects.
        **kwargs (:obj:`dict`): Arbitrary keyword arguments.

    """

    def __init__(self, inline_keyboard: List[List[InlineKeyboardButton]], **kwargs: Any):
        # Required
        self.inline_keyboard = inline_keyboard

    def to_dict(self) -> JSONDict:
        data = super().to_dict()

        data['inline_keyboard'] = []
        for inline_keyboard in self.inline_keyboard:
            data['inline_keyboard'].append([x.to_dict() for x in inline_keyboard])

        return data

    @classmethod
    def de_json(cls, data: Optional[JSONDict],
                bot: 'Bot') -> Optional['InlineKeyboardMarkup']:
        data = cls.parse_data(data)

        if not data:
            return None

        keyboard = []
        for row in data['inline_keyboard']:
            tmp = []
            for col in row:
                btn = InlineKeyboardButton.de_json(col, bot)
                if btn:
                    tmp.append(btn)
            keyboard.append(tmp)

        return cls(keyboard)

    @classmethod
    def from_button(cls, button: InlineKeyboardButton, **kwargs: Any) -> 'InlineKeyboardMarkup':
        """Shortcut for::

            InlineKeyboardMarkup([[button]], **kwargs)

        Return an InlineKeyboardMarkup from a single InlineKeyboardButton

        Args:
            button (:class:`telegram.InlineKeyboardButton`): The button to use in the markup
            **kwargs (:obj:`dict`): Arbitrary keyword arguments.

        """
        return cls([[button]], **kwargs)

    @classmethod
    def from_row(cls, button_row: List[InlineKeyboardButton],
                 **kwargs: Any) -> 'InlineKeyboardMarkup':
        """Shortcut for::

            InlineKeyboardMarkup([button_row], **kwargs)

        Return an InlineKeyboardMarkup from a single row of InlineKeyboardButtons

        Args:
            button_row (List[:class:`telegram.InlineKeyboardButton`]): The button to use in the
                markup
            **kwargs (:obj:`dict`): Arbitrary keyword arguments.

        """
        return cls([button_row], **kwargs)

    @classmethod
    def from_column(cls, button_column: List[InlineKeyboardButton],
                    **kwargs: Any) -> 'InlineKeyboardMarkup':
        """Shortcut for::

            InlineKeyboardMarkup([[button] for button in button_column], **kwargs)

        Return an InlineKeyboardMarkup from a single column of InlineKeyboardButtons

        Args:
            button_column (List[:class:`telegram.InlineKeyboardButton`]): The button to use in the
                markup
            **kwargs (:obj:`dict`): Arbitrary keyword arguments.

        """
        button_grid = [[button] for button in button_column]
        return cls(button_grid, **kwargs)

<<<<<<< HEAD
    def __eq__(self, other: object) -> bool:
=======
    def __eq__(self, other):
>>>>>>> 85c68318
        if isinstance(other, self.__class__):
            if len(self.inline_keyboard) != len(other.inline_keyboard):
                return False
            for idx, row in enumerate(self.inline_keyboard):
                if len(row) != len(other.inline_keyboard[idx]):
                    return False
                for jdx, button in enumerate(row):
                    if button != other.inline_keyboard[idx][jdx]:
                        return False
            return True
        return super(InlineKeyboardMarkup, self).__eq__(other)  # pylint: disable=no-member

<<<<<<< HEAD
    def __hash__(self) -> int:
=======
    def __hash__(self):
>>>>>>> 85c68318
        return hash(tuple(tuple(button for button in row) for row in self.inline_keyboard))<|MERGE_RESOLUTION|>--- conflicted
+++ resolved
@@ -125,11 +125,7 @@
         button_grid = [[button] for button in button_column]
         return cls(button_grid, **kwargs)
 
-<<<<<<< HEAD
     def __eq__(self, other: object) -> bool:
-=======
-    def __eq__(self, other):
->>>>>>> 85c68318
         if isinstance(other, self.__class__):
             if len(self.inline_keyboard) != len(other.inline_keyboard):
                 return False
@@ -142,9 +138,5 @@
             return True
         return super(InlineKeyboardMarkup, self).__eq__(other)  # pylint: disable=no-member
 
-<<<<<<< HEAD
     def __hash__(self) -> int:
-=======
-    def __hash__(self):
->>>>>>> 85c68318
         return hash(tuple(tuple(button for button in row) for row in self.inline_keyboard))