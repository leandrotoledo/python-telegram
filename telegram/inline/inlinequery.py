--- conflicted
+++ resolved
@@ -89,11 +89,7 @@
 
         return cls(bot=bot, **data)
 
-<<<<<<< HEAD
-    def answer(self, *args: Any, **kwargs: Any) -> bool:
-=======
-    def answer(self, *args, auto_pagination=False, **kwargs):
->>>>>>> b7293a44
+    def answer(self, *args: Any, auto_pagination: bool = False, **kwargs: Any) -> bool:
         """Shortcut for::
 
             bot.answer_inline_query(update.inline_query.id,
