--- conflicted
+++ resolved
@@ -33,11 +33,8 @@
         phone_number (:obj:`str`): Contact's phone number.
         first_name (:obj:`str`): Contact's first name.
         last_name (:obj:`str`): Optional. Contact's last name.
-<<<<<<< HEAD
         vcard (:obj:`str`): Optional. Additional data about the contact in the form of a vCard,
             0-2048 bytes.
-=======
->>>>>>> 2017e653
         reply_markup (:class:`telegram.InlineKeyboardMarkup`): Optional. Inline keyboard attached
             to the message.
         input_message_content (:class:`telegram.InputMessageContent`): Optional. Content of the
@@ -51,11 +48,8 @@
         phone_number (:obj:`str`): Contact's phone number.
         first_name (:obj:`str`): Contact's first name.
         last_name (:obj:`str`, optional): Contact's last name.
-<<<<<<< HEAD
         vcard (:obj:`str`, optional): Additional data about the contact in the form of a vCard,
             0-2048 bytes.
-=======
->>>>>>> 2017e653
         reply_markup (:class:`telegram.InlineKeyboardMarkup`, optional): Inline keyboard attached
             to the message.
         input_message_content (:class:`telegram.InputMessageContent`, optional): Content of the
@@ -72,6 +66,7 @@
                  phone_number,
                  first_name,
                  last_name=None,
+                 vcard=None,
                  reply_markup=None,
                  input_message_content=None,
                  thumb_url=None,
@@ -87,6 +82,8 @@
         # Optionals
         if last_name:
             self.last_name = last_name
+        if vcard:
+            self.vcard = vcard
         if reply_markup:
             self.reply_markup = reply_markup
         if input_message_content:
