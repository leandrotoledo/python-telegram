--- conflicted
+++ resolved
@@ -183,7 +183,6 @@
     ):
         super().__init__(api_kwargs=api_kwargs)
         # Required
-<<<<<<< HEAD
         self.can_send_messages = can_send_messages
         self.can_send_media_messages = can_send_media_messages
         self.can_send_polls = can_send_polls
@@ -193,13 +192,6 @@
         self.can_invite_users = can_invite_users
         self.can_pin_messages = can_pin_messages
         self.can_manage_topics = can_manage_topics
-        self.can_send_audios = can_send_audios
-        self.can_send_documents = can_send_documents
-        self.can_send_photos = can_send_photos
-        self.can_send_videos = can_send_videos
-        self.can_send_video_notes = can_send_video_notes
-        self.can_send_voice_notes = can_send_voice_notes
-=======
         self.can_send_messages: Optional[bool] = can_send_messages
         self.can_send_media_messages: Optional[bool] = can_send_media_messages
         self.can_send_polls: Optional[bool] = can_send_polls
@@ -209,7 +201,12 @@
         self.can_invite_users: Optional[bool] = can_invite_users
         self.can_pin_messages: Optional[bool] = can_pin_messages
         self.can_manage_topics: Optional[bool] = can_manage_topics
->>>>>>> 23d0bd8f
+        self.can_send_audios: Optional[bool] = can_send_audios
+        self.can_send_documents: Optional[bool] = can_send_documents
+        self.can_send_photos: Optional[bool] = can_send_photos
+        self.can_send_videos: Optional[bool] = can_send_videos
+        self.can_send_video_notes: Optional[bool] = can_send_video_notes
+        self.can_send_voice_notes: Optional[bool] = can_send_voice_notes
 
         self._id_attrs = (
             self.can_send_messages,
