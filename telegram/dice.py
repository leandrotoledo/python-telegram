--- conflicted
+++ resolved
@@ -18,12 +18,7 @@
 # You should have received a copy of the GNU Lesser Public License
 # along with this program.  If not, see [http://www.gnu.org/licenses/].
 """This module contains an object that represents a Telegram Dice."""
-<<<<<<< HEAD
-from typing import Any, List
-=======
-from telegram import TelegramObject, constants
 from typing import Any, List, ClassVar
->>>>>>> 88440079
 
 from telegram import TelegramObject, constants
 
