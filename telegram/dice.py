#!/usr/bin/env python
# pylint: disable=R0903
#
# A library that provides a Python interface to the Telegram Bot API
# Copyright (C) 2015-2020
# Leandro Toledo de Souza <devs@python-telegram-bot.org>
#
# This program is free software: you can redistribute it and/or modify
# it under the terms of the GNU Lesser Public License as published by
# the Free Software Foundation, either version 3 of the License, or
# (at your option) any later version.
#
# This program is distributed in the hope that it will be useful,
# but WITHOUT ANY WARRANTY; without even the implied warranty of
# MERCHANTABILITY or FITNESS FOR A PARTICULAR PURPOSE.  See the
# GNU Lesser Public License for more details.
#
# You should have received a copy of the GNU Lesser Public License
# along with this program.  If not, see [http://www.gnu.org/licenses/].
"""This module contains an object that represents a Telegram Dice."""
<<<<<<< HEAD
=======
from telegram import TelegramObject, constants
>>>>>>> 3b4559dd
from typing import Any, List

from telegram import TelegramObject


class Dice(TelegramObject):
    """
    This object represents an animated emoji with a random value for currently supported base
    emoji. (The singular form of "dice" is "die". However, PTB mimics the Telegram API, which uses
    the term "dice".)

    Objects of this class are comparable in terms of equality. Two objects of this class are
    considered equal, if their :attr:`value` and :attr:`emoji` are equal.

    Note:
        If :attr:`emoji` is "🎯", a value of 6 currently represents a bullseye, while a value of 1
        indicates that the dartboard was missed. However, this behaviour is undocumented and might
        be changed by Telegram.

        If :attr:`emoji` is "🏀", a value of 4 or 5 currently score a basket, while a value of 1 to
        3 indicates that the basket was missed. However, this behaviour is undocumented and might
        be changed by Telegram.

    Attributes:
        value (:obj:`int`): Value of the dice.
        emoji (:obj:`str`): Emoji on which the dice throw animation is based.

    Args:
        value (:obj:`int`): Value of the dice. 1-6 for dice and darts, 1-5 for basketball.
        emoji (:obj:`str`): Emoji on which the dice throw animation is based.
    """

    def __init__(self, value: int, emoji: str, **kwargs: Any):  # pylint: disable=W0613
        self.value = value
        self.emoji = emoji

        self._id_attrs = (self.value, self.emoji)

    DICE: str = constants.DICE_DICE
    """:const:`telegram.constants.DICE_DICE`"""
    DARTS: str = constants.DICE_DARTS
    """:const:`telegram.constants.DICE_DARTS`"""
    BASKETBALL: str = constants.DICE_BASKETBALL
    """:const:`telegram.constants.DICE_BASKETBALL`"""
    ALL_EMOJI: List[str] = constants.DICE_ALL_EMOJI
    """:const:`telegram.constants.DICE_ALL_EMOJI`"""<|MERGE_RESOLUTION|>--- conflicted
+++ resolved
@@ -18,13 +18,9 @@
 # You should have received a copy of the GNU Lesser Public License
 # along with this program.  If not, see [http://www.gnu.org/licenses/].
 """This module contains an object that represents a Telegram Dice."""
-<<<<<<< HEAD
-=======
-from telegram import TelegramObject, constants
->>>>>>> 3b4559dd
 from typing import Any, List
 
-from telegram import TelegramObject
+from telegram import TelegramObject, constants
 
 
 class Dice(TelegramObject):
