--- conflicted
+++ resolved
@@ -31,7 +31,7 @@
 from telegram.utils.types import JSONDict
 from typing import Any, List, Dict, Optional, Union, TYPE_CHECKING
 if TYPE_CHECKING:
-    from telegram import Bot, InputMedia
+    from telegram import Bot, InputMedia, GameHighScore
 
 _UNDEFINED = object()
 
@@ -243,7 +243,6 @@
                      'passport_data'] + ATTACHMENT_TYPES
 
     def __init__(self,
-<<<<<<< HEAD
                  message_id: int,
                  date: datetime.datetime,
                  chat: Chat,
@@ -296,59 +295,6 @@
                  dice: Dice = None,
                  via_bot: User = None,
                  **kwargs: Any):
-=======
-                 message_id,
-                 from_user,
-                 date,
-                 chat,
-                 forward_from=None,
-                 forward_from_chat=None,
-                 forward_from_message_id=None,
-                 forward_date=None,
-                 reply_to_message=None,
-                 edit_date=None,
-                 text=None,
-                 entities=None,
-                 caption_entities=None,
-                 audio=None,
-                 document=None,
-                 game=None,
-                 photo=None,
-                 sticker=None,
-                 video=None,
-                 voice=None,
-                 video_note=None,
-                 new_chat_members=None,
-                 caption=None,
-                 contact=None,
-                 location=None,
-                 venue=None,
-                 left_chat_member=None,
-                 new_chat_title=None,
-                 new_chat_photo=None,
-                 delete_chat_photo=False,
-                 group_chat_created=False,
-                 supergroup_chat_created=False,
-                 channel_chat_created=False,
-                 migrate_to_chat_id=None,
-                 migrate_from_chat_id=None,
-                 pinned_message=None,
-                 invoice=None,
-                 successful_payment=None,
-                 forward_signature=None,
-                 author_signature=None,
-                 media_group_id=None,
-                 connected_website=None,
-                 animation=None,
-                 passport_data=None,
-                 poll=None,
-                 forward_sender_name=None,
-                 reply_markup=None,
-                 bot=None,
-                 dice=None,
-                 via_bot=None,
-                 **kwargs):
->>>>>>> ad30a8f4
         # Required
         self.message_id = int(message_id)
         self.from_user = from_user
@@ -990,10 +936,7 @@
         return self.bot.edit_message_reply_markup(
             chat_id=self.chat_id, message_id=self.message_id, *args, **kwargs)
 
-<<<<<<< HEAD
-    def delete(self, *args: Any, **kwargs: Any) -> bool:
-=======
-    def edit_live_location(self, *args, **kwargs):
+    def edit_live_location(self, *args: Any, **kwargs: Any) -> Union['Message', bool]:
         """Shortcut for::
 
             bot.edit_message_live_location(chat_id=message.chat_id,
@@ -1013,7 +956,7 @@
         return self.bot.edit_message_live_location(
             chat_id=self.chat_id, message_id=self.message_id, *args, **kwargs)
 
-    def stop_live_location(self, *args, **kwargs):
+    def stop_live_location(self, *args: Any, **kwargs: Any) -> Union['Message', bool]:
         """Shortcut for::
 
             bot.stop_message_live_location(chat_id=message.chat_id,
@@ -1033,7 +976,7 @@
         return self.bot.stop_message_live_location(
             chat_id=self.chat_id, message_id=self.message_id, *args, **kwargs)
 
-    def set_game_score(self, *args, **kwargs):
+    def set_game_score(self, *args: Any, **kwargs: Any) -> Union['Message', bool]:
         """Shortcut for::
 
             bot.set_game_score(chat_id=message.chat_id,
@@ -1053,7 +996,7 @@
         return self.bot.set_game_score(
             chat_id=self.chat_id, message_id=self.message_id, *args, **kwargs)
 
-    def get_game_high_scores(self, *args, **kwargs):
+    def get_game_high_scores(self, *args: Any, **kwargs: Any) -> List['GameHighScore']:
         """Shortcut for::
 
             bot.get_game_high_scores(chat_id=message.chat_id,
@@ -1067,14 +1010,12 @@
             behaviour is undocumented and might be changed by Telegram.
 
         Returns:
-            :class:`telegram.Message`: On success, if edited message is sent by the bot, the
-            edited Message is returned, otherwise ``True`` is returned.
+            List[:class:`telegram.GameHighScore`]
         """
         return self.bot.get_game_high_scores(
             chat_id=self.chat_id, message_id=self.message_id, *args, **kwargs)
 
-    def delete(self, *args, **kwargs):
->>>>>>> ad30a8f4
+    def delete(self, *args: Any, **kwargs: Any) -> bool:
         """Shortcut for::
 
              bot.delete_message(chat_id=message.chat_id,
@@ -1105,10 +1046,7 @@
         return self.bot.stop_poll(
             chat_id=self.chat_id, message_id=self.message_id, *args, **kwargs)
 
-<<<<<<< HEAD
-    def parse_entity(self, entity: MessageEntity) -> str:
-=======
-    def pin(self, *args, **kwargs):
+    def pin(self, *args: Any, **kwargs: Any) -> bool:
         """Shortcut for::
 
              bot.pin_chat_message(chat_id=message.chat_id,
@@ -1123,8 +1061,7 @@
         return self.bot.pin_chat_message(
             chat_id=self.chat_id, message_id=self.message_id, *args, **kwargs)
 
-    def parse_entity(self, entity):
->>>>>>> ad30a8f4
+    def parse_entity(self, entity: MessageEntity) -> str:
         """Returns the text from a given :class:`telegram.MessageEntity`.
 
         Note:
