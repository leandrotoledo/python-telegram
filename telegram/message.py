#!/usr/bin/env python
# pylint: disable=R0902,R0912,R0913
#
# A library that provides a Python interface to the Telegram Bot API
# Copyright (C) 2015-2018
# Leandro Toledo de Souza <devs@python-telegram-bot.org>
#
# This program is free software: you can redistribute it and/or modify
# it under the terms of the GNU Lesser Public License as published by
# the Free Software Foundation, either version 3 of the License, or
# (at your option) any later version.
#
# This program is distributed in the hope that it will be useful,
# but WITHOUT ANY WARRANTY; without even the implied warranty of
# MERCHANTABILITY or FITNESS FOR A PARTICULAR PURPOSE.  See the
# GNU Lesser Public License for more details.
#
# You should have received a copy of the GNU Lesser Public License
# along with this program.  If not, see [http://www.gnu.org/licenses/].
"""This module contains an object that represents a Telegram Message."""
import sys

from telegram import (Audio, Contact, Document, Chat, Location, PhotoSize, Sticker, TelegramObject,
                      User, Video, Voice, Venue, MessageEntity, Game, Invoice, SuccessfulPayment,
                      VideoNote)
from telegram import ParseMode
from telegram.utils.deprecate import warn_deprecate_obj
from telegram.utils.helpers import escape_html, escape_markdown, to_timestamp, from_timestamp

_UNDEFINED = object()


class Message(TelegramObject):
    """This object represents a message.

    Note:
        * In Python `from` is a reserved word, use `from_user` instead.

    Attributes:
        message_id (:obj:`int`): Unique message identifier inside this chat.
        from_user (:class:`telegram.User`): Optional. Sender.
        date (:class:`datetime.datetime`): Date the message was sent.
        chat (:class:`telegram.Chat`): Conversation the message belongs to.
        forward_from (:class:`telegram.User`): Optional. Sender of the original message.
        forward_from_chat (:class:`telegram.Chat`): Optional. Information about the original
            channel.
        forward_from_message_id (:obj:`int`): Optional. Identifier of the original message in the
            channel.
        forward_date (:class:`datetime.datetime`): Optional. Date the original message was sent.
        reply_to_message (:class:`telegram.Message`): Optional. The original message.
        edit_date (:class:`datetime.datetime`): Optional. Date the message was last edited.
        media_group_id (:obj:`str`): Optional. The unique identifier of a media message group this
            message belongs to.
        text (:obj:`str`): Optional. The actual UTF-8 text of the message.
        entities (List[:class:`telegram.MessageEntity`]): Optional. Special entities like
            usernames, URLs, bot commands, etc. that appear in the text. See
            :attr:`Message.parse_entity` and :attr:`parse_entities` methods for how to use
            properly.
        caption_entities (List[:class:`telegram.MessageEntity`]): Optional. Special entities like
            usernames, URLs, bot commands, etc. that appear in the caption. See
            :attr:`Message.parse_caption_entity` and :attr:`parse_caption_entities` methods for how
            to use properly.
        audio (:class:`telegram.Audio`): Optional. Information about the file.
        document (:class:`telegram.Document`): Optional. Information about the file.
        game (:class:`telegram.Game`): Optional. Information about the game.
        photo (List[:class:`telegram.PhotoSize`]): Optional. Available sizes of the photo.
        sticker (:class:`telegram.Sticker`): Optional. Information about the sticker.
        video (:class:`telegram.Video`): Optional. Information about the video.
        voice (:class:`telegram.Voice`): Optional. Information about the file.
        video_note (:class:`telegram.VideoNote`): Optional. Information about the video message.
        new_chat_members (List[:class:`telegram.User`]): Optional. Information about new members to
            the chat. (the bot itself may be one of these members).
        caption (:obj:`str`): Optional. Caption for the document, photo or video, 0-200 characters.
        contact (:class:`telegram.Contact`): Optional. Information about the contact.
        location (:class:`telegram.Location`): Optional. Information about the location.
        venue (:class:`telegram.Venue`): Optional. Information about the venue.
        left_chat_member (:class:`telegram.User`): Optional. Information about the user that left
            the group. (this member may be the bot itself).
        new_chat_title (:obj:`str`): Optional. A chat title was changed to this value.
        new_chat_photo (List[:class:`telegram.PhotoSize`]): Optional. A chat photo was changed to
            this value.
        delete_chat_photo (:obj:`bool`): Optional. The chat photo was deleted.
        group_chat_created (:obj:`bool`): Optional. The group has been created.
        supergroup_chat_created (:obj:`bool`): Optional. The supergroup has been created.
        channel_chat_created (:obj:`bool`): Optional. The channel has been created.
        migrate_to_chat_id (:obj:`int`): Optional. The group has been migrated to a supergroup with
            the specified identifier.
        migrate_from_chat_id (:obj:`int`): Optional. The supergroup has been migrated from a group
            with the specified identifier.
        pinned_message (:class:`telegram.message`): Optional. Specified message was pinned.
        invoice (:class:`telegram.Invoice`): Optional. Information about the invoice.
        successful_payment (:class:`telegram.SuccessfulPayment`): Optional. Information about the
            payment.
        forward_signature (:obj:`str`): Optional. Signature of the post author for messages
            forwarded from channels.
        author_signature (:obj:`str`): Optional. Signature of the post author for messages
            in channels.
        bot (:class:`telegram.Bot`): Optional. The Bot to use for instance methods.

    Deprecated: 6.0
        new_chat_member (:class:`telegram.User`): Replaced with :attr:`new_chat_members`

    Args:
        message_id (:obj:`int`): Unique message identifier inside this chat.
        from_user (:class:`telegram.User`, optional): Sender, can be empty for messages sent
            to channels.
        date (:class:`datetime.datetime`): Date the message was sent in Unix time. Converted to
            :class:`datetime.datetime`.
        chat (:class:`telegram.Chat`): Conversation the message belongs to.
        forward_from (:class:`telegram.User`, optional): For forwarded messages, sender of
            the original message.
        forward_from_chat (:class:`telegram.Chat`, optional): For messages forwarded from a
            channel, information about the original channel.
        forward_from_message_id (:obj:`int`, optional): For forwarded channel posts, identifier of
            the original message in the channel.
        forward_date (:class:`datetime.datetime`, optional): For forwarded messages, date the
            original message was sent in Unix time. Converted to :class:`datetime.datetime`.
        reply_to_message (:class:`telegram.Message`, optional): For replies, the original message.
            Note that the Message object in this field will not contain further
            ``reply_to_message`` fields even if it itself is a reply.
        edit_date (:class:`datetime.datetime`, optional): Date the message was last edited in Unix
            time. Converted to :class:`datetime.datetime`.
        media_group_id (:obj:`str`, optional): The unique identifier of a media message group this
            message belongs to.
        text (str, optional): For text messages, the actual UTF-8 text of the message, 0-4096
            characters. Also found as :attr:`telegram.constants.MAX_MESSAGE_LENGTH`.
        entities (List[:class:`telegram.MessageEntity`], optional): For text messages, special
            entities like usernames, URLs, bot commands, etc. that appear in the text. See
            attr:`parse_entity` and attr:`parse_entities` methods for how to use properly.
        caption_entities (List[:class:`telegram.MessageEntity`]): Optional. For Messages with a
            Caption. Special entities like usernames, URLs, bot commands, etc. that appear in the
            caption. See :attr:`Message.parse_caption_entity` and :attr:`parse_caption_entities`
            methods for how to use properly.
        audio (:class:`telegram.Audio`, optional): Message is an audio file, information
            about the file.
        document (:class:`telegram.Document`, optional): Message is a general file, information
            about the file.
        game (:class:`telegram.Game`, optional): Message is a game, information about the game.
        photo (List[:class:`telegram.PhotoSize`], optional): Message is a photo, available
            sizes of the photo.
        sticker (:class:`telegram.Sticker`, optional): Message is a sticker, information
            about the sticker.
        video (:class:`telegram.Video`, optional): Message is a video, information about the video.
        voice (:class:`telegram.Voice`, optional): Message is a voice message, information about
            the file.
        video_note (:class:`telegram.VideoNote`, optional): Message is a video note, information
            about the video message.
        new_chat_members (List[:class:`telegram.User`], optional): New members that were added to
            the group or supergroup and information about them (the bot itself may be one of these
            members).
        caption (:obj:`str`, optional): Caption for the document, photo or video, 0-200 characters.
        contact (:class:`telegram.Contact`, optional): Message is a shared contact, information
            about the contact.
        location (:class:`telegram.Location`, optional): Message is a shared location, information
            about the location.
        venue (:class:`telegram.Venue`, optional): Message is a venue, information about the venue.
        left_chat_member (:class:`telegram.User`, optional): A member was removed from the group,
            information about them (this member may be the bot itself).
        new_chat_title (:obj:`str`, optional): A chat title was changed to this value.
        new_chat_photo (List[:class:`telegram.PhotoSize`], optional): A chat photo was change to
            this value.
        delete_chat_photo (:obj:`bool`, optional): Service message: The chat photo was deleted.
        group_chat_created (:obj:`bool`, optional): Service message: The group has been created.
        supergroup_chat_created (:obj:`bool`, optional): Service message: The supergroup has been
            created. This field can't be received in a message coming through updates, because bot
            can't be a member of a supergroup when it is created. It can only be found in
            :attr:`reply_to_message` if someone replies to a very first message in a directly
            created supergroup.
        channel_chat_created (:obj:`bool`, optional): Service message: The channel has been
            created. This field can't be received in a message coming through updates, because bot
            can't be a member of a channel when it is created. It can only be found in
            attr:`reply_to_message` if someone replies to a very first message in a channel.
        migrate_to_chat_id (:obj:`int`, optional): The group has been migrated to a supergroup with
            the specified identifier. This number may be greater than 32 bits and some programming
            languages may have difficulty/silent defects in interpreting it. But it is smaller than
            52 bits, so a signed 64 bit integer or double-precision float type are safe for storing
            this identifier.
        migrate_from_chat_id (:obj:`int`, optional): The supergroup has been migrated from a group
            with the specified identifier. This number may be greater than 32 bits and some
            programming languages may have difficulty/silent defects in interpreting it. But it is
            smaller than 52 bits, so a signed 64 bit integer or double-precision float type are
            safe for storing this identifier.
        pinned_message (:class:`telegram.message`, optional): Specified message was pinned. Note
            that the Message object in this field will not contain further attr:`reply_to_message`
            fields even if it is itself a reply.
        invoice (:class:`telegram.Invoice`, optional): Message is an invoice for a payment,
            information about the invoice.
        successful_payment (:class:`telegram.SuccessfulPayment`, optional): Message is a service
            message about a successful payment, information about the payment.
        forward_signature (:obj:`str`, optional): Signature of the post author for messages
            forwarded from channels.
        author_signature (:obj:`str`, optional): Signature of the post author for messages
            in channels.
    """

    _effective_attachment = _UNDEFINED

    def __init__(self,
                 message_id,
                 from_user,
                 date,
                 chat,
                 forward_from=None,
                 forward_from_chat=None,
                 forward_from_message_id=None,
                 forward_date=None,
                 reply_to_message=None,
                 edit_date=None,
                 text=None,
                 entities=None,
                 caption_entities=None,
                 audio=None,
                 document=None,
                 game=None,
                 photo=None,
                 sticker=None,
                 video=None,
                 voice=None,
                 video_note=None,
                 new_chat_members=None,
                 caption=None,
                 contact=None,
                 location=None,
                 venue=None,
                 new_chat_member=None,
                 left_chat_member=None,
                 new_chat_title=None,
                 new_chat_photo=None,
                 delete_chat_photo=False,
                 group_chat_created=False,
                 supergroup_chat_created=False,
                 channel_chat_created=False,
                 migrate_to_chat_id=None,
                 migrate_from_chat_id=None,
                 pinned_message=None,
                 invoice=None,
                 successful_payment=None,
                 forward_signature=None,
                 author_signature=None,
                 media_group_id=None,
                 bot=None,
                 **kwargs):
        # Required
        self.message_id = int(message_id)
        self.from_user = from_user
        self.date = date
        self.chat = chat
        # Optionals
        self.forward_from = forward_from
        self.forward_from_chat = forward_from_chat
        self.forward_date = forward_date
        self.reply_to_message = reply_to_message
        self.edit_date = edit_date
        self.text = text
        self.entities = entities or list()
        self.caption_entities = caption_entities or list()
        self.audio = audio
        self.game = game
        self.document = document
        self.photo = photo or list()
        self.sticker = sticker
        self.video = video
        self.voice = voice
        self.video_note = video_note
        self.caption = caption
        self.contact = contact
        self.location = location
        self.venue = venue
        self._new_chat_member = new_chat_member
        self.new_chat_members = new_chat_members or list()
        self.left_chat_member = left_chat_member
        self.new_chat_title = new_chat_title
        self.new_chat_photo = new_chat_photo or list()
        self.delete_chat_photo = bool(delete_chat_photo)
        self.group_chat_created = bool(group_chat_created)
        self.supergroup_chat_created = bool(supergroup_chat_created)
        self.migrate_to_chat_id = migrate_to_chat_id
        self.migrate_from_chat_id = migrate_from_chat_id
        self.channel_chat_created = bool(channel_chat_created)
        self.pinned_message = pinned_message
        self.forward_from_message_id = forward_from_message_id
        self.invoice = invoice
        self.successful_payment = successful_payment
        self.forward_signature = forward_signature
        self.author_signature = author_signature
        self.media_group_id = media_group_id

        self.bot = bot

        self._id_attrs = (self.message_id,)

    @property
    def chat_id(self):
        """:obj:`int`: Shortcut for :attr:`telegram.Chat.id` for :attr:`chat`."""
        return self.chat.id

    @classmethod
    def de_json(cls, data, bot):
        if not data:
            return None

        data = super(Message, cls).de_json(data, bot)

        data['from_user'] = User.de_json(data.get('from'), bot)
        data['date'] = from_timestamp(data['date'])
        data['chat'] = Chat.de_json(data.get('chat'), bot)
        data['entities'] = MessageEntity.de_list(data.get('entities'), bot)
        data['caption_entities'] = MessageEntity.de_list(data.get('caption_entities'), bot)
        data['forward_from'] = User.de_json(data.get('forward_from'), bot)
        data['forward_from_chat'] = Chat.de_json(data.get('forward_from_chat'), bot)
        data['forward_date'] = from_timestamp(data.get('forward_date'))
        data['reply_to_message'] = Message.de_json(data.get('reply_to_message'), bot)
        data['edit_date'] = from_timestamp(data.get('edit_date'))
        data['audio'] = Audio.de_json(data.get('audio'), bot)
        data['document'] = Document.de_json(data.get('document'), bot)
        data['game'] = Game.de_json(data.get('game'), bot)
        data['photo'] = PhotoSize.de_list(data.get('photo'), bot)
        data['sticker'] = Sticker.de_json(data.get('sticker'), bot)
        data['video'] = Video.de_json(data.get('video'), bot)
        data['voice'] = Voice.de_json(data.get('voice'), bot)
        data['video_note'] = VideoNote.de_json(data.get('video_note'), bot)
        data['contact'] = Contact.de_json(data.get('contact'), bot)
        data['location'] = Location.de_json(data.get('location'), bot)
        data['venue'] = Venue.de_json(data.get('venue'), bot)
        data['new_chat_member'] = User.de_json(data.get('new_chat_member'), bot)
        data['new_chat_members'] = User.de_list(data.get('new_chat_members'), bot)
        data['left_chat_member'] = User.de_json(data.get('left_chat_member'), bot)
        data['new_chat_photo'] = PhotoSize.de_list(data.get('new_chat_photo'), bot)
        data['pinned_message'] = Message.de_json(data.get('pinned_message'), bot)
        data['invoice'] = Invoice.de_json(data.get('invoice'), bot)
        data['successful_payment'] = SuccessfulPayment.de_json(data.get('successful_payment'), bot)

        return cls(bot=bot, **data)

    @property
    def effective_attachment(self):
        """
        :class:`telegram.Audio`
            or :class:`telegram.Contact`
            or :class:`telegram.Document`
            or :class:`telegram.Game`
            or :class:`telegram.Invoice`
            or :class:`telegram.Location`
            or List[:class:`telegram.PhotoSize`]
            or :class:`telegram.Sticker`
            or :class:`telegram.SuccessfulPayment`
            or :class:`telegram.Venue`
            or :class:`telegram.Video`
            or :class:`telegram.VideoNote`
            or :class:`telegram.Voice`: The attachment that this message was sent with. May be
            ``None`` if no attachment was sent.

        """
        if self._effective_attachment is not _UNDEFINED:
            return self._effective_attachment

        for i in (self.audio, self.game, self.document, self.photo, self.sticker,
                  self.video, self.voice, self.video_note, self.contact, self.location,
                  self.venue, self.invoice, self.successful_payment):
            if i:
                self._effective_attachment = i
                break
        else:
            self._effective_attachment = None

        return self._effective_attachment

    def __getitem__(self, item):
        if item in self.__dict__.keys():
            return self.__dict__[item]
        elif item == 'chat_id':
            return self.chat.id

    def to_dict(self):
        data = super(Message, self).to_dict()

        # Required
        data['from'] = data.pop('from_user', None)
        data['date'] = to_timestamp(self.date)
        # Optionals
        if self.forward_date:
            data['forward_date'] = to_timestamp(self.forward_date)
        if self.edit_date:
            data['edit_date'] = to_timestamp(self.edit_date)
        if self.photo:
            data['photo'] = [p.to_dict() for p in self.photo]
        if self.entities:
            data['entities'] = [e.to_dict() for e in self.entities]
        if self.caption_entities:
            data['caption_entities'] = [e.to_dict() for e in self.caption_entities]
        if self.new_chat_photo:
            data['new_chat_photo'] = [p.to_dict() for p in self.new_chat_photo]
        data['new_chat_member'] = data.pop('_new_chat_member', None)
        if self.new_chat_members:
            data['new_chat_members'] = [u.to_dict() for u in self.new_chat_members]

        return data

    def _quote(self, kwargs):
        """Modify kwargs for replying with or without quoting."""
        if 'reply_to_message_id' in kwargs:
            if 'quote' in kwargs:
                del kwargs['quote']

        elif 'quote' in kwargs:
            if kwargs['quote']:
                kwargs['reply_to_message_id'] = self.message_id

            del kwargs['quote']

        else:
            if self.chat.type != Chat.PRIVATE:
                kwargs['reply_to_message_id'] = self.message_id

    def reply_text(self, *args, **kwargs):
        """Shortcut for::

            bot.send_message(update.message.chat_id, *args, **kwargs)

        Keyword Args:
            quote (:obj:`bool`, optional): If set to ``True``, the message is sent as an actual
                reply to this message. If ``reply_to_message_id`` is passed in ``kwargs``, this
                parameter will be ignored. Default: ``True`` in group chats and ``False`` in
                private chats.

        """
        self._quote(kwargs)
        return self.bot.send_message(self.chat_id, *args, **kwargs)

<<<<<<< HEAD
    def reply_media_group(self, *args, **kwargs):
        """Shortcut for::

            bot.reply_media_group(update.message.chat_id, *args, **kwargs)

        Keyword Args:
            quote (:obj:`bool`, optional): If set to ``True``, the media group is sent as an
                actual reply to this message. If ``reply_to_message_id`` is passed in ``kwargs``,
                this parameter will be ignored. Default: ``True`` in group chats and ``False`` in
                private chats.

        Returns:
            List[:class:`telegram.Message`]: An array of the sent Messages.

        Raises:
            :class:`telegram.TelegramError`
        """
        self._quote(kwargs)
        return self.bot.send_media_group(self.chat_id, *args, **kwargs)
=======
    def reply_markdown(self, *args, **kwargs):
        """Shortcut for::

            bot.send_message(update.message.chat_id, parse_mode=ParseMode.MARKDOWN, *args,
            **kwargs)

        Sends a message with markdown formatting.

        Keyword Args:
            quote (:obj:`bool`, optional): If set to ``True``, the message is sent as an actual
                reply to this message. If ``reply_to_message_id`` is passed in ``kwargs``, this
                parameter will be ignored. Default: ``True`` in group chats and ``False`` in
                private chats.
        """

        kwargs['parse_mode'] = ParseMode.MARKDOWN

        self._quote(kwargs)

        return self.bot.send_message(self.chat_id, *args, **kwargs)

    def reply_html(self, *args, **kwargs):
        """Shortcut for::

            bot.send_message(update.message.chat_id, parse_mode=ParseMode.HTML, *args, **kwargs)

        Sends a message with HTML formatting.

        Keyword Args:
            quote (:obj:`bool`, optional): If set to ``True``, the message is sent as an actual
                reply to this message. If ``reply_to_message_id`` is passed in ``kwargs``, this
                parameter will be ignored. Default: ``True`` in group chats and ``False`` in
                private chats.
        """

        kwargs['parse_mode'] = ParseMode.HTML

        self._quote(kwargs)

        return self.bot.send_message(self.chat_id, *args, **kwargs)
>>>>>>> f0dfdfb2

    def reply_photo(self, *args, **kwargs):
        """Shortcut for::

            bot.send_photo(update.message.chat_id, *args, **kwargs)

        Keyword Args:
            quote (:obj:`bool`, optional): If set to ``True``, the photo is sent as an actual reply
                to this message. If ``reply_to_message_id`` is passed in ``kwargs``, this parameter
                will be ignored. Default: ``True`` in group chats and ``False`` in private chats.

        Returns:
            :class:`telegram.Message`: On success, instance representing the message posted.

        """
        self._quote(kwargs)
        return self.bot.send_photo(self.chat_id, *args, **kwargs)

    def reply_audio(self, *args, **kwargs):
        """Shortcut for::

            bot.send_audio(update.message.chat_id, *args, **kwargs)

        Keyword Args:
            quote (:obj:`bool`, optional): If set to ``True``, the photo is sent as an actual reply
                to this message. If ``reply_to_message_id`` is passed in ``kwargs``, this parameter
                will be ignored. Default: ``True`` in group chats and ``False`` in private chats.

        Returns:
            :class:`telegram.Message`: On success, instance representing the message posted.

        """
        self._quote(kwargs)
        return self.bot.send_audio(self.chat_id, *args, **kwargs)

    def reply_document(self, *args, **kwargs):
        """Shortcut for::

            bot.send_document(update.message.chat_id, *args, **kwargs)

        Keyword Args:
            quote (:obj:`bool`, optional): If set to ``True``, the photo is sent as an actual reply
                to this message. If ``reply_to_message_id`` is passed in ``kwargs``, this parameter
                will be ignored. Default: ``True`` in group chats and ``False`` in private chats.

        Returns:
            :class:`telegram.Message`: On success, instance representing the message posted.

        """
        self._quote(kwargs)
        return self.bot.send_document(self.chat_id, *args, **kwargs)

    def reply_sticker(self, *args, **kwargs):
        """Shortcut for::

            bot.send_sticker(update.message.chat_id, *args, **kwargs)

        Keyword Args:
            quote (:obj:`bool`, optional): If set to ``True``, the photo is sent as an actual reply
                to this message. If ``reply_to_message_id`` is passed in ``kwargs``, this parameter
                will be ignored. Default: ``True`` in group chats and ``False`` in private chats.

        Returns:
            :class:`telegram.Message`: On success, instance representing the message posted.

        """
        self._quote(kwargs)
        return self.bot.send_sticker(self.chat_id, *args, **kwargs)

    def reply_video(self, *args, **kwargs):
        """Shortcut for::

            bot.send_video(update.message.chat_id, *args, **kwargs)

        Keyword Args:
            quote (:obj:`bool`, optional): If set to ``True``, the photo is sent as an actual reply
                to this message. If ``reply_to_message_id`` is passed in ``kwargs``, this parameter
                will be ignored. Default: ``True`` in group chats and ``False`` in private chats.

        Returns:
            :class:`telegram.Message`: On success, instance representing the message posted.

        """
        self._quote(kwargs)
        return self.bot.send_video(self.chat_id, *args, **kwargs)

    def reply_video_note(self, *args, **kwargs):
        """Shortcut for::

            bot.send_video_note(update.message.chat_id, *args, **kwargs)

        Keyword Args:
            quote (:obj:`bool`, optional): If set to ``True``, the photo is sent as an actual reply
                to this message. If ``reply_to_message_id`` is passed in ``kwargs``, this parameter
                will be ignored. Default: ``True`` in group chats and ``False`` in private chats.

        Returns:
            :class:`telegram.Message`: On success, instance representing the message posted.

        """
        self._quote(kwargs)
        return self.bot.send_video_note(self.chat_id, *args, **kwargs)

    def reply_voice(self, *args, **kwargs):
        """Shortcut for::

            bot.send_voice(update.message.chat_id, *args, **kwargs)

        Keyword Args:
            quote (:obj:`bool`, optional): If set to ``True``, the photo is sent as an actual reply
                to this message. If ``reply_to_message_id`` is passed in ``kwargs``, this parameter
                will be ignored. Default: ``True`` in group chats and ``False`` in private chats.

        Returns:
            :class:`telegram.Message`: On success, instance representing the message posted.

        """
        self._quote(kwargs)
        return self.bot.send_voice(self.chat_id, *args, **kwargs)

    def reply_location(self, *args, **kwargs):
        """Shortcut for::

            bot.send_location(update.message.chat_id, *args, **kwargs)

        Keyword Args:
            quote (:obj:`bool`, optional): If set to ``True``, the photo is sent as an actual reply
                to this message. If ``reply_to_message_id`` is passed in ``kwargs``, this parameter
                will be ignored. Default: ``True`` in group chats and ``False`` in private chats.

        Returns:
            :class:`telegram.Message`: On success, instance representing the message posted.

        """
        self._quote(kwargs)
        return self.bot.send_location(self.chat_id, *args, **kwargs)

    def reply_venue(self, *args, **kwargs):
        """Shortcut for::

            bot.send_venue(update.message.chat_id, *args, **kwargs)

        Keyword Args:
            quote (:obj:`bool`, optional): If set to ``True``, the photo is sent as an actual reply
                to this message. If ``reply_to_message_id`` is passed in ``kwargs``, this parameter
                will be ignored. Default: ``True`` in group chats and ``False`` in private chats.

        Returns:
            :class:`telegram.Message`: On success, instance representing the message posted.

        """
        self._quote(kwargs)
        return self.bot.send_venue(self.chat_id, *args, **kwargs)

    def reply_contact(self, *args, **kwargs):
        """Shortcut for::

            bot.send_contact(update.message.chat_id, *args, **kwargs)

        Keyword Args:
            quote (:obj:`bool`, optional): If set to ``True``, the photo is sent as an actual reply
                to this message. If ``reply_to_message_id`` is passed in ``kwargs``, this parameter
                will be ignored. Default: ``True`` in group chats and ``False`` in private chats.

        Returns:
            :class:`telegram.Message`: On success, instance representing the message posted.

        """
        self._quote(kwargs)
        return self.bot.send_contact(self.chat_id, *args, **kwargs)

    def forward(self, chat_id, disable_notification=False):
        """Shortcut for::

            bot.forward_message(chat_id=chat_id,
                                from_chat_id=update.message.chat_id,
                                disable_notification=disable_notification,
                                message_id=update.message.message_id)

        Returns:
            :class:`telegram.Message`: On success, instance representing the message forwarded.

        """
        return self.bot.forward_message(
            chat_id=chat_id,
            from_chat_id=self.chat_id,
            disable_notification=disable_notification,
            message_id=self.message_id)

    def edit_text(self, *args, **kwargs):
        """Shortcut for::

            bot.edit_message_text(chat_id=message.chat_id,
                                  message_id=message.message_id,
                                  *args,
                                  **kwargs)

        Note:
            You can only edit messages that the bot sent itself,
            therefore this method can only be used on the
            return value of the ``bot.send_*`` family of methods..

        Returns:
            :class:`telegram.Message`: On success, instance representing the edited message.

        """
        return self.bot.edit_message_text(
            chat_id=self.chat_id, message_id=self.message_id, *args, **kwargs)

    def edit_caption(self, *args, **kwargs):
        """Shortcut for::

            bot.edit_message_caption(chat_id=message.chat_id,
                                     message_id=message.message_id,
                                     *args,
                                     **kwargs)

        Note:
            You can only edit messages that the bot sent itself,
            therefore this method can only be used on the
            return value of the ``bot.send_*`` family of methods.

        Returns:
            :class:`telegram.Message`: On success, instance representing the edited message.

        """
        return self.bot.edit_message_caption(
            chat_id=self.chat_id, message_id=self.message_id, *args, **kwargs)

    def edit_reply_markup(self, *args, **kwargs):
        """Shortcut for::

            bot.edit_message_reply_markup(chat_id=message.chat_id,
                                          message_id=message.message_id,
                                          *args,
                                          **kwargs)

        Note:
            You can only edit messages that the bot sent itself,
            therefore this method can only be used on the
            return value of the ``bot.send_*`` family of methods.

        Returns:
            :class:`telegram.Message`: On success, instance representing the edited message.
        """
        return self.bot.edit_message_reply_markup(
            chat_id=self.chat_id, message_id=self.message_id, *args, **kwargs)

    def delete(self, *args, **kwargs):
        """Shortcut for::

             bot.delete_message(chat_id=message.chat_id,
                                message_id=message.message_id,
                                *args,
                                **kwargs)

        Returns:
            :obj:`bool`: On success, ``True`` is returned.

        """
        return self.bot.delete_message(
            chat_id=self.chat_id, message_id=self.message_id, *args, **kwargs)

    def parse_entity(self, entity):
        """Returns the text from a given :class:`telegram.MessageEntity`.

        Note:
            This method is present because Telegram calculates the offset and length in
            UTF-16 codepoint pairs, which some versions of Python don't handle automatically.
            (That is, you can't just slice ``Message.text`` with the offset and length.)

        Args:
            entity (:class:`telegram.MessageEntity`): The entity to extract the text from. It must
            be an entity that belongs to this message.

        Returns:
            :obj:`str`: The text of the given entity

        """
        # Is it a narrow build, if so we don't need to convert
        if sys.maxunicode == 0xffff:
            return self.text[entity.offset:entity.offset + entity.length]
        else:
            entity_text = self.text.encode('utf-16-le')
            entity_text = entity_text[entity.offset * 2:(entity.offset + entity.length) * 2]

        return entity_text.decode('utf-16-le')

    def parse_caption_entity(self, entity):
        """Returns the text from a given :class:`telegram.MessageEntity`.

        Note:
            This method is present because Telegram calculates the offset and length in
            UTF-16 codepoint pairs, which some versions of Python don't handle automatically.
            (That is, you can't just slice ``Message.caption`` with the offset and length.)

        Args:
            entity (:class:`telegram.MessageEntity`): The entity to extract the text from. It must
            be an entity that belongs to this message.

        Returns:
            :obj:`str`: The text of the given entity

        """
        # Is it a narrow build, if so we don't need to convert
        if sys.maxunicode == 0xffff:
            return self.caption[entity.offset:entity.offset + entity.length]
        else:
            entity_text = self.caption.encode('utf-16-le')
            entity_text = entity_text[entity.offset * 2:(entity.offset + entity.length) * 2]

        return entity_text.decode('utf-16-le')

    def parse_entities(self, types=None):
        """
        Returns a :obj:`dict` that maps :class:`telegram.MessageEntity` to :obj:`str`.
        It contains entities from this message filtered by their
        :attr:`telegram.MessageEntity.type` attribute as the key, and the text that each entity
        belongs to as the value of the :obj:`dict`.

        Note:
            This method should always be used instead of the :attr:`entities` attribute, since it
            calculates the correct substring from the message text based on UTF-16 codepoints.
            See :attr:`parse_entity` for more info.

        Args:
            types (List[:obj:`str`], optional): List of :class:`telegram.MessageEntity` types as
                strings. If the ``type`` attribute of an entity is contained in this list, it will
                be returned. Defaults to a list of all types. All types can be found as constants
                in :class:`telegram.MessageEntity`.

        Returns:
            Dict[:class:`telegram.MessageEntity`, :obj:`str`]: A dictionary of entities mapped to
            the text that belongs to them, calculated based on UTF-16 codepoints.

        """
        if types is None:
            types = MessageEntity.ALL_TYPES

        return {
            entity: self.parse_entity(entity)
            for entity in self.entities if entity.type in types
        }

    def parse_caption_entities(self, types=None):
        """
        Returns a :obj:`dict` that maps :class:`telegram.MessageEntity` to :obj:`str`.
        It contains entities from this message's caption filtered by their
        :attr:`telegram.MessageEntity.type` attribute as the key, and the text that each entity
        belongs to as the value of the :obj:`dict`.

        Note:
            This method should always be used instead of the :attr:`caption_entities` attribute,
            since it calculates the correct substring from the message text based on UTF-16
            codepoints. See :attr:`parse_entity` for more info.

        Args:
            types (List[:obj:`str`], optional): List of :class:`telegram.MessageEntity` types as
                strings. If the ``type`` attribute of an entity is contained in this list, it will
                be returned. Defaults to a list of all types. All types can be found as constants
                in :class:`telegram.MessageEntity`.

        Returns:
            Dict[:class:`telegram.MessageEntity`, :obj:`str`]: A dictionary of entities mapped to
            the text that belongs to them, calculated based on UTF-16 codepoints.

        """
        if types is None:
            types = MessageEntity.ALL_TYPES

        return {
            entity: self.parse_caption_entity(entity)
            for entity in self.caption_entities if entity.type in types
        }

    def _text_html(self, urled=False):
        entities = self.parse_entities()
        message_text = self.text
        if not sys.maxunicode == 0xffff:
            message_text = message_text.encode('utf-16-le')

        html_text = ''
        last_offset = 0

        for entity, text in sorted(entities.items(), key=(lambda item: item[0].offset)):
            text = escape_html(text)

            if entity.type == MessageEntity.TEXT_LINK:
                insert = '<a href="{}">{}</a>'.format(entity.url, text)
            elif (entity.type == MessageEntity.URL) and urled:
                insert = '<a href="{0}">{0}</a>'.format(text)
            elif entity.type == MessageEntity.BOLD:
                insert = '<b>' + text + '</b>'
            elif entity.type == MessageEntity.ITALIC:
                insert = '<i>' + text + '</i>'
            elif entity.type == MessageEntity.CODE:
                insert = '<code>' + text + '</code>'
            elif entity.type == MessageEntity.PRE:
                insert = '<pre>' + text + '</pre>'
            else:
                insert = text

            if sys.maxunicode == 0xffff:
                html_text += escape_html(message_text[last_offset:entity.offset]) + insert
            else:
                html_text += escape_html(message_text[last_offset * 2:entity.offset * 2]
                                         .decode('utf-16-le')) + insert

            last_offset = entity.offset + entity.length

        if sys.maxunicode == 0xffff:
            html_text += escape_html(message_text[last_offset:])
        else:
            html_text += escape_html(message_text[last_offset * 2:].decode('utf-16-le'))
        return html_text

    @property
    def text_html(self):
        """Creates an HTML-formatted string from the markup entities found in the message.

        Use this if you want to retrieve the message text with the entities formatted as HTML in
        the same way the original message was formatted.

        Returns:
            :obj:`str`: Message text with entities formatted as HTML.

        """
        return self._text_html(urled=False)

    @property
    def text_html_urled(self):
        """Creates an HTML-formatted string from the markup entities found in the message.

        Use this if you want to retrieve the message text with the entities formatted as HTML.
        This also formats :attr:`telegram.MessageEntity.URL` as a hyperlink.

        Returns:
            :obj:`str`: Message text with entities formatted as HTML.

        """
        return self._text_html(urled=True)

    def _text_markdown(self, urled=False):
        entities = self.parse_entities()
        message_text = self.text
        if not sys.maxunicode == 0xffff:
            message_text = message_text.encode('utf-16-le')

        markdown_text = ''
        last_offset = 0

        for entity, text in sorted(entities.items(), key=(lambda item: item[0].offset)):
            text = escape_markdown(text)

            if entity.type == MessageEntity.TEXT_LINK:
                insert = '[{}]({})'.format(text, entity.url)
            elif (entity.type == MessageEntity.URL) and urled:
                insert = '[{0}]({0})'.format(text)
            elif entity.type == MessageEntity.BOLD:
                insert = '*' + text + '*'
            elif entity.type == MessageEntity.ITALIC:
                insert = '_' + text + '_'
            elif entity.type == MessageEntity.CODE:
                insert = '`' + text + '`'
            elif entity.type == MessageEntity.PRE:
                insert = '```' + text + '```'
            else:
                insert = text
            if sys.maxunicode == 0xffff:
                markdown_text += escape_markdown(message_text[last_offset:entity.offset]) + insert
            else:
                markdown_text += escape_markdown(message_text[last_offset * 2:entity.offset * 2]
                                                 .decode('utf-16-le')) + insert

            last_offset = entity.offset + entity.length

        if sys.maxunicode == 0xffff:
            markdown_text += escape_markdown(message_text[last_offset:])
        else:
            markdown_text += escape_markdown(message_text[last_offset * 2:].decode('utf-16-le'))
        return markdown_text

    @property
    def text_markdown(self):
        """Creates an Markdown-formatted string from the markup entities found in the message.

        Use this if you want to retrieve the message text with the entities formatted as Markdown
        in the same way the original message was formatted.

        Returns:
            :obj:`str`: Message text with entities formatted as Markdown.

        """
        return self._text_markdown(urled=False)

    @property
    def text_markdown_urled(self):
        """Creates an Markdown-formatted string from the markup entities found in the message.

        Use this if you want to retrieve the message text with the entities formatted as Markdown.
        This also formats :attr:`telegram.MessageEntity.URL` as a hyperlink.

        Returns:
            :obj:`str`: Message text with entities formatted as Markdown.

        """
        return self._text_markdown(urled=True)

    @property
    def new_chat_member(self):
        """Deprecated"""
        warn_deprecate_obj('new_chat_member', 'new_chat_members')
        return self._new_chat_member<|MERGE_RESOLUTION|>--- conflicted
+++ resolved
@@ -427,7 +427,47 @@
         self._quote(kwargs)
         return self.bot.send_message(self.chat_id, *args, **kwargs)
 
-<<<<<<< HEAD
+    def reply_markdown(self, *args, **kwargs):
+        """Shortcut for::
+
+            bot.send_message(update.message.chat_id, parse_mode=ParseMode.MARKDOWN, *args,
+            **kwargs)
+
+        Sends a message with markdown formatting.
+
+        Keyword Args:
+            quote (:obj:`bool`, optional): If set to ``True``, the message is sent as an actual
+                reply to this message. If ``reply_to_message_id`` is passed in ``kwargs``, this
+                parameter will be ignored. Default: ``True`` in group chats and ``False`` in
+                private chats.
+        """
+
+        kwargs['parse_mode'] = ParseMode.MARKDOWN
+
+        self._quote(kwargs)
+
+        return self.bot.send_message(self.chat_id, *args, **kwargs)
+
+    def reply_html(self, *args, **kwargs):
+        """Shortcut for::
+
+            bot.send_message(update.message.chat_id, parse_mode=ParseMode.HTML, *args, **kwargs)
+
+        Sends a message with HTML formatting.
+
+        Keyword Args:
+            quote (:obj:`bool`, optional): If set to ``True``, the message is sent as an actual
+                reply to this message. If ``reply_to_message_id`` is passed in ``kwargs``, this
+                parameter will be ignored. Default: ``True`` in group chats and ``False`` in
+                private chats.
+        """
+
+        kwargs['parse_mode'] = ParseMode.HTML
+
+        self._quote(kwargs)
+
+        return self.bot.send_message(self.chat_id, *args, **kwargs)
+
     def reply_media_group(self, *args, **kwargs):
         """Shortcut for::
 
@@ -447,48 +487,6 @@
         """
         self._quote(kwargs)
         return self.bot.send_media_group(self.chat_id, *args, **kwargs)
-=======
-    def reply_markdown(self, *args, **kwargs):
-        """Shortcut for::
-
-            bot.send_message(update.message.chat_id, parse_mode=ParseMode.MARKDOWN, *args,
-            **kwargs)
-
-        Sends a message with markdown formatting.
-
-        Keyword Args:
-            quote (:obj:`bool`, optional): If set to ``True``, the message is sent as an actual
-                reply to this message. If ``reply_to_message_id`` is passed in ``kwargs``, this
-                parameter will be ignored. Default: ``True`` in group chats and ``False`` in
-                private chats.
-        """
-
-        kwargs['parse_mode'] = ParseMode.MARKDOWN
-
-        self._quote(kwargs)
-
-        return self.bot.send_message(self.chat_id, *args, **kwargs)
-
-    def reply_html(self, *args, **kwargs):
-        """Shortcut for::
-
-            bot.send_message(update.message.chat_id, parse_mode=ParseMode.HTML, *args, **kwargs)
-
-        Sends a message with HTML formatting.
-
-        Keyword Args:
-            quote (:obj:`bool`, optional): If set to ``True``, the message is sent as an actual
-                reply to this message. If ``reply_to_message_id`` is passed in ``kwargs``, this
-                parameter will be ignored. Default: ``True`` in group chats and ``False`` in
-                private chats.
-        """
-
-        kwargs['parse_mode'] = ParseMode.HTML
-
-        self._quote(kwargs)
-
-        return self.bot.send_message(self.chat_id, *args, **kwargs)
->>>>>>> f0dfdfb2
 
     def reply_photo(self, *args, **kwargs):
         """Shortcut for::
