--- conflicted
+++ resolved
@@ -409,26 +409,17 @@
         return self.bot.send_message(self.chat_id, *args, **kwargs)
 
     def reply_markdown(self, *args, **kwargs):
-        """
-        Shortcut for::
-
-                ``bot.sendMessage(update.message.chat_id,
-                                  parse_mode=ParseMode.MARKDOWN,
-                                  *args, **kwargs)``
+        """Shortcut for::
+
+            bot.sendMessage(update.message.chat_id, parse_mode=ParseMode.MARKDOWN, *args, **kwargs)
 
         Sends a message with markdown formatting.
 
         Keyword Args:
-<<<<<<< HEAD
             quote (:obj:`bool`, optional): If set to ``True``, the message is sent as an actual
                 reply to this message. If ``reply_to_message_id`` is passed in ``kwargs``, this
                 parameter will be ignored. Default: ``True`` in group chats and ``False`` in
                 private chats.
-=======
-            quote (Optional[bool]): If set to ``True``, the message is sent as an actual reply to
-                this message. If ``reply_to_message_id`` is passed in ``kwargs``, this parameter
-                will be ignored. Default: ``True`` in group chats and ``False`` in private chats.
->>>>>>> 63a702ac
         """
 
         kwargs['parse_mode'] = ParseMode.MARKDOWN
@@ -438,26 +429,17 @@
         return self.bot.sendMessage(self.chat_id, *args, **kwargs)
 
     def reply_html(self, *args, **kwargs):
-        """
-        Shortcut for::
-
-                ``bot.sendMessage(update.message.chat_id,
-                                  parse_mode=ParseMode.HTML,
-                                  *args, **kwargs)``
+        """Shortcut for::
+
+            bot.sendMessage(update.message.chat_id, parse_mode=ParseMode.HTML, *args, **kwargs)
 
         Sends a message with HTML formatting.
 
         Keyword Args:
-<<<<<<< HEAD
             quote (:obj:`bool`, optional): If set to ``True``, the message is sent as an actual
                 reply to this message. If ``reply_to_message_id`` is passed in ``kwargs``, this
                 parameter will be ignored. Default: ``True`` in group chats and ``False`` in
                 private chats.
-=======
-            quote (Optional[bool]): If set to ``True``, the message is sent as an actual reply to
-                this message. If ``reply_to_message_id`` is passed in ``kwargs``, this parameter
-                will be ignored. Default: ``True`` in group chats and ``False`` in private chats.
->>>>>>> 63a702ac
         """
 
         kwargs['parse_mode'] = ParseMode.HTML
