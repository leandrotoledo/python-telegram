--- conflicted
+++ resolved
@@ -18,15 +18,11 @@
 # along with this program.  If not, see [http://www.gnu.org/licenses/].
 """This module contains an object that represents a Telegram ChatMember."""
 import datetime
-from typing import TYPE_CHECKING, Any, Optional
+from typing import TYPE_CHECKING, Any, Optional, ClassVar
 
 from telegram import TelegramObject, User, constants
 from telegram.utils.helpers import from_timestamp, to_timestamp
 from telegram.utils.types import JSONDict
-<<<<<<< HEAD
-=======
-from typing import Any, Optional, TYPE_CHECKING, ClassVar
->>>>>>> 88440079
 
 if TYPE_CHECKING:
     from telegram import Bot
@@ -114,6 +110,7 @@
             may add web page previews to his messages.
 
     """
+
     ADMINISTRATOR: ClassVar[str] = constants.CHATMEMBER_ADMINISTRATOR
     """:const:`telegram.constants.CHATMEMBER_ADMINISTRATOR`"""
     CREATOR: ClassVar[str] = constants.CHATMEMBER_CREATOR
