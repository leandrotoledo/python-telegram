#!/usr/bin/env python
#
# A library that provides a Python interface to the Telegram Bot API
# Copyright (C) 2015-2017
# Leandro Toledo de Souza <devs@python-telegram-bot.org>
#
# This program is free software: you can redistribute it and/or modify
# it under the terms of the GNU Lesser Public License as published by
# the Free Software Foundation, either version 3 of the License, or
# (at your option) any later version.
#
# This program is distributed in the hope that it will be useful,
# but WITHOUT ANY WARRANTY; without even the implied warranty of
# MERCHANTABILITY or FITNESS FOR A PARTICULAR PURPOSE.  See the
# GNU Lesser Public License for more details.
#
# You should have received a copy of the GNU Lesser Public License
# along with this program.  If not, see [http://www.gnu.org/licenses/].
"""Base class for Telegram Objects."""

try:
    import ujson as json
except ImportError:
    import json

from abc import ABCMeta


class TelegramObject(object):
    """
    Base class for most telegram objects.
    """

    __metaclass__ = ABCMeta
    _id_attrs = ()

    def __str__(self):
        return str(self.to_dict())

    def __getitem__(self, item):
        return self.__dict__[item]

<<<<<<< HEAD
    @staticmethod
    def de_json(data, bot):
=======
    @classmethod
    def de_json(cls, data, bot):
        """
        Args:
            data (dict):
            bot (telegram.Bot):

        Returns:
            dict:
        """
>>>>>>> 19ce9e45
        if not data:
            return None

        data = data.copy()

        return data

    def to_json(self):
        """
        Returns:
            :obj:`str`
        """

        return json.dumps(self.to_dict())

    def to_dict(self):
        data = dict()

        for key in iter(self.__dict__):
            if key in ('bot', '_id_attrs'):
                continue

            value = self.__dict__[key]
            if value is not None:
                if hasattr(value, 'to_dict'):
                    data[key] = value.to_dict()
                else:
                    data[key] = value

        return data

    def __eq__(self, other):
        if isinstance(other, self.__class__):
            return self._id_attrs == other._id_attrs
        return super(TelegramObject, self).__eq__(other)  # pylint: disable=no-member

    def __hash__(self):
        if self._id_attrs:
            return hash((self.__class__, self._id_attrs))  # pylint: disable=no-member
        return super(TelegramObject, self).__hash__()<|MERGE_RESOLUTION|>--- conflicted
+++ resolved
@@ -40,21 +40,8 @@
     def __getitem__(self, item):
         return self.__dict__[item]
 
-<<<<<<< HEAD
-    @staticmethod
-    def de_json(data, bot):
-=======
     @classmethod
     def de_json(cls, data, bot):
-        """
-        Args:
-            data (dict):
-            bot (telegram.Bot):
-
-        Returns:
-            dict:
-        """
->>>>>>> 19ce9e45
         if not data:
             return None
 
