#!/usr/bin/env python
#
# A library that provides a Python interface to the Telegram Bot API
# Copyright (C) 2015-2023
# Leandro Toledo de Souza <devs@python-telegram-bot.org>
#
# This program is free software: you can redistribute it and/or modify
# it under the terms of the GNU Lesser Public License as published by
# the Free Software Foundation, either version 3 of the License, or
# (at your option) any later version.
#
# This program is distributed in the hope that it will be useful,
# but WITHOUT ANY WARRANTY; without even the implied warranty of
# MERCHANTABILITY or FITNESS FOR A PARTICULAR PURPOSE.  See the
# GNU Lesser Public License for more details.
#
# You should have received a copy of the GNU Lesser Public License
# along with this program.  If not, see [http://www.gnu.org/licenses/].
"""This module contains methods to make POST and GET requests using the httpx library."""
<<<<<<< HEAD
from typing import Optional, Tuple, Union
=======
from typing import Collection, Optional, Tuple, Union
>>>>>>> c82a0808

import httpx

from telegram._utils.defaultvalue import DefaultValue
from telegram._utils.logging import get_logger
from telegram._utils.types import HTTPVersion, ODVInput
from telegram._utils.warnings import warn
from telegram.error import NetworkError, TimedOut
from telegram.request._baserequest import BaseRequest
from telegram.request._requestdata import RequestData
from telegram.warnings import PTBDeprecationWarning

# Note to future devs:
# Proxies are currently only tested manually. The httpx development docs have a nice guide on that:
# https://www.python-httpx.org/contributing/#development-proxy-setup (also saved on archive.org)
# That also works with socks5. Just pass `--mode socks5` to mitmproxy

_LOGGER = get_logger(__name__, "HTTPXRequest")

_SocketOpt = Union[
    Tuple[int, int, int],
    Tuple[int, int, Union[bytes, bytearray]],
    Tuple[int, int, None, int],
]


class HTTPXRequest(BaseRequest):
    """Implementation of :class:`~telegram.request.BaseRequest` using the library
    `httpx <https://www.python-httpx.org>`_.

    .. versionadded:: 20.0

    Args:
        connection_pool_size (:obj:`int`, optional): Number of connections to keep in the
            connection pool. Defaults to ``1``.

            Note:
                Independent of the value, one additional connection will be reserved for
                :meth:`telegram.Bot.get_updates`.
        proxy_url (:obj:`str`, optional): Legacy name for :paramref:`proxy`, kept for backward
            compatibility. Defaults to :obj:`None`.

            .. deprecated:: NEXT.VERSION
        read_timeout (:obj:`float` | :obj:`None`, optional): If passed, specifies the maximum
            amount of time (in seconds) to wait for a response from Telegram's server.
            This value is used unless a different value is passed to :meth:`do_request`.
            Defaults to ``5``.
        write_timeout (:obj:`float` | :obj:`None`, optional): If passed, specifies the maximum
            amount of time (in seconds) to wait for a write operation to complete (in terms of
            a network socket; i.e. POSTing a request or uploading a file).
            This value is used unless a different value is passed to :meth:`do_request`.
            Defaults to ``5``.
        connect_timeout (:obj:`float` | :obj:`None`, optional): If passed, specifies the
            maximum amount of time (in seconds) to wait for a connection attempt to a server
            to succeed. This value is used unless a different value is passed to
            :meth:`do_request`. Defaults to ``5``.
        pool_timeout (:obj:`float` | :obj:`None`, optional): If passed, specifies the maximum
            amount of time (in seconds) to wait for a connection to become available.
            This value is used unless a different value is passed to :meth:`do_request`.
            Defaults to ``1``.

            Warning:
                With a finite pool timeout, you must expect :exc:`telegram.error.TimedOut`
                exceptions to be thrown when more requests are made simultaneously than there are
                connections in the connection pool!
        http_version (:obj:`str`, optional): If ``"2"`` or ``"2.0"``, HTTP/2 will be used instead
            of HTTP/1.1. Defaults to ``"1.1"``.

            .. versionadded:: 20.1
            .. versionchanged:: 20.2
                Reset the default version to 1.1.

            .. versionchanged:: 20.5
                Accept ``"2"`` as a valid value.
<<<<<<< HEAD
        proxy (:obj:`str` | ``httpx.Proxy``, optional): The URL to a proxy server or an
            ``httpx.Proxy`` object. For example ``'http://127.0.0.1:3128'`` or
            ``'socks5://127.0.0.1:3128'``. Defaults to :obj:`None`.

            Note:
                * The proxy URL can also be set via the environment variables ``HTTPS_PROXY`` or
                  ``ALL_PROXY``. See `the docs of httpx`_ for more info.
                * For Socks5 support, additional dependencies are required. Make sure to install
                  PTB via :command:`pip install "python-telegram-bot[socks]"` in this case.
                * Socks5 proxies can not be set via environment variables.

            .. _the docs of httpx: https://www.python-httpx.org/environment_variables/#proxies
=======
        socket_options (Collection[:obj:`tuple`], optional): Socket options to be passed to the
            underlying `library \
            <https://www.encode.io/httpcore/async/#httpcore.AsyncConnectionPool.__init__>`_.

            Note:
                The values accepted by this parameter depend on the operating system.
                This is a low-level parameter and should only be used if you are familiar with
                these concepts.
>>>>>>> c82a0808

            .. versionadded:: NEXT.VERSION

    """

    __slots__ = ("_client", "_client_kwargs", "_http_version")

    def __init__(
        self,
        connection_pool_size: int = 1,
        proxy_url: Optional[Union[str, httpx.Proxy]] = None,
        read_timeout: Optional[float] = 5.0,
        write_timeout: Optional[float] = 5.0,
        connect_timeout: Optional[float] = 5.0,
        pool_timeout: Optional[float] = 1.0,
        http_version: HTTPVersion = "1.1",
<<<<<<< HEAD
        proxy: Optional[Union[str, httpx.Proxy]] = None,
=======
        socket_options: Optional[Collection[_SocketOpt]] = None,
>>>>>>> c82a0808
    ):
        if proxy_url is not None and proxy is not None:
            raise ValueError("The parameters `proxy_url` and `proxy` are mutually exclusive.")

        if proxy_url is not None:
            proxy = proxy_url
            warn(
                "The parameter `proxy_url` is deprecated since version NEXT.VERSION. Use `proxy` "
                "instead.",
                PTBDeprecationWarning,
                stacklevel=2,
            )

        self._http_version = http_version
        timeout = httpx.Timeout(
            connect=connect_timeout,
            read=read_timeout,
            write=write_timeout,
            pool=pool_timeout,
        )
        limits = httpx.Limits(
            max_connections=connection_pool_size,
            max_keepalive_connections=connection_pool_size,
        )

        if http_version not in ("1.1", "2", "2.0"):
            raise ValueError("`http_version` must be either '1.1', '2.0' or '2'.")

        http1 = http_version == "1.1"
<<<<<<< HEAD

        # See https://github.com/python-telegram-bot/python-telegram-bot/pull/3542
        # for why we need to use `dict()` here.
        self._client_kwargs = dict(  # pylint: disable=use-dict-literal  # noqa: C408
            timeout=timeout,
            proxies=proxy,
            limits=limits,
            http1=http1,
            http2=not http1,
=======
        http_kwargs = {"http1": http1, "http2": not http1}
        transport = (
            httpx.AsyncHTTPTransport(
                socket_options=socket_options,
            )
            if socket_options
            else None
>>>>>>> c82a0808
        )
        self._client_kwargs = {
            "timeout": timeout,
            "proxies": proxy_url,
            "limits": limits,
            "transport": transport,
            **http_kwargs,
        }

        try:
            self._client = self._build_client()
        except ImportError as exc:
            if "httpx[http2]" not in str(exc) and "httpx[socks]" not in str(exc):
                raise exc

            if "httpx[socks]" in str(exc):
                raise RuntimeError(
                    "To use Socks5 proxies, PTB must be installed via `pip install "
                    '"python-telegram-bot[socks]"`.'
                ) from exc
            raise RuntimeError(
                "To use HTTP/2, PTB must be installed via `pip install "
                '"python-telegram-bot[http2]"`.'
            ) from exc

    @property
    def http_version(self) -> str:
        """
        :obj:`str`: Used HTTP version, see :paramref:`http_version`.

        .. versionadded:: 20.2
        """
        return self._http_version

    def _build_client(self) -> httpx.AsyncClient:
        return httpx.AsyncClient(**self._client_kwargs)  # type: ignore[arg-type]

    async def initialize(self) -> None:
        """See :meth:`BaseRequest.initialize`."""
        if self._client.is_closed:
            self._client = self._build_client()

    async def shutdown(self) -> None:
        """See :meth:`BaseRequest.shutdown`."""
        if self._client.is_closed:
            _LOGGER.debug("This HTTPXRequest is already shut down. Returning.")
            return

        await self._client.aclose()

    async def do_request(
        self,
        url: str,
        method: str,
        request_data: Optional[RequestData] = None,
        read_timeout: ODVInput[float] = BaseRequest.DEFAULT_NONE,
        write_timeout: ODVInput[float] = BaseRequest.DEFAULT_NONE,
        connect_timeout: ODVInput[float] = BaseRequest.DEFAULT_NONE,
        pool_timeout: ODVInput[float] = BaseRequest.DEFAULT_NONE,
    ) -> Tuple[int, bytes]:
        """See :meth:`BaseRequest.do_request`."""
        if self._client.is_closed:
            raise RuntimeError("This HTTPXRequest is not initialized!")

        # If user did not specify timeouts (for e.g. in a bot method), use the default ones when we
        # created this instance.
        if isinstance(read_timeout, DefaultValue):
            read_timeout = self._client.timeout.read
        if isinstance(write_timeout, DefaultValue):
            write_timeout = self._client.timeout.write
        if isinstance(connect_timeout, DefaultValue):
            connect_timeout = self._client.timeout.connect
        if isinstance(pool_timeout, DefaultValue):
            pool_timeout = self._client.timeout.pool

        timeout = httpx.Timeout(
            connect=connect_timeout,
            read=read_timeout,
            write=write_timeout,
            pool=pool_timeout,
        )

        files = request_data.multipart_data if request_data else None
        data = request_data.json_parameters if request_data else None

        try:
            res = await self._client.request(
                method=method,
                url=url,
                headers={"User-Agent": self.USER_AGENT},
                timeout=timeout,
                files=files,
                data=data,
            )
        except httpx.TimeoutException as err:
            if isinstance(err, httpx.PoolTimeout):
                raise TimedOut(
                    message=(
                        "Pool timeout: All connections in the connection pool are occupied. "
                        "Request was *not* sent to Telegram. Consider adjusting the connection "
                        "pool size or the pool timeout."
                    )
                ) from err
            raise TimedOut from err
        except httpx.HTTPError as err:
            # HTTPError must come last as its the base httpx exception class
            # TODO p4: do something smart here; for now just raise NetworkError

            # We include the class name for easier debugging. Especially useful if the error
            # message of `err` is empty.
            raise NetworkError(f"httpx.{err.__class__.__name__}: {err}") from err

        return res.status_code, res.content<|MERGE_RESOLUTION|>--- conflicted
+++ resolved
@@ -17,11 +17,7 @@
 # You should have received a copy of the GNU Lesser Public License
 # along with this program.  If not, see [http://www.gnu.org/licenses/].
 """This module contains methods to make POST and GET requests using the httpx library."""
-<<<<<<< HEAD
-from typing import Optional, Tuple, Union
-=======
 from typing import Collection, Optional, Tuple, Union
->>>>>>> c82a0808
 
 import httpx
 
@@ -96,7 +92,16 @@
 
             .. versionchanged:: 20.5
                 Accept ``"2"`` as a valid value.
-<<<<<<< HEAD
+        socket_options (Collection[:obj:`tuple`], optional): Socket options to be passed to the
+            underlying `library \
+            <https://www.encode.io/httpcore/async/#httpcore.AsyncConnectionPool.__init__>`_.
+
+            Note:
+                The values accepted by this parameter depend on the operating system.
+                This is a low-level parameter and should only be used if you are familiar with
+                these concepts.
+
+            .. versionadded:: NEXT.VERSION
         proxy (:obj:`str` | ``httpx.Proxy``, optional): The URL to a proxy server or an
             ``httpx.Proxy`` object. For example ``'http://127.0.0.1:3128'`` or
             ``'socks5://127.0.0.1:3128'``. Defaults to :obj:`None`.
@@ -109,16 +114,6 @@
                 * Socks5 proxies can not be set via environment variables.
 
             .. _the docs of httpx: https://www.python-httpx.org/environment_variables/#proxies
-=======
-        socket_options (Collection[:obj:`tuple`], optional): Socket options to be passed to the
-            underlying `library \
-            <https://www.encode.io/httpcore/async/#httpcore.AsyncConnectionPool.__init__>`_.
-
-            Note:
-                The values accepted by this parameter depend on the operating system.
-                This is a low-level parameter and should only be used if you are familiar with
-                these concepts.
->>>>>>> c82a0808
 
             .. versionadded:: NEXT.VERSION
 
@@ -135,11 +130,8 @@
         connect_timeout: Optional[float] = 5.0,
         pool_timeout: Optional[float] = 1.0,
         http_version: HTTPVersion = "1.1",
-<<<<<<< HEAD
+        socket_options: Optional[Collection[_SocketOpt]] = None,
         proxy: Optional[Union[str, httpx.Proxy]] = None,
-=======
-        socket_options: Optional[Collection[_SocketOpt]] = None,
->>>>>>> c82a0808
     ):
         if proxy_url is not None and proxy is not None:
             raise ValueError("The parameters `proxy_url` and `proxy` are mutually exclusive.")
@@ -169,17 +161,6 @@
             raise ValueError("`http_version` must be either '1.1', '2.0' or '2'.")
 
         http1 = http_version == "1.1"
-<<<<<<< HEAD
-
-        # See https://github.com/python-telegram-bot/python-telegram-bot/pull/3542
-        # for why we need to use `dict()` here.
-        self._client_kwargs = dict(  # pylint: disable=use-dict-literal  # noqa: C408
-            timeout=timeout,
-            proxies=proxy,
-            limits=limits,
-            http1=http1,
-            http2=not http1,
-=======
         http_kwargs = {"http1": http1, "http2": not http1}
         transport = (
             httpx.AsyncHTTPTransport(
@@ -187,11 +168,10 @@
             )
             if socket_options
             else None
->>>>>>> c82a0808
         )
         self._client_kwargs = {
             "timeout": timeout,
-            "proxies": proxy_url,
+            "proxies": proxy,
             "limits": limits,
             "transport": transport,
             **http_kwargs,
