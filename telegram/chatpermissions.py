--- conflicted
+++ resolved
@@ -106,15 +106,4 @@
             self.can_change_info,
             self.can_invite_users,
             self.can_pin_messages
-<<<<<<< HEAD
-        )
-=======
-        )
-
-    @classmethod
-    def de_json(cls, data, bot):
-        if not data:
-            return None
-
-        return cls(**data)
->>>>>>> 85c68318
+        )