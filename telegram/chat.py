--- conflicted
+++ resolved
@@ -156,23 +156,7 @@
 
         return cls(bot=bot, **data)
 
-<<<<<<< HEAD
-    def send_action(self, *args: Any, **kwargs: Any) -> bool:
-        """Shortcut for::
-
-            bot.send_chat_action(update.message.chat.id, *args, **kwargs)
-
-        Returns:
-            :obj:`bool`: If the action was sent successfully.
-
-        """
-
-        return self.bot.send_chat_action(self.id, *args, **kwargs)
-
     def leave(self, *args: Any, **kwargs: Any) -> bool:
-=======
-    def leave(self, *args, **kwargs):
->>>>>>> ad30a8f4
         """Shortcut for::
 
             bot.leave_chat(update.effective_chat.id, *args, **kwargs)
@@ -281,10 +265,7 @@
         """
         return self.bot.send_message(self.id, *args, **kwargs)
 
-<<<<<<< HEAD
-    def send_photo(self, *args: Any, **kwargs: Any) -> 'Message':
-=======
-    def send_media_group(self, *args, **kwargs):
+    def send_media_group(self, *args: Any, **kwargs: Any) -> List['Message']:
         """Shortcut for::
 
             bot.send_media_group(update.effective_chat.id, *args, **kwargs)
@@ -297,7 +278,7 @@
         """
         return self.bot.send_media_group(self.id, *args, **kwargs)
 
-    def send_chat_action(self, *args, **kwargs):
+    def send_chat_action(self, *args: Any, **kwargs: Any) -> bool:
         """Shortcut for::
 
             bot.send_chat_action(update.effective_chat.id, *args, **kwargs)
@@ -313,8 +294,7 @@
     send_action = send_chat_action
     """Alias for :attr:`send_chat_action`"""
 
-    def send_photo(self, *args, **kwargs):
->>>>>>> ad30a8f4
+    def send_photo(self, *args: Any, **kwargs: Any) -> 'Message':
         """Shortcut for::
 
             bot.send_photo(update.effective_chat.id, *args, **kwargs)
@@ -327,24 +307,20 @@
         """
         return self.bot.send_photo(self.id, *args, **kwargs)
 
-<<<<<<< HEAD
+    def send_contact(self, *args: Any, **kwargs: Any) -> 'Message':
+        """Shortcut for::
+
+            bot.send_contact(update.effective_chat.id, *args, **kwargs)
+
+        Where Chat is the current instance.
+
+        Returns:
+            :class:`telegram.Message`: On success, instance representing the message posted.
+
+        """
+        return self.bot.send_contact(self.id, *args, **kwargs)
+
     def send_audio(self, *args: Any, **kwargs: Any) -> 'Message':
-=======
-    def send_contact(self, *args, **kwargs):
-        """Shortcut for::
-
-            bot.send_contact(update.effective_chat.id, *args, **kwargs)
-
-        Where Chat is the current instance.
-
-        Returns:
-            :class:`telegram.Message`: On success, instance representing the message posted.
-
-        """
-        return self.bot.send_contact(self.id, *args, **kwargs)
-
-    def send_audio(self, *args, **kwargs):
->>>>>>> ad30a8f4
         """Shortcut for::
 
             bot.send_audio(update.effective_chat.id, *args, **kwargs)
@@ -370,63 +346,59 @@
         """
         return self.bot.send_document(self.id, *args, **kwargs)
 
-<<<<<<< HEAD
+    def send_dice(self, *args: Any, **kwargs: Any) -> 'Message':
+        """Shortcut for::
+
+            bot.send_dice(update.effective_chat.id, *args, **kwargs)
+
+        Where Chat is the current instance.
+
+        Returns:
+            :class:`telegram.Message`: On success, instance representing the message posted.
+
+        """
+        return self.bot.send_dice(self.id, *args, **kwargs)
+
+    def send_game(self, *args: Any, **kwargs: Any) -> 'Message':
+        """Shortcut for::
+
+            bot.send_game(update.effective_chat.id, *args, **kwargs)
+
+        Where Chat is the current instance.
+
+        Returns:
+            :class:`telegram.Message`: On success, instance representing the message posted.
+
+        """
+        return self.bot.send_game(self.id, *args, **kwargs)
+
+    def send_invoice(self, *args: Any, **kwargs: Any) -> 'Message':
+        """Shortcut for::
+
+            bot.send_invoice(update.effective_chat.id, *args, **kwargs)
+
+        Where Chat is the current instance.
+
+        Returns:
+            :class:`telegram.Message`: On success, instance representing the message posted.
+
+        """
+        return self.bot.send_invoice(self.id, *args, **kwargs)
+
+    def send_location(self, *args: Any, **kwargs: Any) -> 'Message':
+        """Shortcut for::
+
+            bot.send_location(update.effective_chat.id, *args, **kwargs)
+
+        Where Chat is the current instance.
+
+        Returns:
+            :class:`telegram.Message`: On success, instance representing the message posted.
+
+        """
+        return self.bot.send_location(self.id, *args, **kwargs)
+
     def send_animation(self, *args: Any, **kwargs: Any) -> 'Message':
-=======
-    def send_dice(self, *args, **kwargs):
-        """Shortcut for::
-
-            bot.send_dice(update.effective_chat.id, *args, **kwargs)
-
-        Where Chat is the current instance.
-
-        Returns:
-            :class:`telegram.Message`: On success, instance representing the message posted.
-
-        """
-        return self.bot.send_dice(self.id, *args, **kwargs)
-
-    def send_game(self, *args, **kwargs):
-        """Shortcut for::
-
-            bot.send_game(update.effective_chat.id, *args, **kwargs)
-
-        Where Chat is the current instance.
-
-        Returns:
-            :class:`telegram.Message`: On success, instance representing the message posted.
-
-        """
-        return self.bot.send_game(self.id, *args, **kwargs)
-
-    def send_invoice(self, *args, **kwargs):
-        """Shortcut for::
-
-            bot.send_invoice(update.effective_chat.id, *args, **kwargs)
-
-        Where Chat is the current instance.
-
-        Returns:
-            :class:`telegram.Message`: On success, instance representing the message posted.
-
-        """
-        return self.bot.send_invoice(self.id, *args, **kwargs)
-
-    def send_location(self, *args, **kwargs):
-        """Shortcut for::
-
-            bot.send_location(update.effective_chat.id, *args, **kwargs)
-
-        Where Chat is the current instance.
-
-        Returns:
-            :class:`telegram.Message`: On success, instance representing the message posted.
-
-        """
-        return self.bot.send_location(self.id, *args, **kwargs)
-
-    def send_animation(self, *args, **kwargs):
->>>>>>> ad30a8f4
         """Shortcut for::
 
             bot.send_animation(update.effective_chat.id, *args, **kwargs)
@@ -452,24 +424,20 @@
         """
         return self.bot.send_sticker(self.id, *args, **kwargs)
 
-<<<<<<< HEAD
+    def send_venue(self, *args: Any, **kwargs: Any) -> 'Message':
+        """Shortcut for::
+
+            bot.send_venue(update.effective_chat.id, *args, **kwargs)
+
+        Where Chat is the current instance.
+
+        Returns:
+            :class:`telegram.Message`: On success, instance representing the message posted.
+
+        """
+        return self.bot.send_venue(self.id, *args, **kwargs)
+
     def send_video(self, *args: Any, **kwargs: Any) -> 'Message':
-=======
-    def send_venue(self, *args, **kwargs):
-        """Shortcut for::
-
-            bot.send_venue(update.effective_chat.id, *args, **kwargs)
-
-        Where Chat is the current instance.
-
-        Returns:
-            :class:`telegram.Message`: On success, instance representing the message posted.
-
-        """
-        return self.bot.send_venue(self.id, *args, **kwargs)
-
-    def send_video(self, *args, **kwargs):
->>>>>>> ad30a8f4
         """Shortcut for::
 
             bot.send_video(update.effective_chat.id, *args, **kwargs)
