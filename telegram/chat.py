#!/usr/bin/env python
# pylint: disable=C0103,W0622
#
# A library that provides a Python interface to the Telegram Bot API
# Copyright (C) 2015-2020
# Leandro Toledo de Souza <devs@python-telegram-bot.org>
#
# This program is free software: you can redistribute it and/or modify
# it under the terms of the GNU Lesser Public License as published by
# the Free Software Foundation, either version 3 of the License, or
# (at your option) any later version.
#
# This program is distributed in the hope that it will be useful,
# but WITHOUT ANY WARRANTY; without even the implied warranty of
# MERCHANTABILITY or FITNESS FOR A PARTICULAR PURPOSE.  See the
# GNU Lesser Public License for more details.
#
# You should have received a copy of the GNU Lesser Public License
# along with this program.  If not, see [http://www.gnu.org/licenses/].
"""This module contains an object that represents a Telegram Chat."""

from typing import TYPE_CHECKING, Any, List, Optional

from telegram import ChatPhoto, TelegramObject, constants
from telegram.utils.types import JSONDict
<<<<<<< HEAD

from .chatpermissions import ChatPermissions
=======
from typing import Any, Optional, List, TYPE_CHECKING, ClassVar
>>>>>>> 88440079

if TYPE_CHECKING:
    from telegram import Bot, ChatMember, Message


class Chat(TelegramObject):
    """This object represents a chat.

    Objects of this class are comparable in terms of equality. Two objects of this class are
    considered equal, if their :attr:`id` is equal.

    Attributes:
        id (:obj:`int`): Unique identifier for this chat.
        type (:obj:`str`): Type of chat.
        title (:obj:`str`): Optional. Title, for supergroups, channels and group chats.
        username (:obj:`str`): Optional. Username.
        first_name (:obj:`str`): Optional. First name of the other party in a private chat.
        last_name (:obj:`str`): Optional. Last name of the other party in a private chat.
        photo (:class:`telegram.ChatPhoto`): Optional. Chat photo.
        description (:obj:`str`): Optional. Description, for groups, supergroups and channel chats.
        invite_link (:obj:`str`): Optional. Chat invite link, for supergroups and channel chats.
        pinned_message (:class:`telegram.Message`): Optional. Pinned message, for supergroups.
            Returned only in :meth:`telegram.Bot.get_chat`.
        permissions (:class:`telegram.ChatPermissions`): Optional. Default chat member permissions,
            for groups and supergroups. Returned only in :meth:`telegram.Bot.get_chat`.
        slow_mode_delay (:obj:`int`): Optional. For supergroups, the minimum allowed delay between
            consecutive messages sent by each unprivileged user. Returned only in
            :meth:`telegram.Bot.get_chat`.
        sticker_set_name (:obj:`str`): Optional. For supergroups, name of Group sticker set.
        can_set_sticker_set (:obj:`bool`): Optional. :obj:`True`, if the bot can change group the
            sticker set.

    Args:
        id (:obj:`int`): Unique identifier for this chat. This number may be greater than 32 bits
            and some programming languages may have difficulty/silent defects in interpreting it.
            But it is smaller than 52 bits, so a signed 64 bit integer or double-precision float
            type are safe for storing this identifier.
        type (:obj:`str`): Type of chat, can be either 'private', 'group', 'supergroup' or
            'channel'.
        title (:obj:`str`, optional): Title, for supergroups, channels and group chats.
        username(:obj:`str`, optional): Username, for private chats, supergroups and channels if
            available.
        first_name(:obj:`str`, optional): First name of the other party in a private chat.
        last_name(:obj:`str`, optional): Last name of the other party in a private chat.
        photo (:class:`telegram.ChatPhoto`, optional): Chat photo.
            Returned only in :meth:`telegram.Bot.get_chat`.
        description (:obj:`str`, optional): Description, for groups, supergroups and channel chats.
            Returned only in :meth:`telegram.Bot.get_chat`.
        invite_link (:obj:`str`, optional): Chat invite link, for groups, supergroups and channel
            chats. Each administrator in a chat generates their own invite links, so the bot must
            first generate the link using ``export_chat_invite_link()``. Returned only
            in :meth:`telegram.Bot.get_chat`.
        pinned_message (:class:`telegram.Message`, optional): Pinned message, for groups,
            supergroups and channels. Returned only in :meth:`telegram.Bot.get_chat`.
        permissions (:class:`telegram.ChatPermissions`): Optional. Default chat member permissions,
            for groups and supergroups. Returned only in :meth:`telegram.Bot.get_chat`.
        slow_mode_delay (:obj:`int`, optional): For supergroups, the minimum allowed delay between
            consecutive messages sent by each unprivileged user.
            Returned only in :meth:`telegram.Bot.get_chat`.
        bot (:class:`telegram.Bot`, optional): The Bot to use for instance methods.
        sticker_set_name (:obj:`str`, optional): For supergroups, name of group sticker set.
            Returned only in :meth:`telegram.Bot.get_chat`.
        can_set_sticker_set (:obj:`bool`, optional): :obj:`True`, if the bot can change group the
            sticker set. Returned only in :meth:`telegram.Bot.get_chat`.
        **kwargs (:obj:`dict`): Arbitrary keyword arguments.

    """

    PRIVATE: ClassVar[str] = constants.CHAT_PRIVATE
    """:const:`telegram.constants.CHAT_PRIVATE`"""
    GROUP: ClassVar[str] = constants.CHAT_GROUP
    """:const:`telegram.constants.CHAT_GROUP`"""
    SUPERGROUP: ClassVar[str] = constants.CHAT_SUPERGROUP
    """:const:`telegram.constants.CHAT_SUPERGROUP`"""
    CHANNEL: ClassVar[str] = constants.CHAT_CHANNEL
    """:const:`telegram.constants.CHAT_CHANNEL`"""

    def __init__(
        self,  # pylint: disable=W0613
        id: int,
        type: str,
        title: str = None,
        username: str = None,
        first_name: str = None,
        last_name: str = None,
        bot: 'Bot' = None,
        photo: ChatPhoto = None,
        description: str = None,
        invite_link: str = None,
        pinned_message: 'Message' = None,
        permissions: ChatPermissions = None,
        sticker_set_name: str = None,
        can_set_sticker_set: bool = None,
        slow_mode_delay: int = None,
        **kwargs: Any,
    ):
        # Required
        self.id = int(id)
        self.type = type
        # Optionals
        self.title = title
        self.username = username
        self.first_name = first_name
        self.last_name = last_name
        # TODO: Remove (also from tests), when Telegram drops this completely
        self.all_members_are_administrators = kwargs.get('all_members_are_administrators')
        self.photo = photo
        self.description = description
        self.invite_link = invite_link
        self.pinned_message = pinned_message
        self.permissions = permissions
        self.slow_mode_delay = slow_mode_delay
        self.sticker_set_name = sticker_set_name
        self.can_set_sticker_set = can_set_sticker_set

        self.bot = bot
        self._id_attrs = (self.id,)

    @property
    def link(self) -> Optional[str]:
        """:obj:`str`: Convenience property. If the chat has a :attr:`username`, returns a t.me
        link of the chat."""
        if self.username:
            return "https://t.me/{}".format(self.username)
        return None

    @classmethod
    def de_json(cls, data: JSONDict, bot: 'Bot') -> Optional['Chat']:
        data = cls.parse_data(data)

        if not data:
            return None

        data['photo'] = ChatPhoto.de_json(data.get('photo'), bot)
        from telegram import Message  # pylint: disable=C0415

        data['pinned_message'] = Message.de_json(data.get('pinned_message'), bot)
        data['permissions'] = ChatPermissions.de_json(data.get('permissions'), bot)

        return cls(bot=bot, **data)

    def leave(self, *args: Any, **kwargs: Any) -> bool:
        """Shortcut for::

            bot.leave_chat(update.effective_chat.id, *args, **kwargs)

        Returns:
            :obj:`bool` If the action was sent successfully.

        """
        return self.bot.leave_chat(self.id, *args, **kwargs)

    def get_administrators(self, *args: Any, **kwargs: Any) -> List['ChatMember']:
        """Shortcut for::

            bot.get_chat_administrators(update.effective_chat.id, *args, **kwargs)

        Returns:
            List[:class:`telegram.ChatMember`]: A list of administrators in a chat. An Array of
            :class:`telegram.ChatMember` objects that contains information about all
            chat administrators except other bots. If the chat is a group or a supergroup
            and no administrators were appointed, only the creator will be returned.

        """
        return self.bot.get_chat_administrators(self.id, *args, **kwargs)

    def get_members_count(self, *args: Any, **kwargs: Any) -> int:
        """Shortcut for::

            bot.get_chat_members_count(update.effective_chat.id, *args, **kwargs)

        Returns:
            :obj:`int`

        """
        return self.bot.get_chat_members_count(self.id, *args, **kwargs)

    def get_member(self, *args: Any, **kwargs: Any) -> 'ChatMember':
        """Shortcut for::

            bot.get_chat_member(update.effective_chat.id, *args, **kwargs)

        Returns:
            :class:`telegram.ChatMember`

        """
        return self.bot.get_chat_member(self.id, *args, **kwargs)

    def kick_member(self, *args: Any, **kwargs: Any) -> bool:
        """Shortcut for::

                bot.kick_chat_member(update.effective_chat.id, *args, **kwargs)

        Returns:
            :obj:`bool`: If the action was sent successfully.

        Note:
            This method will only work if the `All Members Are Admins` setting is off in the
            target group. Otherwise members may only be removed by the group's creator or by the
            member that added them.

        """
        return self.bot.kick_chat_member(self.id, *args, **kwargs)

    def unban_member(self, *args: Any, **kwargs: Any) -> bool:
        """Shortcut for::

                bot.unban_chat_member(update.effective_chat.id, *args, **kwargs)

        Returns:
            :obj:`bool`: If the action was sent successfully.

        """
        return self.bot.unban_chat_member(self.id, *args, **kwargs)

    def set_permissions(self, *args: Any, **kwargs: Any) -> bool:
        """Shortcut for::

                bot.set_chat_permissions(update.effective_chat.id, *args, **kwargs)

        Returns:
            :obj:`bool`: If the action was sent successfully.

        """
        return self.bot.set_chat_permissions(self.id, *args, **kwargs)

    def set_administrator_custom_title(self, *args: Any, **kwargs: Any) -> bool:
        """Shortcut for::

                bot.set_chat_administrator_custom_title(update.effective_chat.id, *args, **kwargs)

        Returns:
        :obj:`bool`: If the action was sent successfully.

        """
        return self.bot.set_chat_administrator_custom_title(self.id, *args, **kwargs)

    def send_message(self, *args: Any, **kwargs: Any) -> 'Message':
        """Shortcut for::

            bot.send_message(update.effective_chat.id, *args, **kwargs)

        Returns:
            :class:`telegram.Message`: On success, instance representing the message posted.

        """
        return self.bot.send_message(self.id, *args, **kwargs)

    def send_media_group(self, *args: Any, **kwargs: Any) -> List['Message']:
        """Shortcut for::

            bot.send_media_group(update.effective_chat.id, *args, **kwargs)

        Returns:
            List[:class:`telegram.Message`:] On success, instance representing the message posted.

        """
        return self.bot.send_media_group(self.id, *args, **kwargs)

    def send_chat_action(self, *args: Any, **kwargs: Any) -> bool:
        """Shortcut for::

            bot.send_chat_action(update.effective_chat.id, *args, **kwargs)

        Returns:
            :obj:`True`: On success.

        """
        return self.bot.send_chat_action(self.id, *args, **kwargs)

    send_action = send_chat_action
    """Alias for :attr:`send_chat_action`"""

    def send_photo(self, *args: Any, **kwargs: Any) -> 'Message':
        """Shortcut for::

            bot.send_photo(update.effective_chat.id, *args, **kwargs)

        Returns:
            :class:`telegram.Message`: On success, instance representing the message posted.

        """
        return self.bot.send_photo(self.id, *args, **kwargs)

    def send_contact(self, *args: Any, **kwargs: Any) -> 'Message':
        """Shortcut for::

            bot.send_contact(update.effective_chat.id, *args, **kwargs)

        Returns:
            :class:`telegram.Message`: On success, instance representing the message posted.

        """
        return self.bot.send_contact(self.id, *args, **kwargs)

    def send_audio(self, *args: Any, **kwargs: Any) -> 'Message':
        """Shortcut for::

            bot.send_audio(update.effective_chat.id, *args, **kwargs)

        Returns:
            :class:`telegram.Message`: On success, instance representing the message posted.

        """
        return self.bot.send_audio(self.id, *args, **kwargs)

    def send_document(self, *args: Any, **kwargs: Any) -> 'Message':
        """Shortcut for::

            bot.send_document(update.effective_chat.id, *args, **kwargs)

        Returns:
            :class:`telegram.Message`: On success, instance representing the message posted.

        """
        return self.bot.send_document(self.id, *args, **kwargs)

    def send_dice(self, *args: Any, **kwargs: Any) -> 'Message':
        """Shortcut for::

            bot.send_dice(update.effective_chat.id, *args, **kwargs)

        Returns:
            :class:`telegram.Message`: On success, instance representing the message posted.

        """
        return self.bot.send_dice(self.id, *args, **kwargs)

    def send_game(self, *args: Any, **kwargs: Any) -> 'Message':
        """Shortcut for::

            bot.send_game(update.effective_chat.id, *args, **kwargs)

        Returns:
            :class:`telegram.Message`: On success, instance representing the message posted.

        """
        return self.bot.send_game(self.id, *args, **kwargs)

    def send_invoice(self, *args: Any, **kwargs: Any) -> 'Message':
        """Shortcut for::

            bot.send_invoice(update.effective_chat.id, *args, **kwargs)

        Returns:
            :class:`telegram.Message`: On success, instance representing the message posted.

        """
        return self.bot.send_invoice(self.id, *args, **kwargs)

    def send_location(self, *args: Any, **kwargs: Any) -> 'Message':
        """Shortcut for::

            bot.send_location(update.effective_chat.id, *args, **kwargs)

        Returns:
            :class:`telegram.Message`: On success, instance representing the message posted.

        """
        return self.bot.send_location(self.id, *args, **kwargs)

    def send_animation(self, *args: Any, **kwargs: Any) -> 'Message':
        """Shortcut for::

            bot.send_animation(update.effective_chat.id, *args, **kwargs)

        Returns:
            :class:`telegram.Message`: On success, instance representing the message posted.

        """
        return self.bot.send_animation(self.id, *args, **kwargs)

    def send_sticker(self, *args: Any, **kwargs: Any) -> 'Message':
        """Shortcut for::

            bot.send_sticker(update.effective_chat.id, *args, **kwargs)

        Returns:
            :class:`telegram.Message`: On success, instance representing the message posted.

        """
        return self.bot.send_sticker(self.id, *args, **kwargs)

    def send_venue(self, *args: Any, **kwargs: Any) -> 'Message':
        """Shortcut for::

            bot.send_venue(update.effective_chat.id, *args, **kwargs)

        Returns:
            :class:`telegram.Message`: On success, instance representing the message posted.

        """
        return self.bot.send_venue(self.id, *args, **kwargs)

    def send_video(self, *args: Any, **kwargs: Any) -> 'Message':
        """Shortcut for::

            bot.send_video(update.effective_chat.id, *args, **kwargs)

        Returns:
            :class:`telegram.Message`: On success, instance representing the message posted.

        """
        return self.bot.send_video(self.id, *args, **kwargs)

    def send_video_note(self, *args: Any, **kwargs: Any) -> 'Message':
        """Shortcut for::

            bot.send_video_note(update.effective_chat.id, *args, **kwargs)

        Returns:
            :class:`telegram.Message`: On success, instance representing the message posted.

        """
        return self.bot.send_video_note(self.id, *args, **kwargs)

    def send_voice(self, *args: Any, **kwargs: Any) -> 'Message':
        """Shortcut for::

            bot.send_voice(update.effective_chat.id, *args, **kwargs)

        Returns:
            :class:`telegram.Message`: On success, instance representing the message posted.

        """
        return self.bot.send_voice(self.id, *args, **kwargs)

    def send_poll(self, *args: Any, **kwargs: Any) -> 'Message':
        """Shortcut for::

            bot.send_poll(update.effective_chat.id, *args, **kwargs)

        Returns:
            :class:`telegram.Message`: On success, instance representing the message posted.

        """
        return self.bot.send_poll(self.id, *args, **kwargs)<|MERGE_RESOLUTION|>--- conflicted
+++ resolved
@@ -19,16 +19,12 @@
 # along with this program.  If not, see [http://www.gnu.org/licenses/].
 """This module contains an object that represents a Telegram Chat."""
 
-from typing import TYPE_CHECKING, Any, List, Optional
+from typing import TYPE_CHECKING, Any, List, Optional, ClassVar
 
 from telegram import ChatPhoto, TelegramObject, constants
 from telegram.utils.types import JSONDict
-<<<<<<< HEAD
 
 from .chatpermissions import ChatPermissions
-=======
-from typing import Any, Optional, List, TYPE_CHECKING, ClassVar
->>>>>>> 88440079
 
 if TYPE_CHECKING:
     from telegram import Bot, ChatMember, Message
