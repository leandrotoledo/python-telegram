#!/usr/bin/env python
# pylint: disable=C0103,W0622
#
# A library that provides a Python interface to the Telegram Bot API
# Copyright (C) 2015-2020
# Leandro Toledo de Souza <devs@python-telegram-bot.org>
#
# This program is free software: you can redistribute it and/or modify
# it under the terms of the GNU Lesser Public License as published by
# the Free Software Foundation, either version 3 of the License, or
# (at your option) any later version.
#
# This program is distributed in the hope that it will be useful,
# but WITHOUT ANY WARRANTY; without even the implied warranty of
# MERCHANTABILITY or FITNESS FOR A PARTICULAR PURPOSE.  See the
# GNU Lesser Public License for more details.
#
# You should have received a copy of the GNU Lesser Public License
# along with this program.  If not, see [http://www.gnu.org/licenses/].
"""This module contains an object that represents a Telegram Chat."""

from telegram import TelegramObject, ChatPhoto, constants
from .chatpermissions import ChatPermissions

from telegram.utils.types import JSONDict
from typing import Any, Optional, List, TYPE_CHECKING, ClassVar

if TYPE_CHECKING:
    from telegram import Bot, Message, ChatMember


class Chat(TelegramObject):
    """This object represents a chat.

    Objects of this class are comparable in terms of equality. Two objects of this class are
    considered equal, if their :attr:`id` is equal.

    Attributes:
        id (:obj:`int`): Unique identifier for this chat.
        type (:obj:`str`): Type of chat.
        title (:obj:`str`): Optional. Title, for supergroups, channels and group chats.
        username (:obj:`str`): Optional. Username.
        first_name (:obj:`str`): Optional. First name of the other party in a private chat.
        last_name (:obj:`str`): Optional. Last name of the other party in a private chat.
        photo (:class:`telegram.ChatPhoto`): Optional. Chat photo.
        description (:obj:`str`): Optional. Description, for groups, supergroups and channel chats.
        invite_link (:obj:`str`): Optional. Chat invite link, for supergroups and channel chats.
        pinned_message (:class:`telegram.Message`): Optional. Pinned message, for supergroups.
            Returned only in :meth:`telegram.Bot.get_chat`.
        permissions (:class:`telegram.ChatPermissions`): Optional. Default chat member permissions,
            for groups and supergroups. Returned only in :meth:`telegram.Bot.get_chat`.
        slow_mode_delay (:obj:`int`): Optional. For supergroups, the minimum allowed delay between
            consecutive messages sent by each unprivileged user. Returned only in
            :meth:`telegram.Bot.get_chat`.
        sticker_set_name (:obj:`str`): Optional. For supergroups, name of Group sticker set.
        can_set_sticker_set (:obj:`bool`): Optional. :obj:`True`, if the bot can change group the
            sticker set.

    Args:
        id (:obj:`int`): Unique identifier for this chat. This number may be greater than 32 bits
            and some programming languages may have difficulty/silent defects in interpreting it.
            But it is smaller than 52 bits, so a signed 64 bit integer or double-precision float
            type are safe for storing this identifier.
        type (:obj:`str`): Type of chat, can be either 'private', 'group', 'supergroup' or
            'channel'.
        title (:obj:`str`, optional): Title, for supergroups, channels and group chats.
        username(:obj:`str`, optional): Username, for private chats, supergroups and channels if
            available.
        first_name(:obj:`str`, optional): First name of the other party in a private chat.
        last_name(:obj:`str`, optional): Last name of the other party in a private chat.
        photo (:class:`telegram.ChatPhoto`, optional): Chat photo.
            Returned only in :meth:`telegram.Bot.get_chat`.
        description (:obj:`str`, optional): Description, for groups, supergroups and channel chats.
            Returned only in :meth:`telegram.Bot.get_chat`.
        invite_link (:obj:`str`, optional): Chat invite link, for groups, supergroups and channel
            chats. Each administrator in a chat generates their own invite links, so the bot must
            first generate the link using ``export_chat_invite_link()``. Returned only
            in :meth:`telegram.Bot.get_chat`.
        pinned_message (:class:`telegram.Message`, optional): Pinned message, for groups,
            supergroups and channels. Returned only in :meth:`telegram.Bot.get_chat`.
        permissions (:class:`telegram.ChatPermissions`): Optional. Default chat member permissions,
            for groups and supergroups. Returned only in :meth:`telegram.Bot.get_chat`.
        slow_mode_delay (:obj:`int`, optional): For supergroups, the minimum allowed delay between
            consecutive messages sent by each unprivileged user.
            Returned only in :meth:`telegram.Bot.get_chat`.
        bot (:class:`telegram.Bot`, optional): The Bot to use for instance methods.
        sticker_set_name (:obj:`str`, optional): For supergroups, name of group sticker set.
            Returned only in :meth:`telegram.Bot.get_chat`.
        can_set_sticker_set (:obj:`bool`, optional): :obj:`True`, if the bot can change group the
            sticker set. Returned only in :meth:`telegram.Bot.get_chat`.
        **kwargs (:obj:`dict`): Arbitrary keyword arguments.

    """

<<<<<<< HEAD
    PRIVATE: ClassVar[str] = 'private'
    """:obj:`str`: 'private'"""
    GROUP: ClassVar[str] = 'group'
    """:obj:`str`: 'group'"""
    SUPERGROUP: ClassVar[str] = 'supergroup'
    """:obj:`str`: 'supergroup'"""
    CHANNEL: ClassVar[str] = 'channel'
    """:obj:`str`: 'channel'"""
=======
    PRIVATE: str = constants.CHAT_PRIVATE
    """:const:`telegram.constants.CHAT_PRIVATE`"""
    GROUP: str = constants.CHAT_GROUP
    """:const:`telegram.constants.CHAT_GROUP`"""
    SUPERGROUP: str = constants.CHAT_SUPERGROUP
    """:const:`telegram.constants.CHAT_SUPERGROUP`"""
    CHANNEL: str = constants.CHAT_CHANNEL
    """:const:`telegram.constants.CHAT_CHANNEL`"""
>>>>>>> 3b4559dd

    def __init__(
        self,
        id: int,
        type: str,
        title: str = None,
        username: str = None,
        first_name: str = None,
        last_name: str = None,
        bot: 'Bot' = None,
        photo: ChatPhoto = None,
        description: str = None,
        invite_link: str = None,
        pinned_message: 'Message' = None,
        permissions: ChatPermissions = None,
        sticker_set_name: str = None,
        can_set_sticker_set: bool = None,
        slow_mode_delay: int = None,
        **kwargs: Any,
    ):
        # Required
        self.id = int(id)
        self.type = type
        # Optionals
        self.title = title
        self.username = username
        self.first_name = first_name
        self.last_name = last_name
        # TODO: Remove (also from tests), when Telegram drops this completely
        self.all_members_are_administrators = kwargs.get('all_members_are_administrators')
        self.photo = photo
        self.description = description
        self.invite_link = invite_link
        self.pinned_message = pinned_message
        self.permissions = permissions
        self.slow_mode_delay = slow_mode_delay
        self.sticker_set_name = sticker_set_name
        self.can_set_sticker_set = can_set_sticker_set

        self.bot = bot
        self._id_attrs = (self.id,)

    @property
    def link(self) -> Optional[str]:
        """:obj:`str`: Convenience property. If the chat has a :attr:`username`, returns a t.me
        link of the chat."""
        if self.username:
            return "https://t.me/{}".format(self.username)
        return None

    @classmethod
    def de_json(cls, data: JSONDict, bot: 'Bot') -> Optional['Chat']:
        data = cls.parse_data(data)

        if not data:
            return None

        data['photo'] = ChatPhoto.de_json(data.get('photo'), bot)
        from telegram import Message

        data['pinned_message'] = Message.de_json(data.get('pinned_message'), bot)
        data['permissions'] = ChatPermissions.de_json(data.get('permissions'), bot)

        return cls(bot=bot, **data)

    def leave(self, *args: Any, **kwargs: Any) -> bool:
        """Shortcut for::

            bot.leave_chat(update.effective_chat.id, *args, **kwargs)

        Returns:
            :obj:`bool` If the action was sent successfully.

        """
        return self.bot.leave_chat(self.id, *args, **kwargs)

    def get_administrators(self, *args: Any, **kwargs: Any) -> List['ChatMember']:
        """Shortcut for::

            bot.get_chat_administrators(update.effective_chat.id, *args, **kwargs)

        Returns:
            List[:class:`telegram.ChatMember`]: A list of administrators in a chat. An Array of
            :class:`telegram.ChatMember` objects that contains information about all
            chat administrators except other bots. If the chat is a group or a supergroup
            and no administrators were appointed, only the creator will be returned.

        """
        return self.bot.get_chat_administrators(self.id, *args, **kwargs)

    def get_members_count(self, *args: Any, **kwargs: Any) -> int:
        """Shortcut for::

            bot.get_chat_members_count(update.effective_chat.id, *args, **kwargs)

        Returns:
            :obj:`int`

        """
        return self.bot.get_chat_members_count(self.id, *args, **kwargs)

    def get_member(self, *args: Any, **kwargs: Any) -> 'ChatMember':
        """Shortcut for::

            bot.get_chat_member(update.effective_chat.id, *args, **kwargs)

        Returns:
            :class:`telegram.ChatMember`

        """
        return self.bot.get_chat_member(self.id, *args, **kwargs)

    def kick_member(self, *args: Any, **kwargs: Any) -> bool:
        """Shortcut for::

                bot.kick_chat_member(update.effective_chat.id, *args, **kwargs)

        Returns:
            :obj:`bool`: If the action was sent successfully.

        Note:
            This method will only work if the `All Members Are Admins` setting is off in the
            target group. Otherwise members may only be removed by the group's creator or by the
            member that added them.

        """
        return self.bot.kick_chat_member(self.id, *args, **kwargs)

    def unban_member(self, *args: Any, **kwargs: Any) -> bool:
        """Shortcut for::

                bot.unban_chat_member(update.effective_chat.id, *args, **kwargs)

        Returns:
            :obj:`bool`: If the action was sent successfully.

        """
        return self.bot.unban_chat_member(self.id, *args, **kwargs)

    def set_permissions(self, *args: Any, **kwargs: Any) -> bool:
        """Shortcut for::

                bot.set_chat_permissions(update.effective_chat.id, *args, **kwargs)

        Returns:
            :obj:`bool`: If the action was sent successfully.

        """
        return self.bot.set_chat_permissions(self.id, *args, **kwargs)

    def set_administrator_custom_title(self, *args: Any, **kwargs: Any) -> bool:
        """Shortcut for::

                bot.set_chat_administrator_custom_title(update.effective_chat.id, *args, **kwargs)

        Returns:
        :obj:`bool`: If the action was sent successfully.

        """
        return self.bot.set_chat_administrator_custom_title(self.id, *args, **kwargs)

    def send_message(self, *args: Any, **kwargs: Any) -> 'Message':
        """Shortcut for::

            bot.send_message(update.effective_chat.id, *args, **kwargs)

        Returns:
            :class:`telegram.Message`: On success, instance representing the message posted.

        """
        return self.bot.send_message(self.id, *args, **kwargs)

    def send_media_group(self, *args: Any, **kwargs: Any) -> List['Message']:
        """Shortcut for::

            bot.send_media_group(update.effective_chat.id, *args, **kwargs)

        Returns:
            List[:class:`telegram.Message`:] On success, instance representing the message posted.

        """
        return self.bot.send_media_group(self.id, *args, **kwargs)

    def send_chat_action(self, *args: Any, **kwargs: Any) -> bool:
        """Shortcut for::

            bot.send_chat_action(update.effective_chat.id, *args, **kwargs)

        Returns:
            :obj:`True`: On success.

        """
        return self.bot.send_chat_action(self.id, *args, **kwargs)

    send_action = send_chat_action
    """Alias for :attr:`send_chat_action`"""

    def send_photo(self, *args: Any, **kwargs: Any) -> 'Message':
        """Shortcut for::

            bot.send_photo(update.effective_chat.id, *args, **kwargs)

        Returns:
            :class:`telegram.Message`: On success, instance representing the message posted.

        """
        return self.bot.send_photo(self.id, *args, **kwargs)

    def send_contact(self, *args: Any, **kwargs: Any) -> 'Message':
        """Shortcut for::

            bot.send_contact(update.effective_chat.id, *args, **kwargs)

        Returns:
            :class:`telegram.Message`: On success, instance representing the message posted.

        """
        return self.bot.send_contact(self.id, *args, **kwargs)

    def send_audio(self, *args: Any, **kwargs: Any) -> 'Message':
        """Shortcut for::

            bot.send_audio(update.effective_chat.id, *args, **kwargs)

        Returns:
            :class:`telegram.Message`: On success, instance representing the message posted.

        """
        return self.bot.send_audio(self.id, *args, **kwargs)

    def send_document(self, *args: Any, **kwargs: Any) -> 'Message':
        """Shortcut for::

            bot.send_document(update.effective_chat.id, *args, **kwargs)

        Returns:
            :class:`telegram.Message`: On success, instance representing the message posted.

        """
        return self.bot.send_document(self.id, *args, **kwargs)

    def send_dice(self, *args: Any, **kwargs: Any) -> 'Message':
        """Shortcut for::

            bot.send_dice(update.effective_chat.id, *args, **kwargs)

        Returns:
            :class:`telegram.Message`: On success, instance representing the message posted.

        """
        return self.bot.send_dice(self.id, *args, **kwargs)

    def send_game(self, *args: Any, **kwargs: Any) -> 'Message':
        """Shortcut for::

            bot.send_game(update.effective_chat.id, *args, **kwargs)

        Returns:
            :class:`telegram.Message`: On success, instance representing the message posted.

        """
        return self.bot.send_game(self.id, *args, **kwargs)

    def send_invoice(self, *args: Any, **kwargs: Any) -> 'Message':
        """Shortcut for::

            bot.send_invoice(update.effective_chat.id, *args, **kwargs)

        Returns:
            :class:`telegram.Message`: On success, instance representing the message posted.

        """
        return self.bot.send_invoice(self.id, *args, **kwargs)

    def send_location(self, *args: Any, **kwargs: Any) -> 'Message':
        """Shortcut for::

            bot.send_location(update.effective_chat.id, *args, **kwargs)

        Returns:
            :class:`telegram.Message`: On success, instance representing the message posted.

        """
        return self.bot.send_location(self.id, *args, **kwargs)

    def send_animation(self, *args: Any, **kwargs: Any) -> 'Message':
        """Shortcut for::

            bot.send_animation(update.effective_chat.id, *args, **kwargs)

        Returns:
            :class:`telegram.Message`: On success, instance representing the message posted.

        """
        return self.bot.send_animation(self.id, *args, **kwargs)

    def send_sticker(self, *args: Any, **kwargs: Any) -> 'Message':
        """Shortcut for::

            bot.send_sticker(update.effective_chat.id, *args, **kwargs)

        Returns:
            :class:`telegram.Message`: On success, instance representing the message posted.

        """
        return self.bot.send_sticker(self.id, *args, **kwargs)

    def send_venue(self, *args: Any, **kwargs: Any) -> 'Message':
        """Shortcut for::

            bot.send_venue(update.effective_chat.id, *args, **kwargs)

        Returns:
            :class:`telegram.Message`: On success, instance representing the message posted.

        """
        return self.bot.send_venue(self.id, *args, **kwargs)

    def send_video(self, *args: Any, **kwargs: Any) -> 'Message':
        """Shortcut for::

            bot.send_video(update.effective_chat.id, *args, **kwargs)

        Returns:
            :class:`telegram.Message`: On success, instance representing the message posted.

        """
        return self.bot.send_video(self.id, *args, **kwargs)

    def send_video_note(self, *args: Any, **kwargs: Any) -> 'Message':
        """Shortcut for::

            bot.send_video_note(update.effective_chat.id, *args, **kwargs)

        Returns:
            :class:`telegram.Message`: On success, instance representing the message posted.

        """
        return self.bot.send_video_note(self.id, *args, **kwargs)

    def send_voice(self, *args: Any, **kwargs: Any) -> 'Message':
        """Shortcut for::

            bot.send_voice(update.effective_chat.id, *args, **kwargs)

        Returns:
            :class:`telegram.Message`: On success, instance representing the message posted.

        """
        return self.bot.send_voice(self.id, *args, **kwargs)

    def send_poll(self, *args: Any, **kwargs: Any) -> 'Message':
        """Shortcut for::

            bot.send_poll(update.effective_chat.id, *args, **kwargs)

        Returns:
            :class:`telegram.Message`: On success, instance representing the message posted.

        """
        return self.bot.send_poll(self.id, *args, **kwargs)<|MERGE_RESOLUTION|>--- conflicted
+++ resolved
@@ -92,25 +92,14 @@
 
     """
 
-<<<<<<< HEAD
-    PRIVATE: ClassVar[str] = 'private'
-    """:obj:`str`: 'private'"""
-    GROUP: ClassVar[str] = 'group'
-    """:obj:`str`: 'group'"""
-    SUPERGROUP: ClassVar[str] = 'supergroup'
-    """:obj:`str`: 'supergroup'"""
-    CHANNEL: ClassVar[str] = 'channel'
-    """:obj:`str`: 'channel'"""
-=======
-    PRIVATE: str = constants.CHAT_PRIVATE
+    PRIVATE: ClassVar[str] = constants.CHAT_PRIVATE
     """:const:`telegram.constants.CHAT_PRIVATE`"""
-    GROUP: str = constants.CHAT_GROUP
+    GROUP: ClassVar[str] = constants.CHAT_GROUP
     """:const:`telegram.constants.CHAT_GROUP`"""
-    SUPERGROUP: str = constants.CHAT_SUPERGROUP
+    SUPERGROUP: ClassVar[str] = constants.CHAT_SUPERGROUP
     """:const:`telegram.constants.CHAT_SUPERGROUP`"""
-    CHANNEL: str = constants.CHAT_CHANNEL
+    CHANNEL: ClassVar[str] = constants.CHAT_CHANNEL
     """:const:`telegram.constants.CHAT_CHANNEL`"""
->>>>>>> 3b4559dd
 
     def __init__(
         self,
