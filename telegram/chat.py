--- conflicted
+++ resolved
@@ -19,14 +19,9 @@
 # along with this program.  If not, see [http://www.gnu.org/licenses/].
 """This module contains an object that represents a Telegram Chat."""
 
-<<<<<<< HEAD
 from typing import TYPE_CHECKING, Any, List, Optional
-=======
-from telegram import TelegramObject, ChatPhoto, constants
-from .chatpermissions import ChatPermissions
->>>>>>> 3b4559dd
-
-from telegram import ChatPhoto, TelegramObject
+
+from telegram import ChatPhoto, TelegramObject, constants
 from telegram.utils.types import JSONDict
 
 from .chatpermissions import ChatPermissions
