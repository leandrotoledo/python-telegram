#!/usr/bin/env python
# pylint: disable=W0622
#
# A library that provides a Python interface to the Telegram Bot API
# Copyright (C) 2015-2021
# Leandro Toledo de Souza <devs@python-telegram-bot.org>
#
# This program is free software: you can redistribute it and/or modify
# it under the terms of the GNU Lesser Public License as published by
# the Free Software Foundation, either version 3 of the License, or
# (at your option) any later version.
#
# This program is distributed in the hope that it will be useful,
# but WITHOUT ANY WARRANTY; without even the implied warranty of
# MERCHANTABILITY or FITNESS FOR A PARTICULAR PURPOSE.  See the
# GNU Lesser Public License for more details.
#
# You should have received a copy of the GNU Lesser Public License
# along with this program.  If not, see [http://www.gnu.org/licenses/].
"""This module contains an object that represents a Telegram Chat."""
from datetime import datetime
from typing import TYPE_CHECKING, List, Optional, ClassVar, Union, Tuple, Any

from telegram import ChatPhoto, TelegramObject, constants
from telegram.utils.types import JSONDict, FileInput, ODVInput, DVInput

from .chatpermissions import ChatPermissions
from .chatlocation import ChatLocation
from .utils.helpers import DEFAULT_NONE, DEFAULT_20

if TYPE_CHECKING:
    from telegram import (
        Bot,
        ChatMember,
        ChatInviteLink,
        Message,
        MessageId,
        ReplyMarkup,
        Contact,
        InlineKeyboardMarkup,
        Location,
        Venue,
        MessageEntity,
        InputMediaAudio,
        InputMediaDocument,
        InputMediaPhoto,
        InputMediaVideo,
        PhotoSize,
        Audio,
        Document,
        Animation,
        LabeledPrice,
        Sticker,
        Video,
        VideoNote,
        Voice,
    )


class Chat(TelegramObject):
    """This object represents a chat.

    Objects of this class are comparable in terms of equality. Two objects of this class are
    considered equal, if their :attr:`id` is equal.

    Args:
        id (:obj:`int`): Unique identifier for this chat. This number may be greater than 32 bits
            and some programming languages may have difficulty/silent defects in interpreting it.
            But it is smaller than 52 bits, so a signed 64 bit integer or double-precision float
            type are safe for storing this identifier.
        type (:obj:`str`): Type of chat, can be either 'private', 'group', 'supergroup' or
            'channel'.
        title (:obj:`str`, optional): Title, for supergroups, channels and group chats.
        username(:obj:`str`, optional): Username, for private chats, supergroups and channels if
            available.
        first_name(:obj:`str`, optional): First name of the other party in a private chat.
        last_name(:obj:`str`, optional): Last name of the other party in a private chat.
        photo (:class:`telegram.ChatPhoto`, optional): Chat photo.
            Returned only in :meth:`telegram.Bot.get_chat`.
        bio (:obj:`str`, optional): Bio of the other party in a private chat. Returned only in
            :meth:`telegram.Bot.get_chat`.
        description (:obj:`str`, optional): Description, for groups, supergroups and channel chats.
            Returned only in :meth:`telegram.Bot.get_chat`.
        invite_link (:obj:`str`, optional): Primary invite link, for groups, supergroups and
            channel. Returned only in :meth:`telegram.Bot.get_chat`.
        pinned_message (:class:`telegram.Message`, optional): The most recent pinned message
            (by sending date). Returned only in :meth:`telegram.Bot.get_chat`.
        permissions (:class:`telegram.ChatPermissions`): Optional. Default chat member permissions,
            for groups and supergroups. Returned only in :meth:`telegram.Bot.get_chat`.
        slow_mode_delay (:obj:`int`, optional): For supergroups, the minimum allowed delay between
            consecutive messages sent by each unprivileged user.
            Returned only in :meth:`telegram.Bot.get_chat`.
        message_auto_delete_time (:obj:`int`, optional): The time after which all messages sent to
            the chat will be automatically deleted; in seconds. Returned only in
            :meth:`telegram.Bot.get_chat`.

            .. versionadded:: 13.4
        bot (:class:`telegram.Bot`, optional): The Bot to use for instance methods.
        sticker_set_name (:obj:`str`, optional): For supergroups, name of group sticker set.
            Returned only in :meth:`telegram.Bot.get_chat`.
        can_set_sticker_set (:obj:`bool`, optional): :obj:`True`, if the bot can change group the
            sticker set. Returned only in :meth:`telegram.Bot.get_chat`.
        linked_chat_id (:obj:`int`, optional): Unique identifier for the linked chat, i.e. the
            discussion group identifier for a channel and vice versa; for supergroups and channel
            chats. Returned only in :meth:`telegram.Bot.get_chat`.
        location (:class:`telegram.ChatLocation`, optional): For supergroups, the location to which
            the supergroup is connected. Returned only in :meth:`telegram.Bot.get_chat`.
        **kwargs (:obj:`dict`): Arbitrary keyword arguments.

    Attributes:
        id (:obj:`int`): Unique identifier for this chat.
        type (:obj:`str`): Type of chat.
        title (:obj:`str`): Optional. Title, for supergroups, channels and group chats.
        username (:obj:`str`): Optional. Username.
        first_name (:obj:`str`): Optional. First name of the other party in a private chat.
        last_name (:obj:`str`): Optional. Last name of the other party in a private chat.
        photo (:class:`telegram.ChatPhoto`): Optional. Chat photo.
        bio (:obj:`str`): Optional. Bio of the other party in a private chat. Returned only in
            :meth:`telegram.Bot.get_chat`.
        description (:obj:`str`): Optional. Description, for groups, supergroups and channel chats.
        invite_link (:obj:`str`): Optional. Primary invite link, for groups, supergroups and
            channel. Returned only in :meth:`telegram.Bot.get_chat`.
        pinned_message (:class:`telegram.Message`): Optional. The most recent pinned message
            (by sending date). Returned only in :meth:`telegram.Bot.get_chat`.
        permissions (:class:`telegram.ChatPermissions`): Optional. Default chat member permissions,
            for groups and supergroups. Returned only in :meth:`telegram.Bot.get_chat`.
        slow_mode_delay (:obj:`int`): Optional. For supergroups, the minimum allowed delay between
            consecutive messages sent by each unprivileged user. Returned only in
            :meth:`telegram.Bot.get_chat`.
        message_auto_delete_time (:obj:`int`): Optional. The time after which all messages sent to
            the chat will be automatically deleted; in seconds. Returned only in
            :meth:`telegram.Bot.get_chat`.

            .. versionadded:: 13.4
        sticker_set_name (:obj:`str`): Optional. For supergroups, name of Group sticker set.
        can_set_sticker_set (:obj:`bool`): Optional. :obj:`True`, if the bot can change group the
            sticker set.
        linked_chat_id (:obj:`int`): Optional. Unique identifier for the linked chat, i.e. the
            discussion group identifier for a channel and vice versa; for supergroups and channel
            chats. Returned only in :meth:`telegram.Bot.get_chat`.
        location (:class:`telegram.ChatLocation`): Optional. For supergroups, the location to which
            the supergroup is connected. Returned only in :meth:`telegram.Bot.get_chat`.

    """

<<<<<<< HEAD
    __slots__ = (
        'bio',
        'id',
        'type',
        'last_name',
        'bot',
        'sticker_set_name',
        'slow_mode_delay',
        'location',
        'first_name',
        'permissions',
        'invite_link',
        'pinned_message',
        'description',
        'can_set_sticker_set',
        'username',
        'title',
        'photo',
        'linked_chat_id',
        'all_members_are_administrators',
        'message_auto_delete_time',
        '_id_attrs',
    )

=======
    SENDER: ClassVar[str] = constants.CHAT_SENDER
    """:const:`telegram.constants.CHAT_SENDER`

    .. versionadded:: 13.5
    """
>>>>>>> 9737b1d3
    PRIVATE: ClassVar[str] = constants.CHAT_PRIVATE
    """:const:`telegram.constants.CHAT_PRIVATE`"""
    GROUP: ClassVar[str] = constants.CHAT_GROUP
    """:const:`telegram.constants.CHAT_GROUP`"""
    SUPERGROUP: ClassVar[str] = constants.CHAT_SUPERGROUP
    """:const:`telegram.constants.CHAT_SUPERGROUP`"""
    CHANNEL: ClassVar[str] = constants.CHAT_CHANNEL
    """:const:`telegram.constants.CHAT_CHANNEL`"""

    def __init__(
        self,
        id: int,
        type: str,
        title: str = None,
        username: str = None,
        first_name: str = None,
        last_name: str = None,
        bot: 'Bot' = None,
        photo: ChatPhoto = None,
        description: str = None,
        invite_link: str = None,
        pinned_message: 'Message' = None,
        permissions: ChatPermissions = None,
        sticker_set_name: str = None,
        can_set_sticker_set: bool = None,
        slow_mode_delay: int = None,
        bio: str = None,
        linked_chat_id: int = None,
        location: ChatLocation = None,
        message_auto_delete_time: int = None,
        **_kwargs: Any,
    ):
        # Required
        self.id = int(id)  # pylint: disable=C0103
        self.type = type
        # Optionals
        self.title = title
        self.username = username
        self.first_name = first_name
        self.last_name = last_name
        # TODO: Remove (also from tests), when Telegram drops this completely
        self.all_members_are_administrators = _kwargs.get('all_members_are_administrators')
        self.photo = photo
        self.bio = bio
        self.description = description
        self.invite_link = invite_link
        self.pinned_message = pinned_message
        self.permissions = permissions
        self.slow_mode_delay = slow_mode_delay
        self.message_auto_delete_time = (
            int(message_auto_delete_time) if message_auto_delete_time is not None else None
        )
        self.sticker_set_name = sticker_set_name
        self.can_set_sticker_set = can_set_sticker_set
        self.linked_chat_id = linked_chat_id
        self.location = location

        self.bot = bot
        self._id_attrs = (self.id,)

    @property
    def full_name(self) -> Optional[str]:
        """
        :obj:`str`: Convenience property. If :attr:`first_name` is not :obj:`None` gives,
        :attr:`first_name` followed by (if available) :attr:`last_name`.

        Note:
            :attr:`full_name` will always be :obj:`None`, if the chat is a (super)group or
            channel.

        .. versionadded:: 13.2
        """
        if not self.first_name:
            return None
        if self.last_name:
            return f'{self.first_name} {self.last_name}'
        return self.first_name

    @property
    def link(self) -> Optional[str]:
        """:obj:`str`: Convenience property. If the chat has a :attr:`username`, returns a t.me
        link of the chat."""
        if self.username:
            return f"https://t.me/{self.username}"
        return None

    @classmethod
    def de_json(cls, data: Optional[JSONDict], bot: 'Bot') -> Optional['Chat']:
        data = cls.parse_data(data)

        if not data:
            return None

        data['photo'] = ChatPhoto.de_json(data.get('photo'), bot)
        from telegram import Message  # pylint: disable=C0415

        data['pinned_message'] = Message.de_json(data.get('pinned_message'), bot)
        data['permissions'] = ChatPermissions.de_json(data.get('permissions'), bot)
        data['location'] = ChatLocation.de_json(data.get('location'), bot)

        return cls(bot=bot, **data)

    def leave(self, timeout: ODVInput[float] = DEFAULT_NONE, api_kwargs: JSONDict = None) -> bool:
        """Shortcut for::

            bot.leave_chat(update.effective_chat.id, *args, **kwargs)

        For the documentation of the arguments, please see :meth:`telegram.Bot.leave_chat`.

        Returns:
            :obj:`bool` If the action was sent successfully.

        """
        return self.bot.leave_chat(
            chat_id=self.id,
            timeout=timeout,
            api_kwargs=api_kwargs,
        )

    def get_administrators(
        self, timeout: ODVInput[float] = DEFAULT_NONE, api_kwargs: JSONDict = None
    ) -> List['ChatMember']:
        """Shortcut for::

            bot.get_chat_administrators(update.effective_chat.id, *args, **kwargs)

        For the documentation of the arguments, please see
        :meth:`telegram.Bot.get_chat_administrators`.

        Returns:
            List[:class:`telegram.ChatMember`]: A list of administrators in a chat. An Array of
            :class:`telegram.ChatMember` objects that contains information about all
            chat administrators except other bots. If the chat is a group or a supergroup
            and no administrators were appointed, only the creator will be returned.

        """
        return self.bot.get_chat_administrators(
            chat_id=self.id,
            timeout=timeout,
            api_kwargs=api_kwargs,
        )

    def get_members_count(
        self, timeout: ODVInput[float] = DEFAULT_NONE, api_kwargs: JSONDict = None
    ) -> int:
        """Shortcut for::

            bot.get_chat_members_count(update.effective_chat.id, *args, **kwargs)

        For the documentation of the arguments, please see
        :meth:`telegram.Bot.get_chat_members_count`.

        Returns:
            :obj:`int`

        """
        return self.bot.get_chat_members_count(
            chat_id=self.id,
            timeout=timeout,
            api_kwargs=api_kwargs,
        )

    def get_member(
        self,
        user_id: Union[str, int],
        timeout: ODVInput[float] = DEFAULT_NONE,
        api_kwargs: JSONDict = None,
    ) -> 'ChatMember':
        """Shortcut for::

            bot.get_chat_member(update.effective_chat.id, *args, **kwargs)

        For the documentation of the arguments, please see :meth:`telegram.Bot.get_chat_member`.

        Returns:
            :class:`telegram.ChatMember`

        """
        return self.bot.get_chat_member(
            chat_id=self.id,
            user_id=user_id,
            timeout=timeout,
            api_kwargs=api_kwargs,
        )

    def kick_member(
        self,
        user_id: Union[str, int],
        timeout: ODVInput[float] = DEFAULT_NONE,
        until_date: Union[int, datetime] = None,
        api_kwargs: JSONDict = None,
        revoke_messages: bool = None,
    ) -> bool:
        """Shortcut for::

            bot.kick_chat_member(update.effective_chat.id, *args, **kwargs)

        For the documentation of the arguments, please see
        :meth:`telegram.Bot.kick_chat_member`.

        Returns:
            :obj:`bool`: If the action was sent successfully.

        Note:
            This method will only work if the `All Members Are Admins` setting is off in the
            target group. Otherwise members may only be removed by the group's creator or by the
            member that added them.

        """
        return self.bot.kick_chat_member(
            chat_id=self.id,
            user_id=user_id,
            timeout=timeout,
            until_date=until_date,
            api_kwargs=api_kwargs,
            revoke_messages=revoke_messages,
        )

    def unban_member(
        self,
        user_id: Union[str, int],
        timeout: ODVInput[float] = DEFAULT_NONE,
        api_kwargs: JSONDict = None,
        only_if_banned: bool = None,
    ) -> bool:
        """Shortcut for::

            bot.unban_chat_member(update.effective_chat.id, *args, **kwargs)

        For the documentation of the arguments, please see :meth:`telegram.Bot.unban_chat_member`.

        Returns:
            :obj:`bool`: If the action was sent successfully.

        """
        return self.bot.unban_chat_member(
            chat_id=self.id,
            user_id=user_id,
            timeout=timeout,
            api_kwargs=api_kwargs,
            only_if_banned=only_if_banned,
        )

    def promote_member(
        self,
        user_id: Union[str, int],
        can_change_info: bool = None,
        can_post_messages: bool = None,
        can_edit_messages: bool = None,
        can_delete_messages: bool = None,
        can_invite_users: bool = None,
        can_restrict_members: bool = None,
        can_pin_messages: bool = None,
        can_promote_members: bool = None,
        timeout: ODVInput[float] = DEFAULT_NONE,
        api_kwargs: JSONDict = None,
        is_anonymous: bool = None,
        can_manage_chat: bool = None,
        can_manage_voice_chats: bool = None,
    ) -> bool:
        """Shortcut for::

            bot.promote_chat_member(update.effective_chat.id, *args, **kwargs)

        For the documentation of the arguments, please see
        :meth:`telegram.Bot.promote_chat_member`.

        .. versionadded:: 13.2

        Returns:
            :obj:`bool`: If the action was sent successfully.

        """
        return self.bot.promote_chat_member(
            chat_id=self.id,
            user_id=user_id,
            can_change_info=can_change_info,
            can_post_messages=can_post_messages,
            can_edit_messages=can_edit_messages,
            can_delete_messages=can_delete_messages,
            can_invite_users=can_invite_users,
            can_restrict_members=can_restrict_members,
            can_pin_messages=can_pin_messages,
            can_promote_members=can_promote_members,
            timeout=timeout,
            api_kwargs=api_kwargs,
            is_anonymous=is_anonymous,
            can_manage_chat=can_manage_chat,
            can_manage_voice_chats=can_manage_voice_chats,
        )

    def restrict_member(
        self,
        user_id: Union[str, int],
        permissions: ChatPermissions,
        until_date: Union[int, datetime] = None,
        timeout: ODVInput[float] = DEFAULT_NONE,
        api_kwargs: JSONDict = None,
    ) -> bool:
        """Shortcut for::

            bot.restrict_chat_member(update.effective_chat.id, *args, **kwargs)

        For the documentation of the arguments, please see
        :meth:`telegram.Bot.restrict_chat_member`.

        .. versionadded:: 13.2

        Returns:
            :obj:`bool`: If the action was sent successfully.

        """
        return self.bot.restrict_chat_member(
            chat_id=self.id,
            user_id=user_id,
            permissions=permissions,
            until_date=until_date,
            timeout=timeout,
            api_kwargs=api_kwargs,
        )

    def set_permissions(
        self,
        permissions: ChatPermissions,
        timeout: ODVInput[float] = DEFAULT_NONE,
        api_kwargs: JSONDict = None,
    ) -> bool:
        """Shortcut for::

            bot.set_chat_permissions(update.effective_chat.id, *args, **kwargs)

        For the documentation of the arguments, please see
        :meth:`telegram.Bot.set_chat_permissions`.

        Returns:
            :obj:`bool`: If the action was sent successfully.

        """
        return self.bot.set_chat_permissions(
            chat_id=self.id,
            permissions=permissions,
            timeout=timeout,
            api_kwargs=api_kwargs,
        )

    def set_administrator_custom_title(
        self,
        user_id: Union[int, str],
        custom_title: str,
        timeout: ODVInput[float] = DEFAULT_NONE,
        api_kwargs: JSONDict = None,
    ) -> bool:
        """Shortcut for::

            bot.set_chat_administrator_custom_title(update.effective_chat.id, *args, **kwargs)

        For the documentation of the arguments, please see
        :meth:`telegram.Bot.set_chat_administrator_custom_title`.

        Returns:
        :obj:`bool`: If the action was sent successfully.

        """
        return self.bot.set_chat_administrator_custom_title(
            chat_id=self.id,
            user_id=user_id,
            custom_title=custom_title,
            timeout=timeout,
            api_kwargs=api_kwargs,
        )

    def pin_message(
        self,
        message_id: int,
        disable_notification: ODVInput[bool] = DEFAULT_NONE,
        timeout: ODVInput[float] = DEFAULT_NONE,
        api_kwargs: JSONDict = None,
    ) -> bool:
        """Shortcut for::

             bot.pin_chat_message(chat_id=update.effective_chat.id,
                                  *args,
                                  **kwargs)

        For the documentation of the arguments, please see
        :meth:`telegram.Bot.pin_chat_message`.

        Returns:
            :obj:`bool`: On success, :obj:`True` is returned.

        """
        return self.bot.pin_chat_message(
            chat_id=self.id,
            message_id=message_id,
            disable_notification=disable_notification,
            timeout=timeout,
            api_kwargs=api_kwargs,
        )

    def unpin_message(
        self,
        timeout: ODVInput[float] = DEFAULT_NONE,
        api_kwargs: JSONDict = None,
        message_id: int = None,
    ) -> bool:
        """Shortcut for::

             bot.unpin_chat_message(chat_id=update.effective_chat.id,
                                    *args,
                                    **kwargs)

        For the documentation of the arguments, please see
        :meth:`telegram.Bot.unpin_chat_message`.

        Returns:
            :obj:`bool`: On success, :obj:`True` is returned.

        """
        return self.bot.unpin_chat_message(
            chat_id=self.id,
            timeout=timeout,
            api_kwargs=api_kwargs,
            message_id=message_id,
        )

    def unpin_all_messages(
        self,
        timeout: ODVInput[float] = DEFAULT_NONE,
        api_kwargs: JSONDict = None,
    ) -> bool:
        """Shortcut for::

             bot.unpin_all_chat_messages(chat_id=update.effective_chat.id,
                                         *args,
                                         **kwargs)

        For the documentation of the arguments, please see
        :meth:`telegram.Bot.unpin_all_chat_messages`.

        Returns:
            :obj:`bool`: On success, :obj:`True` is returned.

        """
        return self.bot.unpin_all_chat_messages(
            chat_id=self.id,
            timeout=timeout,
            api_kwargs=api_kwargs,
        )

    def send_message(
        self,
        text: str,
        parse_mode: ODVInput[str] = DEFAULT_NONE,
        disable_web_page_preview: ODVInput[bool] = DEFAULT_NONE,
        disable_notification: DVInput[bool] = DEFAULT_NONE,
        reply_to_message_id: int = None,
        reply_markup: 'ReplyMarkup' = None,
        timeout: ODVInput[float] = DEFAULT_NONE,
        api_kwargs: JSONDict = None,
        allow_sending_without_reply: ODVInput[bool] = DEFAULT_NONE,
        entities: Union[List['MessageEntity'], Tuple['MessageEntity', ...]] = None,
    ) -> 'Message':
        """Shortcut for::

            bot.send_message(update.effective_chat.id, *args, **kwargs)

        For the documentation of the arguments, please see :meth:`telegram.Bot.send_message`.

        Returns:
            :class:`telegram.Message`: On success, instance representing the message posted.

        """
        return self.bot.send_message(
            chat_id=self.id,
            text=text,
            parse_mode=parse_mode,
            disable_web_page_preview=disable_web_page_preview,
            disable_notification=disable_notification,
            reply_to_message_id=reply_to_message_id,
            reply_markup=reply_markup,
            timeout=timeout,
            api_kwargs=api_kwargs,
            allow_sending_without_reply=allow_sending_without_reply,
            entities=entities,
        )

    def send_media_group(
        self,
        media: List[
            Union['InputMediaAudio', 'InputMediaDocument', 'InputMediaPhoto', 'InputMediaVideo']
        ],
        disable_notification: ODVInput[bool] = DEFAULT_NONE,
        reply_to_message_id: int = None,
        timeout: DVInput[float] = DEFAULT_20,
        api_kwargs: JSONDict = None,
        allow_sending_without_reply: ODVInput[bool] = DEFAULT_NONE,
    ) -> List['Message']:
        """Shortcut for::

            bot.send_media_group(update.effective_chat.id, *args, **kwargs)

        For the documentation of the arguments, please see :meth:`telegram.Bot.send_media_group`.

        Returns:
            List[:class:`telegram.Message`:] On success, instance representing the message posted.

        """
        return self.bot.send_media_group(
            chat_id=self.id,
            media=media,
            disable_notification=disable_notification,
            reply_to_message_id=reply_to_message_id,
            timeout=timeout,
            api_kwargs=api_kwargs,
            allow_sending_without_reply=allow_sending_without_reply,
        )

    def send_chat_action(
        self,
        action: str,
        timeout: ODVInput[float] = DEFAULT_NONE,
        api_kwargs: JSONDict = None,
    ) -> bool:
        """Shortcut for::

            bot.send_chat_action(update.effective_chat.id, *args, **kwargs)

        For the documentation of the arguments, please see :meth:`telegram.Bot.send_chat_action`.

        Returns:
            :obj:`bool`: On success, :obj:`True` is returned.

        """
        return self.bot.send_chat_action(
            chat_id=self.id,
            action=action,
            timeout=timeout,
            api_kwargs=api_kwargs,
        )

    send_action = send_chat_action
    """Alias for :attr:`send_chat_action`"""

    def send_photo(
        self,
        photo: Union[FileInput, 'PhotoSize'],
        caption: str = None,
        disable_notification: DVInput[bool] = DEFAULT_NONE,
        reply_to_message_id: int = None,
        reply_markup: 'ReplyMarkup' = None,
        timeout: DVInput[float] = DEFAULT_20,
        parse_mode: ODVInput[str] = DEFAULT_NONE,
        api_kwargs: JSONDict = None,
        allow_sending_without_reply: ODVInput[bool] = DEFAULT_NONE,
        caption_entities: Union[List['MessageEntity'], Tuple['MessageEntity', ...]] = None,
        filename: str = None,
    ) -> 'Message':
        """Shortcut for::

            bot.send_photo(update.effective_chat.id, *args, **kwargs)

        For the documentation of the arguments, please see :meth:`telegram.Bot.send_photo`.

        Returns:
            :class:`telegram.Message`: On success, instance representing the message posted.

        """
        return self.bot.send_photo(
            chat_id=self.id,
            photo=photo,
            caption=caption,
            disable_notification=disable_notification,
            reply_to_message_id=reply_to_message_id,
            reply_markup=reply_markup,
            timeout=timeout,
            parse_mode=parse_mode,
            api_kwargs=api_kwargs,
            allow_sending_without_reply=allow_sending_without_reply,
            caption_entities=caption_entities,
            filename=filename,
        )

    def send_contact(
        self,
        phone_number: str = None,
        first_name: str = None,
        last_name: str = None,
        disable_notification: DVInput[bool] = DEFAULT_NONE,
        reply_to_message_id: int = None,
        reply_markup: 'ReplyMarkup' = None,
        timeout: ODVInput[float] = DEFAULT_NONE,
        contact: 'Contact' = None,
        vcard: str = None,
        api_kwargs: JSONDict = None,
        allow_sending_without_reply: ODVInput[bool] = DEFAULT_NONE,
    ) -> 'Message':
        """Shortcut for::

            bot.send_contact(update.effective_chat.id, *args, **kwargs)

        For the documentation of the arguments, please see :meth:`telegram.Bot.send_contact`.

        Returns:
            :class:`telegram.Message`: On success, instance representing the message posted.

        """
        return self.bot.send_contact(
            chat_id=self.id,
            phone_number=phone_number,
            first_name=first_name,
            last_name=last_name,
            disable_notification=disable_notification,
            reply_to_message_id=reply_to_message_id,
            reply_markup=reply_markup,
            timeout=timeout,
            contact=contact,
            vcard=vcard,
            api_kwargs=api_kwargs,
            allow_sending_without_reply=allow_sending_without_reply,
        )

    def send_audio(
        self,
        audio: Union[FileInput, 'Audio'],
        duration: int = None,
        performer: str = None,
        title: str = None,
        caption: str = None,
        disable_notification: DVInput[bool] = DEFAULT_NONE,
        reply_to_message_id: int = None,
        reply_markup: 'ReplyMarkup' = None,
        timeout: DVInput[float] = DEFAULT_20,
        parse_mode: ODVInput[str] = DEFAULT_NONE,
        thumb: FileInput = None,
        api_kwargs: JSONDict = None,
        allow_sending_without_reply: ODVInput[bool] = DEFAULT_NONE,
        caption_entities: Union[List['MessageEntity'], Tuple['MessageEntity', ...]] = None,
        filename: str = None,
    ) -> 'Message':
        """Shortcut for::

            bot.send_audio(update.effective_chat.id, *args, **kwargs)

        For the documentation of the arguments, please see :meth:`telegram.Bot.send_audio`.

        Returns:
            :class:`telegram.Message`: On success, instance representing the message posted.

        """
        return self.bot.send_audio(
            chat_id=self.id,
            audio=audio,
            duration=duration,
            performer=performer,
            title=title,
            caption=caption,
            disable_notification=disable_notification,
            reply_to_message_id=reply_to_message_id,
            reply_markup=reply_markup,
            timeout=timeout,
            parse_mode=parse_mode,
            thumb=thumb,
            api_kwargs=api_kwargs,
            allow_sending_without_reply=allow_sending_without_reply,
            caption_entities=caption_entities,
            filename=filename,
        )

    def send_document(
        self,
        document: Union[FileInput, 'Document'],
        filename: str = None,
        caption: str = None,
        disable_notification: DVInput[bool] = DEFAULT_NONE,
        reply_to_message_id: int = None,
        reply_markup: 'ReplyMarkup' = None,
        timeout: DVInput[float] = DEFAULT_20,
        parse_mode: ODVInput[str] = DEFAULT_NONE,
        thumb: FileInput = None,
        api_kwargs: JSONDict = None,
        disable_content_type_detection: bool = None,
        allow_sending_without_reply: ODVInput[bool] = DEFAULT_NONE,
        caption_entities: Union[List['MessageEntity'], Tuple['MessageEntity', ...]] = None,
    ) -> 'Message':
        """Shortcut for::

            bot.send_document(update.effective_chat.id, *args, **kwargs)

        For the documentation of the arguments, please see :meth:`telegram.Bot.send_document`.

        Returns:
            :class:`telegram.Message`: On success, instance representing the message posted.

        """
        return self.bot.send_document(
            chat_id=self.id,
            document=document,
            filename=filename,
            caption=caption,
            disable_notification=disable_notification,
            reply_to_message_id=reply_to_message_id,
            reply_markup=reply_markup,
            timeout=timeout,
            parse_mode=parse_mode,
            thumb=thumb,
            api_kwargs=api_kwargs,
            disable_content_type_detection=disable_content_type_detection,
            allow_sending_without_reply=allow_sending_without_reply,
            caption_entities=caption_entities,
        )

    def send_dice(
        self,
        disable_notification: ODVInput[bool] = DEFAULT_NONE,
        reply_to_message_id: int = None,
        reply_markup: 'ReplyMarkup' = None,
        timeout: ODVInput[float] = DEFAULT_NONE,
        emoji: str = None,
        api_kwargs: JSONDict = None,
        allow_sending_without_reply: ODVInput[bool] = DEFAULT_NONE,
    ) -> 'Message':
        """Shortcut for::

            bot.send_dice(update.effective_chat.id, *args, **kwargs)

        For the documentation of the arguments, please see :meth:`telegram.Bot.send_dice`.

        Returns:
            :class:`telegram.Message`: On success, instance representing the message posted.

        """
        return self.bot.send_dice(
            chat_id=self.id,
            disable_notification=disable_notification,
            reply_to_message_id=reply_to_message_id,
            reply_markup=reply_markup,
            timeout=timeout,
            emoji=emoji,
            api_kwargs=api_kwargs,
            allow_sending_without_reply=allow_sending_without_reply,
        )

    def send_game(
        self,
        game_short_name: str,
        disable_notification: DVInput[bool] = DEFAULT_NONE,
        reply_to_message_id: int = None,
        reply_markup: 'InlineKeyboardMarkup' = None,
        timeout: ODVInput[float] = DEFAULT_NONE,
        api_kwargs: JSONDict = None,
        allow_sending_without_reply: ODVInput[bool] = DEFAULT_NONE,
    ) -> 'Message':
        """Shortcut for::

            bot.send_game(update.effective_chat.id, *args, **kwargs)

        For the documentation of the arguments, please see :meth:`telegram.Bot.send_game`.

        Returns:
            :class:`telegram.Message`: On success, instance representing the message posted.

        """
        return self.bot.send_game(
            chat_id=self.id,
            game_short_name=game_short_name,
            disable_notification=disable_notification,
            reply_to_message_id=reply_to_message_id,
            reply_markup=reply_markup,
            timeout=timeout,
            api_kwargs=api_kwargs,
            allow_sending_without_reply=allow_sending_without_reply,
        )

    def send_invoice(
        self,
        title: str,
        description: str,
        payload: str,
        provider_token: str,
        currency: str,
        prices: List['LabeledPrice'],
        start_parameter: str = None,
        photo_url: str = None,
        photo_size: int = None,
        photo_width: int = None,
        photo_height: int = None,
        need_name: bool = None,
        need_phone_number: bool = None,
        need_email: bool = None,
        need_shipping_address: bool = None,
        is_flexible: bool = None,
        disable_notification: DVInput[bool] = DEFAULT_NONE,
        reply_to_message_id: int = None,
        reply_markup: 'InlineKeyboardMarkup' = None,
        provider_data: Union[str, object] = None,
        send_phone_number_to_provider: bool = None,
        send_email_to_provider: bool = None,
        timeout: ODVInput[float] = DEFAULT_NONE,
        api_kwargs: JSONDict = None,
        allow_sending_without_reply: ODVInput[bool] = DEFAULT_NONE,
        max_tip_amount: int = None,
        suggested_tip_amounts: List[int] = None,
    ) -> 'Message':
        """Shortcut for::

            bot.send_invoice(update.effective_chat.id, *args, **kwargs)

        For the documentation of the arguments, please see :meth:`telegram.Bot.send_invoice`.

        Warning:
            As of API 5.2 :attr:`start_parameter` is an optional argument and therefore the order
            of the arguments had to be changed. Use keyword arguments to make sure that the
            arguments are passed correctly.

        .. versionchanged:: 13.5
            As of Bot API 5.2, the parameter :attr:`start_parameter` is optional.

        Returns:
            :class:`telegram.Message`: On success, instance representing the message posted.

        """
        return self.bot.send_invoice(
            chat_id=self.id,
            title=title,
            description=description,
            payload=payload,
            provider_token=provider_token,
            currency=currency,
            prices=prices,
            start_parameter=start_parameter,
            photo_url=photo_url,
            photo_size=photo_size,
            photo_width=photo_width,
            photo_height=photo_height,
            need_name=need_name,
            need_phone_number=need_phone_number,
            need_email=need_email,
            need_shipping_address=need_shipping_address,
            is_flexible=is_flexible,
            disable_notification=disable_notification,
            reply_to_message_id=reply_to_message_id,
            reply_markup=reply_markup,
            provider_data=provider_data,
            send_phone_number_to_provider=send_phone_number_to_provider,
            send_email_to_provider=send_email_to_provider,
            timeout=timeout,
            api_kwargs=api_kwargs,
            allow_sending_without_reply=allow_sending_without_reply,
            max_tip_amount=max_tip_amount,
            suggested_tip_amounts=suggested_tip_amounts,
        )

    def send_location(
        self,
        latitude: float = None,
        longitude: float = None,
        disable_notification: DVInput[bool] = DEFAULT_NONE,
        reply_to_message_id: int = None,
        reply_markup: 'ReplyMarkup' = None,
        timeout: ODVInput[float] = DEFAULT_NONE,
        location: 'Location' = None,
        live_period: int = None,
        api_kwargs: JSONDict = None,
        horizontal_accuracy: float = None,
        heading: int = None,
        proximity_alert_radius: int = None,
        allow_sending_without_reply: ODVInput[bool] = DEFAULT_NONE,
    ) -> 'Message':
        """Shortcut for::

            bot.send_location(update.effective_chat.id, *args, **kwargs)

        For the documentation of the arguments, please see :meth:`telegram.Bot.send_location`.

        Returns:
            :class:`telegram.Message`: On success, instance representing the message posted.

        """
        return self.bot.send_location(
            chat_id=self.id,
            latitude=latitude,
            longitude=longitude,
            disable_notification=disable_notification,
            reply_to_message_id=reply_to_message_id,
            reply_markup=reply_markup,
            timeout=timeout,
            location=location,
            live_period=live_period,
            api_kwargs=api_kwargs,
            horizontal_accuracy=horizontal_accuracy,
            heading=heading,
            proximity_alert_radius=proximity_alert_radius,
            allow_sending_without_reply=allow_sending_without_reply,
        )

    def send_animation(
        self,
        animation: Union[FileInput, 'Animation'],
        duration: int = None,
        width: int = None,
        height: int = None,
        thumb: FileInput = None,
        caption: str = None,
        parse_mode: ODVInput[str] = DEFAULT_NONE,
        disable_notification: DVInput[bool] = DEFAULT_NONE,
        reply_to_message_id: int = None,
        reply_markup: 'ReplyMarkup' = None,
        timeout: DVInput[float] = DEFAULT_20,
        api_kwargs: JSONDict = None,
        allow_sending_without_reply: ODVInput[bool] = DEFAULT_NONE,
        caption_entities: Union[List['MessageEntity'], Tuple['MessageEntity', ...]] = None,
        filename: str = None,
    ) -> 'Message':
        """Shortcut for::

            bot.send_animation(update.effective_chat.id, *args, **kwargs)

        For the documentation of the arguments, please see :meth:`telegram.Bot.send_animation`.

        Returns:
            :class:`telegram.Message`: On success, instance representing the message posted.

        """
        return self.bot.send_animation(
            chat_id=self.id,
            animation=animation,
            duration=duration,
            width=width,
            height=height,
            thumb=thumb,
            caption=caption,
            parse_mode=parse_mode,
            disable_notification=disable_notification,
            reply_to_message_id=reply_to_message_id,
            reply_markup=reply_markup,
            timeout=timeout,
            api_kwargs=api_kwargs,
            allow_sending_without_reply=allow_sending_without_reply,
            caption_entities=caption_entities,
            filename=filename,
        )

    def send_sticker(
        self,
        sticker: Union[FileInput, 'Sticker'],
        disable_notification: DVInput[bool] = DEFAULT_NONE,
        reply_to_message_id: int = None,
        reply_markup: 'ReplyMarkup' = None,
        timeout: DVInput[float] = DEFAULT_20,
        api_kwargs: JSONDict = None,
        allow_sending_without_reply: ODVInput[bool] = DEFAULT_NONE,
    ) -> 'Message':
        """Shortcut for::

            bot.send_sticker(update.effective_chat.id, *args, **kwargs)

        For the documentation of the arguments, please see :meth:`telegram.Bot.send_sticker`.

        Returns:
            :class:`telegram.Message`: On success, instance representing the message posted.

        """
        return self.bot.send_sticker(
            chat_id=self.id,
            sticker=sticker,
            disable_notification=disable_notification,
            reply_to_message_id=reply_to_message_id,
            reply_markup=reply_markup,
            timeout=timeout,
            api_kwargs=api_kwargs,
            allow_sending_without_reply=allow_sending_without_reply,
        )

    def send_venue(
        self,
        latitude: float = None,
        longitude: float = None,
        title: str = None,
        address: str = None,
        foursquare_id: str = None,
        disable_notification: DVInput[bool] = DEFAULT_NONE,
        reply_to_message_id: int = None,
        reply_markup: 'ReplyMarkup' = None,
        timeout: ODVInput[float] = DEFAULT_NONE,
        venue: 'Venue' = None,
        foursquare_type: str = None,
        api_kwargs: JSONDict = None,
        google_place_id: str = None,
        google_place_type: str = None,
        allow_sending_without_reply: ODVInput[bool] = DEFAULT_NONE,
    ) -> 'Message':
        """Shortcut for::

            bot.send_venue(update.effective_chat.id, *args, **kwargs)

        For the documentation of the arguments, please see :meth:`telegram.Bot.send_venue`.

        Returns:
            :class:`telegram.Message`: On success, instance representing the message posted.

        """
        return self.bot.send_venue(
            chat_id=self.id,
            latitude=latitude,
            longitude=longitude,
            title=title,
            address=address,
            foursquare_id=foursquare_id,
            disable_notification=disable_notification,
            reply_to_message_id=reply_to_message_id,
            reply_markup=reply_markup,
            timeout=timeout,
            venue=venue,
            foursquare_type=foursquare_type,
            api_kwargs=api_kwargs,
            google_place_id=google_place_id,
            google_place_type=google_place_type,
            allow_sending_without_reply=allow_sending_without_reply,
        )

    def send_video(
        self,
        video: Union[FileInput, 'Video'],
        duration: int = None,
        caption: str = None,
        disable_notification: DVInput[bool] = DEFAULT_NONE,
        reply_to_message_id: int = None,
        reply_markup: 'ReplyMarkup' = None,
        timeout: DVInput[float] = DEFAULT_20,
        width: int = None,
        height: int = None,
        parse_mode: ODVInput[str] = DEFAULT_NONE,
        supports_streaming: bool = None,
        thumb: FileInput = None,
        api_kwargs: JSONDict = None,
        allow_sending_without_reply: ODVInput[bool] = DEFAULT_NONE,
        caption_entities: Union[List['MessageEntity'], Tuple['MessageEntity', ...]] = None,
        filename: str = None,
    ) -> 'Message':
        """Shortcut for::

            bot.send_video(update.effective_chat.id, *args, **kwargs)

        For the documentation of the arguments, please see :meth:`telegram.Bot.send_video`.

        Returns:
            :class:`telegram.Message`: On success, instance representing the message posted.

        """
        return self.bot.send_video(
            chat_id=self.id,
            video=video,
            duration=duration,
            caption=caption,
            disable_notification=disable_notification,
            reply_to_message_id=reply_to_message_id,
            reply_markup=reply_markup,
            timeout=timeout,
            width=width,
            height=height,
            parse_mode=parse_mode,
            supports_streaming=supports_streaming,
            thumb=thumb,
            api_kwargs=api_kwargs,
            allow_sending_without_reply=allow_sending_without_reply,
            caption_entities=caption_entities,
            filename=filename,
        )

    def send_video_note(
        self,
        video_note: Union[FileInput, 'VideoNote'],
        duration: int = None,
        length: int = None,
        disable_notification: DVInput[bool] = DEFAULT_NONE,
        reply_to_message_id: int = None,
        reply_markup: 'ReplyMarkup' = None,
        timeout: DVInput[float] = DEFAULT_20,
        thumb: FileInput = None,
        api_kwargs: JSONDict = None,
        allow_sending_without_reply: ODVInput[bool] = DEFAULT_NONE,
        filename: str = None,
    ) -> 'Message':
        """Shortcut for::

            bot.send_video_note(update.effective_chat.id, *args, **kwargs)

        For the documentation of the arguments, please see :meth:`telegram.Bot.send_video_note`.

        Returns:
            :class:`telegram.Message`: On success, instance representing the message posted.

        """
        return self.bot.send_video_note(
            chat_id=self.id,
            video_note=video_note,
            duration=duration,
            length=length,
            disable_notification=disable_notification,
            reply_to_message_id=reply_to_message_id,
            reply_markup=reply_markup,
            timeout=timeout,
            thumb=thumb,
            api_kwargs=api_kwargs,
            allow_sending_without_reply=allow_sending_without_reply,
            filename=filename,
        )

    def send_voice(
        self,
        voice: Union[FileInput, 'Voice'],
        duration: int = None,
        caption: str = None,
        disable_notification: DVInput[bool] = DEFAULT_NONE,
        reply_to_message_id: int = None,
        reply_markup: 'ReplyMarkup' = None,
        timeout: DVInput[float] = DEFAULT_20,
        parse_mode: ODVInput[str] = DEFAULT_NONE,
        api_kwargs: JSONDict = None,
        allow_sending_without_reply: ODVInput[bool] = DEFAULT_NONE,
        caption_entities: Union[List['MessageEntity'], Tuple['MessageEntity', ...]] = None,
        filename: str = None,
    ) -> 'Message':
        """Shortcut for::

            bot.send_voice(update.effective_chat.id, *args, **kwargs)

        For the documentation of the arguments, please see :meth:`telegram.Bot.send_voice`.

        Returns:
            :class:`telegram.Message`: On success, instance representing the message posted.

        """
        return self.bot.send_voice(
            chat_id=self.id,
            voice=voice,
            duration=duration,
            caption=caption,
            disable_notification=disable_notification,
            reply_to_message_id=reply_to_message_id,
            reply_markup=reply_markup,
            timeout=timeout,
            parse_mode=parse_mode,
            api_kwargs=api_kwargs,
            allow_sending_without_reply=allow_sending_without_reply,
            caption_entities=caption_entities,
            filename=filename,
        )

    def send_poll(
        self,
        question: str,
        options: List[str],
        is_anonymous: bool = True,
        # We use constant.POLL_REGULAR instead of Poll.REGULAR here to avoid circular imports
        type: str = constants.POLL_REGULAR,  # pylint: disable=W0622
        allows_multiple_answers: bool = False,
        correct_option_id: int = None,
        is_closed: bool = None,
        disable_notification: ODVInput[bool] = DEFAULT_NONE,
        reply_to_message_id: int = None,
        reply_markup: 'ReplyMarkup' = None,
        timeout: ODVInput[float] = DEFAULT_NONE,
        explanation: str = None,
        explanation_parse_mode: ODVInput[str] = DEFAULT_NONE,
        open_period: int = None,
        close_date: Union[int, datetime] = None,
        api_kwargs: JSONDict = None,
        allow_sending_without_reply: ODVInput[bool] = DEFAULT_NONE,
        explanation_entities: Union[List['MessageEntity'], Tuple['MessageEntity', ...]] = None,
    ) -> 'Message':
        """Shortcut for::

            bot.send_poll(update.effective_chat.id, *args, **kwargs)

        For the documentation of the arguments, please see :meth:`telegram.Bot.send_poll`.

        Returns:
            :class:`telegram.Message`: On success, instance representing the message posted.

        """
        return self.bot.send_poll(
            chat_id=self.id,
            question=question,
            options=options,
            is_anonymous=is_anonymous,
            type=type,  # pylint=pylint,
            allows_multiple_answers=allows_multiple_answers,
            correct_option_id=correct_option_id,
            is_closed=is_closed,
            disable_notification=disable_notification,
            reply_to_message_id=reply_to_message_id,
            reply_markup=reply_markup,
            timeout=timeout,
            explanation=explanation,
            explanation_parse_mode=explanation_parse_mode,
            open_period=open_period,
            close_date=close_date,
            api_kwargs=api_kwargs,
            allow_sending_without_reply=allow_sending_without_reply,
            explanation_entities=explanation_entities,
        )

    def send_copy(
        self,
        from_chat_id: Union[str, int],
        message_id: int,
        caption: str = None,
        parse_mode: ODVInput[str] = DEFAULT_NONE,
        caption_entities: Union[Tuple['MessageEntity', ...], List['MessageEntity']] = None,
        disable_notification: DVInput[bool] = DEFAULT_NONE,
        reply_to_message_id: int = None,
        allow_sending_without_reply: DVInput[bool] = DEFAULT_NONE,
        reply_markup: 'ReplyMarkup' = None,
        timeout: ODVInput[float] = DEFAULT_NONE,
        api_kwargs: JSONDict = None,
    ) -> 'MessageId':
        """Shortcut for::

            bot.copy_message(chat_id=update.effective_chat.id, *args, **kwargs)

        For the documentation of the arguments, please see :meth:`telegram.Bot.copy_message`.

        Returns:
            :class:`telegram.Message`: On success, instance representing the message posted.

        """
        return self.bot.copy_message(
            chat_id=self.id,
            from_chat_id=from_chat_id,
            message_id=message_id,
            caption=caption,
            parse_mode=parse_mode,
            caption_entities=caption_entities,
            disable_notification=disable_notification,
            reply_to_message_id=reply_to_message_id,
            allow_sending_without_reply=allow_sending_without_reply,
            reply_markup=reply_markup,
            timeout=timeout,
            api_kwargs=api_kwargs,
        )

    def copy_message(
        self,
        chat_id: Union[int, str],
        message_id: int,
        caption: str = None,
        parse_mode: ODVInput[str] = DEFAULT_NONE,
        caption_entities: Union[Tuple['MessageEntity', ...], List['MessageEntity']] = None,
        disable_notification: DVInput[bool] = DEFAULT_NONE,
        reply_to_message_id: int = None,
        allow_sending_without_reply: DVInput[bool] = DEFAULT_NONE,
        reply_markup: 'ReplyMarkup' = None,
        timeout: ODVInput[float] = DEFAULT_NONE,
        api_kwargs: JSONDict = None,
    ) -> 'MessageId':
        """Shortcut for::

            bot.copy_message(from_chat_id=update.effective_chat.id, *args, **kwargs)

        For the documentation of the arguments, please see :meth:`telegram.Bot.copy_message`.

        Returns:
            :class:`telegram.Message`: On success, instance representing the message posted.

        """
        return self.bot.copy_message(
            from_chat_id=self.id,
            chat_id=chat_id,
            message_id=message_id,
            caption=caption,
            parse_mode=parse_mode,
            caption_entities=caption_entities,
            disable_notification=disable_notification,
            reply_to_message_id=reply_to_message_id,
            allow_sending_without_reply=allow_sending_without_reply,
            reply_markup=reply_markup,
            timeout=timeout,
            api_kwargs=api_kwargs,
        )

    def export_invite_link(
        self,
        timeout: ODVInput[float] = DEFAULT_NONE,
        api_kwargs: JSONDict = None,
    ) -> str:
        """Shortcut for::

            bot.export_chat_invite_link(chat_id=update.effective_chat.id, *args, **kwargs)

        For the documentation of the arguments, please see
        :meth:`telegram.Bot.export_chat_invite_link`.

        .. versionadded:: 13.4

        Returns:
            :obj:`str`: New invite link on success.

        """
        return self.bot.export_chat_invite_link(
            chat_id=self.id, timeout=timeout, api_kwargs=api_kwargs
        )

    def create_invite_link(
        self,
        expire_date: Union[int, datetime] = None,
        member_limit: int = None,
        timeout: ODVInput[float] = DEFAULT_NONE,
        api_kwargs: JSONDict = None,
    ) -> 'ChatInviteLink':
        """Shortcut for::

            bot.create_chat_invite_link(chat_id=update.effective_chat.id, *args, **kwargs)

        For the documentation of the arguments, please see
        :meth:`telegram.Bot.create_chat_invite_link`.

        .. versionadded:: 13.4

        Returns:
            :class:`telegram.ChatInviteLink`

        """
        return self.bot.create_chat_invite_link(
            chat_id=self.id,
            expire_date=expire_date,
            member_limit=member_limit,
            timeout=timeout,
            api_kwargs=api_kwargs,
        )

    def edit_invite_link(
        self,
        invite_link: str,
        expire_date: Union[int, datetime] = None,
        member_limit: int = None,
        timeout: ODVInput[float] = DEFAULT_NONE,
        api_kwargs: JSONDict = None,
    ) -> 'ChatInviteLink':
        """Shortcut for::

            bot.edit_chat_invite_link(chat_id=update.effective_chat.id, *args, **kwargs)

        For the documentation of the arguments, please see
        :meth:`telegram.Bot.edit_chat_invite_link`.

        .. versionadded:: 13.4

        Returns:
            :class:`telegram.ChatInviteLink`

        """
        return self.bot.edit_chat_invite_link(
            chat_id=self.id,
            invite_link=invite_link,
            expire_date=expire_date,
            member_limit=member_limit,
            timeout=timeout,
            api_kwargs=api_kwargs,
        )

    def revoke_invite_link(
        self,
        invite_link: str,
        timeout: ODVInput[float] = DEFAULT_NONE,
        api_kwargs: JSONDict = None,
    ) -> 'ChatInviteLink':
        """Shortcut for::

            bot.revoke_chat_invite_link(chat_id=update.effective_chat.id, *args, **kwargs)

        For the documentation of the arguments, please see
        :meth:`telegram.Bot.revoke_chat_invite_link`.

        .. versionadded:: 13.4

        Returns:
            :class:`telegram.ChatInviteLink`

        """
        return self.bot.revoke_chat_invite_link(
            chat_id=self.id, invite_link=invite_link, timeout=timeout, api_kwargs=api_kwargs
        )<|MERGE_RESOLUTION|>--- conflicted
+++ resolved
@@ -143,7 +143,6 @@
 
     """
 
-<<<<<<< HEAD
     __slots__ = (
         'bio',
         'id',
@@ -168,13 +167,11 @@
         '_id_attrs',
     )
 
-=======
     SENDER: ClassVar[str] = constants.CHAT_SENDER
     """:const:`telegram.constants.CHAT_SENDER`
 
     .. versionadded:: 13.5
     """
->>>>>>> 9737b1d3
     PRIVATE: ClassVar[str] = constants.CHAT_PRIVATE
     """:const:`telegram.constants.CHAT_PRIVATE`"""
     GROUP: ClassVar[str] = constants.CHAT_GROUP
