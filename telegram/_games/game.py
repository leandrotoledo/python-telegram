--- conflicted
+++ resolved
@@ -75,12 +75,8 @@
             game message. Can be automatically edited to include current high scores for the game
             when the bot calls :meth:`telegram.Bot.set_game_score`, or manually edited
             using :meth:`telegram.Bot.edit_message_text`.
-<<<<<<< HEAD
             0-:tg-const:`telegram.constants.MessageLimit.MAX_TEXT_LENGTH` characters.
-        text_entities (List[:class:`telegram.MessageEntity`]): Optional. Special entities that
-=======
         text_entities (Tuple[:class:`telegram.MessageEntity`]): Optional. Special entities that
->>>>>>> 33fd2506
             appear in text, such as usernames, URLs, bot commands, etc.
             This list is empty if the message does not contain text entities.
 
