#!/usr/bin/env python
#
# A library that provides a Python interface to the Telegram Bot API
# Copyright (C) 2015-2022
# Leandro Toledo de Souza <devs@python-telegram-bot.org>
#
# This program is free software: you can redistribute it and/or modify
# it under the terms of the GNU Lesser Public License as published by
# the Free Software Foundation, either version 3 of the License, or
# (at your option) any later version.
#
# This program is distributed in the hope that it will be useful,
# but WITHOUT ANY WARRANTY; without even the implied warranty of
# MERCHANTABILITY or FITNESS FOR A PARTICULAR PURPOSE.  See the
# GNU Lesser Public License for more details.
#
# You should have received a copy of the GNU Lesser Public License
# along with this program.  If not, see [http://www.gnu.org/licenses/].
# pylint: disable=redefined-builtin
"""This module contains objects representing Telegram bot command scopes."""
from typing import TYPE_CHECKING, ClassVar, Dict, Optional, Type, Union

from telegram import constants
from telegram._telegramobject import TelegramObject
from telegram._utils.types import JSONDict

if TYPE_CHECKING:
    from telegram import Bot


class BotCommandScope(TelegramObject):
    """Base class for objects that represent the scope to which bot commands are applied.
    Currently, the following 7 scopes are supported:

    * :class:`telegram.BotCommandScopeDefault`
    * :class:`telegram.BotCommandScopeAllPrivateChats`
    * :class:`telegram.BotCommandScopeAllGroupChats`
    * :class:`telegram.BotCommandScopeAllChatAdministrators`
    * :class:`telegram.BotCommandScopeChat`
    * :class:`telegram.BotCommandScopeChatAdministrators`
    * :class:`telegram.BotCommandScopeChatMember`

    Objects of this class are comparable in terms of equality. Two objects of this class are
    considered equal, if their :attr:`type` is equal. For subclasses with additional attributes,
    the notion of equality is overridden.

    Note:
        Please see the `official docs`_ on how Telegram determines which commands to display.

    .. _`official docs`: https://core.telegram.org/bots/api#determining-list-of-commands

    .. versionadded:: 13.7

    Args:
        type (:obj:`str`): Scope type.

    Attributes:
        type (:obj:`str`): Scope type.
    """

    __slots__ = ("type",)

    DEFAULT: ClassVar[str] = constants.BotCommandScopeType.DEFAULT
    """:const:`telegram.constants.BotCommandScopeType.DEFAULT`"""
    ALL_PRIVATE_CHATS: ClassVar[str] = constants.BotCommandScopeType.ALL_PRIVATE_CHATS
    """:const:`telegram.constants.BotCommandScopeType.ALL_PRIVATE_CHATS`"""
    ALL_GROUP_CHATS: ClassVar[str] = constants.BotCommandScopeType.ALL_GROUP_CHATS
    """:const:`telegram.constants.BotCommandScopeType.ALL_GROUP_CHATS`"""
    ALL_CHAT_ADMINISTRATORS: ClassVar[str] = constants.BotCommandScopeType.ALL_CHAT_ADMINISTRATORS
    """:const:`telegram.constants.BotCommandScopeType.ALL_CHAT_ADMINISTRATORS`"""
    CHAT: ClassVar[str] = constants.BotCommandScopeType.CHAT
    """:const:`telegram.constants.BotCommandScopeType.CHAT`"""
    CHAT_ADMINISTRATORS: ClassVar[str] = constants.BotCommandScopeType.CHAT_ADMINISTRATORS
    """:const:`telegram.constants.BotCommandScopeType.CHAT_ADMINISTRATORS`"""
    CHAT_MEMBER: ClassVar[str] = constants.BotCommandScopeType.CHAT_MEMBER
    """:const:`telegram.constants.BotCommandScopeType.CHAT_MEMBER`"""

    def __init__(self, type: str, *, api_kwargs: JSONDict = None):
        super().__init__(api_kwargs=api_kwargs)
        self.type = type
        self._id_attrs = (self.type,)

        self._freeze()

    @classmethod
    def de_json(cls, data: Optional[JSONDict], bot: "Bot") -> Optional["BotCommandScope"]:
        """Converts JSON data to the appropriate :class:`BotCommandScope` object, i.e. takes
        care of selecting the correct subclass.

        Args:
            data (Dict[:obj:`str`, ...]): The JSON data.
            bot (:class:`telegram.Bot`): The bot associated with this object.

        Returns:
            The Telegram object.

        """
        data = cls._parse_data(data)

        if not data:
            return None

        _class_mapping: Dict[str, Type["BotCommandScope"]] = {
            cls.DEFAULT: BotCommandScopeDefault,
            cls.ALL_PRIVATE_CHATS: BotCommandScopeAllPrivateChats,
            cls.ALL_GROUP_CHATS: BotCommandScopeAllGroupChats,
            cls.ALL_CHAT_ADMINISTRATORS: BotCommandScopeAllChatAdministrators,
            cls.CHAT: BotCommandScopeChat,
            cls.CHAT_ADMINISTRATORS: BotCommandScopeChatAdministrators,
            cls.CHAT_MEMBER: BotCommandScopeChatMember,
        }

        if cls is BotCommandScope and data.get("type") in _class_mapping:
            return _class_mapping[data.pop("type")].de_json(data=data, bot=bot)
        return super().de_json(data=data, bot=bot)


class BotCommandScopeDefault(BotCommandScope):
    """Represents the default scope of bot commands. Default commands are used if no commands with
    a `narrower scope`_ are specified for the user.

    .. _`narrower scope`: https://core.telegram.org/bots/api#determining-list-of-commands

    .. versionadded:: 13.7
    Attributes:
        type (:obj:`str`): Scope type :tg-const:`telegram.BotCommandScope.DEFAULT`.
    """

    __slots__ = ()

    def __init__(self, *, api_kwargs: JSONDict = None):
        super().__init__(type=BotCommandScope.DEFAULT, api_kwargs=api_kwargs)
<<<<<<< HEAD
        self._unfreeze()

        self._freeze()
=======
>>>>>>> 1c20ff3f


class BotCommandScopeAllPrivateChats(BotCommandScope):
    """Represents the scope of bot commands, covering all private chats.

    .. versionadded:: 13.7

    Attributes:
        type (:obj:`str`): Scope type :tg-const:`telegram.BotCommandScope.ALL_PRIVATE_CHATS`.
    """

    __slots__ = ()

    def __init__(self, *, api_kwargs: JSONDict = None):
        super().__init__(type=BotCommandScope.ALL_PRIVATE_CHATS, api_kwargs=api_kwargs)
<<<<<<< HEAD
        self._unfreeze()

        self._freeze()
=======
>>>>>>> 1c20ff3f


class BotCommandScopeAllGroupChats(BotCommandScope):
    """Represents the scope of bot commands, covering all group and supergroup chats.

    .. versionadded:: 13.7
    Attributes:
        type (:obj:`str`): Scope type :tg-const:`telegram.BotCommandScope.ALL_GROUP_CHATS`.
    """

    __slots__ = ()

    def __init__(self, *, api_kwargs: JSONDict = None):
        super().__init__(type=BotCommandScope.ALL_GROUP_CHATS, api_kwargs=api_kwargs)
<<<<<<< HEAD
        self._unfreeze()

        self._freeze()
=======
>>>>>>> 1c20ff3f


class BotCommandScopeAllChatAdministrators(BotCommandScope):
    """Represents the scope of bot commands, covering all group and supergroup chat administrators.

    .. versionadded:: 13.7
    Attributes:
        type (:obj:`str`): Scope type :tg-const:`telegram.BotCommandScope.ALL_CHAT_ADMINISTRATORS`.
    """

    __slots__ = ()

    def __init__(self, *, api_kwargs: JSONDict = None):
        super().__init__(type=BotCommandScope.ALL_CHAT_ADMINISTRATORS, api_kwargs=api_kwargs)
<<<<<<< HEAD
        self._unfreeze()

        self._freeze()
=======
>>>>>>> 1c20ff3f


class BotCommandScopeChat(BotCommandScope):
    """Represents the scope of bot commands, covering a specific chat.

    Objects of this class are comparable in terms of equality. Two objects of this class are
    considered equal, if their :attr:`type` and :attr:`chat_id` are equal.

    .. versionadded:: 13.7

    Args:
        chat_id (:obj:`str` | :obj:`int`): Unique identifier for the target chat or username of the
            target supergroup (in the format ``@supergroupusername``)
    Attributes:
        type (:obj:`str`): Scope type :tg-const:`telegram.BotCommandScope.CHAT`.
        chat_id (:obj:`str` | :obj:`int`): Unique identifier for the target chat or username of the
            target supergroup (in the format ``@supergroupusername``)
    """

    __slots__ = ("chat_id",)

    def __init__(self, chat_id: Union[str, int], *, api_kwargs: JSONDict = None):
        super().__init__(type=BotCommandScope.CHAT, api_kwargs=api_kwargs)
<<<<<<< HEAD
        self._unfreeze()
=======
>>>>>>> 1c20ff3f
        self.chat_id = (
            chat_id if isinstance(chat_id, str) and chat_id.startswith("@") else int(chat_id)
        )
        self._id_attrs = (self.type, self.chat_id)

        self._freeze()


class BotCommandScopeChatAdministrators(BotCommandScope):
    """Represents the scope of bot commands, covering all administrators of a specific group or
    supergroup chat.

    Objects of this class are comparable in terms of equality. Two objects of this class are
    considered equal, if their :attr:`type` and :attr:`chat_id` are equal.

    .. versionadded:: 13.7

    Args:
        chat_id (:obj:`str` | :obj:`int`): Unique identifier for the target chat or username of the
            target supergroup (in the format ``@supergroupusername``)
    Attributes:
        type (:obj:`str`): Scope type :tg-const:`telegram.BotCommandScope.CHAT_ADMINISTRATORS`.
        chat_id (:obj:`str` | :obj:`int`): Unique identifier for the target chat or username of the
            target supergroup (in the format ``@supergroupusername``)
    """

    __slots__ = ("chat_id",)

    def __init__(self, chat_id: Union[str, int], *, api_kwargs: JSONDict = None):
        super().__init__(type=BotCommandScope.CHAT_ADMINISTRATORS, api_kwargs=api_kwargs)
<<<<<<< HEAD
        self._unfreeze()
=======
>>>>>>> 1c20ff3f
        self.chat_id = (
            chat_id if isinstance(chat_id, str) and chat_id.startswith("@") else int(chat_id)
        )
        self._id_attrs = (self.type, self.chat_id)

        self._freeze()


class BotCommandScopeChatMember(BotCommandScope):
    """Represents the scope of bot commands, covering a specific member of a group or supergroup
    chat.

    Objects of this class are comparable in terms of equality. Two objects of this class are
    considered equal, if their :attr:`type`, :attr:`chat_id` and :attr:`user_id` are equal.

    .. versionadded:: 13.7

    Args:
        chat_id (:obj:`str` | :obj:`int`): Unique identifier for the target chat or username of the
            target supergroup (in the format ``@supergroupusername``)
        user_id (:obj:`int`): Unique identifier of the target user.

    Attributes:
        type (:obj:`str`): Scope type :tg-const:`telegram.BotCommandScope.CHAT_MEMBER`.
        chat_id (:obj:`str` | :obj:`int`): Unique identifier for the target chat or username of the
            target supergroup (in the format ``@supergroupusername``)
        user_id (:obj:`int`): Unique identifier of the target user.
    """

    __slots__ = ("chat_id", "user_id")

    def __init__(self, chat_id: Union[str, int], user_id: int, *, api_kwargs: JSONDict = None):
        super().__init__(type=BotCommandScope.CHAT_MEMBER, api_kwargs=api_kwargs)
<<<<<<< HEAD
        self._unfreeze()
=======
>>>>>>> 1c20ff3f
        self.chat_id = (
            chat_id if isinstance(chat_id, str) and chat_id.startswith("@") else int(chat_id)
        )
        self.user_id = user_id
        self._id_attrs = (self.type, self.chat_id, self.user_id)

        self._freeze()<|MERGE_RESOLUTION|>--- conflicted
+++ resolved
@@ -130,12 +130,6 @@
 
     def __init__(self, *, api_kwargs: JSONDict = None):
         super().__init__(type=BotCommandScope.DEFAULT, api_kwargs=api_kwargs)
-<<<<<<< HEAD
-        self._unfreeze()
-
-        self._freeze()
-=======
->>>>>>> 1c20ff3f
 
 
 class BotCommandScopeAllPrivateChats(BotCommandScope):
@@ -151,12 +145,6 @@
 
     def __init__(self, *, api_kwargs: JSONDict = None):
         super().__init__(type=BotCommandScope.ALL_PRIVATE_CHATS, api_kwargs=api_kwargs)
-<<<<<<< HEAD
-        self._unfreeze()
-
-        self._freeze()
-=======
->>>>>>> 1c20ff3f
 
 
 class BotCommandScopeAllGroupChats(BotCommandScope):
@@ -171,12 +159,6 @@
 
     def __init__(self, *, api_kwargs: JSONDict = None):
         super().__init__(type=BotCommandScope.ALL_GROUP_CHATS, api_kwargs=api_kwargs)
-<<<<<<< HEAD
-        self._unfreeze()
-
-        self._freeze()
-=======
->>>>>>> 1c20ff3f
 
 
 class BotCommandScopeAllChatAdministrators(BotCommandScope):
@@ -191,12 +173,6 @@
 
     def __init__(self, *, api_kwargs: JSONDict = None):
         super().__init__(type=BotCommandScope.ALL_CHAT_ADMINISTRATORS, api_kwargs=api_kwargs)
-<<<<<<< HEAD
-        self._unfreeze()
-
-        self._freeze()
-=======
->>>>>>> 1c20ff3f
 
 
 class BotCommandScopeChat(BotCommandScope):
@@ -220,10 +196,7 @@
 
     def __init__(self, chat_id: Union[str, int], *, api_kwargs: JSONDict = None):
         super().__init__(type=BotCommandScope.CHAT, api_kwargs=api_kwargs)
-<<<<<<< HEAD
         self._unfreeze()
-=======
->>>>>>> 1c20ff3f
         self.chat_id = (
             chat_id if isinstance(chat_id, str) and chat_id.startswith("@") else int(chat_id)
         )
@@ -254,10 +227,7 @@
 
     def __init__(self, chat_id: Union[str, int], *, api_kwargs: JSONDict = None):
         super().__init__(type=BotCommandScope.CHAT_ADMINISTRATORS, api_kwargs=api_kwargs)
-<<<<<<< HEAD
         self._unfreeze()
-=======
->>>>>>> 1c20ff3f
         self.chat_id = (
             chat_id if isinstance(chat_id, str) and chat_id.startswith("@") else int(chat_id)
         )
@@ -291,10 +261,7 @@
 
     def __init__(self, chat_id: Union[str, int], user_id: int, *, api_kwargs: JSONDict = None):
         super().__init__(type=BotCommandScope.CHAT_MEMBER, api_kwargs=api_kwargs)
-<<<<<<< HEAD
         self._unfreeze()
-=======
->>>>>>> 1c20ff3f
         self.chat_id = (
             chat_id if isinstance(chat_id, str) and chat_id.startswith("@") else int(chat_id)
         )
