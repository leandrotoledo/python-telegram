#!/usr/bin/env python
#
# A library that provides a Python interface to the Telegram Bot API
# Copyright (C) 2015-2020
# Leandro Toledo de Souza <devs@python-telegram-bot.org>
#
# This program is free software: you can redistribute it and/or modify
# it under the terms of the GNU Lesser Public License as published by
# the Free Software Foundation, either version 3 of the License, or
# (at your option) any later version.
#
# This program is distributed in the hope that it will be useful,
# but WITHOUT ANY WARRANTY; without even the implied warranty of
# MERCHANTABILITY or FITNESS FOR A PARTICULAR PURPOSE.  See the
# GNU Lesser Public License for more details.
#
# You should have received a copy of the GNU Lesser Public License
# along with this program.  If not, see [http://www.gnu.org/licenses/].
"""This module contains an object that represents a Telegram MessageEntity."""

from typing import TYPE_CHECKING, Any, List, Optional

from telegram import TelegramObject, User, constants
from telegram.utils.types import JSONDict
<<<<<<< HEAD
=======
from typing import Any, Optional, List, TYPE_CHECKING, ClassVar
>>>>>>> 88440079

if TYPE_CHECKING:
    from telegram import Bot


class MessageEntity(TelegramObject):
    """
    This object represents one special entity in a text message. For example, hashtags,
    usernames, URLs, etc.

    Objects of this class are comparable in terms of equality. Two objects of this class are
    considered equal, if their :attr:`type`, :attr:`offset` and :attr`length` are equal.

    Attributes:
        type (:obj:`str`): Type of the entity.
        offset (:obj:`int`): Offset in UTF-16 code units to the start of the entity.
        length (:obj:`int`): Length of the entity in UTF-16 code units.
        url (:obj:`str`): Optional. Url that will be opened after user taps on the text.
        user (:class:`telegram.User`): Optional. The mentioned user.
        language (:obj:`str`): Optional. Programming language of the entity text.

    Args:
        type (:obj:`str`): Type of the entity. Can be mention (@username), hashtag, bot_command,
            url, email, phone_number, bold (bold text), italic (italic text), strikethrough,
            code (monowidth string), pre (monowidth block), text_link (for clickable text URLs),
            text_mention (for users without usernames).
        offset (:obj:`int`): Offset in UTF-16 code units to the start of the entity.
        length (:obj:`int`): Length of the entity in UTF-16 code units.
        url (:obj:`str`, optional): For :attr:`TEXT_LINK` only, url that will be opened after
            user taps on the text.
        user (:class:`telegram.User`, optional): For :attr:`TEXT_MENTION` only, the mentioned
             user.
        language (:obj:`str`, optional): For :attr:`PRE` only, the programming language of
            the entity text.

    """

    def __init__(
        self,  # pylint: disable=W0613
        type: str,  # pylint: disable=W0622
        offset: int,
        length: int,
        url: str = None,
        user: User = None,
        language: str = None,
        **kwargs: Any,
    ):
        # Required
        self.type = type
        self.offset = offset
        self.length = length
        # Optionals
        self.url = url
        self.user = user
        self.language = language

        self._id_attrs = (self.type, self.offset, self.length)

    @classmethod
    def de_json(cls, data: Optional[JSONDict], bot: 'Bot') -> Optional['MessageEntity']:
        data = cls.parse_data(data)

        if not data:
            return None

        data['user'] = User.de_json(data.get('user'), bot)

        return cls(**data)

    MENTION: ClassVar[str] = constants.MESSAGEENTITY_MENTION
    """:const:`telegram.constants.MESSAGEENTITY_MENTION`"""
    HASHTAG: ClassVar[str] = constants.MESSAGEENTITY_HASHTAG
    """:const:`telegram.constants.MESSAGEENTITY_HASHTAG`"""
    CASHTAG: ClassVar[str] = constants.MESSAGEENTITY_CASHTAG
    """:const:`telegram.constants.MESSAGEENTITY_CASHTAG`"""
    PHONE_NUMBER: ClassVar[str] = constants.MESSAGEENTITY_PHONE_NUMBER
    """:const:`telegram.constants.MESSAGEENTITY_PHONE_NUMBER`"""
    BOT_COMMAND: ClassVar[str] = constants.MESSAGEENTITY_BOT_COMMAND
    """:const:`telegram.constants.MESSAGEENTITY_BOT_COMMAND`"""
    URL: ClassVar[str] = constants.MESSAGEENTITY_URL
    """:const:`telegram.constants.MESSAGEENTITY_URL`"""
    EMAIL: ClassVar[str] = constants.MESSAGEENTITY_EMAIL
    """:const:`telegram.constants.MESSAGEENTITY_EMAIL`"""
    BOLD: ClassVar[str] = constants.MESSAGEENTITY_BOLD
    """:const:`telegram.constants.MESSAGEENTITY_BOLD`"""
    ITALIC: ClassVar[str] = constants.MESSAGEENTITY_ITALIC
    """:const:`telegram.constants.MESSAGEENTITY_ITALIC`"""
    CODE: ClassVar[str] = constants.MESSAGEENTITY_CODE
    """:const:`telegram.constants.MESSAGEENTITY_CODE`"""
    PRE: ClassVar[str] = constants.MESSAGEENTITY_PRE
    """:const:`telegram.constants.MESSAGEENTITY_PRE`"""
    TEXT_LINK: ClassVar[str] = constants.MESSAGEENTITY_TEXT_LINK
    """:const:`telegram.constants.MESSAGEENTITY_TEXT_LINK`"""
    TEXT_MENTION: ClassVar[str] = constants.MESSAGEENTITY_TEXT_MENTION
    """:const:`telegram.constants.MESSAGEENTITY_TEXT_MENTION`"""
    UNDERLINE: ClassVar[str] = constants.MESSAGEENTITY_UNDERLINE
    """:const:`telegram.constants.MESSAGEENTITY_UNDERLINE`"""
    STRIKETHROUGH: ClassVar[str] = constants.MESSAGEENTITY_STRIKETHROUGH
    """:const:`telegram.constants.MESSAGEENTITY_STRIKETHROUGH`"""
    ALL_TYPES: ClassVar[List[str]] = constants.MESSAGEENTITY_ALL_TYPES
    """:const:`telegram.constants.MESSAGEENTITY_ALL_TYPES`\n
    List of all the types"""<|MERGE_RESOLUTION|>--- conflicted
+++ resolved
@@ -18,14 +18,10 @@
 # along with this program.  If not, see [http://www.gnu.org/licenses/].
 """This module contains an object that represents a Telegram MessageEntity."""
 
-from typing import TYPE_CHECKING, Any, List, Optional
+from typing import TYPE_CHECKING, Any, List, Optional, ClassVar
 
 from telegram import TelegramObject, User, constants
 from telegram.utils.types import JSONDict
-<<<<<<< HEAD
-=======
-from typing import Any, Optional, List, TYPE_CHECKING, ClassVar
->>>>>>> 88440079
 
 if TYPE_CHECKING:
     from telegram import Bot
