#!/usr/bin/env python
#
# A library that provides a Python interface to the Telegram Bot API
# Copyright (C) 2015-2021
# Leandro Toledo de Souza <devs@python-telegram-bot.org>
#
# This program is free software: you can redistribute it and/or modify
# it under the terms of the GNU Lesser Public License as published by
# the Free Software Foundation, either version 3 of the License, or
# (at your option) any later version.
#
# This program is distributed in the hope that it will be useful,
# but WITHOUT ANY WARRANTY; without even the implied warranty of
# MERCHANTABILITY or FITNESS FOR A PARTICULAR PURPOSE.  See the
# GNU Lesser Public License for more details.
#
# You should have received a copy of the GNU Lesser Public License
# along with this program.  If not, see [http://www.gnu.org/licenses/].
"""This module contains the Request class which handles the communication with the Telegram
servers.
"""
import logging
import os
import socket
import sys
import warnings
from pathlib import Path

try:
    import ujson as json
except ImportError:
    import json  # type: ignore[no-redef]

from typing import Any, Union

import certifi

try:
    from telegram.vendor.ptb_urllib3 import urllib3
    from telegram.vendor.ptb_urllib3.urllib3.contrib import appengine
    from telegram.vendor.ptb_urllib3.urllib3.connection import HTTPConnection
    from telegram.vendor.ptb_urllib3.urllib3.fields import RequestField
    from telegram.vendor.ptb_urllib3.urllib3.util.timeout import Timeout
except ImportError:  # pragma: no cover
    try:
        import urllib3  # type: ignore[no-redef]
        from urllib3.contrib import appengine  # type: ignore[no-redef]
        from urllib3.connection import HTTPConnection  # type: ignore[no-redef]
        from urllib3.fields import RequestField  # type: ignore[no-redef]
        from urllib3.util.timeout import Timeout  # type: ignore[no-redef]

        warnings.warn(
            'python-telegram-bot is using upstream urllib3. This is allowed but not '
            'supported by python-telegram-bot maintainers.'
        )
    except ImportError:
        warnings.warn(
            "python-telegram-bot wasn't properly installed. Please refer to README.rst on "
            "how to properly install."
        )
        raise

# pylint: disable=ungrouped-imports
from telegram import InputFile
from telegram.error import (
    TelegramError,
    BadRequest,
    ChatMigrated,
    Conflict,
    InvalidToken,
    NetworkError,
    RetryAfter,
    TimedOut,
    Unauthorized,
)
<<<<<<< HEAD
from telegram.utils.types import JSONDict, FilePathInput
=======
from telegram._utils.types import JSONDict
>>>>>>> eec90a01


# pylint: disable=unused-argument
def _render_part(self: RequestField, name: str, value: str) -> str:
    r"""
    Monkey patch urllib3.urllib3.fields.RequestField to make it *not* support RFC2231 compliant
    Content-Disposition headers since telegram servers don't understand it. Instead just escape
    \\ and " and replace any \n and \r with a space.

    """
    value = value.replace('\\', '\\\\').replace('"', '\\"')
    value = value.replace('\r', ' ').replace('\n', ' ')
    return f'{name}="{value}"'


RequestField._render_part = _render_part  # type: ignore  # pylint: disable=protected-access

logging.getLogger('telegram.vendor.ptb_urllib3.urllib3').setLevel(logging.WARNING)

USER_AGENT = 'Python Telegram Bot (https://github.com/python-telegram-bot/python-telegram-bot)'


class Request:
    """Helper class for python-telegram-bot which provides methods to perform POST & GET towards
    Telegram servers.

    Args:
        con_pool_size (:obj:`int`): Number of connections to keep in the connection pool.
        proxy_url (:obj:`str`): The URL to the proxy server. For example: `http://127.0.0.1:3128`.
        urllib3_proxy_kwargs (:obj:`dict`): Arbitrary arguments passed as-is to
            :obj:`urllib3.ProxyManager`. This value will be ignored if :attr:`proxy_url` is not
            set.
        connect_timeout (:obj:`int` | :obj:`float`): The maximum amount of time (in seconds) to
            wait for a connection attempt to a server to succeed. :obj:`None` will set an
            infinite timeout for connection attempts. Defaults to ``5.0``.
        read_timeout (:obj:`int` | :obj:`float`): The maximum amount of time (in seconds) to wait
            between consecutive read operations for a response from the server. :obj:`None` will
            set an infinite timeout. This value is usually overridden by the various
            :class:`telegram.Bot` methods. Defaults to ``5.0``.

    """

    __slots__ = ('_connect_timeout', '_con_pool_size', '_con_pool')

    def __init__(
        self,
        con_pool_size: int = 1,
        proxy_url: str = None,
        urllib3_proxy_kwargs: JSONDict = None,
        connect_timeout: float = 5.0,
        read_timeout: float = 5.0,
    ):
        if urllib3_proxy_kwargs is None:
            urllib3_proxy_kwargs = {}

        self._connect_timeout = connect_timeout

        sockopts = HTTPConnection.default_socket_options + [
            (socket.SOL_SOCKET, socket.SO_KEEPALIVE, 1)
        ]

        # TODO: Support other platforms like mac and windows.
        if 'linux' in sys.platform:
            sockopts.append(
                (socket.IPPROTO_TCP, socket.TCP_KEEPIDLE, 120)  # pylint: disable=no-member
            )
            sockopts.append(
                (socket.IPPROTO_TCP, socket.TCP_KEEPINTVL, 30)  # pylint: disable=no-member
            )
            sockopts.append(
                (socket.IPPROTO_TCP, socket.TCP_KEEPCNT, 8)  # pylint: disable=no-member
            )

        self._con_pool_size = con_pool_size

        kwargs = dict(
            maxsize=con_pool_size,
            cert_reqs='CERT_REQUIRED',
            ca_certs=certifi.where(),
            socket_options=sockopts,
            timeout=urllib3.Timeout(connect=self._connect_timeout, read=read_timeout, total=None),
        )

        # Set a proxy according to the following order:
        # * proxy defined in proxy_url (+ urllib3_proxy_kwargs)
        # * proxy set in `HTTPS_PROXY` env. var.
        # * proxy set in `https_proxy` env. var.
        # * None (if no proxy is configured)

        if not proxy_url:
            proxy_url = os.environ.get('HTTPS_PROXY') or os.environ.get('https_proxy')

        self._con_pool: Union[
            urllib3.PoolManager,
            appengine.AppEngineManager,
            'SOCKSProxyManager',  # noqa: F821
            urllib3.ProxyManager,
        ] = None  # type: ignore
        if not proxy_url:
            if appengine.is_appengine_sandbox():
                # Use URLFetch service if running in App Engine
                self._con_pool = appengine.AppEngineManager()
            else:
                self._con_pool = urllib3.PoolManager(**kwargs)
        else:
            kwargs.update(urllib3_proxy_kwargs)
            if proxy_url.startswith('socks'):
                try:
                    # pylint: disable=import-outside-toplevel
                    from telegram.vendor.ptb_urllib3.urllib3.contrib.socks import SOCKSProxyManager
                except ImportError as exc:
                    raise RuntimeError('PySocks is missing') from exc
                self._con_pool = SOCKSProxyManager(proxy_url, **kwargs)
            else:
                mgr = urllib3.proxy_from_url(proxy_url, **kwargs)
                if mgr.proxy.auth:
                    # TODO: what about other auth types?
                    auth_hdrs = urllib3.make_headers(proxy_basic_auth=mgr.proxy.auth)
                    mgr.proxy_headers.update(auth_hdrs)

                self._con_pool = mgr

    @property
    def con_pool_size(self) -> int:
        """The size of the connection pool used."""
        return self._con_pool_size

    def stop(self) -> None:
        """Performs cleanup on shutdown."""
        self._con_pool.clear()  # type: ignore

    @staticmethod
    def _parse(json_data: bytes) -> Union[JSONDict, bool]:
        """Try and parse the JSON returned from Telegram.

        Returns:
            dict: A JSON parsed as Python dict with results - on error this dict will be empty.

        """
        decoded_s = json_data.decode('utf-8', 'replace')
        try:
            data = json.loads(decoded_s)
        except ValueError as exc:
            raise TelegramError('Invalid server response') from exc

        if not data.get('ok'):  # pragma: no cover
            description = data.get('description')
            parameters = data.get('parameters')
            if parameters:
                migrate_to_chat_id = parameters.get('migrate_to_chat_id')
                if migrate_to_chat_id:
                    raise ChatMigrated(migrate_to_chat_id)
                retry_after = parameters.get('retry_after')
                if retry_after:
                    raise RetryAfter(retry_after)
            if description:
                return description

        return data['result']

    def _request_wrapper(self, *args: object, **kwargs: Any) -> bytes:
        """Wraps urllib3 request for handling known exceptions.

        Args:
            args: unnamed arguments, passed to urllib3 request.
            kwargs: keyword arguments, passed to urllib3 request.

        Returns:
            bytes: A non-parsed JSON text.

        Raises:
            TelegramError

        """
        # Make sure to hint Telegram servers that we reuse connections by sending
        # "Connection: keep-alive" in the HTTP headers.
        if 'headers' not in kwargs:
            kwargs['headers'] = {}
        kwargs['headers']['connection'] = 'keep-alive'
        # Also set our user agent
        kwargs['headers']['user-agent'] = USER_AGENT

        try:
            resp = self._con_pool.request(*args, **kwargs)
        except urllib3.exceptions.TimeoutError as error:
            raise TimedOut() from error
        except urllib3.exceptions.HTTPError as error:
            # HTTPError must come last as its the base urllib3 exception class
            # TODO: do something smart here; for now just raise NetworkError
            raise NetworkError(f'urllib3 HTTPError {error}') from error

        if 200 <= resp.status <= 299:
            # 200-299 range are HTTP success statuses
            return resp.data

        try:
            message = str(self._parse(resp.data))
        except ValueError:
            message = 'Unknown HTTPError'

        if resp.status in (401, 403):
            raise Unauthorized(message)
        if resp.status == 400:
            raise BadRequest(message)
        if resp.status == 404:
            raise InvalidToken()
        if resp.status == 409:
            raise Conflict(message)
        if resp.status == 413:
            raise NetworkError(
                'File too large. Check telegram api limits '
                'https://core.telegram.org/bots/api#senddocument'
            )
        if resp.status == 502:
            raise NetworkError('Bad Gateway')
        raise NetworkError(f'{message} ({resp.status})')

    def post(self, url: str, data: JSONDict, timeout: float = None) -> Union[JSONDict, bool]:
        """Request an URL.

        Args:
            url (:obj:`str`): The web location we want to retrieve.
            data (Dict[:obj:`str`, :obj:`str` | :obj:`int`], optional): A dict of key/value pairs.
            timeout (:obj:`int` | :obj:`float`, optional): If this value is specified, use it as
                the read timeout from the server (instead of the one specified during creation of
                the connection pool).

        Returns:
          A JSON object.

        """
        urlopen_kwargs = {}

        if timeout is not None:
            urlopen_kwargs['timeout'] = Timeout(read=timeout, connect=self._connect_timeout)

        if data is None:
            data = {}

        # Are we uploading files?
        files = False

        # pylint: disable=too-many-nested-blocks
        for key, val in data.copy().items():
            if isinstance(val, InputFile):
                # Convert the InputFile to urllib3 field format
                data[key] = val.field_tuple
                files = True
            elif isinstance(val, (float, int)):
                # Urllib3 doesn't like floats it seems
                data[key] = str(val)
            elif key == 'media':
                files = True
                # List of media
                if isinstance(val, list):
                    # Attach and set val to attached name for all
                    media = []
                    for med in val:
                        media_dict = med.to_dict()
                        media.append(media_dict)
                        if isinstance(med.media, InputFile):
                            data[med.media.attach] = med.media.field_tuple
                            # if the file has a thumb, we also need to attach it to the data
                            if "thumb" in media_dict:
                                data[med.thumb.attach] = med.thumb.field_tuple
                    data[key] = json.dumps(media)
                # Single media
                else:
                    # Attach and set val to attached name
                    media_dict = val.to_dict()
                    if isinstance(val.media, InputFile):
                        data[val.media.attach] = val.media.field_tuple
                        # if the file has a thumb, we also need to attach it to the data
                        if "thumb" in media_dict:
                            data[val.thumb.attach] = val.thumb.field_tuple
                    data[key] = json.dumps(media_dict)
            elif isinstance(val, list):
                # In case we're sending files, we need to json-dump lists manually
                # As we can't know if that's the case, we just json-dump here
                data[key] = json.dumps(val)

        # Use multipart upload if we're uploading files, otherwise use JSON
        if files:
            result = self._request_wrapper('POST', url, fields=data, **urlopen_kwargs)
        else:
            result = self._request_wrapper(
                'POST',
                url,
                body=json.dumps(data).encode('utf-8'),
                headers={'Content-Type': 'application/json'},
                **urlopen_kwargs,
            )

        return self._parse(result)

    def retrieve(self, url: str, timeout: float = None) -> bytes:
        """Retrieve the contents of a file by its URL.

        Args:
            url (:obj:`str`): The web location we want to retrieve.
            timeout (:obj:`int` | :obj:`float`): If this value is specified, use it as the read
                timeout from the server (instead of the one specified during creation of the
                connection pool).

        """
        urlopen_kwargs = {}
        if timeout is not None:
            urlopen_kwargs['timeout'] = Timeout(read=timeout, connect=self._connect_timeout)

        return self._request_wrapper('GET', url, **urlopen_kwargs)

    def download(self, url: str, filepath: FilePathInput, timeout: float = None) -> None:
        """Download a file by its URL.

        Args:
            url (:obj:`str`): The web location we want to retrieve.
            filepath (:obj:`pathlib.Path` | :obj:`str`): The filepath to download the file to.
            timeout (:obj:`int` | :obj:`float`, optional): If this value is specified, use it as
                the read timeout from the server (instead of the one specified during creation of
                the connection pool).

        .. versionchanged:: 14.0
            The ``filepath`` parameter now also accepts :obj:`pathlib.Path` objects as argument.

        """
        Path(filepath).write_bytes(self.retrieve(url, timeout))<|MERGE_RESOLUTION|>--- conflicted
+++ resolved
@@ -73,11 +73,7 @@
     TimedOut,
     Unauthorized,
 )
-<<<<<<< HEAD
-from telegram.utils.types import JSONDict, FilePathInput
-=======
-from telegram._utils.types import JSONDict
->>>>>>> eec90a01
+from telegram._utils.types import JSONDict, FilePathInput
 
 
 # pylint: disable=unused-argument
