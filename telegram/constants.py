--- conflicted
+++ resolved
@@ -29,67 +29,10 @@
 
         .. versionadded:: 13.4
     SUPPORTED_WEBHOOK_PORTS (List[:obj:`int`]): [443, 80, 88, 8443]
-<<<<<<< HEAD
-    ANONYMOUS_ADMIN_ID (:obj:`int`): ``1087968824`` (User id in groups for anonymous admin)
-    SERVICE_CHAT_ID (:obj:`int`): ``777000`` (Telegram service chat, that also acts as sender of
-        channel posts forwarded to discussion groups)
-=======
->>>>>>> d064a5d8
 
 The following constants are related to specific classes or topics and are grouped into enums. If
 they are related to a specific class, then they are also available as attributes of those classes.
 """
-<<<<<<< HEAD
-from enum import Enum, IntEnum
-from typing import List
-
-
-__all__ = [
-    'ANONYMOUS_ADMIN_ID',
-    'BOT_API_VERSION',
-    'BotCommandScopeType',
-    'CallbackQueryLimit',
-    'ChatAction',
-    'ChatInviteLinkLimit',
-    'ChatMemberStatus',
-    'ChatType',
-    'DiceEmoji',
-    'FileSizeLimit',
-    'FloodLimit',
-    'InlineKeyboardMarkupLimit',
-    'InlineQueryLimit',
-    'InlineQueryResultType',
-    'InputMediaType',
-    'LocationLimit',
-    'MaskPosition',
-    'MessageAttachmentType',
-    'MessageEntityType',
-    'MessageLimit',
-    'MessageType',
-    'ParseMode',
-    'PollLimit',
-    'PollType',
-    'SERVICE_CHAT_ID',
-    'SUPPORTED_WEBHOOK_PORTS',
-    'UpdateType',
-]
-
-
-class _StringEnum(str, Enum):
-    """Helper class for string enums where the value is not important to be displayed on
-    stringification.
-    """
-
-    __slots__ = ()
-
-    def __repr__(self) -> str:
-        return f'<{self.__class__.__name__}.{self.name}>'
-
-
-BOT_API_VERSION = '5.3'
-ANONYMOUS_ADMIN_ID = 1087968824
-SERVICE_CHAT_ID = 777000
-=======
 
 __all__ = [
     'BOT_API_VERSION',
@@ -311,7 +254,6 @@
     CHANNEL = 'channel'
     """:obj:`str`: A :class:`telegram.Chat` that is a channel."""
 
->>>>>>> d064a5d8
 
 class DiceEmoji(_StringEnum):
     """This enum contains the available emoji for :class:`telegram.Dice`/
@@ -341,174 +283,6 @@
     """This enum contains limitations regarding the upload and download of files. The enum
     members of this enumeration are instances of :class:`int` and can be treated as such.
 
-<<<<<<< HEAD
-SUPPORTED_WEBHOOK_PORTS: List[int] = [443, 80, 88, 8443]
-
-
-class BotCommandScopeType(_StringEnum):
-    """This enum contains the available types of :class:`telegram.BotCommandScope`. The enum
-    members of this enumeration are instances of :class:`str` and can be treated as such.
-
-    .. versionadded:: 14.0
-    """
-
-    __slots__ = ()
-
-    DEFAULT = 'default'
-    """:obj:`str`: The type of :class:`telegram.BotCommandScopeDefault`."""
-    ALL_PRIVATE_CHATS = 'all_private_chats'
-    """:obj:`str`: The type of :class:`telegram.BotCommandScopeAllPrivateChats`."""
-    ALL_GROUP_CHATS = 'all_group_chats'
-    """:obj:`str`: The type of :class:`telegram.BotCommandScopeAllGroupChats`."""
-    ALL_CHAT_ADMINISTRATORS = 'all_chat_administrators'
-    """:obj:`str`: The type of :class:`telegram.BotCommandScopeAllChatAdministrators`."""
-    CHAT = 'chat'
-    """:obj:`str`: The type of :class:`telegram.BotCommandScopeChat`."""
-    CHAT_ADMINISTRATORS = 'chat_administrators'
-    """:obj:`str`: The type of :class:`telegram.BotCommandScopeChatAdministrators`."""
-    CHAT_MEMBER = 'chat_member'
-    """:obj:`str`: The type of :class:`telegram.BotCommandScopeChatMember`."""
-
-
-class CallbackQueryLimit(IntEnum):
-    """This enum contains limitations for :class:`telegram.CallbackQuery`/
-    :meth:`telegram.Bot.answer_callback_query`. The enum members of this enumeration are instances
-    of :class:`int` and can be treated as such.
-
-    .. versionadded:: 14.0
-    """
-
-    __slots__ = ()
-
-    ANSWER_CALLBACK_QUERY_TEXT_LENGTH = 200
-    """:obj:`int`: Maximum number of characters for the ``text`` parameter of
-    :meth:`Bot.answer_callback_query`."""
-
-
-class ChatAction(_StringEnum):
-    """This enum contains the available chat actions for :meth:`telegram.Bot.send_chat_action`.
-    The enum members of this enumeration are instances of :class:`str` and can be treated as such.
-
-    .. versionadded:: 14.0
-    """
-
-    __slots__ = ()
-
-    CHOOSE_STICKER = 'choose_sticker'
-    """:obj:`str`: Chat action indicating that the bot is selecting a sticker."""
-    FIND_LOCATION = 'find_location'
-    """:obj:`str`: Chat action indicating that the bot is selecting a location."""
-    RECORD_VOICE = 'record_voice'
-    """:obj:`str`: Chat action indicating that the bot is recording a voice message."""
-    RECORD_VIDEO = 'record_video'
-    """:obj:`str`: Chat action indicating that the bot is recording a video."""
-    RECORD_VIDEO_NOTE = 'record_video_note'
-    """:obj:`str`: Chat action indicating that the bot is recording a video note."""
-    TYPING = 'typing'
-    """:obj:`str`: A chat indicating the bot is typing."""
-    UPLOAD_VOICE = 'upload_voice'
-    """:obj:`str`: Chat action indicating that the bot is uploading a voice message."""
-    UPLOAD_DOCUMENT = 'upload_document'
-    """:obj:`str`: Chat action indicating that the bot is uploading a document."""
-    UPLOAD_PHOTO = 'upload_photo'
-    """:obj:`str`: Chat action indicating that the bot is uploading a photo."""
-    UPLOAD_VIDEO = 'upload_video'
-    """:obj:`str`: Chat action indicating that the bot is uploading a video."""
-    UPLOAD_VIDEO_NOTE = 'upload_video_note'
-    """:obj:`str`: Chat action indicating that the bot is uploading a video note."""
-
-
-class ChatInviteLinkLimit(IntEnum):
-    """This enum contains limitations for :class:`telegram.ChatInviteLink`/
-    :meth:`telegram.Bot.create_chat_invite_link`/:meth:`telegram.Bot.edit_chat_invite_link`. The
-    enum members of this enumeration are instances of :class:`int` and can be treated as such.
-
-    .. versionadded:: 14.0
-    """
-
-    __slots__ = ()
-
-    MEMBER_LIMIT = 99999
-    """:obj:`int`: Maximum value allowed for the ``member_limit`` parameter of
-    :meth:`telegram.Bot.create_chat_invite_link` and :meth:`telegram.Bot.edit_chat_invite_link`."""
-    NAME_LENGTH = 32
-    """:obj:`int`: Maximum number of characters allowed for the ``name`` parameter of
-    :meth:`telegram.Bot.create_chat_invite_link` and :meth:`telegram.Bot.edit_chat_invite_link`."""
-
-
-class ChatMemberStatus(_StringEnum):
-    """This enum contains the available states for :class:`telegram.ChatMember`. The enum
-    members of this enumeration are instances of :class:`str` and can be treated as such.
-
-    .. versionadded:: 14.0
-    """
-
-    __slots__ = ()
-
-    ADMINISTRATOR = 'administrator'
-    """:obj:`str`: A :class:`telegram.ChatMember` who is administrator of the chat."""
-    CREATOR = 'creator'
-    """:obj:`str`: A :class:`telegram.ChatMember` who is the creator of the chat."""
-    KICKED = 'kicked'
-    """:obj:`str`: A :class:`telegram.ChatMember` who was kicked from the chat."""
-    LEFT = 'left'
-    """:obj:`str`: A :class:`telegram.ChatMember` who has left the chat."""
-    MEMBER = 'member'
-    """:obj:`str`: A :class:`telegram.ChatMember` who is a member of the chat."""
-    RESTRICTED = 'restricted'
-    """:obj:`str`: A :class:`telegram.ChatMember` who was restricted in this chat."""
-
-
-class ChatType(_StringEnum):
-    """This enum contains the available types of :class:`telegram.Chat`. The enum
-    members of this enumeration are instances of :class:`str` and can be treated as such.
-
-    .. versionadded:: 14.0
-    """
-
-    __slots__ = ()
-
-    SENDER = 'sender'
-    """:obj:`str`: A :class:`telegram.Chat` that represents the chat of a :class:`telegram.User`
-    sending an :class:`telegram.InlineQuery`. """
-    PRIVATE = 'private'
-    """:obj:`str`: A :class:`telegram.Chat` that is private."""
-    GROUP = 'group'
-    """:obj:`str`: A :class:`telegram.Chat` that is a group."""
-    SUPERGROUP = 'supergroup'
-    """:obj:`str`: A :class:`telegram.Chat` that is a supergroup."""
-    CHANNEL = 'channel'
-    """:obj:`str`: A :class:`telegram.Chat` that is a channel."""
-
-
-class DiceEmoji(_StringEnum):
-    """This enum contains the available emoji for :class:`telegram.Dice`/
-    :meth:`telegram.Bot.send_dice`. The enum
-    members of this enumeration are instances of :class:`str` and can be treated as such.
-
-    .. versionadded:: 14.0
-    """
-
-    __slots__ = ()
-
-    DICE = '🎲'
-    """:obj:`str`: A :class:`telegram.Dice` with the emoji ``🎲``."""
-    DARTS = '🎯'
-    """:obj:`str`: A :class:`telegram.Dice` with the emoji ``🎯``."""
-    BASKETBALL = '🏀'
-    """:obj:`str`: A :class:`telegram.Dice` with the emoji ``🏀``."""
-    FOOTBALL = '⚽'
-    """:obj:`str`: A :class:`telegram.Dice` with the emoji ``⚽``."""
-    SLOT_MACHINE = '🎰'
-    """:obj:`str`: A :class:`telegram.Dice` with the emoji ``🎰``."""
-    BOWLING = '🎳'
-    """:obj:`str`: A :class:`telegram.Dice` with the emoji ``🎳``."""
-
-
-class FileSizeLimit(IntEnum):
-    """This enum contains limitations regarding the upload and download of files. The enum
-    members of this enumeration are instances of :class:`int` and can be treated as such.
-
     .. versionadded:: 14.0
     """
 
@@ -521,20 +295,6 @@
     PHOTOSIZE_UPLOAD = int(10e6)  # (10MB)
     """:obj:`int`: Bots can upload photo files of up to 10MB in size."""
 
-=======
-    .. versionadded:: 14.0
-    """
-
-    __slots__ = ()
-
-    FILESIZE_DOWNLOAD = int(20e6)  # (20MB)
-    """:obj:`int`: Bots can download files of up to 20MB in size."""
-    FILESIZE_UPLOAD = int(50e6)  # (50MB)
-    """:obj:`int`: Bots can upload non-photo files of up to 50MB in size."""
-    PHOTOSIZE_UPLOAD = int(10e6)  # (10MB)
-    """:obj:`int`: Bots can upload photo files of up to 10MB in size."""
-
->>>>>>> d064a5d8
 
 class FloodLimit(IntEnum):
     """This enum contains limitations regarding flood limits. The enum
