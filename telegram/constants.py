--- conflicted
+++ resolved
@@ -63,43 +63,30 @@
 :class:`telegram.ChatAction`:
 
 Attributes:
-<<<<<<< HEAD
     CHATACTION_FIND_LOCATION (:obj:`str`): ``'find_location'``
     CHATACTION_RECORD_AUDIO (:obj:`str`): ``'record_audio'``
+
+        .. deprecated:: 13.5
+           Deprecated by Telegram. Use :const:`CHATACTION_RECORD_VOICE` instead, as backwards
+           compatibility is not guaranteed by Telegram.
+    CHATACTION_RECORD_VOICE (:obj:`str`): ``'record_voice'``
+
+        .. versionadded:: 13.5
     CHATACTION_RECORD_VIDEO (:obj:`str`): ``'record_video'``
     CHATACTION_RECORD_VIDEO_NOTE (:obj:`str`): ``'record_video_note'``
     CHATACTION_TYPING (:obj:`str`): ``'typing'``
     CHATACTION_UPLOAD_AUDIO (:obj:`str`): ``'upload_audio'``
+
+        .. deprecated:: 13.5
+           Deprecated by Telegram. Use :const:`CHATACTION_UPLOAD_VOICE` instead, as backwards
+           compatibility is not guaranteed by Telegram.
+    CHATACTION_UPLOAD_VOICE (:obj:`str`): ``'upload_voice'``
+
+        .. versionadded:: 13.5
     CHATACTION_UPLOAD_DOCUMENT (:obj:`str`): ``'upload_document'``
     CHATACTION_UPLOAD_PHOTO (:obj:`str`): ``'upload_photo'``
     CHATACTION_UPLOAD_VIDEO (:obj:`str`): ``'upload_video'``
     CHATACTION_UPLOAD_VIDEO_NOTE (:obj:`str`): ``'upload_video_note'``
-=======
-    CHATACTION_FIND_LOCATION (:obj:`str`): 'find_location'
-    CHATACTION_RECORD_AUDIO (:obj:`str`): 'record_audio'
-
-        .. deprecated:: 13.5
-           Deprecated by Telegram. Use :const:`CHATACTION_RECORD_VOICE` instead, as backwards
-           compatibility is not guaranteed by Telegram.
-    CHATACTION_RECORD_VOICE (:obj:`str`): 'record_voice'
-
-        .. versionadded:: 13.5
-    CHATACTION_RECORD_VIDEO (:obj:`str`): 'record_video'
-    CHATACTION_RECORD_VIDEO_NOTE (:obj:`str`): 'record_video_note'
-    CHATACTION_TYPING (:obj:`str`): 'typing'
-    CHATACTION_UPLOAD_AUDIO (:obj:`str`): 'upload_audio'
-
-        .. deprecated:: 13.5
-           Deprecated by Telegram. Use :const:`CHATACTION_UPLOAD_VOICE` instead, as backwards
-           compatibility is not guaranteed by Telegram.
-    CHATACTION_UPLOAD_VOICE (:obj:`str`): 'upload_voice'
-
-        .. versionadded:: 13.5
-    CHATACTION_UPLOAD_DOCUMENT (:obj:`str`): 'upload_document'
-    CHATACTION_UPLOAD_PHOTO (:obj:`str`): 'upload_photo'
-    CHATACTION_UPLOAD_VIDEO (:obj:`str`): 'upload_video'
-    CHATACTION_UPLOAD_VIDEO_NOTE (:obj:`str`): 'upload_video_note'
->>>>>>> 3b929018
 
 :class:`telegram.ChatMember`:
 
