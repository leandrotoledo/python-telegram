--- conflicted
+++ resolved
@@ -335,12 +335,7 @@
                                      *args, **kwargs)
 
         Returns:
-<<<<<<< HEAD
             List[:class:`telegram.GameHighScore`]
-=======
-            :class:`telegram.Message`: On success, if edited message is sent by the bot, the
-            edited Message is returned, otherwise :obj:`True` is returned.
->>>>>>> 85c68318
 
         """
         if self.inline_message_id:
