#!/usr/bin/env python
#
# A library that provides a Python interface to the Telegram Bot API
# Copyright (C) 2015-2018
# Leandro Toledo de Souza <devs@python-telegram-bot.org>
#
# This program is free software: you can redistribute it and/or modify
# it under the terms of the GNU Lesser Public License as published by
# the Free Software Foundation, either version 3 of the License, or
# (at your option) any later version.
#
# This program is distributed in the hope that it will be useful,
# but WITHOUT ANY WARRANTY; without even the implied warranty of
# MERCHANTABILITY or FITNESS FOR A PARTICULAR PURPOSE.  See the
# GNU Lesser Public License for more details.
#
# You should have received a copy of the GNU Lesser Public License
# along with this program.  If not, see [http://www.gnu.org/licenses/].
"""A library that provides a Python interface to the Telegram Bot API"""

from .base import TelegramObject
from .user import User
from .files.chatphoto import ChatPhoto
from .chat import Chat
from .chatmember import ChatMember
from .files.photosize import PhotoSize
from .files.audio import Audio
from .files.voice import Voice
from .files.document import Document
from .files.animation import Animation
from .files.sticker import Sticker, StickerSet, MaskPosition
from .files.video import Video
from .files.contact import Contact
from .files.location import Location
from .files.venue import Venue
from .files.videonote import VideoNote
from .chataction import ChatAction
from .userprofilephotos import UserProfilePhotos
from .keyboardbutton import KeyboardButton
from .replymarkup import ReplyMarkup
from .replykeyboardmarkup import ReplyKeyboardMarkup
from .replykeyboardremove import ReplyKeyboardRemove
from .forcereply import ForceReply
from .error import TelegramError
from .files.inputfile import InputFile
from .files.file import File
from .parsemode import ParseMode
from .messageentity import MessageEntity
from .games.game import Game
from .games.callbackgame import CallbackGame
from .payment.shippingaddress import ShippingAddress
from .payment.orderinfo import OrderInfo
from .payment.successfulpayment import SuccessfulPayment
from .payment.invoice import Invoice
from .passport.credentials import EncryptedCredentials
from .passport.passportfile import PassportFile
from .passport.data import IdDocumentData, PersonalDetails, ResidentialAddress
from .passport.encryptedpassportelement import EncryptedPassportElement
from .passport.passportdata import PassportData
from .message import Message
from .callbackquery import CallbackQuery
from .choseninlineresult import ChosenInlineResult
from .inline.inlinekeyboardbutton import InlineKeyboardButton
from .inline.inlinekeyboardmarkup import InlineKeyboardMarkup
from .inline.inputmessagecontent import InputMessageContent
from .inline.inlinequery import InlineQuery
from .inline.inlinequeryresult import InlineQueryResult
from .inline.inlinequeryresultarticle import InlineQueryResultArticle
from .inline.inlinequeryresultaudio import InlineQueryResultAudio
from .inline.inlinequeryresultcachedaudio import InlineQueryResultCachedAudio
from .inline.inlinequeryresultcacheddocument import InlineQueryResultCachedDocument
from .inline.inlinequeryresultcachedgif import InlineQueryResultCachedGif
from .inline.inlinequeryresultcachedmpeg4gif import InlineQueryResultCachedMpeg4Gif
from .inline.inlinequeryresultcachedphoto import InlineQueryResultCachedPhoto
from .inline.inlinequeryresultcachedsticker import InlineQueryResultCachedSticker
from .inline.inlinequeryresultcachedvideo import InlineQueryResultCachedVideo
from .inline.inlinequeryresultcachedvoice import InlineQueryResultCachedVoice
from .inline.inlinequeryresultcontact import InlineQueryResultContact
from .inline.inlinequeryresultdocument import InlineQueryResultDocument
from .inline.inlinequeryresultgif import InlineQueryResultGif
from .inline.inlinequeryresultlocation import InlineQueryResultLocation
from .inline.inlinequeryresultmpeg4gif import InlineQueryResultMpeg4Gif
from .inline.inlinequeryresultphoto import InlineQueryResultPhoto
from .inline.inlinequeryresultvenue import InlineQueryResultVenue
from .inline.inlinequeryresultvideo import InlineQueryResultVideo
from .inline.inlinequeryresultvoice import InlineQueryResultVoice
from .inline.inlinequeryresultgame import InlineQueryResultGame
from .inline.inputtextmessagecontent import InputTextMessageContent
from .inline.inputlocationmessagecontent import InputLocationMessageContent
from .inline.inputvenuemessagecontent import InputVenueMessageContent
from .inline.inputcontactmessagecontent import InputContactMessageContent
from .payment.labeledprice import LabeledPrice
from .payment.shippingoption import ShippingOption
from .payment.precheckoutquery import PreCheckoutQuery
from .payment.shippingquery import ShippingQuery
from .webhookinfo import WebhookInfo
from .games.gamehighscore import GameHighScore
from .update import Update
from .files.inputmedia import (InputMedia, InputMediaVideo, InputMediaPhoto, InputMediaAnimation,
                               InputMediaAudio, InputMediaDocument)
from .bot import Bot
from .constants import (MAX_MESSAGE_LENGTH, MAX_CAPTION_LENGTH, SUPPORTED_WEBHOOK_PORTS,
                        MAX_FILESIZE_DOWNLOAD, MAX_FILESIZE_UPLOAD,
                        MAX_MESSAGES_PER_SECOND_PER_CHAT, MAX_MESSAGES_PER_SECOND,
                        MAX_MESSAGES_PER_MINUTE_PER_GROUP)
<<<<<<< HEAD
=======
from .files.inputmedia import InputMedia
from .files.inputmediavideo import InputMediaVideo
from .files.inputmediaphoto import InputMediaPhoto
from .passport.passportelementerrors import (PassportElementError,
                                             PassportElementErrorDataField,
                                             PassportElementErrorFile,
                                             PassportElementErrorFiles,
                                             PassportElementErrorFrontSide,
                                             PassportElementErrorReverseSide,
                                             PassportElementErrorSelfie)
from .passport.credentials import (Credentials,
                                   DataCredentials,
                                   SecureData,
                                   FileCredentials)
>>>>>>> 69b03c5e
from .version import __version__  # flake8: noqa

__author__ = 'devs@python-telegram-bot.org'

__all__ = [
    'Audio', 'Bot', 'Chat', 'ChatMember', 'ChatAction', 'ChosenInlineResult', 'CallbackQuery',
    'Contact', 'Document', 'File', 'ForceReply', 'InlineKeyboardButton',
    'InlineKeyboardMarkup', 'InlineQuery', 'InlineQueryResult', 'InlineQueryResult',
    'InlineQueryResultArticle', 'InlineQueryResultAudio', 'InlineQueryResultCachedAudio',
    'InlineQueryResultCachedDocument', 'InlineQueryResultCachedGif',
    'InlineQueryResultCachedMpeg4Gif', 'InlineQueryResultCachedPhoto',
    'InlineQueryResultCachedSticker', 'InlineQueryResultCachedVideo',
    'InlineQueryResultCachedVoice', 'InlineQueryResultContact', 'InlineQueryResultDocument',
    'InlineQueryResultGif', 'InlineQueryResultLocation', 'InlineQueryResultMpeg4Gif',
    'InlineQueryResultPhoto', 'InlineQueryResultVenue', 'InlineQueryResultVideo',
    'InlineQueryResultVoice', 'InlineQueryResultGame', 'InputContactMessageContent', 'InputFile',
    'InputLocationMessageContent', 'InputMessageContent', 'InputTextMessageContent',
    'InputVenueMessageContent', 'KeyboardButton', 'Location', 'EncryptedCredentials',
    'PassportFile', 'EncryptedPassportElement', 'PassportData', 'Message', 'MessageEntity',
    'ParseMode', 'PhotoSize', 'ReplyKeyboardRemove', 'ReplyKeyboardMarkup', 'ReplyMarkup',
    'Sticker', 'TelegramError', 'TelegramObject', 'Update', 'User', 'UserProfilePhotos', 'Venue',
    'Video', 'Voice', 'MAX_MESSAGE_LENGTH', 'MAX_CAPTION_LENGTH', 'SUPPORTED_WEBHOOK_PORTS',
    'MAX_FILESIZE_DOWNLOAD', 'MAX_FILESIZE_UPLOAD', 'MAX_MESSAGES_PER_SECOND_PER_CHAT',
    'MAX_MESSAGES_PER_SECOND', 'MAX_MESSAGES_PER_MINUTE_PER_GROUP', 'WebhookInfo', 'Animation',
    'Game', 'GameHighScore', 'VideoNote', 'LabeledPrice', 'SuccessfulPayment', 'ShippingOption',
    'ShippingAddress', 'PreCheckoutQuery', 'OrderInfo', 'Invoice', 'ShippingQuery', 'ChatPhoto',
    'StickerSet', 'MaskPosition', 'CallbackGame', 'InputMedia', 'InputMediaPhoto',
<<<<<<< HEAD
    'InputMediaVideo', 'InputMediaAnimation', 'InputMediaAudio', 'InputMediaDocument'
=======
    'InputMediaVideo', 'PassportElementError', 'PassportElementErrorFile',
    'PassportElementErrorReverseSide', 'PassportElementErrorFrontSide',
    'PassportElementErrorFiles', 'PassportElementErrorDataField', 'PassportElementErrorFile',
    'Credentials', 'DataCredentials', 'SecureData', 'FileCredentials', 'IdDocumentData',
    'PersonalDetails', 'ResidentialAddress'
>>>>>>> 69b03c5e
]<|MERGE_RESOLUTION|>--- conflicted
+++ resolved
@@ -103,11 +103,6 @@
                         MAX_FILESIZE_DOWNLOAD, MAX_FILESIZE_UPLOAD,
                         MAX_MESSAGES_PER_SECOND_PER_CHAT, MAX_MESSAGES_PER_SECOND,
                         MAX_MESSAGES_PER_MINUTE_PER_GROUP)
-<<<<<<< HEAD
-=======
-from .files.inputmedia import InputMedia
-from .files.inputmediavideo import InputMediaVideo
-from .files.inputmediaphoto import InputMediaPhoto
 from .passport.passportelementerrors import (PassportElementError,
                                              PassportElementErrorDataField,
                                              PassportElementErrorFile,
@@ -119,7 +114,6 @@
                                    DataCredentials,
                                    SecureData,
                                    FileCredentials)
->>>>>>> 69b03c5e
 from .version import __version__  # flake8: noqa
 
 __author__ = 'devs@python-telegram-bot.org'
@@ -147,13 +141,10 @@
     'Game', 'GameHighScore', 'VideoNote', 'LabeledPrice', 'SuccessfulPayment', 'ShippingOption',
     'ShippingAddress', 'PreCheckoutQuery', 'OrderInfo', 'Invoice', 'ShippingQuery', 'ChatPhoto',
     'StickerSet', 'MaskPosition', 'CallbackGame', 'InputMedia', 'InputMediaPhoto',
-<<<<<<< HEAD
-    'InputMediaVideo', 'InputMediaAnimation', 'InputMediaAudio', 'InputMediaDocument'
-=======
     'InputMediaVideo', 'PassportElementError', 'PassportElementErrorFile',
     'PassportElementErrorReverseSide', 'PassportElementErrorFrontSide',
     'PassportElementErrorFiles', 'PassportElementErrorDataField', 'PassportElementErrorFile',
     'Credentials', 'DataCredentials', 'SecureData', 'FileCredentials', 'IdDocumentData',
-    'PersonalDetails', 'ResidentialAddress'
->>>>>>> 69b03c5e
+    'PersonalDetails', 'ResidentialAddress', 'InputMediaVideo', 'InputMediaAnimation',
+    'InputMediaAudio', 'InputMediaDocument'
 ]