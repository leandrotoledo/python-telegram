#!/usr/bin/env python
# pylint: disable=no-self-argument, not-callable, no-member, too-many-arguments
#
# A library that provides a Python interface to the Telegram Bot API
# Copyright (C) 2015-2022
# Leandro Toledo de Souza <devs@python-telegram-bot.org>
#
# This program is free software: you can redistribute it and/or modify
# it under the terms of the GNU Lesser Public License as published by
# the Free Software Foundation, either version 3 of the License, or
# (at your option) any later version.
#
# This program is distributed in the hope that it will be useful,
# but WITHOUT ANY WARRANTY; without even the implied warranty of
# MERCHANTABILITY or FITNESS FOR A PARTICULAR PURPOSE.  See the
# GNU Lesser Public License for more details.
#
# You should have received a copy of the GNU Lesser Public License
# along with this program.  If not, see [http://www.gnu.org/licenses/].
"""This module contains an object that represents a Telegram Bot."""
import asyncio
import copy
import functools
import logging
import pickle
from contextlib import AbstractAsyncContextManager
from datetime import datetime
from types import TracebackType
from typing import (
    TYPE_CHECKING,
    Any,
    Callable,
    Dict,
    List,
    NoReturn,
    Optional,
    Sequence,
    Tuple,
    Type,
    TypeVar,
    Union,
    cast,
    no_type_check,
)

try:
    from cryptography.hazmat.backends import default_backend
    from cryptography.hazmat.primitives import serialization

    CRYPTO_INSTALLED = True
except ImportError:
    default_backend = None  # type: ignore[assignment]
    serialization = None  # type: ignore[assignment]
    CRYPTO_INSTALLED = False

from telegram._botcommand import BotCommand
from telegram._botcommandscope import BotCommandScope
from telegram._chat import Chat
from telegram._chatadministratorrights import ChatAdministratorRights
from telegram._chatinvitelink import ChatInviteLink
from telegram._chatmember import ChatMember
from telegram._chatpermissions import ChatPermissions
from telegram._files.animation import Animation
from telegram._files.audio import Audio
from telegram._files.chatphoto import ChatPhoto
from telegram._files.contact import Contact
from telegram._files.document import Document
from telegram._files.file import File
from telegram._files.inputmedia import InputMedia
from telegram._files.location import Location
from telegram._files.photosize import PhotoSize
from telegram._files.sticker import MaskPosition, Sticker, StickerSet
from telegram._files.venue import Venue
from telegram._files.video import Video
from telegram._files.videonote import VideoNote
from telegram._files.voice import Voice
from telegram._forumtopic import ForumTopic
from telegram._games.gamehighscore import GameHighScore
from telegram._inline.inlinekeyboardmarkup import InlineKeyboardMarkup
from telegram._menubutton import MenuButton
from telegram._message import Message
from telegram._messageid import MessageId
from telegram._passport.passportelementerrors import PassportElementError
from telegram._payment.shippingoption import ShippingOption
from telegram._poll import Poll
from telegram._sentwebappmessage import SentWebAppMessage
from telegram._telegramobject import TelegramObject
from telegram._update import Update
from telegram._user import User
from telegram._userprofilephotos import UserProfilePhotos
from telegram._utils.argumentparsing import parse_sequence_arg
from telegram._utils.defaultvalue import DEFAULT_NONE, DefaultValue
from telegram._utils.files import is_local_file, parse_file_input
from telegram._utils.types import DVInput, FileInput, JSONDict, ODVInput, ReplyMarkup
from telegram._webhookinfo import WebhookInfo
from telegram.constants import InlineQueryLimit
from telegram.error import InvalidToken
from telegram.request import BaseRequest, RequestData
from telegram.request._httpxrequest import HTTPXRequest
from telegram.request._requestparameter import RequestParameter

if TYPE_CHECKING:
    from telegram import (
        InlineQueryResult,
        InputFile,
        InputMediaAudio,
        InputMediaDocument,
        InputMediaPhoto,
        InputMediaVideo,
        LabeledPrice,
        MessageEntity,
    )

BT = TypeVar("BT", bound="Bot")


class Bot(TelegramObject, AbstractAsyncContextManager):
    """This object represents a Telegram Bot.

    Instances of this class can be used as asyncio context managers, where

    .. code:: python

        async with bot:
            # code

    is roughly equivalent to

    .. code:: python

        try:
            await bot.initialize()
            # code
        finally:
            await request_object.shutdown()

    Note:
        * Most bot methods have the argument ``api_kwargs`` which allows passing arbitrary keywords
          to the Telegram API. This can be used to access new features of the API before they are
          incorporated into PTB. However, this is not guaranteed to work, i.e. it will fail for
          passing files.
        * Bots should not be serialized since if you for e.g. change the bots token, then your
          serialized instance will not reflect that change. Trying to pickle a bot instance will
          raise :exc:`pickle.PicklingError`.

    Examples:
        :any:`Raw API Bot <examples.rawapibot>`

    .. seealso:: :attr:`telegram.ext.Application.bot`,
        :attr:`telegram.ext.CallbackContext.bot`,
        :attr:`telegram.ext.Updater.bot`,
        `Your First Bot <https://github.com/\
        python-telegram-bot/python-telegram-bot/wiki/Extensions-–-Your-first-Bot>`_,
        `Builder Pattern <https://github.com/\
        python-telegram-bot/python-telegram-bot/wiki/Builder-Pattern>`_

    .. versionadded:: 13.2
        Objects of this class are comparable in terms of equality. Two objects of this class are
        considered equal, if their :attr:`bot` is equal.

    .. versionchanged:: 20.0

        * Removed the deprecated methods ``kick_chat_member``, ``kickChatMember``,
          ``get_chat_members_count`` and ``getChatMembersCount``.
        * Removed the deprecated property ``commands``.
        * Removed the deprecated ``defaults`` parameter. If you want to use
          :class:`telegram.ext.Defaults`, please use the subclass :class:`telegram.ext.ExtBot`
          instead.
        * Attempting to pickle a bot instance will now raise :exc:`pickle.PicklingError`.
        * The following are now keyword-only arguments in Bot methods:
          ``location``, ``filename``, ``venue``, ``contact``,
          ``{read, write, connect, pool}_timeout``, ``api_kwargs``. Use a named argument for those,
          and notice that some positional arguments changed position as a result.
        * For uploading files, file paths are now always accepted. If :paramref:`local_mode` is
          :obj:`False`, the file contents will be read in binary mode and uploaded. Otherwise,
          the file path will be passed in the
          `file URI scheme <https://en.wikipedia.org/wiki/File_URI_scheme>`_.

    Args:
        token (:obj:`str`): Bot's unique authentication token.
        base_url (:obj:`str`, optional): Telegram Bot API service URL.
        base_file_url (:obj:`str`, optional): Telegram Bot API file URL.
        request (:class:`telegram.request.BaseRequest`, optional): Pre initialized
            :class:`telegram.request.BaseRequest` instances. Will be used for all bot methods
            *except* for :meth:`get_updates`. If not passed, an instance of
            :class:`telegram.request.HTTPXRequest` will be used.
        get_updates_request (:class:`telegram.request.BaseRequest`, optional): Pre initialized
            :class:`telegram.request.BaseRequest` instances. Will be used exclusively for
            :meth:`get_updates`. If not passed, an instance of
            :class:`telegram.request.HTTPXRequest` will be used.
        private_key (:obj:`bytes`, optional): Private key for decryption of telegram passport data.
        private_key_password (:obj:`bytes`, optional): Password for above private key.
        local_mode (:obj:`bool`, optional): Set to :obj:`True`, if the :paramref:`base_url` is
            the URI of a `Local Bot API Server <https://core.telegram.org/bots/api#using-a-local\
            -bot-api-server>`_ that runs with the ``--local`` flag. Currently, the only effect of
            this is that files are uploaded using their local path in the
            `file URI scheme <https://en.wikipedia.org/wiki/File_URI_scheme>`_.
            Defaults to :obj:`False`.

            .. versionadded:: 20.0.

    .. include:: inclusions/bot_methods.rst

    """

    __slots__ = (
        "_token",
        "_base_url",
        "_base_file_url",
        "_private_key",
        "_bot_user",
        "_request",
        "_logger",
        "_initialized",
        "_local_mode",
    )

    def __init__(
        self,
        token: str,
        base_url: str = "https://api.telegram.org/bot",
        base_file_url: str = "https://api.telegram.org/file/bot",
        request: BaseRequest = None,
        get_updates_request: BaseRequest = None,
        private_key: bytes = None,
        private_key_password: bytes = None,
        local_mode: bool = False,
    ):
        super().__init__(api_kwargs=None)
        if not token:
            raise InvalidToken("You must pass the token you received from https://t.me/Botfather!")
        self._token = token

        self._base_url = base_url + self._token
        self._base_file_url = base_file_url + self._token
        self._local_mode = local_mode
        self._bot_user: Optional[User] = None
        self._private_key = None
        self._logger = logging.getLogger(__name__)
        self._initialized = False

        self._request: Tuple[BaseRequest, BaseRequest] = (
            HTTPXRequest() if get_updates_request is None else get_updates_request,
            HTTPXRequest() if request is None else request,
        )

        if private_key:
            if not CRYPTO_INSTALLED:
                raise RuntimeError(
                    "To use Telegram Passports, PTB must be installed via `pip install "
                    "python-telegram-bot[passport]`."
                )
            self._private_key = serialization.load_pem_private_key(
                private_key, password=private_key_password, backend=default_backend()
            )

        self._freeze()

    @property
    def token(self) -> str:
        """:obj:`str`: Bot's unique authentication token.

        .. versionadded:: 20.0
        """
        return self._token

    @property
    def base_url(self) -> str:
        """:obj:`str`: Telegram Bot API service URL, built from :paramref:`Bot.base_url` and
        :paramref:`Bot.token`.

        .. versionadded:: 20.0
        """
        return self._base_url

    @property
    def base_file_url(self) -> str:
        """:obj:`str`: Telegram Bot API file URL, built from :paramref:`Bot.base_file_url` and
        :paramref:`Bot.token`.

        .. versionadded:: 20.0
        """
        return self._base_file_url

    @property
    def local_mode(self) -> bool:
        """:obj:`bool`: Whether this bot is running in local mode.

        .. versionadded:: 20.0
        """
        return self._local_mode

    # Proper type hints are difficult because:
    # 1. cryptography doesn't have a nice base class, so it would get lengthy
    # 2. we can't import cryptography if it's not installed
    @property
    def private_key(self) -> Optional[Any]:
        """Deserialized private key for decryption of telegram passport data.

        .. versionadded:: 20.0
        """
        return self._private_key

    def __reduce__(self) -> NoReturn:
        """Called by pickle.dumps(). Serializing bots is unadvisable, so we forbid pickling."""
        raise pickle.PicklingError("Bot objects cannot be pickled!")

    # TODO: After https://youtrack.jetbrains.com/issue/PY-50952 is fixed, we can revisit this and
    # consider adding Paramspec from typing_extensions to properly fix this. Currently a workaround
    def _log(func: Any):  # type: ignore[no-untyped-def] # skipcq: PY-D0003
        logger = logging.getLogger(func.__module__)

        @functools.wraps(func)
        async def decorator(*args, **kwargs):  # type: ignore[no-untyped-def]
            logger.debug("Entering: %s", func.__name__)
            result = await func(*args, **kwargs)  # skipcq: PYL-E1102
            logger.debug(result)
            logger.debug("Exiting: %s", func.__name__)
            return result

        return decorator

    def _parse_file_input(
        self,
        file_input: Union[FileInput, "TelegramObject"],
        tg_type: Type["TelegramObject"] = None,
        filename: str = None,
        attach: bool = False,
    ) -> Union[str, "InputFile", Any]:
        return parse_file_input(
            file_input=file_input,
            tg_type=tg_type,
            filename=filename,
            attach=attach,
            local_mode=self._local_mode,
        )

    def _insert_defaults(self, data: Dict[str, object]) -> None:  # skipcq: PYL-R0201
        """This method is here to make ext.Defaults work. Because we need to be able to tell
        e.g. `send_message(chat_id, text)` from `send_message(chat_id, text, parse_mode=None)`, the
        default values for `parse_mode` etc are not `None` but `DEFAULT_NONE`. While this *could*
        be done in ExtBot instead of Bot, shortcuts like `Message.reply_text` need to work for both
        Bot and ExtBot, so they also have the `DEFAULT_NONE` default values.

        This makes it necessary to convert `DefaultValue(obj)` to `obj` at some point between
        `Message.reply_text` and the request to TG. Doing this here in a centralized manner is a
        rather clean and minimally invasive solution, i.e. the link between tg and tg.ext is as
        small as possible.
        See also _insert_defaults_for_ilq
        ExtBot overrides this method to actually insert default values.

        If in the future we come up with a better way of making `Defaults` work, we can cut this
        link as well.
        """
        # We
        # 1) set the correct parse_mode for all InputMedia objects
        # 2) replace all DefaultValue instances with the corresponding normal value.
        for key, val in data.items():
            # 1)
            if isinstance(val, InputMedia):
                # Copy object as not to edit it in-place
                val = copy.copy(val)
                with val._unfrozen():
                    val.parse_mode = DefaultValue.get_value(val.parse_mode)
                data[key] = val
            elif key == "media" and isinstance(val, list):
                # Copy objects as not to edit them in-place
                copy_list = [copy.copy(media) for media in val]
                for media in copy_list:
                    with media._unfrozen():
                        media.parse_mode = DefaultValue.get_value(media.parse_mode)

                data[key] = copy_list
            # 2)
            else:
                data[key] = DefaultValue.get_value(val)

    async def _post(
        self,
        endpoint: str,
        data: JSONDict = None,
        *,
        read_timeout: ODVInput[float] = DEFAULT_NONE,
        write_timeout: ODVInput[float] = DEFAULT_NONE,
        connect_timeout: ODVInput[float] = DEFAULT_NONE,
        pool_timeout: ODVInput[float] = DEFAULT_NONE,
        api_kwargs: JSONDict = None,
    ) -> Any:
        # We know that the return type is Union[bool, JSONDict, List[JSONDict]], but it's hard
        # to tell mypy which methods expects which of these return values and `Any` saves us a
        # lot of `type: ignore` comments
        if data is None:
            data = {}

        if api_kwargs:
            data.update(api_kwargs)

        # Insert is in-place, so no return value for data
        self._insert_defaults(data)

        # Drop any None values because Telegram doesn't handle them well
        data = {key: value for key, value in data.items() if value is not None}

        return await self._do_post(
            endpoint=endpoint,
            data=data,
            read_timeout=read_timeout,
            write_timeout=write_timeout,
            connect_timeout=connect_timeout,
            pool_timeout=pool_timeout,
        )

    async def _do_post(
        self,
        endpoint: str,
        data: JSONDict,
        *,
        read_timeout: ODVInput[float] = DEFAULT_NONE,
        write_timeout: ODVInput[float] = DEFAULT_NONE,
        connect_timeout: ODVInput[float] = DEFAULT_NONE,
        pool_timeout: ODVInput[float] = DEFAULT_NONE,
    ) -> Union[bool, JSONDict, List[JSONDict]]:
        # This also converts datetimes into timestamps.
        # We don't do this earlier so that _insert_defaults (see above) has a chance to convert
        # to the default timezone in case this is called by ExtBot
        request_data = RequestData(
            parameters=[RequestParameter.from_input(key, value) for key, value in data.items()],
        )

        if endpoint == "getUpdates":
            request = self._request[0]
        else:
            request = self._request[1]

        return await request.post(
            url=f"{self._base_url}/{endpoint}",
            request_data=request_data,
            read_timeout=read_timeout,
            write_timeout=write_timeout,
            connect_timeout=connect_timeout,
            pool_timeout=pool_timeout,
        )

    async def _send_message(
        self,
        endpoint: str,
        data: JSONDict,
        reply_to_message_id: int = None,
        disable_notification: ODVInput[bool] = DEFAULT_NONE,
        reply_markup: ReplyMarkup = None,
        allow_sending_without_reply: ODVInput[bool] = DEFAULT_NONE,
        protect_content: ODVInput[bool] = DEFAULT_NONE,
        message_thread_id: int = None,
        caption: str = None,
        parse_mode: ODVInput[str] = DEFAULT_NONE,
        caption_entities: Union[List["MessageEntity"], Tuple["MessageEntity", ...]] = None,
        disable_web_page_preview: ODVInput[bool] = DEFAULT_NONE,
        *,
        read_timeout: ODVInput[float] = DEFAULT_NONE,
        write_timeout: ODVInput[float] = DEFAULT_NONE,
        connect_timeout: ODVInput[float] = DEFAULT_NONE,
        pool_timeout: ODVInput[float] = DEFAULT_NONE,
        api_kwargs: JSONDict = None,
    ) -> Any:
        """Protected method to send or edit messages of any type.

        It is here to reduce repetition of if-else closes in the different bot methods,
        i.e. this method takes care of adding its parameters to `data` if appropriate.

        Depending on the bot method, returns either `True` or the message.
        However, it's hard to tell mypy which methods expects which of these return values and
        using `Any` instead saves us a lot of `type: ignore` comments
        """
        # We don't check if (DEFAULT_)None here, so that _post is able to insert the defaults
        # correctly, if necessary
        data["disable_notification"] = disable_notification
        data["allow_sending_without_reply"] = allow_sending_without_reply
        data["protect_content"] = protect_content
        data["parse_mode"] = parse_mode
        data["disable_web_page_preview"] = disable_web_page_preview

        if reply_to_message_id is not None:
            data["reply_to_message_id"] = reply_to_message_id

        if reply_markup is not None:
            data["reply_markup"] = reply_markup

        if message_thread_id is not None:
            data["message_thread_id"] = message_thread_id

        if caption is not None:
            data["caption"] = caption

        if caption_entities is not None:
            data["caption_entities"] = caption_entities

        result = await self._post(
            endpoint,
            data,
            read_timeout=read_timeout,
            write_timeout=write_timeout,
            connect_timeout=connect_timeout,
            pool_timeout=pool_timeout,
            api_kwargs=api_kwargs,
        )

        if result is True:
            return result

        return Message.de_json(result, self)

    async def initialize(self) -> None:
        """Initialize resources used by this class. Currently calls :meth:`get_me` to
        cache :attr:`bot` and calls :meth:`telegram.request.BaseRequest.initialize` for
        the request objects used by this bot.

        .. seealso:: :meth:`shutdown`

        .. versionadded:: 20.0
        """
        if self._initialized:
            self._logger.debug("This Bot is already initialized.")
            return

        await asyncio.gather(self._request[0].initialize(), self._request[1].initialize())
        # Since the bot is to be initialized only once, we can also use it for
        # verifying the token passed and raising an exception if it's invalid.
        try:
            await self.get_me()
        except InvalidToken as exc:
            raise InvalidToken(f"The token `{self._token}` was rejected by the server.") from exc
        self._initialized = True

    async def shutdown(self) -> None:
        """Stop & clear resources used by this class. Currently just calls
        :meth:`telegram.request.BaseRequest.shutdown` for the request objects used by this bot.

        .. seealso:: :meth:`initialize`

        .. versionadded:: 20.0
        """
        if not self._initialized:
            self._logger.debug("This Bot is already shut down. Returning.")
            return

        await asyncio.gather(self._request[0].shutdown(), self._request[1].shutdown())
        self._initialized = False

    async def __aenter__(self: BT) -> BT:
        try:
            await self.initialize()
            return self
        except Exception as exc:
            await self.shutdown()
            raise exc

    async def __aexit__(
        self,
        exc_type: Optional[Type[BaseException]],
        exc_val: Optional[BaseException],
        exc_tb: Optional[TracebackType],
    ) -> None:
        # Make sure not to return `True` so that exceptions are not suppressed
        # https://docs.python.org/3/reference/datamodel.html?#object.__aexit__
        await self.shutdown()

    @property
    def request(self) -> BaseRequest:
        """The :class:`~telegram.request.BaseRequest` object used by this bot.

        Warning:
            Requests to the Bot API are made by the various methods of this class. This attribute
            should *not* be used manually.
        """
        return self._request[1]

    @property
    def bot(self) -> User:
        """:class:`telegram.User`: User instance for the bot as returned by :meth:`get_me`.

        Warning:
            This value is the cached return value of :meth:`get_me`. If the bots profile is
            changed during runtime, this value won't reflect the changes until :meth:`get_me` is
            called again.

        .. seealso:: :meth:`initialize`
        """
        if self._bot_user is None:
            raise RuntimeError(
                f"{self.__class__.__name__} is not properly initialized. Call "
                f"`{self.__class__.__name__}.initialize` before accessing this property."
            )
        return self._bot_user

    @property
    def id(self) -> int:  # pylint: disable=invalid-name
        """:obj:`int`: Unique identifier for this bot. Shortcut for the corresponding attribute of
        :attr:`bot`.
        """
        return self.bot.id

    @property
    def first_name(self) -> str:
        """:obj:`str`: Bot's first name. Shortcut for the corresponding attribute of
        :attr:`bot`.
        """
        return self.bot.first_name

    @property
    def last_name(self) -> str:
        """:obj:`str`: Optional. Bot's last name. Shortcut for the corresponding attribute of
        :attr:`bot`.
        """
        return self.bot.last_name  # type: ignore

    @property
    def username(self) -> str:
        """:obj:`str`: Bot's username. Shortcut for the corresponding attribute of
        :attr:`bot`.
        """
        return self.bot.username  # type: ignore

    @property
    def link(self) -> str:
        """:obj:`str`: Convenience property. Returns the t.me link of the bot."""
        return f"https://t.me/{self.username}"

    @property
    def can_join_groups(self) -> bool:
        """:obj:`bool`: Bot's :attr:`telegram.User.can_join_groups` attribute. Shortcut for the
        corresponding attribute of :attr:`bot`.
        """
        return self.bot.can_join_groups  # type: ignore

    @property
    def can_read_all_group_messages(self) -> bool:
        """:obj:`bool`: Bot's :attr:`telegram.User.can_read_all_group_messages` attribute.
        Shortcut for the corresponding attribute of :attr:`bot`.
        """
        return self.bot.can_read_all_group_messages  # type: ignore

    @property
    def supports_inline_queries(self) -> bool:
        """:obj:`bool`: Bot's :attr:`telegram.User.supports_inline_queries` attribute.
        Shortcut for the corresponding attribute of :attr:`bot`.
        """
        return self.bot.supports_inline_queries  # type: ignore

    @property
    def name(self) -> str:
        """:obj:`str`: Bot's @username. Shortcut for the corresponding attribute of :attr:`bot`."""
        return f"@{self.username}"

    @_log
    async def get_me(
        self,
        *,
        read_timeout: ODVInput[float] = DEFAULT_NONE,
        write_timeout: ODVInput[float] = DEFAULT_NONE,
        connect_timeout: ODVInput[float] = DEFAULT_NONE,
        pool_timeout: ODVInput[float] = DEFAULT_NONE,
        api_kwargs: JSONDict = None,
    ) -> User:
        """A simple method for testing your bot's auth token. Requires no parameters.

        Returns:
            :class:`telegram.User`: A :class:`telegram.User` instance representing that bot if the
            credentials are valid, :obj:`None` otherwise.

        Raises:
            :class:`telegram.error.TelegramError`

        """
        result = await self._post(
            "getMe",
            read_timeout=read_timeout,
            write_timeout=write_timeout,
            connect_timeout=connect_timeout,
            pool_timeout=pool_timeout,
            api_kwargs=api_kwargs,
        )
        self._bot_user = User.de_json(result, self)
        return self._bot_user  # type: ignore[return-value]

    @_log
    async def send_message(
        self,
        chat_id: Union[int, str],
        text: str,
        parse_mode: ODVInput[str] = DEFAULT_NONE,
        entities: Union[List["MessageEntity"], Tuple["MessageEntity", ...]] = None,
        disable_web_page_preview: ODVInput[bool] = DEFAULT_NONE,
        disable_notification: DVInput[bool] = DEFAULT_NONE,
        protect_content: ODVInput[bool] = DEFAULT_NONE,
        reply_to_message_id: int = None,
        allow_sending_without_reply: ODVInput[bool] = DEFAULT_NONE,
        reply_markup: ReplyMarkup = None,
        message_thread_id: int = None,
        *,
        read_timeout: ODVInput[float] = DEFAULT_NONE,
        write_timeout: ODVInput[float] = DEFAULT_NONE,
        connect_timeout: ODVInput[float] = DEFAULT_NONE,
        pool_timeout: ODVInput[float] = DEFAULT_NONE,
        api_kwargs: JSONDict = None,
    ) -> Message:
        """Use this method to send text messages.

        .. seealso:: :attr:`telegram.Message.reply_text`, :attr:`telegram.Chat.send_message`,
            :attr:`telegram.User.send_message`

        Args:
            chat_id (:obj:`int` | :obj:`str`): |chat_id_channel|
            text (:obj:`str`): Text of the message to be sent. Max
                :tg-const:`telegram.constants.MessageLimit.MAX_TEXT_LENGTH` characters after
                entities parsing.
            parse_mode (:obj:`str`): |parse_mode|
            entities (List[:class:`telegram.MessageEntity`], optional): List of special entities
                that appear in message text, which can be specified instead of
                :paramref:`parse_mode`.
            disable_web_page_preview (:obj:`bool`, optional): Disables link previews for links in
                this message.
            disable_notification (:obj:`bool`, optional): |disable_notification|
            protect_content (:obj:`bool`, optional): |protect_content|

                .. versionadded:: 13.10
            reply_to_message_id (:obj:`int`, optional): |reply_to_msg_id|
            allow_sending_without_reply (:obj:`bool`, optional): |allow_sending_without_reply|
            reply_markup (:class:`InlineKeyboardMarkup` | :class:`ReplyKeyboardMarkup` | \
                :class:`ReplyKeyboardRemove` | :class:`ForceReply`, optional):
                Additional interface options. An object for an inline keyboard, custom reply
                keyboard, instructions to remove reply keyboard or to force a reply from the user.
            message_thread_id (:obj:`int`, optional): |message_thread_id_arg|

                .. versionadded:: 20.0

        Returns:
            :class:`telegram.Message`: On success, the sent message is returned.

        Raises:
            :class:`telegram.error.TelegramError`

        """
        data: JSONDict = {"chat_id": chat_id, "text": text, "entities": entities}

        return await self._send_message(
            "sendMessage",
            data,
            reply_to_message_id=reply_to_message_id,
            disable_notification=disable_notification,
            reply_markup=reply_markup,
            allow_sending_without_reply=allow_sending_without_reply,
            protect_content=protect_content,
            message_thread_id=message_thread_id,
            parse_mode=parse_mode,
            disable_web_page_preview=disable_web_page_preview,
            read_timeout=read_timeout,
            write_timeout=write_timeout,
            connect_timeout=connect_timeout,
            pool_timeout=pool_timeout,
            api_kwargs=api_kwargs,
        )

    @_log
    async def delete_message(
        self,
        chat_id: Union[str, int],
        message_id: int,
        *,
        read_timeout: ODVInput[float] = DEFAULT_NONE,
        write_timeout: ODVInput[float] = DEFAULT_NONE,
        connect_timeout: ODVInput[float] = DEFAULT_NONE,
        pool_timeout: ODVInput[float] = DEFAULT_NONE,
        api_kwargs: JSONDict = None,
    ) -> bool:
        """
        Use this method to delete a message, including service messages, with the following
        limitations:

        - A message can only be deleted if it was sent less than 48 hours ago.
        - Service messages about a supergroup, channel, or forum topic creation can't be deleted.
        - A dice message in a private chat can only be deleted if it was sent more than 24
          hours ago.
        - Bots can delete outgoing messages in private chats, groups, and supergroups.
        - Bots can delete incoming messages in private chats.
        - Bots granted :attr:`~telegram.ChatMemberAdministrator.can_post_messages` permissions
          can delete outgoing messages in channels.
        - If the bot is an administrator of a group, it can delete any message there.
        - If the bot has :attr:`~telegram.ChatMemberAdministrator.can_delete_messages`
          permission in a supergroup or a channel, it can delete any message there.

        .. seealso:: :meth:`telegram.Message.delete`,
            :meth:`telegram.CallbackQuery.delete_message`

        Args:
            chat_id (:obj:`int` | :obj:`str`): |chat_id_channel|
            message_id (:obj:`int`): Identifier of the message to delete.

        Returns:
            :obj:`bool`: On success, :obj:`True` is returned.

        Raises:
            :class:`telegram.error.TelegramError`

        """
        data: JSONDict = {"chat_id": chat_id, "message_id": message_id}
        result = await self._post(
            "deleteMessage",
            data,
            read_timeout=read_timeout,
            write_timeout=write_timeout,
            connect_timeout=connect_timeout,
            pool_timeout=pool_timeout,
            api_kwargs=api_kwargs,
        )
        return result

    @_log
    async def forward_message(
        self,
        chat_id: Union[int, str],
        from_chat_id: Union[str, int],
        message_id: int,
        disable_notification: DVInput[bool] = DEFAULT_NONE,
        protect_content: ODVInput[bool] = DEFAULT_NONE,
        message_thread_id: int = None,
        *,
        read_timeout: ODVInput[float] = DEFAULT_NONE,
        write_timeout: ODVInput[float] = DEFAULT_NONE,
        connect_timeout: ODVInput[float] = DEFAULT_NONE,
        pool_timeout: ODVInput[float] = DEFAULT_NONE,
        api_kwargs: JSONDict = None,
    ) -> Message:
        """
        Use this method to forward messages of any kind. Service messages can't be forwarded.

        Note:
            Since the release of Bot API 5.5 it can be impossible to forward messages from
            some chats. Use the attributes :attr:`telegram.Message.has_protected_content` and
            :attr:`telegram.Chat.has_protected_content` to check this.

            As a workaround, it is still possible to use :meth:`copy_message`. However, this
            behaviour is undocumented and might be changed by Telegram.

        .. seealso:: :attr:`telegram.Message.forward`, :attr:`telegram.Chat.forward_to`,
            :attr:`telegram.Chat.forward_from`

        Args:
            chat_id (:obj:`int` | :obj:`str`): |chat_id_channel|
            from_chat_id (:obj:`int` | :obj:`str`): Unique identifier for the chat where the
                original message was sent (or channel username in the format ``@channelusername``).
            message_id (:obj:`int`): Message identifier in the chat specified in
                :paramref:`from_chat_id`.
            disable_notification (:obj:`bool`, optional): |disable_notification|
            protect_content (:obj:`bool`, optional): |protect_content|

                .. versionadded:: 13.10
            message_thread_id (:obj:`int`, optional): |message_thread_id_arg|

                .. versionadded:: 20.0

        Returns:
            :class:`telegram.Message`: On success, the sent Message is returned.

        Raises:
            :class:`telegram.error.TelegramError`
        """
        data: JSONDict = {
            "chat_id": chat_id,
            "from_chat_id": from_chat_id,
            "message_id": message_id,
        }

<<<<<<< HEAD
        if chat_id:
            data["chat_id"] = chat_id
        if from_chat_id:
            data["from_chat_id"] = from_chat_id
        if message_id:
            data["message_id"] = message_id
        return await self._send_message(
=======
        return await self._send_message(  # type: ignore[return-value]
>>>>>>> f8be97c1
            "forwardMessage",
            data,
            disable_notification=disable_notification,
            protect_content=protect_content,
            message_thread_id=message_thread_id,
            read_timeout=read_timeout,
            write_timeout=write_timeout,
            connect_timeout=connect_timeout,
            pool_timeout=pool_timeout,
            api_kwargs=api_kwargs,
        )

    @_log
    async def send_photo(
        self,
        chat_id: Union[int, str],
        photo: Union[FileInput, "PhotoSize"],
        caption: str = None,
        disable_notification: DVInput[bool] = DEFAULT_NONE,
        reply_to_message_id: int = None,
        reply_markup: ReplyMarkup = None,
        parse_mode: ODVInput[str] = DEFAULT_NONE,
        allow_sending_without_reply: ODVInput[bool] = DEFAULT_NONE,
        caption_entities: Union[List["MessageEntity"], Tuple["MessageEntity", ...]] = None,
        protect_content: ODVInput[bool] = DEFAULT_NONE,
        message_thread_id: int = None,
        *,
        filename: str = None,
        read_timeout: ODVInput[float] = DEFAULT_NONE,
        write_timeout: ODVInput[float] = 20,
        connect_timeout: ODVInput[float] = DEFAULT_NONE,
        pool_timeout: ODVInput[float] = DEFAULT_NONE,
        api_kwargs: JSONDict = None,
    ) -> Message:
        """Use this method to send photos.

        .. seealso:: :attr:`telegram.Message.reply_photo`, :attr:`telegram.Chat.send_photo`,
            :attr:`telegram.User.send_photo`

        Args:
            chat_id (:obj:`int` | :obj:`str`): |chat_id_channel|
            photo (:obj:`str` | :term:`file object` | :obj:`bytes` | :class:`pathlib.Path` | \
                :class:`telegram.PhotoSize`): Photo to send.
                |fileinput|
                Lastly you can pass an existing :class:`telegram.PhotoSize` object to send.

                .. versionchanged:: 13.2
                   Accept :obj:`bytes` as input.

                .. versionchanged:: 20.0
                    File paths as input is also accepted for bots *not* running in
                    :paramref:`~telegram.Bot.local_mode`.
            caption (:obj:`str`, optional): Photo caption (may also be used when resending photos
                by file_id), 0-:tg-const:`telegram.constants.MessageLimit.CAPTION_LENGTH`
                characters after entities parsing.
            parse_mode (:obj:`str`, optional): |parse_mode|
            caption_entities (List[:class:`telegram.MessageEntity`], optional): |caption_entities|
            disable_notification (:obj:`bool`, optional): |disable_notification|
            protect_content (:obj:`bool`, optional): |protect_content|

                .. versionadded:: 13.10
            message_thread_id (:obj:`int`, optional): |message_thread_id_arg|

                .. versionadded:: 20.0
            reply_to_message_id (:obj:`int`, optional): |reply_to_msg_id|
            allow_sending_without_reply (:obj:`bool`, optional): |allow_sending_without_reply|
            reply_markup (:class:`InlineKeyboardMarkup` | :class:`ReplyKeyboardMarkup` | \
                :class:`ReplyKeyboardRemove` | :class:`ForceReply`, optional):
                Additional interface options. An object for an inline keyboard, custom reply
                keyboard, instructions to remove reply keyboard or to force a reply from the user.

        Keyword Args:
            filename (:obj:`str`, optional): Custom file name for the photo, when uploading a
                new file. Convenience parameter, useful e.g. when sending files generated by the
                :obj:`tempfile` module.

                .. versionadded:: 13.1

        Returns:
            :class:`telegram.Message`: On success, the sent Message is returned.

        Raises:
            :class:`telegram.error.TelegramError`

        """
        data: JSONDict = {
            "chat_id": chat_id,
            "photo": self._parse_file_input(photo, PhotoSize, filename=filename),
        }

        return await self._send_message(
            "sendPhoto",
            data,
            reply_to_message_id=reply_to_message_id,
            disable_notification=disable_notification,
            reply_markup=reply_markup,
            allow_sending_without_reply=allow_sending_without_reply,
            protect_content=protect_content,
            message_thread_id=message_thread_id,
            caption=caption,
            parse_mode=parse_mode,
            caption_entities=caption_entities,
            read_timeout=read_timeout,
            write_timeout=write_timeout,
            connect_timeout=connect_timeout,
            pool_timeout=pool_timeout,
            api_kwargs=api_kwargs,
        )

    @_log
    async def send_audio(
        self,
        chat_id: Union[int, str],
        audio: Union[FileInput, "Audio"],
        duration: int = None,
        performer: str = None,
        title: str = None,
        caption: str = None,
        disable_notification: DVInput[bool] = DEFAULT_NONE,
        reply_to_message_id: int = None,
        reply_markup: ReplyMarkup = None,
        parse_mode: ODVInput[str] = DEFAULT_NONE,
        thumb: FileInput = None,
        allow_sending_without_reply: ODVInput[bool] = DEFAULT_NONE,
        caption_entities: Union[List["MessageEntity"], Tuple["MessageEntity", ...]] = None,
        protect_content: ODVInput[bool] = DEFAULT_NONE,
        message_thread_id: int = None,
        *,
        filename: str = None,
        read_timeout: ODVInput[float] = DEFAULT_NONE,
        write_timeout: ODVInput[float] = 20,
        connect_timeout: ODVInput[float] = DEFAULT_NONE,
        pool_timeout: ODVInput[float] = DEFAULT_NONE,
        api_kwargs: JSONDict = None,
    ) -> Message:
        """
        Use this method to send audio files, if you want Telegram clients to display them in the
        music player. Your audio must be in the ``.mp3`` or ``.m4a`` format.

        Bots can currently send audio files of up to
        :tg-const:`telegram.constants.FileSizeLimit.FILESIZE_UPLOAD` in size, this limit may be
        changed in the future.

        For sending voice messages, use the :meth:`send_voice` method instead.

        .. seealso:: :attr:`telegram.Message.reply_audio`, :attr:`telegram.Chat.send_audio`,
            :attr:`telegram.User.send_audio`

        Args:
            chat_id (:obj:`int` | :obj:`str`): |chat_id_channel|
            audio (:obj:`str` | :term:`file object` | :obj:`bytes` | :class:`pathlib.Path` | \
                :class:`telegram.Audio`): Audio file to send.
                |fileinput|
                Lastly you can pass an existing :class:`telegram.Audio` object to send.

                .. versionchanged:: 13.2
                   Accept :obj:`bytes` as input.

                .. versionchanged:: 20.0
                    File paths as input is also accepted for bots *not* running in
                    :paramref:`~telegram.Bot.local_mode`.
            caption (:obj:`str`, optional): Audio caption,
                0-:tg-const:`telegram.constants.MessageLimit.CAPTION_LENGTH` characters after
                entities parsing.
            parse_mode (:obj:`str`, optional): |parse_mode|
            caption_entities (List[:class:`telegram.MessageEntity`], optional): |caption_entities|
            duration (:obj:`int`, optional): Duration of sent audio in seconds.
            performer (:obj:`str`, optional): Performer.
            title (:obj:`str`, optional): Track name.
            disable_notification (:obj:`bool`, optional): |disable_notification|
            protect_content (:obj:`bool`, optional): |protect_content|

                .. versionadded:: 13.10
            message_thread_id (:obj:`int`, optional): |message_thread_id_arg|

                .. versionadded:: 20.0

            reply_to_message_id (:obj:`int`, optional): |reply_to_msg_id|
            allow_sending_without_reply (:obj:`bool`, optional): |allow_sending_without_reply|
            reply_markup (:class:`InlineKeyboardMarkup` | :class:`ReplyKeyboardMarkup` | \
                :class:`ReplyKeyboardRemove` | :class:`ForceReply`, optional):
                Additional interface options. An object for an inline keyboard, custom reply
                keyboard, instructions to remove reply keyboard or to force a reply from the user.
            thumb (:term:`file object` | :obj:`bytes` | :class:`pathlib.Path` | :obj:`str`, \
                optional): |thumbdocstring|

                .. versionchanged:: 13.2
                   Accept :obj:`bytes` as input.

                .. versionchanged:: 20.0
                    File paths as input is also accepted for bots *not* running in
                    :paramref:`~telegram.Bot.local_mode`.

        Keyword Args:
            filename (:obj:`str`, optional): Custom file name for the audio, when uploading a
                new file. Convenience parameter, useful e.g. when sending files generated by the
                :obj:`tempfile` module.

                .. versionadded:: 13.1

        Returns:
            :class:`telegram.Message`: On success, the sent Message is returned.

        Raises:
            :class:`telegram.error.TelegramError`

        """
        data: JSONDict = {
            "chat_id": chat_id,
            "audio": self._parse_file_input(audio, Audio, filename=filename),
            "duration": duration,
            "performer": performer,
            "title": title,
            "thumb": self._parse_file_input(thumb, attach=True) if thumb else None,
        }

<<<<<<< HEAD
        if duration:
            data["duration"] = duration
        if performer:
            data["performer"] = performer
        if title:
            data["title"] = title

        if thumb:
            data["thumb"] = self._parse_file_input(thumb, attach=True)

        return await self._send_message(
=======
        return await self._send_message(  # type: ignore[return-value]
>>>>>>> f8be97c1
            "sendAudio",
            data,
            reply_to_message_id=reply_to_message_id,
            disable_notification=disable_notification,
            reply_markup=reply_markup,
            allow_sending_without_reply=allow_sending_without_reply,
            protect_content=protect_content,
            message_thread_id=message_thread_id,
            caption=caption,
            parse_mode=parse_mode,
            caption_entities=caption_entities,
            read_timeout=read_timeout,
            write_timeout=write_timeout,
            connect_timeout=connect_timeout,
            pool_timeout=pool_timeout,
            api_kwargs=api_kwargs,
        )

    @_log
    async def send_document(
        self,
        chat_id: Union[int, str],
        document: Union[FileInput, "Document"],
        caption: str = None,
        disable_notification: DVInput[bool] = DEFAULT_NONE,
        reply_to_message_id: int = None,
        reply_markup: ReplyMarkup = None,
        parse_mode: ODVInput[str] = DEFAULT_NONE,
        thumb: FileInput = None,
        disable_content_type_detection: bool = None,
        allow_sending_without_reply: ODVInput[bool] = DEFAULT_NONE,
        caption_entities: Union[List["MessageEntity"], Tuple["MessageEntity", ...]] = None,
        protect_content: ODVInput[bool] = DEFAULT_NONE,
        message_thread_id: int = None,
        *,
        filename: str = None,
        read_timeout: ODVInput[float] = DEFAULT_NONE,
        write_timeout: ODVInput[float] = 20,
        connect_timeout: ODVInput[float] = DEFAULT_NONE,
        pool_timeout: ODVInput[float] = DEFAULT_NONE,
        api_kwargs: JSONDict = None,
    ) -> Message:
        """
        Use this method to send general files.

        Bots can currently send files of any type of up to
        :tg-const:`telegram.constants.FileSizeLimit.FILESIZE_UPLOAD` in size, this limit may be
        changed in the future.

        .. seealso:: :attr:`telegram.Message.reply_document`, :attr:`telegram.Chat.send_document`,
            :attr:`telegram.User.send_document`

        Args:
            chat_id (:obj:`int` | :obj:`str`): |chat_id_channel|
            document (:obj:`str` | :term:`file object` | :obj:`bytes` | :class:`pathlib.Path` | \
                :class:`telegram.Document`): File to send.
                |fileinput|
                Lastly you can pass an existing :class:`telegram.Document` object to send.

                Note:
                    Sending by URL will currently only work ``GIF``, ``PDF`` & ``ZIP`` files.

                .. versionchanged:: 13.2
                   Accept :obj:`bytes` as input.

                .. versionchanged:: 20.0
                    File paths as input is also accepted for bots *not* running in
                    :paramref:`~telegram.Bot.local_mode`.
            caption (:obj:`str`, optional): Document caption (may also be used when resending
                documents by file_id), 0-:tg-const:`telegram.constants.MessageLimit.CAPTION_LENGTH`
                characters after entities parsing.
            disable_content_type_detection (:obj:`bool`, optional): Disables automatic server-side
                content type detection for files uploaded using multipart/form-data.
            parse_mode (:obj:`str`, optional): |parse_mode|
            caption_entities (List[:class:`telegram.MessageEntity`], optional): |caption_entities|
            disable_notification (:obj:`bool`, optional): |disable_notification|
            protect_content (:obj:`bool`, optional): |protect_content|

                .. versionadded:: 13.10
            message_thread_id (:obj:`int`, optional): |message_thread_id_arg|

                .. versionadded:: 20.0

            reply_to_message_id (:obj:`int`, optional): |reply_to_msg_id|
            allow_sending_without_reply (:obj:`bool`, optional): |allow_sending_without_reply|
            reply_markup (:class:`InlineKeyboardMarkup` | :class:`ReplyKeyboardMarkup` | \
                :class:`ReplyKeyboardRemove` | :class:`ForceReply`, optional):
                Additional interface options. An object for an inline keyboard, custom reply
                keyboard, instructions to remove reply keyboard or to force a reply from the user.
            thumb (:term:`file object` | :obj:`bytes` | :class:`pathlib.Path` | :obj:`str`, \
                optional): |thumbdocstring|

                .. versionchanged:: 13.2
                   Accept :obj:`bytes` as input.

                .. versionchanged:: 20.0
                    File paths as input is also accepted for bots *not* running in
                    :paramref:`~telegram.Bot.local_mode`.

        Keyword Args:
            filename (:obj:`str`, optional): Custom file name for the document, when uploading a
                new file. Convenience parameter, useful e.g. when sending files generated by the
                :obj:`tempfile` module.

        Returns:
            :class:`telegram.Message`: On success, the sent Message is returned.

        Raises:
            :class:`telegram.error.TelegramError`

        """
        data: JSONDict = {
            "chat_id": chat_id,
            "document": self._parse_file_input(document, Document, filename=filename),
            "disable_content_type_detection": disable_content_type_detection,
            "thumb": self._parse_file_input(thumb, attach=True) if thumb else None,
        }

<<<<<<< HEAD
        if disable_content_type_detection is not None:
            data["disable_content_type_detection"] = disable_content_type_detection
        if thumb:
            data["thumb"] = self._parse_file_input(thumb, attach=True)

        return await self._send_message(
=======
        return await self._send_message(  # type: ignore[return-value]
>>>>>>> f8be97c1
            "sendDocument",
            data,
            reply_to_message_id=reply_to_message_id,
            disable_notification=disable_notification,
            reply_markup=reply_markup,
            allow_sending_without_reply=allow_sending_without_reply,
            protect_content=protect_content,
            message_thread_id=message_thread_id,
            caption=caption,
            parse_mode=parse_mode,
            caption_entities=caption_entities,
            read_timeout=read_timeout,
            write_timeout=write_timeout,
            connect_timeout=connect_timeout,
            pool_timeout=pool_timeout,
            api_kwargs=api_kwargs,
        )

    @_log
    async def send_sticker(
        self,
        chat_id: Union[int, str],
        sticker: Union[FileInput, "Sticker"],
        disable_notification: DVInput[bool] = DEFAULT_NONE,
        reply_to_message_id: int = None,
        reply_markup: ReplyMarkup = None,
        allow_sending_without_reply: ODVInput[bool] = DEFAULT_NONE,
        protect_content: ODVInput[bool] = DEFAULT_NONE,
        message_thread_id: int = None,
        *,
        read_timeout: ODVInput[float] = DEFAULT_NONE,
        write_timeout: ODVInput[float] = 20,
        connect_timeout: ODVInput[float] = DEFAULT_NONE,
        pool_timeout: ODVInput[float] = DEFAULT_NONE,
        api_kwargs: JSONDict = None,
    ) -> Message:
        """
        Use this method to send static ``.WEBP``, animated ``.TGS``, or video ``.WEBM`` stickers.

        .. seealso:: :attr:`telegram.Message.reply_sticker`, :attr:`telegram.Chat.send_sticker`,
            :attr:`telegram.User.send_sticker`

        Args:
            chat_id (:obj:`int` | :obj:`str`): |chat_id_channel|
            sticker (:obj:`str` | :term:`file object` | :obj:`bytes` | :class:`pathlib.Path` | \
                :class:`telegram.Sticker`): Sticker to send.
                |fileinput|
                Lastly you can pass an existing :class:`telegram.Sticker` object to send.

                .. versionchanged:: 13.2
                   Accept :obj:`bytes` as input.

                .. versionchanged:: 20.0
                    File paths as input is also accepted for bots *not* running in
                    :paramref:`~telegram.Bot.local_mode`.
            disable_notification (:obj:`bool`, optional): |disable_notification|
            protect_content (:obj:`bool`, optional): |protect_content|

                .. versionadded:: 13.10
            message_thread_id (:obj:`int`, optional): |message_thread_id_arg|

                .. versionadded:: 20.0

            reply_to_message_id (:obj:`int`, optional): |reply_to_msg_id|
            allow_sending_without_reply (:obj:`bool`, optional): |allow_sending_without_reply|
            reply_markup (:class:`InlineKeyboardMarkup` | :class:`ReplyKeyboardMarkup` | \
                :class:`ReplyKeyboardRemove` | :class:`ForceReply`, optional):
                Additional interface options. An object for an inline keyboard, custom reply
                keyboard, instructions to remove reply keyboard or to force a reply from the user.

        Returns:
            :class:`telegram.Message`: On success, the sent Message is returned.

        Raises:
            :class:`telegram.error.TelegramError`

        """
        data: JSONDict = {"chat_id": chat_id, "sticker": self._parse_file_input(sticker, Sticker)}
        return await self._send_message(
            "sendSticker",
            data,
            reply_to_message_id=reply_to_message_id,
            disable_notification=disable_notification,
            reply_markup=reply_markup,
            allow_sending_without_reply=allow_sending_without_reply,
            protect_content=protect_content,
            message_thread_id=message_thread_id,
            read_timeout=read_timeout,
            write_timeout=write_timeout,
            connect_timeout=connect_timeout,
            pool_timeout=pool_timeout,
            api_kwargs=api_kwargs,
        )

    @_log
    async def send_video(
        self,
        chat_id: Union[int, str],
        video: Union[FileInput, "Video"],
        duration: int = None,
        caption: str = None,
        disable_notification: DVInput[bool] = DEFAULT_NONE,
        reply_to_message_id: int = None,
        reply_markup: ReplyMarkup = None,
        width: int = None,
        height: int = None,
        parse_mode: ODVInput[str] = DEFAULT_NONE,
        supports_streaming: bool = None,
        thumb: FileInput = None,
        allow_sending_without_reply: ODVInput[bool] = DEFAULT_NONE,
        caption_entities: Union[List["MessageEntity"], Tuple["MessageEntity", ...]] = None,
        protect_content: ODVInput[bool] = DEFAULT_NONE,
        message_thread_id: int = None,
        *,
        filename: str = None,
        read_timeout: ODVInput[float] = DEFAULT_NONE,
        write_timeout: ODVInput[float] = 20,
        connect_timeout: ODVInput[float] = DEFAULT_NONE,
        pool_timeout: ODVInput[float] = DEFAULT_NONE,
        api_kwargs: JSONDict = None,
    ) -> Message:
        """
        Use this method to send video files, Telegram clients support mp4 videos
        (other formats may be sent as Document).

        Bots can currently send video files of up to
        :tg-const:`telegram.constants.FileSizeLimit.FILESIZE_UPLOAD` in size, this limit may be
        changed in the future.

        Note:
            :paramref:`thumb` will be ignored for small video files, for which Telegram can
            easily generate thumbnails. However, this behaviour is undocumented and might be
            changed by Telegram.

        .. seealso:: :attr:`telegram.Message.reply_video`, :attr:`telegram.Chat.send_video`,
            :attr:`telegram.User.send_video`

        Args:
            chat_id (:obj:`int` | :obj:`str`): |chat_id_channel|
            video (:obj:`str` | :term:`file object` | :obj:`bytes` | :class:`pathlib.Path` | \
                :class:`telegram.Video`): Video file to send.
                |fileinput|
                Lastly you can pass an existing :class:`telegram.Video` object to send.

                .. versionchanged:: 13.2
                   Accept :obj:`bytes` as input.

                .. versionchanged:: 20.0
                    File paths as input is also accepted for bots *not* running in
                    :paramref:`~telegram.Bot.local_mode`.
            duration (:obj:`int`, optional): Duration of sent video in seconds.
            width (:obj:`int`, optional): Video width.
            height (:obj:`int`, optional): Video height.
            caption (:obj:`str`, optional): Video caption (may also be used when resending videos
                by file_id), 0-:tg-const:`telegram.constants.MessageLimit.CAPTION_LENGTH`
                characters after entities parsing.
            parse_mode (:obj:`str`, optional): |parse_mode|
            caption_entities (List[:class:`telegram.MessageEntity`], optional): |caption_entities|
            supports_streaming (:obj:`bool`, optional): Pass :obj:`True`, if the uploaded video is
                suitable for streaming.
            disable_notification (:obj:`bool`, optional): |disable_notification|
            protect_content (:obj:`bool`, optional): |protect_content|

                .. versionadded:: 13.10
            message_thread_id (:obj:`int`, optional): |message_thread_id_arg|

                .. versionadded:: 20.0

            reply_to_message_id (:obj:`int`, optional): |reply_to_msg_id|
            allow_sending_without_reply (:obj:`bool`, optional): |allow_sending_without_reply|
            reply_markup (:class:`InlineKeyboardMarkup` | :class:`ReplyKeyboardMarkup` | \
                :class:`ReplyKeyboardRemove` | :class:`ForceReply`, optional):
                Additional interface options. An object for an inline keyboard, custom reply
                keyboard, instructions to remove reply keyboard or to force a reply from the user.
            thumb (:term:`file object` | :obj:`bytes` | :class:`pathlib.Path` | :obj:`str`, \
                optional): |thumbdocstring|

                .. versionchanged:: 13.2
                   Accept :obj:`bytes` as input.

                .. versionchanged:: 20.0
                    File paths as input is also accepted for bots *not* running in
                    :paramref:`~telegram.Bot.local_mode`.

        Keyword Args:
            filename (:obj:`str`, optional): Custom file name for the video, when uploading a
                new file. Convenience parameter, useful e.g. when sending files generated by the
                :obj:`tempfile` module.

                .. versionadded:: 13.1

        Returns:
            :class:`telegram.Message`: On success, the sent Message is returned.

        Raises:
            :class:`telegram.error.TelegramError`

        """
        data: JSONDict = {
            "chat_id": chat_id,
            "video": self._parse_file_input(video, Video, filename=filename),
            "duration": duration,
            "width": width,
            "height": height,
            "supports_streaming": supports_streaming,
            "thumb": self._parse_file_input(thumb, attach=True) if thumb else None,
        }

<<<<<<< HEAD
        if duration:
            data["duration"] = duration
        if supports_streaming:
            data["supports_streaming"] = supports_streaming
        if width:
            data["width"] = width
        if height:
            data["height"] = height
        if thumb:
            data["thumb"] = self._parse_file_input(thumb, attach=True)

        return await self._send_message(
=======
        return await self._send_message(  # type: ignore[return-value]
>>>>>>> f8be97c1
            "sendVideo",
            data,
            reply_to_message_id=reply_to_message_id,
            disable_notification=disable_notification,
            reply_markup=reply_markup,
            allow_sending_without_reply=allow_sending_without_reply,
            protect_content=protect_content,
            message_thread_id=message_thread_id,
            caption=caption,
            parse_mode=parse_mode,
            caption_entities=caption_entities,
            read_timeout=read_timeout,
            write_timeout=write_timeout,
            connect_timeout=connect_timeout,
            pool_timeout=pool_timeout,
            api_kwargs=api_kwargs,
        )

    @_log
    async def send_video_note(
        self,
        chat_id: Union[int, str],
        video_note: Union[FileInput, "VideoNote"],
        duration: int = None,
        length: int = None,
        disable_notification: DVInput[bool] = DEFAULT_NONE,
        reply_to_message_id: int = None,
        reply_markup: ReplyMarkup = None,
        thumb: FileInput = None,
        allow_sending_without_reply: ODVInput[bool] = DEFAULT_NONE,
        protect_content: ODVInput[bool] = DEFAULT_NONE,
        message_thread_id: int = None,
        *,
        filename: str = None,
        read_timeout: ODVInput[float] = DEFAULT_NONE,
        write_timeout: ODVInput[float] = 20,
        connect_timeout: ODVInput[float] = DEFAULT_NONE,
        pool_timeout: ODVInput[float] = DEFAULT_NONE,
        api_kwargs: JSONDict = None,
    ) -> Message:
        """
        As of v.4.0, Telegram clients support rounded square mp4 videos of up to 1 minute long.
        Use this method to send video messages.

        Note:
            :paramref:`thumb` will be ignored for small video files, for which Telegram can
            easily generate thumbnails. However, this behaviour is undocumented and might be
            changed by Telegram.

        .. seealso:: :attr:`telegram.Message.reply_video_note`,
            :attr:`telegram.Chat.send_video_note`,
            :attr:`telegram.User.send_video_note`

        Args:
            chat_id (:obj:`int` | :obj:`str`): |chat_id_channel|
            video_note (:obj:`str` | :term:`file object` | :obj:`bytes` | :class:`pathlib.Path` | \
                :class:`telegram.VideoNote`): Video note to send.
                Pass a file_id as String to send a video note that exists on the Telegram
                servers (recommended) or upload a new video using multipart/form-data.
                |uploadinput|
                Lastly you can pass an existing :class:`telegram.VideoNote` object to send.
                Sending video notes by a URL is currently unsupported.

                .. versionchanged:: 13.2
                   Accept :obj:`bytes` as input.

                .. versionchanged:: 20.0
                    File paths as input is also accepted for bots *not* running in
                    :paramref:`~telegram.Bot.local_mode`.
            duration (:obj:`int`, optional): Duration of sent video in seconds.
            length (:obj:`int`, optional): Video width and height, i.e. diameter of the video
                message.
            disable_notification (:obj:`bool`, optional): |disable_notification|
            protect_content (:obj:`bool`, optional): |protect_content|

                .. versionadded:: 13.10
            message_thread_id (:obj:`int`, optional): |message_thread_id_arg|

                .. versionadded:: 20.0

            reply_to_message_id (:obj:`int`, optional): |reply_to_msg_id|
            allow_sending_without_reply (:obj:`bool`, optional): |allow_sending_without_reply|
            reply_markup (:class:`InlineKeyboardMarkup` | :class:`ReplyKeyboardMarkup` | \
                :class:`ReplyKeyboardRemove` | :class:`ForceReply`, optional):
                Additional interface options. An object for an inline keyboard, custom reply
                keyboard, instructions to remove reply keyboard or to force a reply from the user.
            thumb (:term:`file object` | :obj:`bytes` | :class:`pathlib.Path` | :obj:`str`, \
                optional): |thumbdocstring|

                .. versionchanged:: 13.2
                   Accept :obj:`bytes` as input.

                .. versionchanged:: 20.0
                    File paths as input is also accepted for bots *not* running in
                    :paramref:`~telegram.Bot.local_mode`.

        Keyword Args:
            filename (:obj:`str`, optional): Custom file name for the video note, when uploading a
                new file. Convenience parameter, useful e.g. when sending files generated by the
                :obj:`tempfile` module.

                .. versionadded:: 13.1

        Returns:
            :class:`telegram.Message`: On success, the sent Message is returned.

        Raises:
            :class:`telegram.error.TelegramError`

        """
        data: JSONDict = {
            "chat_id": chat_id,
            "video_note": self._parse_file_input(video_note, VideoNote, filename=filename),
            "duration": duration,
            "length": length,
            "thumb": self._parse_file_input(thumb, attach=True) if thumb else None,
        }

<<<<<<< HEAD
        if duration is not None:
            data["duration"] = duration
        if length is not None:
            data["length"] = length
        if thumb:
            data["thumb"] = self._parse_file_input(thumb, attach=True)

        return await self._send_message(
=======
        return await self._send_message(  # type: ignore[return-value]
>>>>>>> f8be97c1
            "sendVideoNote",
            data,
            reply_to_message_id=reply_to_message_id,
            disable_notification=disable_notification,
            reply_markup=reply_markup,
            allow_sending_without_reply=allow_sending_without_reply,
            protect_content=protect_content,
            message_thread_id=message_thread_id,
            read_timeout=read_timeout,
            write_timeout=write_timeout,
            connect_timeout=connect_timeout,
            pool_timeout=pool_timeout,
            api_kwargs=api_kwargs,
        )

    @_log
    async def send_animation(
        self,
        chat_id: Union[int, str],
        animation: Union[FileInput, "Animation"],
        duration: int = None,
        width: int = None,
        height: int = None,
        thumb: FileInput = None,
        caption: str = None,
        parse_mode: ODVInput[str] = DEFAULT_NONE,
        disable_notification: DVInput[bool] = DEFAULT_NONE,
        reply_to_message_id: int = None,
        reply_markup: ReplyMarkup = None,
        allow_sending_without_reply: ODVInput[bool] = DEFAULT_NONE,
        caption_entities: Union[List["MessageEntity"], Tuple["MessageEntity", ...]] = None,
        protect_content: ODVInput[bool] = DEFAULT_NONE,
        message_thread_id: int = None,
        *,
        filename: str = None,
        read_timeout: ODVInput[float] = DEFAULT_NONE,
        write_timeout: ODVInput[float] = 20,
        connect_timeout: ODVInput[float] = DEFAULT_NONE,
        pool_timeout: ODVInput[float] = DEFAULT_NONE,
        api_kwargs: JSONDict = None,
    ) -> Message:
        """
        Use this method to send animation files (GIF or H.264/MPEG-4 AVC video without sound).
        Bots can currently send animation files of up to
        :tg-const:`telegram.constants.FileSizeLimit.FILESIZE_UPLOAD` in size, this limit may be
        changed in the future.

        Note:
            :paramref:`thumb` will be ignored for small files, for which Telegram can easily
            generate thumbnails. However, this behaviour is undocumented and might be changed
            by Telegram.

        .. seealso:: :attr:`telegram.Message.reply_animation`,
            :attr:`telegram.Chat.send_animation`,
            :attr:`telegram.User.send_animation`

        Args:
            chat_id (:obj:`int` | :obj:`str`): |chat_id_channel|
            animation (:obj:`str` | :term:`file object` | :obj:`bytes` | :class:`pathlib.Path` | \
                :class:`telegram.Animation`): Animation to send.
                |fileinput|
                Lastly you can pass an existing :class:`telegram.Animation` object to send.

                .. versionchanged:: 13.2
                   Accept :obj:`bytes` as input.
            duration (:obj:`int`, optional): Duration of sent animation in seconds.
            width (:obj:`int`, optional): Animation width.
            height (:obj:`int`, optional): Animation height.
            thumb (:term:`file object` | :obj:`bytes` | :class:`pathlib.Path` | :obj:`str`, \
                optional): |thumbdocstring|

                .. versionchanged:: 13.2
                   Accept :obj:`bytes` as input.

                .. versionchanged:: 20.0
                    File paths as input is also accepted for bots *not* running in
                    :paramref:`~telegram.Bot.local_mode`.

            caption (:obj:`str`, optional): Animation caption (may also be used when resending
                animations by file_id),
                0-:tg-const:`telegram.constants.MessageLimit.CAPTION_LENGTH` characters after
                entities parsing.
            parse_mode (:obj:`str`, optional): |parse_mode|
            caption_entities (List[:class:`telegram.MessageEntity`], optional): |caption_entities|
            disable_notification (:obj:`bool`, optional): |disable_notification|
            protect_content (:obj:`bool`, optional): |protect_content|

                .. versionadded:: 13.10
            message_thread_id (:obj:`int`, optional): |message_thread_id_arg|

                .. versionadded:: 20.0

            reply_to_message_id (:obj:`int`, optional): |reply_to_msg_id|
            allow_sending_without_reply (:obj:`bool`, optional): |allow_sending_without_reply|
            reply_markup (:class:`InlineKeyboardMarkup` | :class:`ReplyKeyboardMarkup` | \
                :class:`ReplyKeyboardRemove` | :class:`ForceReply`, optional):
                Additional interface options. An object for an inline keyboard, custom reply
                keyboard, instructions to remove reply keyboard or to force a reply from the user.

        Keyword Args:
            filename (:obj:`str`, optional): Custom file name for the animation, when uploading a
                new file. Convenience parameter, useful e.g. when sending files generated by the
                :obj:`tempfile` module.

                .. versionadded:: 13.1

        Returns:
            :class:`telegram.Message`: On success, the sent Message is returned.

        Raises:
            :class:`telegram.error.TelegramError`

        """
        data: JSONDict = {
            "chat_id": chat_id,
            "animation": self._parse_file_input(animation, Animation, filename=filename),
            "duration": duration,
            "width": width,
            "height": height,
            "thumb": self._parse_file_input(thumb, attach=True) if thumb else None,
        }

<<<<<<< HEAD
        if duration:
            data["duration"] = duration
        if width:
            data["width"] = width
        if height:
            data["height"] = height
        if thumb:
            data["thumb"] = self._parse_file_input(thumb, attach=True)

        return await self._send_message(
=======
        return await self._send_message(  # type: ignore[return-value]
>>>>>>> f8be97c1
            "sendAnimation",
            data,
            reply_to_message_id=reply_to_message_id,
            disable_notification=disable_notification,
            reply_markup=reply_markup,
            allow_sending_without_reply=allow_sending_without_reply,
            protect_content=protect_content,
            message_thread_id=message_thread_id,
            caption=caption,
            parse_mode=parse_mode,
            caption_entities=caption_entities,
            read_timeout=read_timeout,
            write_timeout=write_timeout,
            connect_timeout=connect_timeout,
            pool_timeout=pool_timeout,
            api_kwargs=api_kwargs,
        )

    @_log
    async def send_voice(
        self,
        chat_id: Union[int, str],
        voice: Union[FileInput, "Voice"],
        duration: int = None,
        caption: str = None,
        disable_notification: DVInput[bool] = DEFAULT_NONE,
        reply_to_message_id: int = None,
        reply_markup: ReplyMarkup = None,
        parse_mode: ODVInput[str] = DEFAULT_NONE,
        allow_sending_without_reply: ODVInput[bool] = DEFAULT_NONE,
        caption_entities: Union[List["MessageEntity"], Tuple["MessageEntity", ...]] = None,
        protect_content: ODVInput[bool] = DEFAULT_NONE,
        message_thread_id: int = None,
        *,
        filename: str = None,
        read_timeout: ODVInput[float] = DEFAULT_NONE,
        write_timeout: ODVInput[float] = 20,
        connect_timeout: ODVInput[float] = DEFAULT_NONE,
        pool_timeout: ODVInput[float] = DEFAULT_NONE,
        api_kwargs: JSONDict = None,
    ) -> Message:
        """
        Use this method to send audio files, if you want Telegram clients to display the file
        as a playable voice message. For this to work, your audio must be in an ``.ogg`` file
        encoded with OPUS (other formats may be sent as Audio or Document). Bots can currently
        send voice messages of up to :tg-const:`telegram.constants.FileSizeLimit.FILESIZE_UPLOAD`
        in size, this limit may be changed in the future.

        Note:
            To use this method, the file must have the type :mimetype:`audio/ogg` and be no more
            than :tg-const:`telegram.constants.FileSizeLimit.VOICE_NOTE_FILE_SIZE` in size.
            :tg-const:`telegram.constants.FileSizeLimit.VOICE_NOTE_FILE_SIZE`-
            :tg-const:`telegram.constants.FileSizeLimit.FILESIZE_DOWNLOAD` voice notes will be
            sent as files.

        .. seealso:: :attr:`telegram.Message.reply_voice`, :attr:`telegram.Chat.send_voice`,
            :attr:`telegram.User.send_voice`

        Args:
            chat_id (:obj:`int` | :obj:`str`): |chat_id_channel|
            voice (:obj:`str` | :term:`file object` | :obj:`bytes` | :class:`pathlib.Path` | \
                :class:`telegram.Voice`): Voice file to send.
                |fileinput|
                Lastly you can pass an existing :class:`telegram.Voice` object to send.

                .. versionchanged:: 13.2
                   Accept :obj:`bytes` as input.

                .. versionchanged:: 20.0
                    File paths as input is also accepted for bots *not* running in
                    :paramref:`~telegram.Bot.local_mode`.
            caption (:obj:`str`, optional): Voice message caption,
                0-:tg-const:`telegram.constants.MessageLimit.CAPTION_LENGTH` characters after
                entities parsing.
            parse_mode (:obj:`str`, optional): |parse_mode|
            caption_entities (List[:class:`telegram.MessageEntity`], optional): |caption_entities|
            duration (:obj:`int`, optional): Duration of the voice message in seconds.
            disable_notification (:obj:`bool`, optional): |disable_notification|
            protect_content (:obj:`bool`, optional): |protect_content|

                .. versionadded:: 13.10
            message_thread_id (:obj:`int`, optional): |message_thread_id_arg|

                .. versionadded:: 20.0

            reply_to_message_id (:obj:`int`, optional): |reply_to_msg_id|
            allow_sending_without_reply (:obj:`bool`, optional): |allow_sending_without_reply|
            reply_markup (:class:`InlineKeyboardMarkup` | :class:`ReplyKeyboardMarkup` | \
                :class:`ReplyKeyboardRemove` | :class:`ForceReply`, optional):
                Additional interface options. An object for an inline keyboard, custom reply
                keyboard, instructions to remove reply keyboard or to force a reply from the user.

        Keyword Args:
            filename (:obj:`str`, optional): Custom file name for the voice, when uploading a
                new file. Convenience parameter, useful e.g. when sending files generated by the
                :obj:`tempfile` module.

                .. versionadded:: 13.1

        Returns:
            :class:`telegram.Message`: On success, the sent Message is returned.

        Raises:
            :class:`telegram.error.TelegramError`

        """
        data: JSONDict = {
            "chat_id": chat_id,
            "voice": self._parse_file_input(voice, Voice, filename=filename),
            "duration": duration,
        }

<<<<<<< HEAD
        if duration:
            data["duration"] = duration

        return await self._send_message(
=======
        return await self._send_message(  # type: ignore[return-value]
>>>>>>> f8be97c1
            "sendVoice",
            data,
            reply_to_message_id=reply_to_message_id,
            disable_notification=disable_notification,
            reply_markup=reply_markup,
            allow_sending_without_reply=allow_sending_without_reply,
            protect_content=protect_content,
            message_thread_id=message_thread_id,
            caption=caption,
            parse_mode=parse_mode,
            caption_entities=caption_entities,
            read_timeout=read_timeout,
            write_timeout=write_timeout,
            connect_timeout=connect_timeout,
            pool_timeout=pool_timeout,
            api_kwargs=api_kwargs,
        )

    @_log
    async def send_media_group(
        self,
        chat_id: Union[int, str],
        media: List[
            Union["InputMediaAudio", "InputMediaDocument", "InputMediaPhoto", "InputMediaVideo"]
        ],
        disable_notification: ODVInput[bool] = DEFAULT_NONE,
        reply_to_message_id: int = None,
        allow_sending_without_reply: ODVInput[bool] = DEFAULT_NONE,
        protect_content: ODVInput[bool] = DEFAULT_NONE,
        message_thread_id: int = None,
        *,
        read_timeout: ODVInput[float] = DEFAULT_NONE,
        write_timeout: ODVInput[float] = 20,
        connect_timeout: ODVInput[float] = DEFAULT_NONE,
        pool_timeout: ODVInput[float] = DEFAULT_NONE,
        api_kwargs: JSONDict = None,
        caption: Optional[str] = None,
        parse_mode: ODVInput[str] = DEFAULT_NONE,
        caption_entities: Union[List["MessageEntity"], Tuple["MessageEntity", ...]] = None,
    ) -> Tuple[Message, ...]:
        """Use this method to send a group of photos or videos as an album.

        .. versionchanged:: 20.0
            Returns a tuple instead of a list.

        Note:
            If you supply a :paramref:`caption` (along with either :paramref:`parse_mode` or
            :paramref:`caption_entities`), then items in :paramref:`media` must have no captions,
            and vice versa.

        .. seealso:: :attr:`telegram.Message.reply_media_group`,
            :attr:`telegram.Chat.send_media_group`,
            :attr:`telegram.User.send_media_group`

        Args:
            chat_id (:obj:`int` | :obj:`str`): |chat_id_channel|
            media (List[:class:`telegram.InputMediaAudio`, :class:`telegram.InputMediaDocument`, \
                :class:`telegram.InputMediaPhoto`, :class:`telegram.InputMediaVideo`]): An array
                describing messages to be sent, must include 2–10 items.
            disable_notification (:obj:`bool`, optional): |disable_notification|
            protect_content (:obj:`bool`, optional): |protect_content|

                .. versionadded:: 13.10
            message_thread_id (:obj:`int`, optional): |message_thread_id_arg|

                .. versionadded:: 20.0

            reply_to_message_id (:obj:`int`, optional): |reply_to_msg_id|
            allow_sending_without_reply (:obj:`bool`, optional): |allow_sending_without_reply|

        Keyword Args:
            caption (:obj:`str`, optional): Caption that will be added to the
                first element of :paramref:`media`, so that it will be used as caption for the
                whole media group.
                Defaults to :obj:`None`.

                .. versionadded:: 20.0
            parse_mode (:obj:`str` | :obj:`None`, optional):
                Parse mode for :paramref:`caption`.
                See the constants in :class:`telegram.constants.ParseMode` for the
                available modes.

                .. versionadded:: 20.0
            caption_entities (List[:class:`telegram.MessageEntity`], optional):
                List of special entities for :paramref:`caption`,
                which can be specified instead of :paramref:`parse_mode`.
                Defaults to :obj:`None`.

                .. versionadded:: 20.0

        Returns:
            Tuple[:class:`telegram.Message`]: An array of the sent Messages.

        Raises:
            :class:`telegram.error.TelegramError`
        """
        if caption and any(
            [
                any(item.caption for item in media),
                any(item.caption_entities for item in media),
                # if parse_mode was set explicitly, even to None, error must be raised
                any(item.parse_mode is not DEFAULT_NONE for item in media),
            ]
        ):
            raise ValueError("You can only supply either group caption or media with captions.")

        if caption:
            # Copy first item (to avoid mutation of original object), apply group caption to it.
            # This will lead to the group being shown with this caption.
            item_to_get_caption = copy.copy(media[0])
            with item_to_get_caption._unfrozen():
                item_to_get_caption.caption = caption
                if parse_mode is not DEFAULT_NONE:
                    item_to_get_caption.parse_mode = parse_mode
                item_to_get_caption.caption_entities = parse_sequence_arg(caption_entities)

            # copy the list (just the references) to avoid mutating the original list
            media = media[:]
            media[0] = item_to_get_caption

        data: JSONDict = {
            "chat_id": chat_id,
            "media": media,
            "disable_notification": disable_notification,
            "allow_sending_without_reply": allow_sending_without_reply,
            "protect_content": protect_content,
            "message_thread_id": message_thread_id,
            "reply_to_message_id": reply_to_message_id,
        }

        result = await self._post(
            "sendMediaGroup",
            data,
            read_timeout=read_timeout,
            write_timeout=write_timeout,
            connect_timeout=connect_timeout,
            pool_timeout=pool_timeout,
            api_kwargs=api_kwargs,
        )

        return Message.de_list(result, self)

    @_log
    async def send_location(
        self,
        chat_id: Union[int, str],
        latitude: float = None,
        longitude: float = None,
        disable_notification: DVInput[bool] = DEFAULT_NONE,
        reply_to_message_id: int = None,
        reply_markup: ReplyMarkup = None,
        live_period: int = None,
        horizontal_accuracy: float = None,
        heading: int = None,
        proximity_alert_radius: int = None,
        allow_sending_without_reply: ODVInput[bool] = DEFAULT_NONE,
        protect_content: ODVInput[bool] = DEFAULT_NONE,
        message_thread_id: int = None,
        *,
        location: Location = None,
        read_timeout: ODVInput[float] = DEFAULT_NONE,
        write_timeout: ODVInput[float] = DEFAULT_NONE,
        connect_timeout: ODVInput[float] = DEFAULT_NONE,
        pool_timeout: ODVInput[float] = DEFAULT_NONE,
        api_kwargs: JSONDict = None,
    ) -> Message:
        """Use this method to send point on the map.

        Note:
            You can either supply a :paramref:`latitude` and :paramref:`longitude` or a
            :paramref:`location`.

        .. seealso:: :attr:`telegram.Message.reply_location`,  :attr:`telegram.Chat.send_location`,
            :attr:`telegram.User.send_location`

        Args:
            chat_id (:obj:`int` | :obj:`str`): |chat_id_channel|
            latitude (:obj:`float`, optional): Latitude of location.
            longitude (:obj:`float`, optional): Longitude of location.
            horizontal_accuracy (:obj:`int`, optional): The radius of uncertainty for the location,
                measured in meters;
                0-:tg-const:`telegram.constants.LocationLimit.HORIZONTAL_ACCURACY`.
            live_period (:obj:`int`, optional): Period in seconds for which the location will be
                updated, should be between
                :tg-const:`telegram.constants.LocationLimit.MIN_LIVE_PERIOD` and
                :tg-const:`telegram.constants.LocationLimit.MAX_LIVE_PERIOD`.
            heading (:obj:`int`, optional): For live locations, a direction in which the user is
                moving, in degrees. Must be between
                :tg-const:`telegram.constants.LocationLimit.MIN_HEADING` and
                :tg-const:`telegram.constants.LocationLimit.MAX_HEADING` if specified.
            proximity_alert_radius (:obj:`int`, optional): For live locations, a maximum distance
                for proximity alerts about approaching another chat member, in meters. Must be
                between :tg-const:`telegram.constants.LocationLimit.MIN_PROXIMITY_ALERT_RADIUS`
                and :tg-const:`telegram.constants.LocationLimit.MAX_PROXIMITY_ALERT_RADIUS`
                if specified.
            disable_notification (:obj:`bool`, optional): |disable_notification|
            protect_content (:obj:`bool`, optional): |protect_content|

                .. versionadded:: 13.10
            message_thread_id (:obj:`int`, optional): |message_thread_id_arg|

                .. versionadded:: 20.0

            reply_to_message_id (:obj:`int`, optional): |reply_to_msg_id|
            allow_sending_without_reply (:obj:`bool`, optional): |allow_sending_without_reply|
            reply_markup (:class:`InlineKeyboardMarkup` | :class:`ReplyKeyboardMarkup` | \
                :class:`ReplyKeyboardRemove` | :class:`ForceReply`, optional):
                Additional interface options. An object for an inline keyboard, custom reply
                keyboard, instructions to remove reply keyboard or to force a reply from the user.

        Keyword Args:
            location (:class:`telegram.Location`, optional): The location to send.

        Returns:
            :class:`telegram.Message`: On success, the sent Message is returned.

        Raises:
            :class:`telegram.error.TelegramError`

        """
        if not ((latitude is not None and longitude is not None) or location):
            raise ValueError(
                "Either location or latitude and longitude must be passed as argument."
            )

        if not (latitude is not None or longitude is not None) ^ bool(location):
            raise ValueError(
                "Either location or latitude and longitude must be passed as argument. Not both."
            )

        if isinstance(location, Location):
            latitude = location.latitude
            longitude = location.longitude

        data: JSONDict = {
            "chat_id": chat_id,
            "latitude": latitude,
            "longitude": longitude,
            "horizontal_accuracy": horizontal_accuracy,
            "live_period": live_period,
            "heading": heading,
            "proximity_alert_radius": proximity_alert_radius,
        }

        return await self._send_message(
            "sendLocation",
            data,
            reply_to_message_id=reply_to_message_id,
            disable_notification=disable_notification,
            reply_markup=reply_markup,
            allow_sending_without_reply=allow_sending_without_reply,
            protect_content=protect_content,
            message_thread_id=message_thread_id,
            read_timeout=read_timeout,
            write_timeout=write_timeout,
            connect_timeout=connect_timeout,
            pool_timeout=pool_timeout,
            api_kwargs=api_kwargs,
        )

    @_log
    async def edit_message_live_location(
        self,
        chat_id: Union[str, int] = None,
        message_id: int = None,
        inline_message_id: str = None,
        latitude: float = None,
        longitude: float = None,
        reply_markup: InlineKeyboardMarkup = None,
        horizontal_accuracy: float = None,
        heading: int = None,
        proximity_alert_radius: int = None,
        *,
        location: Location = None,
        read_timeout: ODVInput[float] = DEFAULT_NONE,
        write_timeout: ODVInput[float] = DEFAULT_NONE,
        connect_timeout: ODVInput[float] = DEFAULT_NONE,
        pool_timeout: ODVInput[float] = DEFAULT_NONE,
        api_kwargs: JSONDict = None,
    ) -> Union[Message, bool]:
        """Use this method to edit live location messages sent by the bot or via the bot
        (for inline bots). A location can be edited until its :attr:`telegram.Location.live_period`
        expires or editing is explicitly disabled by a call to :meth:`stop_message_live_location`.

        Note:
            You can either supply a :paramref:`latitude` and :paramref:`longitude` or a
            :paramref:`location`.

        .. seealso:: :attr:`telegram.Message.edit_live_location`,
            :attr:`telegram.CallbackQuery.edit_message_live_location`

        Args:
            chat_id (:obj:`int` | :obj:`str`, optional): Required if :paramref:`inline_message_id`
                is not specified. |chat_id_channel|
            message_id (:obj:`int`, optional): Required if :paramref:`inline_message_id` is not
                specified. Identifier of the message to edit.
            inline_message_id (:obj:`str`, optional): Required if :paramref:`chat_id` and
                :paramref:`message_id` are not specified. Identifier of the inline message.
            latitude (:obj:`float`, optional): Latitude of location.
            longitude (:obj:`float`, optional): Longitude of location.
            horizontal_accuracy (:obj:`float`, optional): The radius of uncertainty for the
                location, measured in meters;
                0-:tg-const:`telegram.constants.LocationLimit.HORIZONTAL_ACCURACY`.
            heading (:obj:`int`, optional): Direction in which the user is moving, in degrees. Must
                be between :tg-const:`telegram.constants.LocationLimit.MIN_HEADING`
                and :tg-const:`telegram.constants.LocationLimit.MAX_HEADING` if specified.
            proximity_alert_radius (:obj:`int`, optional): Maximum distance for proximity alerts
                about approaching another chat member, in meters. Must be between
                :tg-const:`telegram.constants.LocationLimit.MIN_PROXIMITY_ALERT_RADIUS`
                and :tg-const:`telegram.constants.LocationLimit.MAX_PROXIMITY_ALERT_RADIUS`
                if specified.
            reply_markup (:class:`telegram.InlineKeyboardMarkup`, optional): An object for a new
                inline keyboard.

        Keyword Args:
            location (:class:`telegram.Location`, optional): The location to send.

        Returns:
            :class:`telegram.Message`: On success, if edited message is not an inline message, the
            edited message is returned, otherwise :obj:`True` is returned.
        """
        # The location parameter is a convenience functionality added by us, so enforcing the
        # mutual exclusivity here is nothing that Telegram would handle anyway
        if not (all([latitude, longitude]) or location):
            raise ValueError(
                "Either location or latitude and longitude must be passed as argument."
            )
        if not (latitude is not None or longitude is not None) ^ bool(location):
            raise ValueError(
                "Either location or latitude and longitude must be passed as argument. Not both."
            )

        if isinstance(location, Location):
            latitude = location.latitude
            longitude = location.longitude

        data: JSONDict = {
            "latitude": latitude,
            "longitude": longitude,
            "chat_id": chat_id,
            "message_id": message_id,
            "inline_message_id": inline_message_id,
            "horizontal_accuracy": horizontal_accuracy,
            "heading": heading,
            "proximity_alert_radius": proximity_alert_radius,
        }

        return await self._send_message(
            "editMessageLiveLocation",
            data,
            reply_markup=reply_markup,
            read_timeout=read_timeout,
            write_timeout=write_timeout,
            connect_timeout=connect_timeout,
            pool_timeout=pool_timeout,
            api_kwargs=api_kwargs,
        )

    @_log
    async def stop_message_live_location(
        self,
        chat_id: Union[str, int] = None,
        message_id: int = None,
        inline_message_id: str = None,
        reply_markup: InlineKeyboardMarkup = None,
        *,
        read_timeout: ODVInput[float] = DEFAULT_NONE,
        write_timeout: ODVInput[float] = DEFAULT_NONE,
        connect_timeout: ODVInput[float] = DEFAULT_NONE,
        pool_timeout: ODVInput[float] = DEFAULT_NONE,
        api_kwargs: JSONDict = None,
    ) -> Union[Message, bool]:
        """Use this method to stop updating a live location message sent by the bot or via the bot
        (for inline bots) before :paramref:`~telegram.Location.live_period` expires.

        .. seealso:: :attr:`telegram.Message.stop_live_location`,
            :attr:`telegram.CallbackQuery.stop_message_live_location`

        Args:
            chat_id (:obj:`int` | :obj:`str`, optional): Required if :paramref:`inline_message_id`
                is not specified. |chat_id_channel|
            message_id (:obj:`int`, optional): Required if :paramref:`inline_message_id` is not
                specified. Identifier of the sent message with live location to stop.
            inline_message_id (:obj:`str`, optional): Required if :paramref:`chat_id` and
                :paramref:`message_id` are not specified. Identifier of the inline message.
            reply_markup (:class:`telegram.InlineKeyboardMarkup`, optional): An object for a new
                inline keyboard.

        Returns:
            :class:`telegram.Message`: On success, if edited message is not an inline message, the
            edited message is returned, otherwise :obj:`True` is returned.
        """
        data: JSONDict = {
            "chat_id": chat_id,
            "message_id": message_id,
            "inline_message_id": inline_message_id,
        }

        return await self._send_message(
            "stopMessageLiveLocation",
            data,
            reply_markup=reply_markup,
            read_timeout=read_timeout,
            write_timeout=write_timeout,
            connect_timeout=connect_timeout,
            pool_timeout=pool_timeout,
            api_kwargs=api_kwargs,
        )

    @_log
    async def send_venue(
        self,
        chat_id: Union[int, str],
        latitude: float = None,
        longitude: float = None,
        title: str = None,
        address: str = None,
        foursquare_id: str = None,
        disable_notification: DVInput[bool] = DEFAULT_NONE,
        reply_to_message_id: int = None,
        reply_markup: ReplyMarkup = None,
        foursquare_type: str = None,
        google_place_id: str = None,
        google_place_type: str = None,
        allow_sending_without_reply: ODVInput[bool] = DEFAULT_NONE,
        protect_content: ODVInput[bool] = DEFAULT_NONE,
        message_thread_id: int = None,
        *,
        venue: Venue = None,
        read_timeout: ODVInput[float] = DEFAULT_NONE,
        write_timeout: ODVInput[float] = DEFAULT_NONE,
        connect_timeout: ODVInput[float] = DEFAULT_NONE,
        pool_timeout: ODVInput[float] = DEFAULT_NONE,
        api_kwargs: JSONDict = None,
    ) -> Message:
        """Use this method to send information about a venue.

        Note:
            * You can either supply :paramref:`venue`, or :paramref:`latitude`,
              :paramref:`longitude`, :paramref:`title` and :paramref:`address` and optionally
              :paramref:`foursquare_id` and :paramref:`foursquare_type` or optionally
              :paramref:`google_place_id` and :paramref:`google_place_type`.
            * Foursquare details and Google Place details are mutually exclusive. However, this
              behaviour is undocumented and might be changed by Telegram.

        .. seealso:: :attr:`telegram.Message.reply_venue`, :attr:`telegram.Chat.send_venue`,
            :attr:`telegram.User.send_venue`

        Args:
            chat_id (:obj:`int` | :obj:`str`): |chat_id_channel|
            latitude (:obj:`float`, optional): Latitude of venue.
            longitude (:obj:`float`, optional): Longitude of venue.
            title (:obj:`str`, optional): Name of the venue.
            address (:obj:`str`, optional): Address of the venue.
            foursquare_id (:obj:`str`, optional): Foursquare identifier of the venue.
            foursquare_type (:obj:`str`, optional): Foursquare type of the venue, if known.
                (For example, "arts_entertainment/default", "arts_entertainment/aquarium" or
                "food/icecream".)
            google_place_id (:obj:`str`, optional): Google Places identifier of the venue.
            google_place_type (:obj:`str`, optional): Google Places type of the venue. (See
                `supported types \
                <https://developers.google.com/maps/documentation/places/web-service/supported_types>`_.)
            disable_notification (:obj:`bool`, optional): |disable_notification|
            protect_content (:obj:`bool`, optional): |protect_content|

                .. versionadded:: 13.10
            message_thread_id (:obj:`int`, optional): |message_thread_id_arg|

                .. versionadded:: 20.0

            reply_to_message_id (:obj:`int`, optional): |reply_to_msg_id|
            allow_sending_without_reply (:obj:`bool`, optional): |allow_sending_without_reply|
            reply_markup (:class:`InlineKeyboardMarkup` | :class:`ReplyKeyboardMarkup` | \
                :class:`ReplyKeyboardRemove` | :class:`ForceReply`, optional):
                Additional interface options. An object for an inline keyboard, custom reply
                keyboard, instructions to remove reply keyboard or to force a reply from the user.

        Keyword Args:
            venue (:class:`telegram.Venue`, optional): The venue to send.

        Returns:
            :class:`telegram.Message`: On success, the sent Message is returned.

        Raises:
            :class:`telegram.error.TelegramError`

        """
        # The venue parameter is a convenience functionality added by us, so enforcing the
        # mutual exclusivity here is nothing that Telegram would handle anyway
        if not (venue or all([latitude, longitude, address, title])):
            raise ValueError(
                "Either venue or latitude, longitude, address and title must be "
                "passed as arguments."
            )
        if not bool(venue) ^ any([latitude, longitude, address, title]):
            raise ValueError(
                "Either venue or latitude, longitude, address and title must be "
                "passed as arguments. Not both."
            )

        if isinstance(venue, Venue):
            latitude = venue.location.latitude
            longitude = venue.location.longitude
            address = venue.address
            title = venue.title
            foursquare_id = venue.foursquare_id
            foursquare_type = venue.foursquare_type
            google_place_id = venue.google_place_id
            google_place_type = venue.google_place_type

        data: JSONDict = {
            "chat_id": chat_id,
            "latitude": latitude,
            "longitude": longitude,
            "address": address,
            "title": title,
            "foursquare_id": foursquare_id,
            "foursquare_type": foursquare_type,
            "google_place_id": google_place_id,
            "google_place_type": google_place_type,
        }

<<<<<<< HEAD
        if foursquare_id:
            data["foursquare_id"] = foursquare_id
        if foursquare_type:
            data["foursquare_type"] = foursquare_type
        if google_place_id:
            data["google_place_id"] = google_place_id
        if google_place_type:
            data["google_place_type"] = google_place_type

        return await self._send_message(
=======
        return await self._send_message(  # type: ignore[return-value]
>>>>>>> f8be97c1
            "sendVenue",
            data,
            reply_to_message_id=reply_to_message_id,
            disable_notification=disable_notification,
            reply_markup=reply_markup,
            allow_sending_without_reply=allow_sending_without_reply,
            protect_content=protect_content,
            message_thread_id=message_thread_id,
            read_timeout=read_timeout,
            write_timeout=write_timeout,
            connect_timeout=connect_timeout,
            pool_timeout=pool_timeout,
            api_kwargs=api_kwargs,
        )

    @_log
    async def send_contact(
        self,
        chat_id: Union[int, str],
        phone_number: str = None,
        first_name: str = None,
        last_name: str = None,
        disable_notification: DVInput[bool] = DEFAULT_NONE,
        reply_to_message_id: int = None,
        reply_markup: ReplyMarkup = None,
        vcard: str = None,
        allow_sending_without_reply: ODVInput[bool] = DEFAULT_NONE,
        protect_content: ODVInput[bool] = DEFAULT_NONE,
        message_thread_id: int = None,
        *,
        contact: Contact = None,
        read_timeout: ODVInput[float] = DEFAULT_NONE,
        write_timeout: ODVInput[float] = DEFAULT_NONE,
        connect_timeout: ODVInput[float] = DEFAULT_NONE,
        pool_timeout: ODVInput[float] = DEFAULT_NONE,
        api_kwargs: JSONDict = None,
    ) -> Message:
        """Use this method to send phone contacts.

        Note:
            You can either supply :paramref:`contact` or :paramref:`phone_number` and
            :paramref:`first_name` with optionally :paramref:`last_name` and optionally
            :paramref:`vcard`.

        .. seealso:: :attr:`telegram.Message.reply_contact`,  :attr:`telegram.Chat.send_contact`,
            :attr:`telegram.User.send_contact`

        Args:
            chat_id (:obj:`int` | :obj:`str`): |chat_id_channel|
            phone_number (:obj:`str`, optional): Contact's phone number.
            first_name (:obj:`str`, optional): Contact's first name.
            last_name (:obj:`str`, optional): Contact's last name.
            vcard (:obj:`str`, optional): Additional data about the contact in the form of a vCard,
                0-:tg-const:`telegram.constants.ContactLimit.VCARD` bytes.
            disable_notification (:obj:`bool`, optional): |disable_notification|
            protect_content (:obj:`bool`, optional): |protect_content|

                .. versionadded:: 13.10
            message_thread_id (:obj:`int`, optional): |message_thread_id_arg|

                .. versionadded:: 20.0

            reply_to_message_id (:obj:`int`, optional): |reply_to_msg_id|
            allow_sending_without_reply (:obj:`bool`, optional): |allow_sending_without_reply|
            reply_markup (:class:`InlineKeyboardMarkup` | :class:`ReplyKeyboardMarkup` | \
                :class:`ReplyKeyboardRemove` | :class:`ForceReply`, optional):
                Additional interface options. An object for an inline keyboard, custom reply
                keyboard, instructions to remove reply keyboard or to force a reply from the user.

        Keyword Args:
            contact (:class:`telegram.Contact`, optional): The contact to send.

        Returns:
            :class:`telegram.Message`: On success, the sent Message is returned.

        Raises:
            :class:`telegram.error.TelegramError`

        """
        # The contact parameter is a convenience functionality added by us, so enforcing the
        # mutual exclusivity here is nothing that Telegram would handle anyway
        if (not contact) and (not all([phone_number, first_name])):
            raise ValueError(
                "Either contact or phone_number and first_name must be passed as arguments."
            )
        if not bool(contact) ^ any([phone_number, first_name]):
            raise ValueError(
                "Either contact or phone_number and first_name must be passed as arguments. "
                "Not both."
            )

        if isinstance(contact, Contact):
            phone_number = contact.phone_number
            first_name = contact.first_name
            last_name = contact.last_name
            vcard = contact.vcard

        data: JSONDict = {
            "chat_id": chat_id,
            "phone_number": phone_number,
            "first_name": first_name,
            "last_name": last_name,
            "vcard": vcard,
        }

<<<<<<< HEAD
        if last_name:
            data["last_name"] = last_name
        if vcard:
            data["vcard"] = vcard

        return await self._send_message(
=======
        return await self._send_message(  # type: ignore[return-value]
>>>>>>> f8be97c1
            "sendContact",
            data,
            reply_to_message_id=reply_to_message_id,
            disable_notification=disable_notification,
            reply_markup=reply_markup,
            allow_sending_without_reply=allow_sending_without_reply,
            protect_content=protect_content,
            message_thread_id=message_thread_id,
            read_timeout=read_timeout,
            write_timeout=write_timeout,
            connect_timeout=connect_timeout,
            pool_timeout=pool_timeout,
            api_kwargs=api_kwargs,
        )

    @_log
    async def send_game(
        self,
        chat_id: Union[int, str],
        game_short_name: str,
        disable_notification: DVInput[bool] = DEFAULT_NONE,
        reply_to_message_id: int = None,
        reply_markup: InlineKeyboardMarkup = None,
        allow_sending_without_reply: ODVInput[bool] = DEFAULT_NONE,
        protect_content: ODVInput[bool] = DEFAULT_NONE,
        message_thread_id: int = None,
        *,
        read_timeout: ODVInput[float] = DEFAULT_NONE,
        write_timeout: ODVInput[float] = DEFAULT_NONE,
        connect_timeout: ODVInput[float] = DEFAULT_NONE,
        pool_timeout: ODVInput[float] = DEFAULT_NONE,
        api_kwargs: JSONDict = None,
    ) -> Message:
        """Use this method to send a game.

        .. seealso:: :attr:`telegram.Message.reply_game`, :attr:`telegram.Chat.send_game`,
            :attr:`telegram.User.send_game`

        Args:
            chat_id (:obj:`int` | :obj:`str`): Unique identifier for the target chat.
            game_short_name (:obj:`str`): Short name of the game, serves as the unique identifier
                for the game. Set up your games via `@BotFather <https://t.me/BotFather>`_.
            disable_notification (:obj:`bool`, optional): |disable_notification|
            protect_content (:obj:`bool`, optional): |protect_content|

                .. versionadded:: 13.10
            message_thread_id (:obj:`int`, optional): |message_thread_id_arg|

                .. versionadded:: 20.0

            reply_to_message_id (:obj:`int`, optional): |reply_to_msg_id|
            allow_sending_without_reply (:obj:`bool`, optional): |allow_sending_without_reply|
            reply_markup (:class:`telegram.InlineKeyboardMarkup`, optional): An object for a new
                inline keyboard. If empty, one "Play game_title" button will be
                shown. If not empty, the first button must launch the game.

        Returns:
            :class:`telegram.Message`: On success, the sent Message is returned.

        Raises:
            :class:`telegram.error.TelegramError`

        """
        data: JSONDict = {"chat_id": chat_id, "game_short_name": game_short_name}

        return await self._send_message(
            "sendGame",
            data,
            reply_to_message_id=reply_to_message_id,
            disable_notification=disable_notification,
            reply_markup=reply_markup,
            allow_sending_without_reply=allow_sending_without_reply,
            protect_content=protect_content,
            message_thread_id=message_thread_id,
            read_timeout=read_timeout,
            write_timeout=write_timeout,
            connect_timeout=connect_timeout,
            pool_timeout=pool_timeout,
            api_kwargs=api_kwargs,
        )

    @_log
    async def send_chat_action(
        self,
        chat_id: Union[str, int],
        action: str,
        *,
        read_timeout: ODVInput[float] = DEFAULT_NONE,
        write_timeout: ODVInput[float] = DEFAULT_NONE,
        connect_timeout: ODVInput[float] = DEFAULT_NONE,
        pool_timeout: ODVInput[float] = DEFAULT_NONE,
        api_kwargs: JSONDict = None,
    ) -> bool:
        """
        Use this method when you need to tell the user that something is happening on the bot's
        side. The status is set for 5 seconds or less (when a message arrives from your bot,
        Telegram clients clear its typing status). Telegram only recommends using this method when
        a response from the bot will take a noticeable amount of time to arrive.

        .. seealso:: :attr:`telegram.Message.reply_chat_action`, :attr:`telegram.Chat.send_action`,
            :attr:`telegram.User.send_chat_action`

        Args:
            chat_id (:obj:`int` | :obj:`str`): |chat_id_channel|
            action(:obj:`str`): Type of action to broadcast. Choose one, depending on what the user
                is about to receive. For convenience look at the constants in
                :class:`telegram.constants.ChatAction`.

        Returns:
            :obj:`bool`:  On success, :obj:`True` is returned.

        Raises:
            :class:`telegram.error.TelegramError`

        """
        data: JSONDict = {"chat_id": chat_id, "action": action}
        result = await self._post(
            "sendChatAction",
            data,
            read_timeout=read_timeout,
            write_timeout=write_timeout,
            connect_timeout=connect_timeout,
            pool_timeout=pool_timeout,
            api_kwargs=api_kwargs,
        )
        return result

    def _effective_inline_results(  # skipcq: PYL-R0201
        self,
        results: Union[
            Sequence["InlineQueryResult"], Callable[[int], Optional[Sequence["InlineQueryResult"]]]
        ],
        next_offset: str = None,
        current_offset: str = None,
    ) -> Tuple[Sequence["InlineQueryResult"], Optional[str]]:
        """
        Builds the effective results from the results input.
        We make this a stand-alone method so tg.ext.ExtBot can wrap it.

        Returns:
            Tuple of 1. the effective results and 2. correct the next_offset

        """
        if current_offset is not None and next_offset is not None:
            raise ValueError("`current_offset` and `next_offset` are mutually exclusive!")

        if current_offset is not None:
            # Convert the string input to integer
            if current_offset == "":
                current_offset_int = 0
            else:
                current_offset_int = int(current_offset)

            # for now set to empty string, stating that there are no more results
            # might change later
            next_offset = ""

            if callable(results):
                callable_output = results(current_offset_int)
                if not callable_output:
                    effective_results: Sequence["InlineQueryResult"] = []
                else:
                    effective_results = callable_output
                    # the callback *might* return more results on the next call, so we increment
                    # the page count
                    next_offset = str(current_offset_int + 1)
            else:
                if len(results) > (current_offset_int + 1) * InlineQueryLimit.RESULTS:
                    # we expect more results for the next page
                    next_offset_int = current_offset_int + 1
                    next_offset = str(next_offset_int)
                    effective_results = results[
                        current_offset_int
                        * InlineQueryLimit.RESULTS : next_offset_int
                        * InlineQueryLimit.RESULTS
                    ]
                else:
                    effective_results = results[current_offset_int * InlineQueryLimit.RESULTS :]
        else:
            effective_results = results  # type: ignore[assignment]

        return effective_results, next_offset

    @no_type_check  # mypy doesn't play too well with hasattr
    def _insert_defaults_for_ilq_results(self, res: "InlineQueryResult") -> "InlineQueryResult":
        """The reason why this method exists is similar to the description of _insert_defaults
        The reason why we do this in rather than in _insert_defaults is because converting
        DEFAULT_NONE to NONE *before* calling to_dict() makes it way easier to drop None entries
        from the json data.

        Must return the correct object instead of editing in-place!
        """
        # Copy the objects that need modification to avoid modifying the original object
        copied = False
        if hasattr(res, "parse_mode"):
            res = copy.copy(res)
            copied = True
            with res._unfrozen():
                res.parse_mode = DefaultValue.get_value(res.parse_mode)
        if hasattr(res, "input_message_content") and res.input_message_content:
            if hasattr(res.input_message_content, "parse_mode"):
                if not copied:
                    res = copy.copy(res)
                    copied = True

                with res._unfrozen():
                    res.input_message_content = copy.copy(res.input_message_content)
                with res.input_message_content._unfrozen():
                    res.input_message_content.parse_mode = DefaultValue.get_value(
                        res.input_message_content.parse_mode
                    )
            if hasattr(res.input_message_content, "disable_web_page_preview"):
                if not copied:
                    res = copy.copy(res)

                with res._unfrozen():
                    res.input_message_content = copy.copy(res.input_message_content)
                with res.input_message_content._unfrozen():
                    res.input_message_content.disable_web_page_preview = DefaultValue.get_value(
                        res.input_message_content.disable_web_page_preview
                    )

        return res

    @_log
    async def answer_inline_query(
        self,
        inline_query_id: str,
        results: Union[
            Sequence["InlineQueryResult"], Callable[[int], Optional[Sequence["InlineQueryResult"]]]
        ],
        cache_time: int = None,
        is_personal: bool = None,
        next_offset: str = None,
        switch_pm_text: str = None,
        switch_pm_parameter: str = None,
        *,
        current_offset: str = None,
        read_timeout: ODVInput[float] = DEFAULT_NONE,
        write_timeout: ODVInput[float] = DEFAULT_NONE,
        connect_timeout: ODVInput[float] = DEFAULT_NONE,
        pool_timeout: ODVInput[float] = DEFAULT_NONE,
        api_kwargs: JSONDict = None,
    ) -> bool:
        """
        Use this method to send answers to an inline query. No more than
        :tg-const:`telegram.InlineQuery.MAX_RESULTS` results per query are allowed.

        Example:
            An inline bot that sends YouTube videos can ask the user to connect the bot to their
            YouTube account to adapt search results accordingly. To do this, it displays a
            'Connect your YouTube account' button above the results, or even before showing any.
            The user presses the button, switches to a private chat with the bot and, in doing so,
            passes a start parameter that instructs the bot to return an oauth link. Once done, the
            bot can offer a switch_inline button so that the user can easily return to the chat
            where they wanted to use the bot's inline capabilities.

        Warning:
            In most use cases :paramref:`current_offset` should not be passed manually. Instead of
            calling this method directly, use the shortcut :meth:`telegram.InlineQuery.answer` with
            :paramref:`telegram.InlineQuery.answer.auto_pagination` set to :obj:`True`, which will
            take care of passing the correct value.

        .. seealso:: :attr:`telegram.InlineQuery.answer`

        Args:
            inline_query_id (:obj:`str`): Unique identifier for the answered query.
            results (List[:class:`telegram.InlineQueryResult`] | Callable): A list of results for
                the inline query. In case :paramref:`current_offset` is passed,
                :paramref:`results` may also be
                a callable that accepts the current page index starting from 0. It must return
                either a list of :class:`telegram.InlineQueryResult` instances or :obj:`None` if
                there are no more results.
            cache_time (:obj:`int`, optional): The maximum amount of time in seconds that the
                result of the inline query may be cached on the server. Defaults to ``300``.
            is_personal (:obj:`bool`, optional): Pass :obj:`True`, if results may be cached on
                the server side only for the user that sent the query. By default,
                results may be returned to any user who sends the same query.
            next_offset (:obj:`str`, optional): Pass the offset that a client should send in the
                next query with the same text to receive more results. Pass an empty string if
                there are no more results or if you don't support pagination. Offset length can't
                exceed :tg-const:`telegram.InlineQuery.MAX_OFFSET_LENGTH` bytes.
            switch_pm_text (:obj:`str`, optional): If passed, clients will display a button with
                specified text that switches the user to a private chat with the bot and sends the
                bot a start message with the parameter :paramref:`switch_pm_parameter`.
            switch_pm_parameter (:obj:`str`, optional): Deep-linking parameter for the
                :guilabel:`/start` message sent to the bot when user presses the switch button.
                :tg-const:`telegram.InlineQuery.MIN_SWITCH_PM_TEXT_LENGTH`-
                :tg-const:`telegram.InlineQuery.MAX_SWITCH_PM_TEXT_LENGTH` characters,
                only ``A-Z``, ``a-z``, ``0-9``, ``_`` and ``-`` are allowed.

        Keyword Args:
            current_offset (:obj:`str`, optional): The :attr:`telegram.InlineQuery.offset` of
                the inline query to answer. If passed, PTB will automatically take care of
                the pagination for you, i.e. pass the correct :paramref:`next_offset` and truncate
                the results list/get the results from the callable you passed.

        Returns:
            :obj:`bool`: On success, :obj:`True` is returned.

        Raises:
            :class:`telegram.error.TelegramError`

        """
        effective_results, next_offset = self._effective_inline_results(
            results=results, next_offset=next_offset, current_offset=current_offset
        )

        # Apply defaults
        effective_results = [
            self._insert_defaults_for_ilq_results(result) for result in effective_results
        ]

        data: JSONDict = {
            "inline_query_id": inline_query_id,
            "results": effective_results,
            "next_offset": next_offset,
            "cache_time": cache_time,
            "is_personal": is_personal,
            "switch_pm_text": switch_pm_text,
            "switch_pm_parameter": switch_pm_parameter,
        }

        return await self._post(
            "answerInlineQuery",
            data,
            read_timeout=read_timeout,
            write_timeout=write_timeout,
            connect_timeout=connect_timeout,
            pool_timeout=pool_timeout,
            api_kwargs=api_kwargs,
        )

    @_log
    async def get_user_profile_photos(
        self,
        user_id: Union[str, int],
        offset: int = None,
        limit: int = None,
        *,
        read_timeout: ODVInput[float] = DEFAULT_NONE,
        write_timeout: ODVInput[float] = DEFAULT_NONE,
        connect_timeout: ODVInput[float] = DEFAULT_NONE,
        pool_timeout: ODVInput[float] = DEFAULT_NONE,
        api_kwargs: JSONDict = None,
    ) -> UserProfilePhotos:
        """Use this method to get a list of profile pictures for a user.

        .. seealso:: :meth:`telegram.User.get_profile_photos`

        Args:
            user_id (:obj:`int`): Unique identifier of the target user.
            offset (:obj:`int`, optional): Sequential number of the first photo to be returned.
                By default, all photos are returned.
            limit (:obj:`int`, optional): Limits the number of photos to be retrieved. Values
                between :tg-const:`telegram.constants.UserProfilePhotosLimit.MIN_LIMIT`-
                :tg-const:`telegram.constants.UserProfilePhotosLimit.MAX_LIMIT` are accepted.
                Defaults to ``100``.

        Returns:
            :class:`telegram.UserProfilePhotos`

        Raises:
            :class:`telegram.error.TelegramError`

        """
        data: JSONDict = {"user_id": user_id, "offset": offset, "limit": limit}

        result = await self._post(
            "getUserProfilePhotos",
            data,
            read_timeout=read_timeout,
            write_timeout=write_timeout,
            connect_timeout=connect_timeout,
            pool_timeout=pool_timeout,
            api_kwargs=api_kwargs,
        )

        return UserProfilePhotos.de_json(result, self)  # type: ignore[return-value]

    @_log
    async def get_file(
        self,
        file_id: Union[
            str, Animation, Audio, ChatPhoto, Document, PhotoSize, Sticker, Video, VideoNote, Voice
        ],
        *,
        read_timeout: ODVInput[float] = DEFAULT_NONE,
        write_timeout: ODVInput[float] = DEFAULT_NONE,
        connect_timeout: ODVInput[float] = DEFAULT_NONE,
        pool_timeout: ODVInput[float] = DEFAULT_NONE,
        api_kwargs: JSONDict = None,
    ) -> File:
        """
        Use this method to get basic info about a file and prepare it for downloading. For the
        moment, bots can download files of up to
        :tg-const:`telegram.constants.FileSizeLimit.FILESIZE_DOWNLOAD` in size. The file can then
        be e.g. downloaded with :meth:`telegram.File.download_to_drive`. It is guaranteed that
        the link will be valid for at least 1 hour. When the link expires, a new one can be
        requested by calling get_file again.

        Note:
            This function may not preserve the original file name and MIME type.
            You should save the file's MIME type and name (if available) when the File object
            is received.

        Args:
            file_id (:obj:`str` | :class:`telegram.Animation` | :class:`telegram.Audio` |         \
                     :class:`telegram.ChatPhoto` | :class:`telegram.Document` |                   \
                     :class:`telegram.PhotoSize` | :class:`telegram.Sticker` |                    \
                     :class:`telegram.Video` | :class:`telegram.VideoNote` |                      \
                     :class:`telegram.Voice`):
                Either the file identifier or an object that has a file_id attribute
                to get file information about.

        Returns:
            :class:`telegram.File`

        Raises:
            :class:`telegram.error.TelegramError`

        """
        try:  # Try to get the file_id from the object
            file_id = file_id.file_id  # type: ignore[union-attr]
        except AttributeError:  # If it fails, assume it's a string
            pass

        data: JSONDict = {"file_id": file_id}

        result = await self._post(
            "getFile",
            data,
            read_timeout=read_timeout,
            write_timeout=write_timeout,
            connect_timeout=connect_timeout,
            pool_timeout=pool_timeout,
            api_kwargs=api_kwargs,
        )

<<<<<<< HEAD
        if result.get("file_path") and not is_local_file(result["file_path"]):
            result["file_path"] = f"{self._base_file_url}/{result['file_path']}"
=======
        file_path = cast(dict, result).get("file_path")
        if file_path and not is_local_file(file_path):
            result["file_path"] = f"{self._base_file_url}/{file_path}"  # type: ignore[index]
>>>>>>> f8be97c1

        return File.de_json(result, self)  # type: ignore[return-value]

    @_log
    async def ban_chat_member(
        self,
        chat_id: Union[str, int],
        user_id: Union[str, int],
        until_date: Union[int, datetime] = None,
        revoke_messages: bool = None,
        *,
        read_timeout: ODVInput[float] = DEFAULT_NONE,
        write_timeout: ODVInput[float] = DEFAULT_NONE,
        connect_timeout: ODVInput[float] = DEFAULT_NONE,
        pool_timeout: ODVInput[float] = DEFAULT_NONE,
        api_kwargs: JSONDict = None,
    ) -> bool:
        """
        Use this method to ban a user from a group, supergroup or a channel. In the case of
        supergroups and channels, the user will not be able to return to the group on their own
        using invite links, etc., unless unbanned first. The bot must be an administrator in the
        chat for this to work and must have the appropriate admin rights.

        .. seealso:: :attr:`telegram.Chat.ban_member`

        .. versionadded:: 13.7

        Args:
            chat_id (:obj:`int` | :obj:`str`): Unique identifier for the target group or username
                of the target supergroup or channel (in the format ``@channelusername``).
            user_id (:obj:`int`): Unique identifier of the target user.
            until_date (:obj:`int` | :obj:`datetime.datetime`, optional): Date when the user will
                be unbanned, unix time. If user is banned for more than 366 days or less than 30
                seconds from the current time they are considered to be banned forever. Applied
                for supergroups and channels only.
                For timezone naive :obj:`datetime.datetime` objects, the default timezone of the
                bot will be used, which is UTC unless :attr:`telegram.ext.Defaults.tzinfo` is
                used.
            revoke_messages (:obj:`bool`, optional): Pass :obj:`True` to delete all messages from
                the chat for the user that is being removed. If :obj:`False`, the user will be able
                to see messages in the group that were sent before the user was removed.
                Always :obj:`True` for supergroups and channels.

                .. versionadded:: 13.4

        Returns:
            :obj:`bool`: On success, :obj:`True` is returned.

        Raises:
            :class:`telegram.error.TelegramError`

        """
        data: JSONDict = {
            "chat_id": chat_id,
            "user_id": user_id,
            "revoke_messages": revoke_messages,
            "until_date": until_date,
        }

        result = await self._post(
            "banChatMember",
            data,
            read_timeout=read_timeout,
            write_timeout=write_timeout,
            connect_timeout=connect_timeout,
            pool_timeout=pool_timeout,
            api_kwargs=api_kwargs,
        )

        return result

    @_log
    async def ban_chat_sender_chat(
        self,
        chat_id: Union[str, int],
        sender_chat_id: int,
        *,
        read_timeout: ODVInput[float] = DEFAULT_NONE,
        write_timeout: ODVInput[float] = DEFAULT_NONE,
        connect_timeout: ODVInput[float] = DEFAULT_NONE,
        pool_timeout: ODVInput[float] = DEFAULT_NONE,
        api_kwargs: JSONDict = None,
    ) -> bool:
        """
        Use this method to ban a channel chat in a supergroup or a channel. Until the chat is
        unbanned, the owner of the banned chat won't be able to send messages on behalf of **any of
        their channels**. The bot must be an administrator in the supergroup or channel for this
        to work and must have the appropriate administrator rights.

        .. seealso:: :attr:`telegram.Chat.ban_chat`, :attr:`telegram.Chat.ban_sender_chat`

        .. versionadded:: 13.9

        Args:
            chat_id (:obj:`int` | :obj:`str`): Unique identifier for the target group or username
                of the target supergroup or channel (in the format ``@channelusername``).
            sender_chat_id (:obj:`int`): Unique identifier of the target sender chat.

        Returns:
            :obj:`bool`: On success, :obj:`True` is returned.

        Raises:
            :class:`telegram.error.TelegramError`

        """
        data: JSONDict = {"chat_id": chat_id, "sender_chat_id": sender_chat_id}

        result = await self._post(
            "banChatSenderChat",
            data,
            read_timeout=read_timeout,
            write_timeout=write_timeout,
            connect_timeout=connect_timeout,
            pool_timeout=pool_timeout,
            api_kwargs=api_kwargs,
        )

        return result

    @_log
    async def unban_chat_member(
        self,
        chat_id: Union[str, int],
        user_id: Union[str, int],
        only_if_banned: bool = None,
        *,
        read_timeout: ODVInput[float] = DEFAULT_NONE,
        write_timeout: ODVInput[float] = DEFAULT_NONE,
        connect_timeout: ODVInput[float] = DEFAULT_NONE,
        pool_timeout: ODVInput[float] = DEFAULT_NONE,
        api_kwargs: JSONDict = None,
    ) -> bool:
        """Use this method to unban a previously kicked user in a supergroup or channel.

        The user will *not* return to the group or channel automatically, but will be able to join
        via link, etc. The bot must be an administrator for this to work. By default, this method
        guarantees that after the call the user is not a member of the chat, but will be able to
        join it. So if the user is a member of the chat they will also be *removed* from the chat.
        If you don't want this, use the parameter :paramref:`only_if_banned`.

        .. seealso:: :attr:`telegram.Chat.unban_member`

        Args:
            chat_id (:obj:`int` | :obj:`str`): |chat_id_channel|
            user_id (:obj:`int`): Unique identifier of the target user.
            only_if_banned (:obj:`bool`, optional): Do nothing if the user is not banned.

        Returns:
            :obj:`bool`: On success, :obj:`True` is returned.

        Raises:
            :class:`telegram.error.TelegramError`

        """
        data: JSONDict = {"chat_id": chat_id, "user_id": user_id, "only_if_banned": only_if_banned}

        result = await self._post(
            "unbanChatMember",
            data,
            read_timeout=read_timeout,
            write_timeout=write_timeout,
            connect_timeout=connect_timeout,
            pool_timeout=pool_timeout,
            api_kwargs=api_kwargs,
        )

        return result

    @_log
    async def unban_chat_sender_chat(
        self,
        chat_id: Union[str, int],
        sender_chat_id: int,
        *,
        read_timeout: ODVInput[float] = DEFAULT_NONE,
        write_timeout: ODVInput[float] = DEFAULT_NONE,
        connect_timeout: ODVInput[float] = DEFAULT_NONE,
        pool_timeout: ODVInput[float] = DEFAULT_NONE,
        api_kwargs: JSONDict = None,
    ) -> bool:
        """Use this method to unban a previously banned channel in a supergroup or channel.
        The bot must be an administrator for this to work and must have the
        appropriate administrator rights.

        .. seealso:: :attr:`telegram.Chat.unban_chat`

        .. versionadded:: 13.9

        Args:
            chat_id (:obj:`int` | :obj:`str`): |chat_id_channel|
            sender_chat_id (:obj:`int`): Unique identifier of the target sender chat.

        Returns:
            :obj:`bool`: On success, :obj:`True` is returned.

        Raises:
            :class:`telegram.error.TelegramError`

        """
        data: JSONDict = {"chat_id": chat_id, "sender_chat_id": sender_chat_id}

        result = await self._post(
            "unbanChatSenderChat",
            data,
            read_timeout=read_timeout,
            write_timeout=write_timeout,
            connect_timeout=connect_timeout,
            pool_timeout=pool_timeout,
            api_kwargs=api_kwargs,
        )

        return result

    @_log
    async def answer_callback_query(
        self,
        callback_query_id: str,
        text: str = None,
        show_alert: bool = None,
        url: str = None,
        cache_time: int = None,
        *,
        read_timeout: ODVInput[float] = DEFAULT_NONE,
        write_timeout: ODVInput[float] = DEFAULT_NONE,
        connect_timeout: ODVInput[float] = DEFAULT_NONE,
        pool_timeout: ODVInput[float] = DEFAULT_NONE,
        api_kwargs: JSONDict = None,
    ) -> bool:
        """
        Use this method to send answers to callback queries sent from inline keyboards. The answer
        will be displayed to the user as a notification at the top of the chat screen or as an
        alert.
        Alternatively, the user can be redirected to the specified Game URL. For this option to
        work, you must first create a game for your bot via `@BotFather <https://t.me/BotFather>`_
        and accept the terms. Otherwise, you may use links like t.me/your_bot?start=XXXX that open
        your bot with a parameter.

        .. seealso:: :attr:`telegram.CallbackQuery.answer`

        Args:
            callback_query_id (:obj:`str`): Unique identifier for the query to be answered.
            text (:obj:`str`, optional): Text of the notification. If not specified, nothing will
                be shown to the user, 0-:tg-const:`telegram.CallbackQuery.MAX_ANSWER_TEXT_LENGTH`
                characters.
            show_alert (:obj:`bool`, optional): If :obj:`True`, an alert will be shown by the
                client instead of a notification at the top of the chat screen. Defaults to
                :obj:`False`.
            url (:obj:`str`, optional): URL that will be opened by the user's client. If you have
                created a Game and accepted the conditions via
                `@BotFather <https://t.me/BotFather>`_, specify the URL that
                opens your game - note that this will only work if the query comes from a callback
                game button. Otherwise, you may use links like t.me/your_bot?start=XXXX that open
                your bot with a parameter.
            cache_time (:obj:`int`, optional): The maximum amount of time in seconds that the
                result of the callback query may be cached client-side. Defaults to 0.

        Returns:
            :obj:`bool` On success, :obj:`True` is returned.

        Raises:
            :class:`telegram.error.TelegramError`

        """
        data: JSONDict = {
            "callback_query_id": callback_query_id,
            "cache_time": cache_time,
            "text": text,
            "show_alert": show_alert,
            "url": url,
        }

        result = await self._post(
            "answerCallbackQuery",
            data,
            read_timeout=read_timeout,
            write_timeout=write_timeout,
            connect_timeout=connect_timeout,
            pool_timeout=pool_timeout,
            api_kwargs=api_kwargs,
        )

        return result

    @_log
    async def edit_message_text(
        self,
        text: str,
        chat_id: Union[str, int] = None,
        message_id: int = None,
        inline_message_id: str = None,
        parse_mode: ODVInput[str] = DEFAULT_NONE,
        disable_web_page_preview: ODVInput[bool] = DEFAULT_NONE,
        reply_markup: InlineKeyboardMarkup = None,
        entities: Union[List["MessageEntity"], Tuple["MessageEntity", ...]] = None,
        *,
        read_timeout: ODVInput[float] = DEFAULT_NONE,
        write_timeout: ODVInput[float] = DEFAULT_NONE,
        connect_timeout: ODVInput[float] = DEFAULT_NONE,
        pool_timeout: ODVInput[float] = DEFAULT_NONE,
        api_kwargs: JSONDict = None,
    ) -> Union[Message, bool]:
        """
        Use this method to edit text and game messages.

        Note:
            |editreplymarkup|.

        .. seealso:: :attr:`telegram.Message.edit_text`,
            :attr:`telegram.CallbackQuery.edit_message_text`

        Args:
            chat_id (:obj:`int` | :obj:`str`, optional): Required if :paramref:`inline_message_id`
                is not specified. |chat_id_channel|
            message_id (:obj:`int`, optional): Required if :paramref:`inline_message_id` is not
                specified. Identifier of the message to edit.
            inline_message_id (:obj:`str`, optional): Required if :paramref:`chat_id` and
                :paramref:`message_id` are not specified. Identifier of the inline message.
            text (:obj:`str`): New text of the message,
                :tg-const:`telegram.constants.MessageLimit.MIN_TEXT_LENGTH`-
                :tg-const:`telegram.constants.MessageLimit.MAX_TEXT_LENGTH` characters after
                entities parsing.
            parse_mode (:obj:`str`, optional): |parse_mode|
            entities (List[:class:`telegram.MessageEntity`], optional): List of special entities
                that appear in message text, which can be specified instead of
                :paramref:`parse_mode`.
            disable_web_page_preview (:obj:`bool`, optional): Disables link previews for links in
                this message.
            reply_markup (:class:`telegram.InlineKeyboardMarkup`, optional): An object for an
                inline keyboard.

        Returns:
            :class:`telegram.Message`: On success, if edited message is not an inline message, the
            edited message is returned, otherwise :obj:`True` is returned.

        Raises:
            :class:`telegram.error.TelegramError`

        """
        data: JSONDict = {
            "text": text,
            "chat_id": chat_id,
            "message_id": message_id,
            "inline_message_id": inline_message_id,
            "entities": entities,
        }

        return await self._send_message(
            "editMessageText",
            data,
            reply_markup=reply_markup,
            parse_mode=parse_mode,
            disable_web_page_preview=disable_web_page_preview,
            read_timeout=read_timeout,
            write_timeout=write_timeout,
            connect_timeout=connect_timeout,
            pool_timeout=pool_timeout,
            api_kwargs=api_kwargs,
        )

    @_log
    async def edit_message_caption(
        self,
        chat_id: Union[str, int] = None,
        message_id: int = None,
        inline_message_id: str = None,
        caption: str = None,
        reply_markup: InlineKeyboardMarkup = None,
        parse_mode: ODVInput[str] = DEFAULT_NONE,
        caption_entities: Union[List["MessageEntity"], Tuple["MessageEntity", ...]] = None,
        *,
        read_timeout: ODVInput[float] = DEFAULT_NONE,
        write_timeout: ODVInput[float] = DEFAULT_NONE,
        connect_timeout: ODVInput[float] = DEFAULT_NONE,
        pool_timeout: ODVInput[float] = DEFAULT_NONE,
        api_kwargs: JSONDict = None,
    ) -> Union[Message, bool]:
        """
        Use this method to edit captions of messages.

        Note:
            |editreplymarkup|

        .. seealso:: :attr:`telegram.Message.edit_caption`,
            :attr:`telegram.CallbackQuery.edit_message_caption`

        Args:
            chat_id (:obj:`int` | :obj:`str`, optional): Required if inline_message_id is not
                specified. |chat_id_channel|
            message_id (:obj:`int`, optional): Required if inline_message_id is not specified.
                Identifier of the message to edit.
            inline_message_id (:obj:`str`, optional): Required if chat_id and message_id are not
                specified. Identifier of the inline message.
            caption (:obj:`str`, optional): New caption of the message,
                0-:tg-const:`telegram.constants.MessageLimit.CAPTION_LENGTH` characters after
                entities parsing.
            parse_mode (:obj:`str`, optional): |parse_mode|
            caption_entities (List[:class:`telegram.MessageEntity`], optional): |caption_entities|
            reply_markup (:class:`telegram.InlineKeyboardMarkup`, optional): An object for an
                inline keyboard.

        Returns:
            :class:`telegram.Message`: On success, if edited message is not an inline message, the
            edited message is returned, otherwise :obj:`True` is returned.

        Raises:
            :class:`telegram.error.TelegramError`

        """
        data: JSONDict = {
            "chat_id": chat_id,
            "message_id": message_id,
            "inline_message_id": inline_message_id,
        }

        return await self._send_message(
            "editMessageCaption",
            data,
            reply_markup=reply_markup,
            caption=caption,
            parse_mode=parse_mode,
            caption_entities=caption_entities,
            read_timeout=read_timeout,
            write_timeout=write_timeout,
            connect_timeout=connect_timeout,
            pool_timeout=pool_timeout,
            api_kwargs=api_kwargs,
        )

    @_log
    async def edit_message_media(
        self,
        media: "InputMedia",
        chat_id: Union[str, int] = None,
        message_id: int = None,
        inline_message_id: str = None,
        reply_markup: InlineKeyboardMarkup = None,
        *,
        read_timeout: ODVInput[float] = DEFAULT_NONE,
        write_timeout: ODVInput[float] = DEFAULT_NONE,
        connect_timeout: ODVInput[float] = DEFAULT_NONE,
        pool_timeout: ODVInput[float] = DEFAULT_NONE,
        api_kwargs: JSONDict = None,
    ) -> Union[Message, bool]:
        """
        Use this method to edit animation, audio, document, photo, or video messages. If a message
        is part of a message album, then it can be edited only to an audio for audio albums, only
        to a document for document albums and to a photo or a video otherwise. When an inline
        message is edited, a new file can't be uploaded; use a previously uploaded file via its
        :attr:`~telegram.File.file_id` or specify a URL.

        Note:
            |editreplymarkup|

        .. seealso:: :attr:`telegram.Message.edit_media`,
            :attr:`telegram.CallbackQuery.edit_message_media`

        Args:
            media (:class:`telegram.InputMedia`): An object for a new media content
                of the message.
            chat_id (:obj:`int` | :obj:`str`, optional): Required if inline_message_id is not
                specified. |chat_id_channel|
            message_id (:obj:`int`, optional): Required if inline_message_id is not specified.
                Identifier of the message to edit.
            inline_message_id (:obj:`str`, optional): Required if chat_id and message_id are not
                specified. Identifier of the inline message.
            reply_markup (:class:`telegram.InlineKeyboardMarkup`, optional): An object for an
                inline keyboard.

        Returns:
            :class:`telegram.Message`: On success, if edited message is not an inline message, the
            edited Message is returned, otherwise :obj:`True` is returned.

        Raises:
            :class:`telegram.error.TelegramError`
        """
        data: JSONDict = {
            "media": media,
            "chat_id": chat_id,
            "message_id": message_id,
            "inline_message_id": inline_message_id,
        }

        return await self._send_message(
            "editMessageMedia",
            data,
            reply_markup=reply_markup,
            read_timeout=read_timeout,
            write_timeout=write_timeout,
            connect_timeout=connect_timeout,
            pool_timeout=pool_timeout,
            api_kwargs=api_kwargs,
        )

    @_log
    async def edit_message_reply_markup(
        self,
        chat_id: Union[str, int] = None,
        message_id: int = None,
        inline_message_id: str = None,
        reply_markup: Optional["InlineKeyboardMarkup"] = None,
        *,
        read_timeout: ODVInput[float] = DEFAULT_NONE,
        write_timeout: ODVInput[float] = DEFAULT_NONE,
        connect_timeout: ODVInput[float] = DEFAULT_NONE,
        pool_timeout: ODVInput[float] = DEFAULT_NONE,
        api_kwargs: JSONDict = None,
    ) -> Union[Message, bool]:
        """
        Use this method to edit only the reply markup of messages sent by the bot or via the bot
        (for inline bots).

        Note:
            |editreplymarkup|

        .. seealso:: :attr:`telegram.Message.edit_reply_markup`,
            :attr:`telegram.CallbackQuery.edit_message_reply_markup`

        Args:
            chat_id (:obj:`int` | :obj:`str`, optional): Required if inline_message_id is not
                specified. |chat_id_channel|
            message_id (:obj:`int`, optional): Required if inline_message_id is not specified.
                Identifier of the message to edit.
            inline_message_id (:obj:`str`, optional): Required if chat_id and message_id are not
                specified. Identifier of the inline message.
            reply_markup (:class:`telegram.InlineKeyboardMarkup`, optional): An object for an
                inline keyboard.

        Returns:
            :class:`telegram.Message`: On success, if edited message is not an inline message, the
            edited message is returned, otherwise :obj:`True` is returned.

        Raises:
            :class:`telegram.error.TelegramError`

        """
        data: JSONDict = {
            "chat_id": chat_id,
            "message_id": message_id,
            "inline_message_id": inline_message_id,
        }

        return await self._send_message(
            "editMessageReplyMarkup",
            data,
            reply_markup=reply_markup,
            read_timeout=read_timeout,
            write_timeout=write_timeout,
            connect_timeout=connect_timeout,
            pool_timeout=pool_timeout,
            api_kwargs=api_kwargs,
        )

    @_log
    async def get_updates(
        self,
        offset: int = None,
        limit: int = None,
        timeout: float = None,
        allowed_updates: List[str] = None,
        *,
        read_timeout: float = 2,
        write_timeout: ODVInput[float] = DEFAULT_NONE,
        connect_timeout: ODVInput[float] = DEFAULT_NONE,
        pool_timeout: ODVInput[float] = DEFAULT_NONE,
        api_kwargs: JSONDict = None,
    ) -> Tuple[Update, ...]:
        """Use this method to receive incoming updates using long polling.

        .. versionchanged:: 20.0
            Returns a tuple instead of a list.

        Note:
            1. This method will not work if an outgoing webhook is set up.
            2. In order to avoid getting duplicate updates, recalculate offset after each
               server response.
            3. To take full advantage of this library take a look at :class:`telegram.ext.Updater`

        Args:
            offset (:obj:`int`, optional): Identifier of the first update to be returned. Must be
                greater by one than the highest among the identifiers of previously received
                updates. By default, updates starting with the earliest unconfirmed update are
                returned. An update is considered confirmed as soon as this method is called with
                an offset higher than its :attr:`telegram.Update.update_id`. The negative offset
                can be specified to retrieve updates starting from -offset update from the end of
                the updates queue. All previous updates will forgotten.
            limit (:obj:`int`, optional): Limits the number of updates to be retrieved. Values
                between :tg-const:`telegram.constants.PollingLimit.MIN_LIMIT`-
                :tg-const:`telegram.constants.PollingLimit.MAX_LIMIT` are accepted.
                Defaults to ``100``.
            timeout (:obj:`int`, optional): Timeout in seconds for long polling. Defaults to ``0``,
                i.e. usual short polling. Should be positive, short polling should be used for
                testing purposes only.
            allowed_updates (List[:obj:`str`]), optional): A list the types of
                updates you want your bot to receive. For example, specify ["message",
                "edited_channel_post", "callback_query"] to only receive updates of these types.
                See :class:`telegram.Update` for a complete list of available update types.
                Specify an empty list to receive all updates except
                :attr:`telegram.Update.chat_member` (default). If not specified, the previous
                setting will be used. Please note that this parameter doesn't affect updates
                created before the call to the get_updates, so unwanted updates may be received for
                a short period of time.

        Returns:
            Tuple[:class:`telegram.Update`]

        Raises:
            :class:`telegram.error.TelegramError`

        """
        data: JSONDict = {
            "timeout": timeout,
            "offset": offset,
            "limit": limit,
            "allowed_updates": allowed_updates,
        }

        # Ideally we'd use an aggressive read timeout for the polling. However,
        # * Short polling should return within 2 seconds.
        # * Long polling poses a different problem: the connection might have been dropped while
        #   waiting for the server to return and there's no way of knowing the connection had been
        #   dropped in real time.
        result = cast(
            List[JSONDict],
            await self._post(
                "getUpdates",
                data,
                read_timeout=read_timeout + timeout if timeout else read_timeout,
                write_timeout=write_timeout,
                connect_timeout=connect_timeout,
                pool_timeout=pool_timeout,
                api_kwargs=api_kwargs,
            ),
        )

        if result:
            self._logger.debug("Getting updates: %s", [u["update_id"] for u in result])
        else:
            self._logger.debug("No new updates found.")

        return Update.de_list(result, self)

    @_log
    async def set_webhook(
        self,
        url: str,
        certificate: FileInput = None,
        max_connections: int = None,
        allowed_updates: List[str] = None,
        ip_address: str = None,
        drop_pending_updates: bool = None,
        secret_token: str = None,
        *,
        read_timeout: ODVInput[float] = DEFAULT_NONE,
        write_timeout: ODVInput[float] = DEFAULT_NONE,
        connect_timeout: ODVInput[float] = DEFAULT_NONE,
        pool_timeout: ODVInput[float] = DEFAULT_NONE,
        api_kwargs: JSONDict = None,
    ) -> bool:
        """
        Use this method to specify a url and receive incoming updates via an outgoing webhook.
        Whenever there is an update for the bot, Telegram will send an HTTPS POST request to the
        specified url, containing An Update. In case of an unsuccessful request,
        Telegram will give up after a reasonable amount of attempts.

        If you'd like to make sure that the Webhook was set by you, you can specify secret data in
        the parameter :paramref:`secret_token`. If specified, the request will contain a header
        ``X-Telegram-Bot-Api-Secret-Token`` with the secret token as content.

        Note:
            1. You will not be able to receive updates using :meth:`get_updates` for long as an
               outgoing webhook is set up.
            2. To use a self-signed certificate, you need to upload your public key certificate
               using :paramref:`certificate` parameter. Please upload as
               :class:`~telegram.InputFile`, sending a String will not work.
            3. Ports currently supported for Webhooks:
               :attr:`telegram.constants.SUPPORTED_WEBHOOK_PORTS`.

            If you're having any trouble setting up webhooks, please check out this `guide to
            Webhooks`_.

        Note:
            1. You will not be able to receive updates using :meth:`get_updates` for long as an
               outgoing webhook is set up.
            2. To use a self-signed certificate, you need to upload your public key certificate
               using certificate parameter. Please upload as InputFile, sending a String will not
               work.
            3. Ports currently supported for Webhooks:
               :attr:`telegram.constants.SUPPORTED_WEBHOOK_PORTS`.

            If you're having any trouble setting up webhooks, please check out this `guide to
            Webhooks`_.

        Examples:
            :any:`Custom Webhook Bot <examples.customwebhookbot>`

        Args:
            url (:obj:`str`): HTTPS url to send updates to. Use an empty string to remove webhook
                integration.
            certificate (:term:`file object` | :obj:`bytes` | :class:`pathlib.Path` | :obj:`str`):
                Upload your public key certificate so that the root
                certificate in use can be checked. See our `self-signed guide <https://github.com/\
                python-telegram-bot/python-telegram-bot/wiki/Webhooks#creating-a-self-signed-\
                certificate-using-openssl>`_ for details. |uploadinputnopath|
            ip_address (:obj:`str`, optional): The fixed IP address which will be used to send
                webhook requests instead of the IP address resolved through DNS.
            max_connections (:obj:`int`, optional): Maximum allowed number of simultaneous HTTPS
                connections to the webhook for update delivery,
                :tg-const:`telegram.constants.WebhookLimit.MIN_CONNECTIONS_LIMIT`-
                :tg-const:`telegram.constants.WebhookLimit.MAX_CONNECTIONS_LIMIT`.
                Defaults to ``40``. Use lower values to limit the load on your bot's server,
                and higher values to increase your bot's throughput.
            allowed_updates (List[:obj:`str`], optional): A list the types of
                updates you want your bot to receive. For example, specify ["message",
                "edited_channel_post", "callback_query"] to only receive updates of these types.
                See :class:`telegram.Update` for a complete list of available update types.
                Specify an empty list to receive all updates except
                :attr:`telegram.Update.chat_member` (default). If not specified, the previous
                setting will be used. Please note that this parameter doesn't affect updates
                created before the call to the set_webhook, so unwanted updates may be received for
                a short period of time.
            drop_pending_updates (:obj:`bool`, optional): Pass :obj:`True` to drop all pending
                updates.
            secret_token (:obj:`str`, optional): A secret token to be sent in a header
                ``X-Telegram-Bot-Api-Secret-Token`` in every webhook request,
                :tg-const:`telegram.constants.WebhookLimit.MIN_SECRET_TOKEN_LENGTH`-
                :tg-const:`telegram.constants.WebhookLimit.MAX_SECRET_TOKEN_LENGTH` characters.
                Only characters ``A-Z``, ``a-z``, ``0-9``, ``_`` and ``-`` are allowed.
                The header is useful to ensure that the request comes from a webhook set by you.

                .. versionadded:: 20.0

        Returns:
            :obj:`bool` On success, :obj:`True` is returned.

        Raises:
            :class:`telegram.error.TelegramError`

        .. _`guide to Webhooks`: https://core.telegram.org/bots/webhooks

        """
        data: JSONDict = {
            "url": url,
            "max_connections": max_connections,
            "allowed_updates": allowed_updates,
            "ip_address": ip_address,
            "drop_pending_updates": drop_pending_updates,
            "secret_token": secret_token,
            "certificate": self._parse_file_input(certificate),  # type: ignore[arg-type]
        }

        result = await self._post(
            "setWebhook",
            data,
            read_timeout=read_timeout,
            write_timeout=write_timeout,
            connect_timeout=connect_timeout,
            pool_timeout=pool_timeout,
            api_kwargs=api_kwargs,
        )

        return result

    @_log
    async def delete_webhook(
        self,
        drop_pending_updates: bool = None,
        *,
        read_timeout: ODVInput[float] = DEFAULT_NONE,
        write_timeout: ODVInput[float] = DEFAULT_NONE,
        connect_timeout: ODVInput[float] = DEFAULT_NONE,
        pool_timeout: ODVInput[float] = DEFAULT_NONE,
        api_kwargs: JSONDict = None,
    ) -> bool:
        """
        Use this method to remove webhook integration if you decide to switch back to
        :meth:`get_updates()`.

        Args:
            drop_pending_updates (:obj:`bool`, optional): Pass :obj:`True` to drop all pending
                updates.

        Returns:
            :obj:`bool`: On success, :obj:`True` is returned.

        Raises:
            :class:`telegram.error.TelegramError`

        """
        data = {"drop_pending_updates": drop_pending_updates}

        result = await self._post(
            "deleteWebhook",
            data,
            read_timeout=read_timeout,
            write_timeout=write_timeout,
            connect_timeout=connect_timeout,
            pool_timeout=pool_timeout,
            api_kwargs=api_kwargs,
        )

        return result

    @_log
    async def leave_chat(
        self,
        chat_id: Union[str, int],
        *,
        read_timeout: ODVInput[float] = DEFAULT_NONE,
        write_timeout: ODVInput[float] = DEFAULT_NONE,
        connect_timeout: ODVInput[float] = DEFAULT_NONE,
        pool_timeout: ODVInput[float] = DEFAULT_NONE,
        api_kwargs: JSONDict = None,
    ) -> bool:
        """Use this method for your bot to leave a group, supergroup or channel.

        .. seealso:: :attr:`telegram.Chat.leave`

        Args:
            chat_id (:obj:`int` | :obj:`str`): |chat_id_channel|

        Returns:
            :obj:`bool`: On success, :obj:`True` is returned.

        Raises:
            :class:`telegram.error.TelegramError`

        """
        data: JSONDict = {"chat_id": chat_id}

        result = await self._post(
            "leaveChat",
            data,
            read_timeout=read_timeout,
            write_timeout=write_timeout,
            connect_timeout=connect_timeout,
            pool_timeout=pool_timeout,
            api_kwargs=api_kwargs,
        )

        return result

    @_log
    async def get_chat(
        self,
        chat_id: Union[str, int],
        *,
        read_timeout: ODVInput[float] = DEFAULT_NONE,
        write_timeout: ODVInput[float] = DEFAULT_NONE,
        connect_timeout: ODVInput[float] = DEFAULT_NONE,
        pool_timeout: ODVInput[float] = DEFAULT_NONE,
        api_kwargs: JSONDict = None,
    ) -> Chat:
        """
        Use this method to get up to date information about the chat (current name of the user for
        one-on-one conversations, current username of a user, group or channel, etc.).

        Args:
            chat_id (:obj:`int` | :obj:`str`): |chat_id_channel|

        Returns:
            :class:`telegram.Chat`

        Raises:
            :class:`telegram.error.TelegramError`

        """
        data: JSONDict = {"chat_id": chat_id}

        result = await self._post(
            "getChat",
            data,
            read_timeout=read_timeout,
            write_timeout=write_timeout,
            connect_timeout=connect_timeout,
            pool_timeout=pool_timeout,
            api_kwargs=api_kwargs,
        )

        return Chat.de_json(result, self)  # type: ignore[return-value]

    @_log
    async def get_chat_administrators(
        self,
        chat_id: Union[str, int],
        *,
        read_timeout: ODVInput[float] = DEFAULT_NONE,
        write_timeout: ODVInput[float] = DEFAULT_NONE,
        connect_timeout: ODVInput[float] = DEFAULT_NONE,
        pool_timeout: ODVInput[float] = DEFAULT_NONE,
        api_kwargs: JSONDict = None,
    ) -> Tuple[ChatMember, ...]:
        """
        Use this method to get a list of administrators in a chat.

        .. seealso:: :attr:`telegram.Chat.get_administrators`

        .. versionchanged:: 20.0
            Returns a tuple instead of a list.

        Args:
            chat_id (:obj:`int` | :obj:`str`): |chat_id_channel|

        Returns:
            Tuple[:class:`telegram.ChatMember`]: On success, returns a tuple of ``ChatMember``
            objects that contains information about all chat administrators except
            other bots. If the chat is a group or a supergroup and no administrators were
            appointed, only the creator will be returned.

        Raises:
            :class:`telegram.error.TelegramError`

        """
        data: JSONDict = {"chat_id": chat_id}
        result = await self._post(
            "getChatAdministrators",
            data,
            read_timeout=read_timeout,
            write_timeout=write_timeout,
            connect_timeout=connect_timeout,
            pool_timeout=pool_timeout,
            api_kwargs=api_kwargs,
        )
        return ChatMember.de_list(result, self)

    @_log
    async def get_chat_member_count(
        self,
        chat_id: Union[str, int],
        *,
        read_timeout: ODVInput[float] = DEFAULT_NONE,
        write_timeout: ODVInput[float] = DEFAULT_NONE,
        connect_timeout: ODVInput[float] = DEFAULT_NONE,
        pool_timeout: ODVInput[float] = DEFAULT_NONE,
        api_kwargs: JSONDict = None,
    ) -> int:
        """Use this method to get the number of members in a chat.

        .. seealso:: :attr:`telegram.Chat.get_member_count`

        .. versionadded:: 13.7

        Args:
            chat_id (:obj:`int` | :obj:`str`): |chat_id_channel|

        Returns:
            :obj:`int`: Number of members in the chat.

        Raises:
            :class:`telegram.error.TelegramError`

        """
        data: JSONDict = {"chat_id": chat_id}
        result = await self._post(
            "getChatMemberCount",
            data,
            read_timeout=read_timeout,
            write_timeout=write_timeout,
            connect_timeout=connect_timeout,
            pool_timeout=pool_timeout,
            api_kwargs=api_kwargs,
        )
        return result

    @_log
    async def get_chat_member(
        self,
        chat_id: Union[str, int],
        user_id: Union[str, int],
        *,
        read_timeout: ODVInput[float] = DEFAULT_NONE,
        write_timeout: ODVInput[float] = DEFAULT_NONE,
        connect_timeout: ODVInput[float] = DEFAULT_NONE,
        pool_timeout: ODVInput[float] = DEFAULT_NONE,
        api_kwargs: JSONDict = None,
    ) -> ChatMember:
        """Use this method to get information about a member of a chat.

        .. seealso:: :attr:`telegram.Chat.get_member`

        Args:
            chat_id (:obj:`int` | :obj:`str`): |chat_id_channel|
            user_id (:obj:`int`): Unique identifier of the target user.

        Returns:
            :class:`telegram.ChatMember`

        Raises:
            :class:`telegram.error.TelegramError`

        """
        data: JSONDict = {"chat_id": chat_id, "user_id": user_id}
        result = await self._post(
            "getChatMember",
            data,
            read_timeout=read_timeout,
            write_timeout=write_timeout,
            connect_timeout=connect_timeout,
            pool_timeout=pool_timeout,
            api_kwargs=api_kwargs,
        )
        return ChatMember.de_json(result, self)  # type: ignore[return-value]

    @_log
    async def set_chat_sticker_set(
        self,
        chat_id: Union[str, int],
        sticker_set_name: str,
        *,
        read_timeout: ODVInput[float] = DEFAULT_NONE,
        write_timeout: ODVInput[float] = DEFAULT_NONE,
        connect_timeout: ODVInput[float] = DEFAULT_NONE,
        pool_timeout: ODVInput[float] = DEFAULT_NONE,
        api_kwargs: JSONDict = None,
    ) -> bool:
        """Use this method to set a new group sticker set for a supergroup.
        The bot must be an administrator in the chat for this to work and must have the appropriate
        admin rights. Use the field :attr:`telegram.Chat.can_set_sticker_set` optionally returned
        in :meth:`get_chat` requests to check if the bot can use this method.

        Args:
            chat_id (:obj:`int` | :obj:`str`): |chat_id_group|
            sticker_set_name (:obj:`str`): Name of the sticker set to be set as the group
                sticker set.

        Returns:
            :obj:`bool`: On success, :obj:`True` is returned.
        """
        data: JSONDict = {"chat_id": chat_id, "sticker_set_name": sticker_set_name}
        result = await self._post(
            "setChatStickerSet",
            data,
            read_timeout=read_timeout,
            write_timeout=write_timeout,
            connect_timeout=connect_timeout,
            pool_timeout=pool_timeout,
            api_kwargs=api_kwargs,
        )
        return result

    @_log
    async def delete_chat_sticker_set(
        self,
        chat_id: Union[str, int],
        *,
        read_timeout: ODVInput[float] = DEFAULT_NONE,
        write_timeout: ODVInput[float] = DEFAULT_NONE,
        connect_timeout: ODVInput[float] = DEFAULT_NONE,
        pool_timeout: ODVInput[float] = DEFAULT_NONE,
        api_kwargs: JSONDict = None,
    ) -> bool:
        """Use this method to delete a group sticker set from a supergroup. The bot must be an
        administrator in the chat for this to work and must have the appropriate admin rights.
        Use the field :attr:`telegram.Chat.can_set_sticker_set` optionally returned in
        :meth:`get_chat` requests to check if the bot can use this method.

        Args:
            chat_id (:obj:`int` | :obj:`str`): |chat_id_group|

        Returns:
             :obj:`bool`: On success, :obj:`True` is returned.
        """
        data: JSONDict = {"chat_id": chat_id}
        result = await self._post(
            "deleteChatStickerSet",
            data,
            read_timeout=read_timeout,
            write_timeout=write_timeout,
            connect_timeout=connect_timeout,
            pool_timeout=pool_timeout,
            api_kwargs=api_kwargs,
        )
        return result

    async def get_webhook_info(
        self,
        *,
        read_timeout: ODVInput[float] = DEFAULT_NONE,
        write_timeout: ODVInput[float] = DEFAULT_NONE,
        connect_timeout: ODVInput[float] = DEFAULT_NONE,
        pool_timeout: ODVInput[float] = DEFAULT_NONE,
        api_kwargs: JSONDict = None,
    ) -> WebhookInfo:
        """Use this method to get current webhook status. Requires no parameters.

        If the bot is using :meth:`get_updates`, will return an object with the
        :attr:`telegram.WebhookInfo.url` field empty.

        Returns:
            :class:`telegram.WebhookInfo`

        """
        result = await self._post(
            "getWebhookInfo",
            read_timeout=read_timeout,
            write_timeout=write_timeout,
            connect_timeout=connect_timeout,
            pool_timeout=pool_timeout,
            api_kwargs=api_kwargs,
        )
        return WebhookInfo.de_json(result, self)  # type: ignore[return-value]

    @_log
    async def set_game_score(
        self,
        user_id: Union[int, str],
        score: int,
        chat_id: Union[str, int] = None,
        message_id: int = None,
        inline_message_id: str = None,
        force: bool = None,
        disable_edit_message: bool = None,
        *,
        read_timeout: ODVInput[float] = DEFAULT_NONE,
        write_timeout: ODVInput[float] = DEFAULT_NONE,
        connect_timeout: ODVInput[float] = DEFAULT_NONE,
        pool_timeout: ODVInput[float] = DEFAULT_NONE,
        api_kwargs: JSONDict = None,
    ) -> Union[Message, bool]:
        """
        Use this method to set the score of the specified user in a game message.

        .. seealso::`telegram.CallbackQuery.set_game_score`

        Args:
            user_id (:obj:`int`): User identifier.
            score (:obj:`int`): New score, must be non-negative.
            force (:obj:`bool`, optional): Pass :obj:`True`, if the high score is allowed to
                decrease. This can be useful when fixing mistakes or banning cheaters.
            disable_edit_message (:obj:`bool`, optional): Pass :obj:`True`, if the game message
                should not be automatically edited to include the current scoreboard.
            chat_id (:obj:`int` | :obj:`str`, optional): Required if :paramref:`inline_message_id`
                is not specified. Unique identifier for the target chat.
            message_id (:obj:`int`, optional): Required if :paramref:`inline_message_id` is not
                specified. Identifier of the sent message.
            inline_message_id (:obj:`str`, optional): Required if :paramref:`chat_id` and
                :paramref:`message_id` are not specified. Identifier of the inline message.

        Returns:
            :class:`telegram.Message`: The edited message. If the message is not an inline message
            , :obj:`True`.

        Raises:
            :class:`telegram.error.TelegramError`: If the new score is not greater than the user's
                current score in the chat and :paramref:`force` is :obj:`False`.

        """
        data: JSONDict = {
            "user_id": user_id,
            "score": score,
            "force": force,
            "disable_edit_message": disable_edit_message,
            "chat_id": chat_id,
            "message_id": message_id,
            "inline_message_id": inline_message_id,
        }

        return await self._send_message(
            "setGameScore",
            data,
            read_timeout=read_timeout,
            write_timeout=write_timeout,
            connect_timeout=connect_timeout,
            pool_timeout=pool_timeout,
            api_kwargs=api_kwargs,
        )

    @_log
    async def get_game_high_scores(
        self,
        user_id: Union[int, str],
        chat_id: Union[str, int] = None,
        message_id: int = None,
        inline_message_id: str = None,
        *,
        read_timeout: ODVInput[float] = DEFAULT_NONE,
        write_timeout: ODVInput[float] = DEFAULT_NONE,
        connect_timeout: ODVInput[float] = DEFAULT_NONE,
        pool_timeout: ODVInput[float] = DEFAULT_NONE,
        api_kwargs: JSONDict = None,
    ) -> Tuple[GameHighScore, ...]:
        """
        Use this method to get data for high score tables. Will return the score of the specified
        user and several of their neighbors in a game.

        .. versionchanged:: 20.0
            Returns a tuple instead of a list.

        Note:
            This method will currently return scores for the target user, plus two of their
            closest neighbors on each side. Will also return the top three users if the user and
            his neighbors are not among them. Please note that this behavior is subject to change.

        .. seealso:: :attr:`telegram.CallbackQuery.get_game_high_scores`

        Args:
            user_id (:obj:`int`): Target user id.
            chat_id (:obj:`int` | :obj:`str`, optional): Required if :paramref:`inline_message_id`
                is not specified. Unique identifier for the target chat.
            message_id (:obj:`int`, optional): Required if :paramref:`inline_message_id` is not
                specified. Identifier of the sent message.
            inline_message_id (:obj:`str`, optional): Required if :paramref:`chat_id` and
                :paramref:`message_id` are not specified. Identifier of the inline message.

        Returns:
            Tuple[:class:`telegram.GameHighScore`]

        Raises:
            :class:`telegram.error.TelegramError`

        """
        data: JSONDict = {
            "user_id": user_id,
            "chat_id": chat_id,
            "message_id": message_id,
            "inline_message_id": inline_message_id,
        }

        result = await self._post(
            "getGameHighScores",
            data,
            read_timeout=read_timeout,
            write_timeout=write_timeout,
            connect_timeout=connect_timeout,
            pool_timeout=pool_timeout,
            api_kwargs=api_kwargs,
        )

        return GameHighScore.de_list(result, self)

    @_log
    async def send_invoice(
        self,
        chat_id: Union[int, str],
        title: str,
        description: str,
        payload: str,
        provider_token: str,
        currency: str,
        prices: List["LabeledPrice"],
        start_parameter: str = None,
        photo_url: str = None,
        photo_size: int = None,
        photo_width: int = None,
        photo_height: int = None,
        need_name: bool = None,
        need_phone_number: bool = None,
        need_email: bool = None,
        need_shipping_address: bool = None,
        is_flexible: bool = None,
        disable_notification: DVInput[bool] = DEFAULT_NONE,
        reply_to_message_id: int = None,
        reply_markup: InlineKeyboardMarkup = None,
        provider_data: Union[str, object] = None,
        send_phone_number_to_provider: bool = None,
        send_email_to_provider: bool = None,
        allow_sending_without_reply: ODVInput[bool] = DEFAULT_NONE,
        max_tip_amount: int = None,
        suggested_tip_amounts: List[int] = None,
        protect_content: ODVInput[bool] = DEFAULT_NONE,
        message_thread_id: int = None,
        *,
        read_timeout: ODVInput[float] = DEFAULT_NONE,
        write_timeout: ODVInput[float] = DEFAULT_NONE,
        connect_timeout: ODVInput[float] = DEFAULT_NONE,
        pool_timeout: ODVInput[float] = DEFAULT_NONE,
        api_kwargs: JSONDict = None,
    ) -> Message:
        """Use this method to send invoices.

        Warning:
            As of API 5.2 :paramref:`start_parameter` is an optional argument and therefore the
            order of the arguments had to be changed. Use keyword arguments to make sure that the
            arguments are passed correctly.

        .. seealso:: :attr:`telegram.Message.reply_invoice`, :attr:`telegram.Chat.send_invoice`,
            :attr:`telegram.User.send_invoice`

        .. versionchanged:: 13.5
            As of Bot API 5.2, the parameter :paramref:`start_parameter` is optional.

        Args:
            chat_id (:obj:`int` | :obj:`str`): |chat_id_channel|
            title (:obj:`str`): Product name. :tg-const:`telegram.Invoice.MIN_TITLE_LENGTH`-
                :tg-const:`telegram.Invoice.MAX_TITLE_LENGTH` characters.
            description (:obj:`str`): Product description.
                :tg-const:`telegram.Invoice.MIN_DESCRIPTION_LENGTH`-
                :tg-const:`telegram.Invoice.MAX_DESCRIPTION_LENGTH` characters.
            payload (:obj:`str`): Bot-defined invoice payload.
                :tg-const:`telegram.Invoice.MIN_PAYLOAD_LENGTH`-
                :tg-const:`telegram.Invoice.MAX_PAYLOAD_LENGTH` bytes. This will not be
                displayed to the user, use for your internal processes.
            provider_token (:obj:`str`): Payments provider token, obtained via
                `@BotFather <https://t.me/BotFather>`_.
            currency (:obj:`str`): Three-letter ISO 4217 currency code, see `more on currencies
                <https://core.telegram.org/bots/payments#supported-currencies>`_.
            prices (List[:class:`telegram.LabeledPrice`)]: Price breakdown, a list
                of components (e.g. product price, tax, discount, delivery cost, delivery tax,
                bonus, etc.).
            max_tip_amount (:obj:`int`, optional): The maximum accepted amount for tips in the
                *smallest* units of the currency (integer, **not** float/double). For example, for
                a maximum tip of US$ 1.45 pass ``max_tip_amount = 145``. See the exp parameter in
                `currencies.json <https://core.telegram.org/bots/payments/currencies.json>`_, it
                shows the number of digits past the decimal point for each currency (2 for the
                majority of currencies). Defaults to ``0``.

                .. versionadded:: 13.5
            suggested_tip_amounts (List[:obj:`int`], optional): An array of
                suggested amounts of tips in the *smallest* units of the currency (integer, **not**
                float/double). At most 4 suggested tip amounts can be specified. The suggested tip
                amounts must be positive, passed in a strictly increased order and must not exceed
                :paramref:`max_tip_amount`.

                .. versionadded:: 13.5
            start_parameter (:obj:`str`, optional): Unique deep-linking parameter. If left empty,
                *forwarded copies* of the sent message will have a *Pay* button, allowing
                multiple users to pay directly from the forwarded message, using the same invoice.
                If non-empty, forwarded copies of the sent message will have a *URL* button with a
                deep link to the bot (instead of a *Pay* button), with the value used as the
                start parameter.

                .. versionchanged:: 13.5
                    As of Bot API 5.2, this parameter is optional.
            provider_data (:obj:`str` | :obj:`object`, optional): data about the
                invoice, which will be shared with the payment provider. A detailed description of
                required fields should be provided by the payment provider. When an object is
                passed, it will be encoded as JSON.
            photo_url (:obj:`str`, optional): URL of the product photo for the invoice. Can be a
                photo of the goods or a marketing image for a service. People like it better when
                they see what they are paying for.
            photo_size (:obj:`str`, optional): Photo size.
            photo_width (:obj:`int`, optional): Photo width.
            photo_height (:obj:`int`, optional): Photo height.
            need_name (:obj:`bool`, optional): Pass :obj:`True`, if you require the user's full
                name to complete the order.
            need_phone_number (:obj:`bool`, optional): Pass :obj:`True`, if you require the user's
                phone number to complete the order.
            need_email (:obj:`bool`, optional): Pass :obj:`True`, if you require the user's email
                to complete the order.
            need_shipping_address (:obj:`bool`, optional): Pass :obj:`True`, if you require the
                user's shipping address to complete the order.
            send_phone_number_to_provider (:obj:`bool`, optional): Pass :obj:`True`, if user's
                phone number should be sent to provider.
            send_email_to_provider (:obj:`bool`, optional): Pass :obj:`True`, if user's email
                address should be sent to provider.
            is_flexible (:obj:`bool`, optional): Pass :obj:`True`, if the final price depends on
                the shipping method.
            disable_notification (:obj:`bool`, optional): |disable_notification|
            protect_content (:obj:`bool`, optional): |protect_content|

                .. versionadded:: 13.10
            message_thread_id (:obj:`int`, optional): |message_thread_id_arg|

                .. versionadded:: 20.0

            reply_to_message_id (:obj:`int`, optional): |reply_to_msg_id|
            allow_sending_without_reply (:obj:`bool`, optional): |allow_sending_without_reply|
            reply_markup (:class:`telegram.InlineKeyboardMarkup`, optional): An object for an
                inline keyboard. If empty, one 'Pay total price' button will be
                shown. If not empty, the first button must be a Pay button.

        Returns:
            :class:`telegram.Message`: On success, the sent Message is returned.

        Raises:
            :class:`telegram.error.TelegramError`

        """
        data: JSONDict = {
            "chat_id": chat_id,
            "title": title,
            "description": description,
            "payload": payload,
            "provider_token": provider_token,
            "currency": currency,
            "prices": prices,
            "max_tip_amount": max_tip_amount,
            "suggested_tip_amounts": suggested_tip_amounts,
            "start_parameter": start_parameter,
            "provider_data": provider_data,
            "photo_url": photo_url,
            "photo_size": photo_size,
            "photo_width": photo_width,
            "photo_height": photo_height,
            "need_name": need_name,
            "need_phone_number": need_phone_number,
            "need_email": need_email,
            "need_shipping_address": need_shipping_address,
            "is_flexible": is_flexible,
            "send_phone_number_to_provider": send_phone_number_to_provider,
            "send_email_to_provider": send_email_to_provider,
        }

        return await self._send_message(
            "sendInvoice",
            data,
            reply_to_message_id=reply_to_message_id,
            disable_notification=disable_notification,
            reply_markup=reply_markup,
            allow_sending_without_reply=allow_sending_without_reply,
            protect_content=protect_content,
            message_thread_id=message_thread_id,
            read_timeout=read_timeout,
            write_timeout=write_timeout,
            connect_timeout=connect_timeout,
            pool_timeout=pool_timeout,
            api_kwargs=api_kwargs,
        )

    @_log
    async def answer_shipping_query(  # pylint: disable=invalid-name
        self,
        shipping_query_id: str,
        ok: bool,
        shipping_options: List[ShippingOption] = None,
        error_message: str = None,
        *,
        read_timeout: ODVInput[float] = DEFAULT_NONE,
        write_timeout: ODVInput[float] = DEFAULT_NONE,
        connect_timeout: ODVInput[float] = DEFAULT_NONE,
        pool_timeout: ODVInput[float] = DEFAULT_NONE,
        api_kwargs: JSONDict = None,
    ) -> bool:
        """
        If you sent an invoice requesting a shipping address and the parameter
        :paramref:`send_invoice.is_flexible` was specified, the Bot API will send an
        :class:`telegram.Update` with a :attr:`telegram.Update.shipping_query` field to the bot.
        Use this method to reply to shipping queries.

        .. seealso:: :attr:`telegram.ShippingQuery.answer`

        Args:
            shipping_query_id (:obj:`str`): Unique identifier for the query to be answered.
            ok (:obj:`bool`): Specify :obj:`True` if delivery to the specified address is possible
                and :obj:`False` if there are any problems (for example, if delivery to the
                specified address is not possible).
            shipping_options (List[:class:`telegram.ShippingOption`]), optional]: Required if
                :paramref:`ok` is :obj:`True`. A list of available shipping options.
            error_message (:obj:`str`, optional): Required if :paramref:`ok` is :obj:`False`.
                Error message in human readable form that explains why it is impossible to complete
                the order (e.g. "Sorry, delivery to your desired address is unavailable"). Telegram
                will display this message to the user.

        Returns:
            :obj:`bool`: On success, :obj:`True` is returned.

        Raises:
            :class:`telegram.error.TelegramError`

        """
        data: JSONDict = {
            "shipping_query_id": shipping_query_id,
            "ok": ok,
            "shipping_options": shipping_options,
            "error_message": error_message,
        }

        result = await self._post(
            "answerShippingQuery",
            data,
            read_timeout=read_timeout,
            write_timeout=write_timeout,
            connect_timeout=connect_timeout,
            pool_timeout=pool_timeout,
            api_kwargs=api_kwargs,
        )

        return result

    @_log
    async def answer_pre_checkout_query(  # pylint: disable=invalid-name
        self,
        pre_checkout_query_id: str,
        ok: bool,
        error_message: str = None,
        *,
        read_timeout: ODVInput[float] = DEFAULT_NONE,
        write_timeout: ODVInput[float] = DEFAULT_NONE,
        connect_timeout: ODVInput[float] = DEFAULT_NONE,
        pool_timeout: ODVInput[float] = DEFAULT_NONE,
        api_kwargs: JSONDict = None,
    ) -> bool:
        """
        Once the user has confirmed their payment and shipping details, the Bot API sends the final
        confirmation in the form of an :class:`telegram.Update` with the field
        :attr:`telegram.Update.pre_checkout_query`. Use this method to respond to such pre-checkout
        queries.

        Note:
            The Bot API must receive an answer within 10 seconds after the pre-checkout
            query was sent.

        .. seealso:: :attr:`telegram.PreCheckoutQuery.answer`

        Args:
            pre_checkout_query_id (:obj:`str`): Unique identifier for the query to be answered.
            ok (:obj:`bool`): Specify :obj:`True` if everything is alright
                (goods are available, etc.) and the bot is ready to proceed with the order. Use
                :obj:`False` if there are any problems.
            error_message (:obj:`str`, optional): Required if :paramref:`ok` is :obj:`False`. Error
                message in human readable form that explains the reason for failure to proceed with
                the checkout (e.g. "Sorry, somebody just bought the last of our amazing black
                T-shirts while you were busy filling out your payment details. Please choose a
                different color or garment!"). Telegram will display this message to the user.

        Returns:
            :obj:`bool`: On success, :obj:`True` is returned

        Raises:
            :class:`telegram.error.TelegramError`

        """
        data: JSONDict = {
            "pre_checkout_query_id": pre_checkout_query_id,
            "ok": ok,
            "error_message": error_message,
        }

        result = await self._post(
            "answerPreCheckoutQuery",
            data,
            read_timeout=read_timeout,
            write_timeout=write_timeout,
            connect_timeout=connect_timeout,
            pool_timeout=pool_timeout,
            api_kwargs=api_kwargs,
        )

        return result

    @_log
    async def answer_web_app_query(
        self,
        web_app_query_id: str,
        result: "InlineQueryResult",
        *,
        read_timeout: ODVInput[float] = DEFAULT_NONE,
        write_timeout: ODVInput[float] = DEFAULT_NONE,
        connect_timeout: ODVInput[float] = DEFAULT_NONE,
        pool_timeout: ODVInput[float] = DEFAULT_NONE,
        api_kwargs: JSONDict = None,
    ) -> SentWebAppMessage:
        """Use this method to set the result of an interaction with a Web App and send a
        corresponding message on behalf of the user to the chat from which the query originated.

        .. versionadded:: 20.0

        Args:
            web_app_query_id (:obj:`str`): Unique identifier for the query to be answered.
            result (:class:`telegram.InlineQueryResult`): An object describing the message to be
                sent.

        Returns:
            :class:`telegram.SentWebAppMessage`: On success, a sent
            :class:`telegram.SentWebAppMessage` is returned.

        Raises:
            :class:`telegram.error.TelegramError`

        """
        data: JSONDict = {
            "web_app_query_id": web_app_query_id,
            "result": self._insert_defaults_for_ilq_results(result),
        }

        api_result = await self._post(
            "answerWebAppQuery",
            data,
            read_timeout=read_timeout,
            write_timeout=write_timeout,
            connect_timeout=connect_timeout,
            pool_timeout=pool_timeout,
            api_kwargs=api_kwargs,
        )

        return SentWebAppMessage.de_json(api_result, self)  # type: ignore[return-value]

    @_log
    async def restrict_chat_member(
        self,
        chat_id: Union[str, int],
        user_id: Union[str, int],
        permissions: ChatPermissions,
        until_date: Union[int, datetime] = None,
        *,
        read_timeout: ODVInput[float] = DEFAULT_NONE,
        write_timeout: ODVInput[float] = DEFAULT_NONE,
        connect_timeout: ODVInput[float] = DEFAULT_NONE,
        pool_timeout: ODVInput[float] = DEFAULT_NONE,
        api_kwargs: JSONDict = None,
    ) -> bool:
        """
        Use this method to restrict a user in a supergroup. The bot must be an administrator in
        the supergroup for this to work and must have the appropriate admin rights. Pass
        :obj:`True` for all boolean parameters to lift restrictions from a user.

        .. seealso:: :meth:`telegram.ChatPermissions.all_permissions`,
            :attr:`telegram.Chat.restrict_member`

        Args:
            chat_id (:obj:`int` | :obj:`str`): |chat_id_group|
            user_id (:obj:`int`): Unique identifier of the target user.
            until_date (:obj:`int` | :obj:`datetime.datetime`, optional): Date when restrictions
                will be lifted for the user, unix time. If user is restricted for more than 366
                days or less than 30 seconds from the current time, they are considered to be
                restricted forever.
                For timezone naive :obj:`datetime.datetime` objects, the default timezone of the
                bot will be used, which is UTC unless :attr:`telegram.ext.Defaults.tzinfo` is
                used.
            permissions (:class:`telegram.ChatPermissions`): An object for new user
                permissions.

        Returns:
            :obj:`bool`: On success, :obj:`True` is returned.

        Raises:
            :class:`telegram.error.TelegramError`
        """
        data: JSONDict = {
            "chat_id": chat_id,
            "user_id": user_id,
            "permissions": permissions,
            "until_date": until_date,
        }

        result = await self._post(
            "restrictChatMember",
            data,
            read_timeout=read_timeout,
            write_timeout=write_timeout,
            connect_timeout=connect_timeout,
            pool_timeout=pool_timeout,
            api_kwargs=api_kwargs,
        )

        return result

    @_log
    async def promote_chat_member(
        self,
        chat_id: Union[str, int],
        user_id: Union[str, int],
        can_change_info: bool = None,
        can_post_messages: bool = None,
        can_edit_messages: bool = None,
        can_delete_messages: bool = None,
        can_invite_users: bool = None,
        can_restrict_members: bool = None,
        can_pin_messages: bool = None,
        can_promote_members: bool = None,
        is_anonymous: bool = None,
        can_manage_chat: bool = None,
        can_manage_video_chats: bool = None,
        can_manage_topics: bool = None,
        *,
        read_timeout: ODVInput[float] = DEFAULT_NONE,
        write_timeout: ODVInput[float] = DEFAULT_NONE,
        connect_timeout: ODVInput[float] = DEFAULT_NONE,
        pool_timeout: ODVInput[float] = DEFAULT_NONE,
        api_kwargs: JSONDict = None,
    ) -> bool:
        """
        Use this method to promote or demote a user in a supergroup or a channel. The bot must be
        an administrator in the chat for this to work and must have the appropriate admin rights.
        Pass :obj:`False` for all boolean parameters to demote a user.

        .. seealso:: :attr:`telegram.Chat.promote_member`

        .. versionchanged:: 20.0
           The argument ``can_manage_voice_chats`` was renamed to
           :paramref:`can_manage_video_chats` in accordance to Bot API 6.0.

        Args:
            chat_id (:obj:`int` | :obj:`str`): |chat_id_channel|
            user_id (:obj:`int`): Unique identifier of the target user.
            is_anonymous (:obj:`bool`, optional): Pass :obj:`True`, if the administrator's presence
                in the chat is hidden.
            can_manage_chat (:obj:`bool`, optional): Pass :obj:`True`, if the administrator can
                access the chat event log, chat statistics, message statistics in channels, see
                channel members, see anonymous administrators in supergroups and ignore slow mode.
                Implied by any other administrator privilege.

                .. versionadded:: 13.4

            can_manage_video_chats (:obj:`bool`, optional): Pass :obj:`True`, if the administrator
                can manage video chats.

                .. versionadded:: 20.0

            can_change_info (:obj:`bool`, optional): Pass :obj:`True`, if the administrator can
                change chat title, photo and other settings.
            can_post_messages (:obj:`bool`, optional): Pass :obj:`True`, if the administrator can
                create channel posts, channels only.
            can_edit_messages (:obj:`bool`, optional): Pass :obj:`True`, if the administrator can
                edit messages of other users and can pin messages, channels only.
            can_delete_messages (:obj:`bool`, optional): Pass :obj:`True`, if the administrator can
                delete messages of other users.
            can_invite_users (:obj:`bool`, optional): Pass :obj:`True`, if the administrator can
                invite new users to the chat.
            can_restrict_members (:obj:`bool`, optional): Pass :obj:`True`, if the administrator
                can restrict, ban or unban chat members.
            can_pin_messages (:obj:`bool`, optional): Pass :obj:`True`, if the administrator can
                pin messages, supergroups only.
            can_promote_members (:obj:`bool`, optional): Pass :obj:`True`, if the administrator can
                add new administrators with a subset of his own privileges or demote administrators
                that he has promoted, directly or indirectly (promoted by administrators that were
                appointed by him).
            can_manage_topics (:obj:`bool`, optional): Pass :obj:`True`, if the user is
                allowed to create, rename, close, and reopen forum topics; supergroups only.

                .. versionadded:: 20.0

        Returns:
            :obj:`bool`: On success, :obj:`True` is returned.

        Raises:
            :class:`telegram.error.TelegramError`

        """
        data: JSONDict = {
            "chat_id": chat_id,
            "user_id": user_id,
            "is_anonymous": is_anonymous,
            "can_change_info": can_change_info,
            "can_post_messages": can_post_messages,
            "can_edit_messages": can_edit_messages,
            "can_delete_messages": can_delete_messages,
            "can_invite_users": can_invite_users,
            "can_restrict_members": can_restrict_members,
            "can_pin_messages": can_pin_messages,
            "can_promote_members": can_promote_members,
            "can_manage_chat": can_manage_chat,
            "can_manage_video_chats": can_manage_video_chats,
            "can_manage_topics": can_manage_topics,
        }

        result = await self._post(
            "promoteChatMember",
            data,
            read_timeout=read_timeout,
            write_timeout=write_timeout,
            connect_timeout=connect_timeout,
            pool_timeout=pool_timeout,
            api_kwargs=api_kwargs,
        )

        return result

    @_log
    async def set_chat_permissions(
        self,
        chat_id: Union[str, int],
        permissions: ChatPermissions,
        *,
        read_timeout: ODVInput[float] = DEFAULT_NONE,
        write_timeout: ODVInput[float] = DEFAULT_NONE,
        connect_timeout: ODVInput[float] = DEFAULT_NONE,
        pool_timeout: ODVInput[float] = DEFAULT_NONE,
        api_kwargs: JSONDict = None,
    ) -> bool:
        """
        Use this method to set default chat permissions for all members. The bot must be an
        administrator in the group or a supergroup for this to work and must have the
        :attr:`telegram.ChatMemberAdministrator.can_restrict_members` admin rights.

        .. seealso:: :attr:`telegram.Chat.set_permissions`

        Args:
            chat_id (:obj:`int` | :obj:`str`): |chat_id_group|
            permissions (:class:`telegram.ChatPermissions`): New default chat permissions.

        Returns:
            :obj:`bool`: On success, :obj:`True` is returned.

        Raises:
            :class:`telegram.error.TelegramError`

        """
        data: JSONDict = {"chat_id": chat_id, "permissions": permissions}
        result = await self._post(
            "setChatPermissions",
            data,
            read_timeout=read_timeout,
            write_timeout=write_timeout,
            connect_timeout=connect_timeout,
            pool_timeout=pool_timeout,
            api_kwargs=api_kwargs,
        )
        return result

    @_log
    async def set_chat_administrator_custom_title(
        self,
        chat_id: Union[int, str],
        user_id: Union[int, str],
        custom_title: str,
        *,
        read_timeout: ODVInput[float] = DEFAULT_NONE,
        write_timeout: ODVInput[float] = DEFAULT_NONE,
        connect_timeout: ODVInput[float] = DEFAULT_NONE,
        pool_timeout: ODVInput[float] = DEFAULT_NONE,
        api_kwargs: JSONDict = None,
    ) -> bool:
        """
        Use this method to set a custom title for administrators promoted by the bot in a
        supergroup. The bot must be an administrator for this to work.

        .. seealso:: :attr:`telegram.Chat.set_administrator_custom_title`

        Args:
            chat_id (:obj:`int` | :obj:`str`): |chat_id_group|
            user_id (:obj:`int`): Unique identifier of the target administrator.
            custom_title (:obj:`str`): New custom title for the administrator;
                0-:tg-const:`telegram.constants.ChatLimit.CHAT_ADMINISTRATOR_CUSTOM_TITLE_LENGTH`
                characters, emoji are not allowed.

        Returns:
            :obj:`bool`: On success, :obj:`True` is returned.

        Raises:
            :class:`telegram.error.TelegramError`

        """
        data: JSONDict = {"chat_id": chat_id, "user_id": user_id, "custom_title": custom_title}

        result = await self._post(
            "setChatAdministratorCustomTitle",
            data,
            read_timeout=read_timeout,
            write_timeout=write_timeout,
            connect_timeout=connect_timeout,
            pool_timeout=pool_timeout,
            api_kwargs=api_kwargs,
        )

        return result

    @_log
    async def export_chat_invite_link(
        self,
        chat_id: Union[str, int],
        *,
        read_timeout: ODVInput[float] = DEFAULT_NONE,
        write_timeout: ODVInput[float] = DEFAULT_NONE,
        connect_timeout: ODVInput[float] = DEFAULT_NONE,
        pool_timeout: ODVInput[float] = DEFAULT_NONE,
        api_kwargs: JSONDict = None,
    ) -> str:
        """
        Use this method to generate a new primary invite link for a chat; any previously generated
        link is revoked. The bot must be an administrator in the chat for this to work and must
        have the appropriate admin rights.

        Note:
            Each administrator in a chat generates their own invite links. Bots can't use invite
            links generated by other administrators. If you want your bot to work with invite
            links, it will need to generate its own link using :meth:`export_chat_invite_link` or
            by calling the :meth:`get_chat` method. If your bot needs to generate a new primary
            invite link replacing its previous one, use :attr:`export_chat_invite_link` again.

        .. seealso:: :attr:`telegram.Chat.export_invite_link`

        Args:
            chat_id (:obj:`int` | :obj:`str`): |chat_id_channel|

        Returns:
            :obj:`str`: New invite link on success.

        Raises:
            :class:`telegram.error.TelegramError`

        """
        data: JSONDict = {"chat_id": chat_id}
        result = await self._post(
            "exportChatInviteLink",
            data,
            read_timeout=read_timeout,
            write_timeout=write_timeout,
            connect_timeout=connect_timeout,
            pool_timeout=pool_timeout,
            api_kwargs=api_kwargs,
        )
        return result

    @_log
    async def create_chat_invite_link(
        self,
        chat_id: Union[str, int],
        expire_date: Union[int, datetime] = None,
        member_limit: int = None,
        name: str = None,
        creates_join_request: bool = None,
        *,
        read_timeout: ODVInput[float] = DEFAULT_NONE,
        write_timeout: ODVInput[float] = DEFAULT_NONE,
        connect_timeout: ODVInput[float] = DEFAULT_NONE,
        pool_timeout: ODVInput[float] = DEFAULT_NONE,
        api_kwargs: JSONDict = None,
    ) -> ChatInviteLink:
        """
        Use this method to create an additional invite link for a chat. The bot must be an
        administrator in the chat for this to work and must have the appropriate admin rights.
        The link can be revoked using the method :meth:`revoke_chat_invite_link`.

        .. seealso:: :attr:`telegram.Chat.create_invite_link`

        .. versionadded:: 13.4

        Args:
            chat_id (:obj:`int` | :obj:`str`): |chat_id_channel|
            expire_date (:obj:`int` | :obj:`datetime.datetime`, optional): Date when the link will
                expire. Integer input will be interpreted as Unix timestamp.
                For timezone naive :obj:`datetime.datetime` objects, the default timezone of the
                bot will be used, which is UTC unless :attr:`telegram.ext.Defaults.tzinfo` is
                used.
            member_limit (:obj:`int`, optional): Maximum number of users that can be members of
                the chat simultaneously after joining the chat via this invite link;
                :tg-const:`telegram.constants.ChatInviteLinkLimit.MIN_MEMBER_LIMIT`-
                :tg-const:`telegram.constants.ChatInviteLinkLimit.MAX_MEMBER_LIMIT`.
            name (:obj:`str`, optional): Invite link name;
                0-:tg-const:`telegram.constants.ChatInviteLinkLimit.NAME_LENGTH` characters.

                .. versionadded:: 13.8
            creates_join_request (:obj:`bool`, optional): :obj:`True`, if users joining the chat
                via the link need to be approved by chat administrators.
                If :obj:`True`, :paramref:`member_limit` can't be specified.

                .. versionadded:: 13.8

        Returns:
            :class:`telegram.ChatInviteLink`

        Raises:
            :class:`telegram.error.TelegramError`

        """
        data: JSONDict = {
            "chat_id": chat_id,
            "expire_date": expire_date,
            "member_limit": member_limit,
            "name": name,
            "creates_join_request": creates_join_request,
        }

        result = await self._post(
            "createChatInviteLink",
            data,
            read_timeout=read_timeout,
            write_timeout=write_timeout,
            connect_timeout=connect_timeout,
            pool_timeout=pool_timeout,
            api_kwargs=api_kwargs,
        )

        return ChatInviteLink.de_json(result, self)  # type: ignore[return-value]

    @_log
    async def edit_chat_invite_link(
        self,
        chat_id: Union[str, int],
        invite_link: Union[str, "ChatInviteLink"],
        expire_date: Union[int, datetime] = None,
        member_limit: int = None,
        name: str = None,
        creates_join_request: bool = None,
        *,
        read_timeout: ODVInput[float] = DEFAULT_NONE,
        write_timeout: ODVInput[float] = DEFAULT_NONE,
        connect_timeout: ODVInput[float] = DEFAULT_NONE,
        pool_timeout: ODVInput[float] = DEFAULT_NONE,
        api_kwargs: JSONDict = None,
    ) -> ChatInviteLink:
        """
        Use this method to edit a non-primary invite link created by the bot. The bot must be an
        administrator in the chat for this to work and must have the appropriate admin rights.

        Note:
            Though not stated explicitly in the official docs, Telegram changes not only the
            optional parameters that are explicitly passed, but also replaces all other optional
            parameters to the default values. However, since not documented, this behaviour may
            change unbeknown to PTB.

        .. seealso:: :attr:`telegram.Chat.edit_invite_link`

        .. versionadded:: 13.4

        Args:
            chat_id (:obj:`int` | :obj:`str`): |chat_id_channel|
            invite_link (:obj:`str` | :obj:`telegram.ChatInviteLink`): The invite link to edit.

                .. versionchanged:: 20.0
                    Now also accepts :obj:`telegram.ChatInviteLink` instances.
            expire_date (:obj:`int` | :obj:`datetime.datetime`, optional): Date when the link will
                expire.
                For timezone naive :obj:`datetime.datetime` objects, the default timezone of the
                bot will be used, which is UTC unless :attr:`telegram.ext.Defaults.tzinfo` is
                used.
            member_limit (:obj:`int`, optional): Maximum number of users that can be members of
                the chat simultaneously after joining the chat via this invite link;
                :tg-const:`telegram.constants.ChatInviteLinkLimit.MIN_MEMBER_LIMIT`-
                :tg-const:`telegram.constants.ChatInviteLinkLimit.MAX_MEMBER_LIMIT`.
            name (:obj:`str`, optional): Invite link name;
                0-:tg-const:`telegram.constants.ChatInviteLinkLimit.NAME_LENGTH` characters.

                .. versionadded:: 13.8
            creates_join_request (:obj:`bool`, optional): :obj:`True`, if users joining the chat
                via the link need to be approved by chat administrators.
                If :obj:`True`, :paramref:`member_limit` can't be specified.

                .. versionadded:: 13.8

        Returns:
            :class:`telegram.ChatInviteLink`

        Raises:
            :class:`telegram.error.TelegramError`

        """
        link = invite_link.invite_link if isinstance(invite_link, ChatInviteLink) else invite_link
        data: JSONDict = {
            "chat_id": chat_id,
            "invite_link": link,
            "expire_date": expire_date,
            "member_limit": member_limit,
            "name": name,
            "creates_join_request": creates_join_request,
        }

        result = await self._post(
            "editChatInviteLink",
            data,
            read_timeout=read_timeout,
            write_timeout=write_timeout,
            connect_timeout=connect_timeout,
            pool_timeout=pool_timeout,
            api_kwargs=api_kwargs,
        )

        return ChatInviteLink.de_json(result, self)  # type: ignore[return-value]

    @_log
    async def revoke_chat_invite_link(
        self,
        chat_id: Union[str, int],
        invite_link: Union[str, "ChatInviteLink"],
        *,
        read_timeout: ODVInput[float] = DEFAULT_NONE,
        write_timeout: ODVInput[float] = DEFAULT_NONE,
        connect_timeout: ODVInput[float] = DEFAULT_NONE,
        pool_timeout: ODVInput[float] = DEFAULT_NONE,
        api_kwargs: JSONDict = None,
    ) -> ChatInviteLink:
        """
        Use this method to revoke an invite link created by the bot. If the primary link is
        revoked, a new link is automatically generated. The bot must be an administrator in the
        chat for this to work and must have the appropriate admin rights.

        .. seealso:: :attr:`telegram.Chat.revoke_invite_link`

        .. versionadded:: 13.4

        Args:
            chat_id (:obj:`int` | :obj:`str`): |chat_id_channel|
            invite_link (:obj:`str` | :obj:`telegram.ChatInviteLink`): The invite link to revoke.

                .. versionchanged:: 20.0
                    Now also accepts :obj:`telegram.ChatInviteLink` instances.

        Returns:
            :class:`telegram.ChatInviteLink`

        Raises:
            :class:`telegram.error.TelegramError`

        """
        link = invite_link.invite_link if isinstance(invite_link, ChatInviteLink) else invite_link
        data: JSONDict = {"chat_id": chat_id, "invite_link": link}

        result = await self._post(
            "revokeChatInviteLink",
            data,
            read_timeout=read_timeout,
            write_timeout=write_timeout,
            connect_timeout=connect_timeout,
            pool_timeout=pool_timeout,
            api_kwargs=api_kwargs,
        )

        return ChatInviteLink.de_json(result, self)  # type: ignore[return-value]

    @_log
    async def approve_chat_join_request(
        self,
        chat_id: Union[str, int],
        user_id: int,
        *,
        read_timeout: ODVInput[float] = DEFAULT_NONE,
        write_timeout: ODVInput[float] = DEFAULT_NONE,
        connect_timeout: ODVInput[float] = DEFAULT_NONE,
        pool_timeout: ODVInput[float] = DEFAULT_NONE,
        api_kwargs: JSONDict = None,
    ) -> bool:
        """Use this method to approve a chat join request.

        The bot must be an administrator in the chat for this to work and must have the
        :attr:`telegram.ChatPermissions.can_invite_users` administrator right.

        .. seealso:: :attr:`telegram.Chat.approve_join_request`,
            :attr:`telegram.ChatJoinRequest.approve`, :attr:`telegram.User.approve_join_request`

        .. versionadded:: 13.8

        Args:
            chat_id (:obj:`int` | :obj:`str`): |chat_id_channel|
            user_id (:obj:`int`): Unique identifier of the target user.

        Returns:
            :obj:`bool`: On success, :obj:`True` is returned.

        Raises:
            :class:`telegram.error.TelegramError`
        """
        data: JSONDict = {"chat_id": chat_id, "user_id": user_id}

        result = await self._post(
            "approveChatJoinRequest",
            data,
            read_timeout=read_timeout,
            write_timeout=write_timeout,
            connect_timeout=connect_timeout,
            pool_timeout=pool_timeout,
            api_kwargs=api_kwargs,
        )

        return result

    @_log
    async def decline_chat_join_request(
        self,
        chat_id: Union[str, int],
        user_id: int,
        *,
        read_timeout: ODVInput[float] = DEFAULT_NONE,
        write_timeout: ODVInput[float] = DEFAULT_NONE,
        connect_timeout: ODVInput[float] = DEFAULT_NONE,
        pool_timeout: ODVInput[float] = DEFAULT_NONE,
        api_kwargs: JSONDict = None,
    ) -> bool:
        """Use this method to decline a chat join request.

        The bot must be an administrator in the chat for this to work and must have the
        :attr:`telegram.ChatPermissions.can_invite_users` administrator right.

        .. seealso:: :attr:`telegram.Chat.decline_join_request`,
            :attr:`telegram.ChatJoinRequest.decline`, :attr:`telegram.User.decline_join_request`

        .. versionadded:: 13.8

        Args:
            chat_id (:obj:`int` | :obj:`str`): |chat_id_channel|
            user_id (:obj:`int`): Unique identifier of the target user.

        Returns:
            :obj:`bool`: On success, :obj:`True` is returned.

        Raises:
            :class:`telegram.error.TelegramError`
        """
        data: JSONDict = {"chat_id": chat_id, "user_id": user_id}

        result = await self._post(
            "declineChatJoinRequest",
            data,
            read_timeout=read_timeout,
            write_timeout=write_timeout,
            connect_timeout=connect_timeout,
            pool_timeout=pool_timeout,
            api_kwargs=api_kwargs,
        )

        return result

    @_log
    async def set_chat_photo(
        self,
        chat_id: Union[str, int],
        photo: FileInput,
        *,
        read_timeout: ODVInput[float] = DEFAULT_NONE,
        write_timeout: ODVInput[float] = 20,
        connect_timeout: ODVInput[float] = DEFAULT_NONE,
        pool_timeout: ODVInput[float] = DEFAULT_NONE,
        api_kwargs: JSONDict = None,
    ) -> bool:
        """Use this method to set a new profile photo for the chat.

        Photos can't be changed for private chats. The bot must be an administrator in the chat
        for this to work and must have the appropriate admin rights.

        .. seealso:: :attr:`telegram.Chat.set_photo`

        Args:
            chat_id (:obj:`int` | :obj:`str`): |chat_id_channel|
            photo (:term:`file object` | :obj:`bytes` | :class:`pathlib.Path`): New chat photo.
                |uploadinput|

                .. versionchanged:: 13.2
                   Accept :obj:`bytes` as input.

                .. versionchanged:: 20.0
                    File paths as input is also accepted for bots *not* running in
                    :paramref:`~telegram.Bot.local_mode`.

        Returns:
            :obj:`bool`: On success, :obj:`True` is returned.

        Raises:
            :class:`telegram.error.TelegramError`

        """
        data: JSONDict = {"chat_id": chat_id, "photo": self._parse_file_input(photo)}
        result = await self._post(
            "setChatPhoto",
            data,
            read_timeout=read_timeout,
            write_timeout=write_timeout,
            connect_timeout=connect_timeout,
            pool_timeout=pool_timeout,
            api_kwargs=api_kwargs,
        )
        return result

    @_log
    async def delete_chat_photo(
        self,
        chat_id: Union[str, int],
        *,
        read_timeout: ODVInput[float] = DEFAULT_NONE,
        write_timeout: ODVInput[float] = DEFAULT_NONE,
        connect_timeout: ODVInput[float] = DEFAULT_NONE,
        pool_timeout: ODVInput[float] = DEFAULT_NONE,
        api_kwargs: JSONDict = None,
    ) -> bool:
        """
        Use this method to delete a chat photo. Photos can't be changed for private chats. The bot
        must be an administrator in the chat for this to work and must have the appropriate admin
        rights.

        .. seealso:: :attr:`telegram.Chat.delete_photo`

        Args:
            chat_id (:obj:`int` | :obj:`str`): |chat_id_channel|

        Returns:
            :obj:`bool`: On success, :obj:`True` is returned.

        Raises:
            :class:`telegram.error.TelegramError`

        """
        data: JSONDict = {"chat_id": chat_id}
        result = await self._post(
            "deleteChatPhoto",
            data,
            read_timeout=read_timeout,
            write_timeout=write_timeout,
            connect_timeout=connect_timeout,
            pool_timeout=pool_timeout,
            api_kwargs=api_kwargs,
        )
        return result

    @_log
    async def set_chat_title(
        self,
        chat_id: Union[str, int],
        title: str,
        *,
        read_timeout: ODVInput[float] = DEFAULT_NONE,
        write_timeout: ODVInput[float] = DEFAULT_NONE,
        connect_timeout: ODVInput[float] = DEFAULT_NONE,
        pool_timeout: ODVInput[float] = DEFAULT_NONE,
        api_kwargs: JSONDict = None,
    ) -> bool:
        """
        Use this method to change the title of a chat. Titles can't be changed for private chats.
        The bot must be an administrator in the chat for this to work and must have the appropriate
        admin rights.

        .. seealso:: :attr:`telegram.Chat.set_title`

        Args:
            chat_id (:obj:`int` | :obj:`str`): |chat_id_channel|
            title (:obj:`str`): New chat title,
                :tg-const:`telegram.constants.ChatLimit.MIN_CHAT_TITLE_LENGTH`-
                :tg-const:`telegram.constants.ChatLimit.MAX_CHAT_TITLE_LENGTH` characters.

        Returns:
            :obj:`bool`: On success, :obj:`True` is returned.

        Raises:
            :class:`telegram.error.TelegramError`

        """
        data: JSONDict = {"chat_id": chat_id, "title": title}
        result = await self._post(
            "setChatTitle",
            data,
            read_timeout=read_timeout,
            write_timeout=write_timeout,
            connect_timeout=connect_timeout,
            pool_timeout=pool_timeout,
            api_kwargs=api_kwargs,
        )
        return result

    @_log
    async def set_chat_description(
        self,
        chat_id: Union[str, int],
        description: str = None,
        *,
        read_timeout: ODVInput[float] = DEFAULT_NONE,
        write_timeout: ODVInput[float] = DEFAULT_NONE,
        connect_timeout: ODVInput[float] = DEFAULT_NONE,
        pool_timeout: ODVInput[float] = DEFAULT_NONE,
        api_kwargs: JSONDict = None,
    ) -> bool:
        """
        Use this method to change the description of a group, a supergroup or a channel. The bot
        must be an administrator in the chat for this to work and must have the appropriate admin
        rights.

        .. seealso:: :attr:`telegram.Chat.set_description`

        Args:
            chat_id (:obj:`int` | :obj:`str`): |chat_id_channel|
            description (:obj:`str`, optional): New chat description,
                0-:tg-const:`telegram.constants.ChatLimit.CHAT_DESCRIPTION_LENGTH`
                characters.

        Returns:
            :obj:`bool`: On success, :obj:`True` is returned.

        Raises:
            :class:`telegram.error.TelegramError`

        """
        data: JSONDict = {"chat_id": chat_id, "description": description}

        result = await self._post(
            "setChatDescription",
            data,
            read_timeout=read_timeout,
            write_timeout=write_timeout,
            connect_timeout=connect_timeout,
            pool_timeout=pool_timeout,
            api_kwargs=api_kwargs,
        )
        return result

    @_log
    async def pin_chat_message(
        self,
        chat_id: Union[str, int],
        message_id: int,
        disable_notification: ODVInput[bool] = DEFAULT_NONE,
        *,
        read_timeout: ODVInput[float] = DEFAULT_NONE,
        write_timeout: ODVInput[float] = DEFAULT_NONE,
        connect_timeout: ODVInput[float] = DEFAULT_NONE,
        pool_timeout: ODVInput[float] = DEFAULT_NONE,
        api_kwargs: JSONDict = None,
    ) -> bool:
        """
        Use this method to add a message to the list of pinned messages in a chat. If the
        chat is not a private chat, the bot must be an administrator in the chat for this to work
        and must have the :paramref:`~telegram.ChatAdministratorRights.can_pin_messages` admin
        right in a supergroup or :attr:`~telegram.ChatMemberAdministrator.can_edit_messages` admin
        right in a channel.

        .. seealso:: :attr:`telegram.Chat.pin_message`, :attr:`telegram.User.pin_message`

        Args:
            chat_id (:obj:`int` | :obj:`str`): |chat_id_channel|
            message_id (:obj:`int`): Identifier of a message to pin.
            disable_notification (:obj:`bool`, optional): Pass :obj:`True`, if it is not necessary
                to send a notification to all chat members about the new pinned message.
                Notifications are always disabled in channels and private chats.

        Returns:
            :obj:`bool`: On success, :obj:`True` is returned.

        Raises:
            :class:`telegram.error.TelegramError`

        """
        data: JSONDict = {
            "chat_id": chat_id,
            "message_id": message_id,
            "disable_notification": disable_notification,
        }

        return await self._post(
            "pinChatMessage",
            data,
            read_timeout=read_timeout,
            write_timeout=write_timeout,
            connect_timeout=connect_timeout,
            pool_timeout=pool_timeout,
            api_kwargs=api_kwargs,
        )

    @_log
    async def unpin_chat_message(
        self,
        chat_id: Union[str, int],
        message_id: int = None,
        *,
        read_timeout: ODVInput[float] = DEFAULT_NONE,
        write_timeout: ODVInput[float] = DEFAULT_NONE,
        connect_timeout: ODVInput[float] = DEFAULT_NONE,
        pool_timeout: ODVInput[float] = DEFAULT_NONE,
        api_kwargs: JSONDict = None,
    ) -> bool:
        """
        Use this method to remove a message from the list of pinned messages in a chat. If the
        chat is not a private chat, the bot must be an administrator in the chat for this to work
        and must have the :paramref:`~telegram.ChatAdministratorRights.can_pin_messages` admin
        right in a supergroup or :attr:`~telegram.ChatMemberAdministrator.can_edit_messages` admin
        right in a channel.

        .. seealso:: :attr:`telegram.Chat.unpin_message`, :attr:`telegram.User.unpin_message`

        Args:
            chat_id (:obj:`int` | :obj:`str`): |chat_id_channel|
            message_id (:obj:`int`, optional): Identifier of a message to unpin. If not specified,
                the most recent pinned message (by sending date) will be unpinned.

        Returns:
            :obj:`bool`: On success, :obj:`True` is returned.

        Raises:
            :class:`telegram.error.TelegramError`

        """
        data: JSONDict = {"chat_id": chat_id, "message_id": message_id}

        return await self._post(
            "unpinChatMessage",
            data,
            read_timeout=read_timeout,
            write_timeout=write_timeout,
            connect_timeout=connect_timeout,
            pool_timeout=pool_timeout,
            api_kwargs=api_kwargs,
        )

    @_log
    async def unpin_all_chat_messages(
        self,
        chat_id: Union[str, int],
        *,
        read_timeout: ODVInput[float] = DEFAULT_NONE,
        write_timeout: ODVInput[float] = DEFAULT_NONE,
        connect_timeout: ODVInput[float] = DEFAULT_NONE,
        pool_timeout: ODVInput[float] = DEFAULT_NONE,
        api_kwargs: JSONDict = None,
    ) -> bool:
        """
        Use this method to clear the list of pinned messages in a chat. If the
        chat is not a private chat, the bot must be an administrator in the chat for this
        to work and must have the :paramref:`~telegram.ChatAdministratorRights.can_pin_messages`
        admin right in a supergroup or :attr:`~telegram.ChatMemberAdministrator.can_edit_messages`
        admin right in a channel.

        .. seealso:: :attr:`telegram.Chat.unpin_all_messages`,
            :attr:`telegram.User.unpin_all_messages`

        Args:
            chat_id (:obj:`int` | :obj:`str`): |chat_id_channel|

        Returns:
            :obj:`bool`: On success, :obj:`True` is returned.

        Raises:
            :class:`telegram.error.TelegramError`

        """
        data: JSONDict = {"chat_id": chat_id}
        return await self._post(
            "unpinAllChatMessages",
            data,
            read_timeout=read_timeout,
            write_timeout=write_timeout,
            connect_timeout=connect_timeout,
            pool_timeout=pool_timeout,
            api_kwargs=api_kwargs,
        )

    @_log
    async def get_sticker_set(
        self,
        name: str,
        *,
        read_timeout: ODVInput[float] = DEFAULT_NONE,
        write_timeout: ODVInput[float] = DEFAULT_NONE,
        connect_timeout: ODVInput[float] = DEFAULT_NONE,
        pool_timeout: ODVInput[float] = DEFAULT_NONE,
        api_kwargs: JSONDict = None,
    ) -> StickerSet:
        """Use this method to get a sticker set.

        Args:
            name (:obj:`str`): Name of the sticker set.

        Returns:
            :class:`telegram.StickerSet`

        Raises:
            :class:`telegram.error.TelegramError`

        """
        data: JSONDict = {"name": name}
        result = await self._post(
            "getStickerSet",
            data,
            read_timeout=read_timeout,
            write_timeout=write_timeout,
            connect_timeout=connect_timeout,
            pool_timeout=pool_timeout,
            api_kwargs=api_kwargs,
        )
        return StickerSet.de_json(result, self)  # type: ignore[return-value]

    @_log
    async def get_custom_emoji_stickers(
        self,
        custom_emoji_ids: List[str],
        *,
        read_timeout: ODVInput[float] = DEFAULT_NONE,
        write_timeout: ODVInput[float] = DEFAULT_NONE,
        connect_timeout: ODVInput[float] = DEFAULT_NONE,
        pool_timeout: ODVInput[float] = DEFAULT_NONE,
        api_kwargs: JSONDict = None,
    ) -> Tuple[Sticker, ...]:
        # skipcq: FLK-D207
        """
        Use this method to get information about emoji stickers by their identifiers.

        .. versionchanged:: 20.0
            Returns a tuple instead of a list.

        Args:
            custom_emoji_ids (List[:obj:`str`]): List of custom emoji identifiers.
                At most :tg-const:`telegram.constants.CustomEmojiStickerLimit.\
CUSTOM_EMOJI_IDENTIFIER_LIMIT` custom emoji identifiers can be specified.

        Returns:
            Tuple[:class:`telegram.Sticker`]

        Raises:
            :class:`telegram.error.TelegramError`

        """
        data: JSONDict = {"custom_emoji_ids": custom_emoji_ids}
        result = await self._post(
            "getCustomEmojiStickers",
            data,
            read_timeout=read_timeout,
            write_timeout=write_timeout,
            connect_timeout=connect_timeout,
            pool_timeout=pool_timeout,
            api_kwargs=api_kwargs,
        )
        return Sticker.de_list(result, self)

    @_log
    async def upload_sticker_file(
        self,
        user_id: Union[str, int],
        png_sticker: FileInput,
        *,
        read_timeout: ODVInput[float] = DEFAULT_NONE,
        write_timeout: ODVInput[float] = 20,
        connect_timeout: ODVInput[float] = DEFAULT_NONE,
        pool_timeout: ODVInput[float] = DEFAULT_NONE,
        api_kwargs: JSONDict = None,
    ) -> File:
        """
        Use this method to upload a ``.PNG`` file with a sticker for later use in
        :meth:`create_new_sticker_set` and :meth:`add_sticker_to_set` methods (can be used multiple
        times).

        Args:
            user_id (:obj:`int`): User identifier of sticker file owner.
            png_sticker (:obj:`str` | :term:`file object` | :obj:`bytes` | :class:`pathlib.Path`):
                **PNG** image with the sticker, must be up to 512 kilobytes in size,
                dimensions must not exceed 512px, and either width or height must be exactly 512px.
                |uploadinput|

                .. versionchanged:: 13.2
                   Accept :obj:`bytes` as input.

                .. versionchanged:: 20.0
                    File paths as input is also accepted for bots *not* running in
                    :paramref:`~telegram.Bot.local_mode`.

        Returns:
            :class:`telegram.File`: On success, the uploaded File is returned.

        Raises:
            :class:`telegram.error.TelegramError`

        """
        data: JSONDict = {"user_id": user_id, "png_sticker": self._parse_file_input(png_sticker)}
        result = await self._post(
            "uploadStickerFile",
            data,
            read_timeout=read_timeout,
            write_timeout=write_timeout,
            connect_timeout=connect_timeout,
            pool_timeout=pool_timeout,
            api_kwargs=api_kwargs,
        )
        return File.de_json(result, self)  # type: ignore[return-value]

    @_log
    async def create_new_sticker_set(
        self,
        user_id: Union[str, int],
        name: str,
        title: str,
        emojis: str,
        png_sticker: FileInput = None,
        mask_position: MaskPosition = None,
        tgs_sticker: FileInput = None,
        webm_sticker: FileInput = None,
        sticker_type: str = None,
        *,
        read_timeout: ODVInput[float] = DEFAULT_NONE,
        write_timeout: ODVInput[float] = 20,
        connect_timeout: ODVInput[float] = DEFAULT_NONE,
        pool_timeout: ODVInput[float] = DEFAULT_NONE,
        api_kwargs: JSONDict = None,
    ) -> bool:
        """
        Use this method to create new sticker set owned by a user.
        The bot will be able to edit the created sticker set.
        You must use exactly one of the fields :paramref:`png_sticker`, :paramref:`tgs_sticker`,
        or :paramref:`webm_sticker`.

        Warning:
            As of API 4.7 :paramref:`png_sticker` is an optional argument and therefore the order
            of the arguments had to be changed. Use keyword arguments to make sure that the
            arguments are passed correctly.

        .. versionchanged:: 20.0
            The parameter ``contains_masks`` has been removed. Use :paramref:`sticker_type`
            instead.

        Args:
            user_id (:obj:`int`): User identifier of created sticker set owner.
            name (:obj:`str`): Short name of sticker set, to be used in t.me/addstickers/ URLs
                (e.g., animals). Can contain only english letters, digits and underscores.
                Must begin with a letter, can't contain consecutive underscores and
                must end in "_by_<bot username>". <bot_username> is case insensitive.
                :tg-const:`telegram.constants.StickerLimit.MIN_NAME_AND_TITLE`-
                :tg-const:`telegram.constants.StickerLimit.MAX_NAME_AND_TITLE` characters.
            title (:obj:`str`): Sticker set title,
                :tg-const:`telegram.constants.StickerLimit.MIN_NAME_AND_TITLE`-
                :tg-const:`telegram.constants.StickerLimit.MAX_NAME_AND_TITLE` characters.
            png_sticker (:obj:`str` | :term:`file object` | :obj:`bytes` | :class:`pathlib.Path`, \
                optional): **PNG** image with the sticker,
                must be up to 512 kilobytes in size, dimensions must not exceed 512px,
                and either width or height must be exactly 512px.
                |fileinput|

                .. versionchanged:: 13.2
                   Accept :obj:`bytes` as input.

                .. versionchanged:: 20.0
                    File paths as input is also accepted for bots *not* running in
                    :paramref:`~telegram.Bot.local_mode`.
            tgs_sticker (:obj:`str` | :term:`file object` | :obj:`bytes` | :class:`pathlib.Path`, \
                optional): **TGS** animation with the sticker. |uploadinput|
                See https://core.telegram.org/stickers#animation-requirements for technical
                requirements.

                .. versionchanged:: 13.2
                   Accept :obj:`bytes` as input.

                .. versionchanged:: 20.0
                    File paths as input is also accepted for bots *not* running in
                    :paramref:`~telegram.Bot.local_mode`.
            webm_sticker (:obj:`str` | :term:`file object` | :obj:`bytes` | :class:`pathlib.Path`,\
                optional): **WEBM** video with the sticker. |uploadinput|
                See https://core.telegram.org/stickers#video-requirements for
                technical requirements.

                .. versionadded:: 13.11

                .. versionchanged:: 20.0
                    File paths as input is also accepted for bots *not* running in
                    :paramref:`~telegram.Bot.local_mode`.

            emojis (:obj:`str`): One or more emoji corresponding to the sticker.
            mask_position (:class:`telegram.MaskPosition`, optional): Position where the mask
                should be placed on faces.
            sticker_type (:obj:`str`, optional): Type of stickers in the set, pass
                :attr:`telegram.Sticker.REGULAR` or :attr:`telegram.Sticker.MASK`. Custom emoji
                sticker sets can't be created via the Bot API at the moment. By default, a
                regular sticker set is created.

                .. versionadded:: 20.0

        Returns:
            :obj:`bool`: On success, :obj:`True` is returned.

        Raises:
            :class:`telegram.error.TelegramError`

        """
        data: JSONDict = {
            "user_id": user_id,
            "name": name,
            "title": title,
            "emojis": emojis,
            "png_sticker": self._parse_file_input(png_sticker) if png_sticker else None,
            "tgs_sticker": self._parse_file_input(tgs_sticker) if tgs_sticker else None,
            "webm_sticker": self._parse_file_input(webm_sticker) if webm_sticker else None,
            "mask_position": mask_position,
            "sticker_type": sticker_type,
        }

        result = await self._post(
            "createNewStickerSet",
            data,
            read_timeout=read_timeout,
            write_timeout=write_timeout,
            connect_timeout=connect_timeout,
            pool_timeout=pool_timeout,
            api_kwargs=api_kwargs,
        )

        return result

    @_log
    async def add_sticker_to_set(
        self,
        user_id: Union[str, int],
        name: str,
        emojis: str,
        png_sticker: FileInput = None,
        mask_position: MaskPosition = None,
        tgs_sticker: FileInput = None,
        webm_sticker: FileInput = None,
        *,
        read_timeout: ODVInput[float] = DEFAULT_NONE,
        write_timeout: ODVInput[float] = 20,
        connect_timeout: ODVInput[float] = DEFAULT_NONE,
        pool_timeout: ODVInput[float] = DEFAULT_NONE,
        api_kwargs: JSONDict = None,
    ) -> bool:
        """
        Use this method to add a new sticker to a set created by the bot.
        You **must** use exactly one of the fields :paramref:`png_sticker`, :paramref:`tgs_sticker`
        or :paramref:`webm_sticker`. Animated stickers can be added to animated sticker sets and
        only to them. Animated sticker sets can have up to 50 stickers. Static sticker sets can
        have up to 120 stickers.

        Warning:
            As of API 4.7 :paramref:`png_sticker` is an optional argument and therefore the order
            of the arguments had to be changed. Use keyword arguments to make sure that the
            arguments are passed correctly.

        Args:
            user_id (:obj:`int`): User identifier of created sticker set owner.
            name (:obj:`str`): Sticker set name.
            emojis (:obj:`str`): One or more emoji corresponding to the sticker.
            png_sticker (:obj:`str` | :term:`file object` | :obj:`bytes` | :class:`pathlib.Path`, \
                optional): **PNG** image with the sticker,
                must be up to 512 kilobytes in size, dimensions must not exceed 512px,
                and either width or height must be exactly 512px.
                |fileinput|

                .. versionchanged:: 13.2
                   Accept :obj:`bytes` as input.

                .. versionchanged:: 20.0
                    File paths as input is also accepted for bots *not* running in
                    :paramref:`~telegram.Bot.local_mode`.
            mask_position (:class:`telegram.MaskPosition`, optional): Position where the mask
                should be placed on faces.
            tgs_sticker (:obj:`str` | :term:`file object` | :obj:`bytes` | :class:`pathlib.Path`, \
                optional): **TGS** animation with the sticker. |uploadinput|
                See https://core.telegram.org/stickers#animation-requirements for technical
                requirements.

                .. versionchanged:: 13.2
                   Accept :obj:`bytes` as input.

                .. versionchanged:: 20.0
                    File paths as input is also accepted for bots *not* running in
                    :paramref:`~telegram.Bot.local_mode`.
            webm_sticker (:obj:`str` | :term:`file object` | :obj:`bytes` | :class:`pathlib.Path`,\
                optional): **WEBM** video with the sticker. |uploadinput|
                See https://core.telegram.org/stickers#video-requirements for
                technical requirements.

                .. versionadded:: 13.11

                .. versionchanged:: 20.0
                    File paths as input is also accepted for bots *not* running in
                    :paramref:`~telegram.Bot.local_mode`.

        Returns:
            :obj:`bool`: On success, :obj:`True` is returned.

        Raises:
            :class:`telegram.error.TelegramError`

        """
        data: JSONDict = {
            "user_id": user_id,
            "name": name,
            "emojis": emojis,
            "png_sticker": self._parse_file_input(png_sticker) if png_sticker else None,
            "tgs_sticker": self._parse_file_input(tgs_sticker) if tgs_sticker else None,
            "webm_sticker": self._parse_file_input(webm_sticker) if webm_sticker else None,
            "mask_position": mask_position,
        }

        result = await self._post(
            "addStickerToSet",
            data,
            read_timeout=read_timeout,
            write_timeout=write_timeout,
            connect_timeout=connect_timeout,
            pool_timeout=pool_timeout,
            api_kwargs=api_kwargs,
        )

        return result

    @_log
    async def set_sticker_position_in_set(
        self,
        sticker: str,
        position: int,
        *,
        read_timeout: ODVInput[float] = DEFAULT_NONE,
        write_timeout: ODVInput[float] = DEFAULT_NONE,
        connect_timeout: ODVInput[float] = DEFAULT_NONE,
        pool_timeout: ODVInput[float] = DEFAULT_NONE,
        api_kwargs: JSONDict = None,
    ) -> bool:
        """Use this method to move a sticker in a set created by the bot to a specific position.

        Args:
            sticker (:obj:`str`): File identifier of the sticker.
            position (:obj:`int`): New sticker position in the set, zero-based.

        Returns:
            :obj:`bool`: On success, :obj:`True` is returned.

        Raises:
            :class:`telegram.error.TelegramError`

        """
        data: JSONDict = {"sticker": sticker, "position": position}
        result = await self._post(
            "setStickerPositionInSet",
            data,
            read_timeout=read_timeout,
            write_timeout=write_timeout,
            connect_timeout=connect_timeout,
            pool_timeout=pool_timeout,
            api_kwargs=api_kwargs,
        )
        return result

    @_log
    async def delete_sticker_from_set(
        self,
        sticker: str,
        *,
        read_timeout: ODVInput[float] = DEFAULT_NONE,
        write_timeout: ODVInput[float] = DEFAULT_NONE,
        connect_timeout: ODVInput[float] = DEFAULT_NONE,
        pool_timeout: ODVInput[float] = DEFAULT_NONE,
        api_kwargs: JSONDict = None,
    ) -> bool:
        """Use this method to delete a sticker from a set created by the bot.

        Args:
            sticker (:obj:`str`): File identifier of the sticker.

        Returns:
            :obj:`bool`: On success, :obj:`True` is returned.

        Raises:
            :class:`telegram.error.TelegramError`

        """
        data: JSONDict = {"sticker": sticker}
        result = await self._post(
            "deleteStickerFromSet",
            data,
            read_timeout=read_timeout,
            write_timeout=write_timeout,
            connect_timeout=connect_timeout,
            pool_timeout=pool_timeout,
            api_kwargs=api_kwargs,
        )
        return result

    @_log
    async def set_sticker_set_thumb(
        self,
        name: str,
        user_id: Union[str, int],
        thumb: FileInput = None,
        *,
        read_timeout: ODVInput[float] = DEFAULT_NONE,
        write_timeout: ODVInput[float] = DEFAULT_NONE,
        connect_timeout: ODVInput[float] = DEFAULT_NONE,
        pool_timeout: ODVInput[float] = DEFAULT_NONE,
        api_kwargs: JSONDict = None,
    ) -> bool:
        """Use this method to set the thumbnail of a sticker set. Animated thumbnails can be set
        for animated sticker sets only. Video thumbnails can be set only for video sticker sets
        only.

        Args:
            name (:obj:`str`): Sticker set name
            user_id (:obj:`int`): User identifier of created sticker set owner.
            thumb (:obj:`str` | :term:`file object` | :obj:`bytes` | :class:`pathlib.Path`, \
                optional): A **PNG** image with the thumbnail, must
                be up to 128 kilobytes in size and have width and height exactly 100px, or a
                **TGS** animation with the thumbnail up to 32 kilobytes in size; see
                https://core.telegram.org/stickers#animation-requirements for animated
                sticker technical requirements, or a **WEBM** video with the thumbnail up to 32
                kilobytes in size; see
                https://core.telegram.org/stickers#video-requirements for video sticker
                technical requirements.
                |fileinput|
                Animated sticker set thumbnails can't be uploaded via HTTP URL.

                .. versionchanged:: 13.2
                   Accept :obj:`bytes` as input.

        Returns:
            :obj:`bool`: On success, :obj:`True` is returned.

        Raises:
            :class:`telegram.error.TelegramError`

        """
        data: JSONDict = {
            "name": name,
            "user_id": user_id,
            "thumb": self._parse_file_input(thumb) if thumb else None,
        }

        result = await self._post(
            "setStickerSetThumb",
            data,
            read_timeout=read_timeout,
            write_timeout=write_timeout,
            connect_timeout=connect_timeout,
            pool_timeout=pool_timeout,
            api_kwargs=api_kwargs,
        )

        return result

    @_log
    async def set_passport_data_errors(
        self,
        user_id: Union[str, int],
        errors: List[PassportElementError],
        *,
        read_timeout: ODVInput[float] = DEFAULT_NONE,
        write_timeout: ODVInput[float] = DEFAULT_NONE,
        connect_timeout: ODVInput[float] = DEFAULT_NONE,
        pool_timeout: ODVInput[float] = DEFAULT_NONE,
        api_kwargs: JSONDict = None,
    ) -> bool:
        """
        Informs a user that some of the Telegram Passport elements they provided contains errors.
        The user will not be able to re-submit their Passport to you until the errors are fixed
        (the contents of the field for which you returned the error must change).

        Use this if the data submitted by the user doesn't satisfy the standards your service
        requires for any reason. For example, if a birthday date seems invalid, a submitted
        document is blurry, a scan shows evidence of tampering, etc. Supply some details in the
        error message to make sure the user knows how to correct the issues.

        Args:
            user_id (:obj:`int`): User identifier
            errors (List[:class:`PassportElementError`]): A list describing the errors.

        Returns:
            :obj:`bool`: On success, :obj:`True` is returned.

        Raises:
            :class:`telegram.error.TelegramError`

        """
        data: JSONDict = {"user_id": user_id, "errors": errors}
        result = await self._post(
            "setPassportDataErrors",
            data,
            read_timeout=read_timeout,
            write_timeout=write_timeout,
            connect_timeout=connect_timeout,
            pool_timeout=pool_timeout,
            api_kwargs=api_kwargs,
        )
        return result

    @_log
    async def send_poll(
        self,
        chat_id: Union[int, str],
        question: str,
        options: List[str],
        is_anonymous: bool = None,
        type: str = None,  # pylint: disable=redefined-builtin
        allows_multiple_answers: bool = None,
        correct_option_id: int = None,
        is_closed: bool = None,
        disable_notification: ODVInput[bool] = DEFAULT_NONE,
        reply_to_message_id: int = None,
        reply_markup: ReplyMarkup = None,
        explanation: str = None,
        explanation_parse_mode: ODVInput[str] = DEFAULT_NONE,
        open_period: int = None,
        close_date: Union[int, datetime] = None,
        allow_sending_without_reply: ODVInput[bool] = DEFAULT_NONE,
        explanation_entities: Union[List["MessageEntity"], Tuple["MessageEntity", ...]] = None,
        protect_content: ODVInput[bool] = DEFAULT_NONE,
        message_thread_id: int = None,
        *,
        read_timeout: ODVInput[float] = DEFAULT_NONE,
        write_timeout: ODVInput[float] = DEFAULT_NONE,
        connect_timeout: ODVInput[float] = DEFAULT_NONE,
        pool_timeout: ODVInput[float] = DEFAULT_NONE,
        api_kwargs: JSONDict = None,
    ) -> Message:
        """
        Use this method to send a native poll.

        .. seealso:: :attr:`telegram.Message.reply_poll`, :attr:`telegram.Chat.send_poll`,
            :attr:`telegram.User.send_poll`

        Args:
            chat_id (:obj:`int` | :obj:`str`): |chat_id_channel|
            question (:obj:`str`): Poll question, :tg-const:`telegram.Poll.MIN_QUESTION_LENGTH`-
                :tg-const:`telegram.Poll.MAX_QUESTION_LENGTH` characters.
            options (List[:obj:`str`]): List of answer options,
                :tg-const:`telegram.Poll.MIN_OPTION_NUMBER`-
                :tg-const:`telegram.Poll.MAX_OPTION_NUMBER` strings
                :tg-const:`telegram.Poll.MIN_OPTION_LENGTH`-
                :tg-const:`telegram.Poll.MAX_OPTION_LENGTH` characters each.
            is_anonymous (:obj:`bool`, optional): :obj:`True`, if the poll needs to be anonymous,
                defaults to :obj:`True`.
            type (:obj:`str`, optional): Poll type, :tg-const:`telegram.Poll.QUIZ` or
                :tg-const:`telegram.Poll.REGULAR`, defaults to :tg-const:`telegram.Poll.REGULAR`.
            allows_multiple_answers (:obj:`bool`, optional): :obj:`True`, if the poll allows
                multiple answers, ignored for polls in quiz mode, defaults to :obj:`False`.
            correct_option_id (:obj:`int`, optional): 0-based identifier of the correct answer
                option, required for polls in quiz mode.
            explanation (:obj:`str`, optional): Text that is shown when a user chooses an incorrect
                answer or taps on the lamp icon in a quiz-style poll,
                0-:tg-const:`telegram.Poll.MAX_EXPLANATION_LENGTH` characters with at most
                :tg-const:`telegram.Poll.MAX_EXPLANATION_LINE_FEEDS` line feeds after entities
                parsing.
            explanation_parse_mode (:obj:`str`, optional): Mode for parsing entities in the
                explanation. See the constants in :class:`telegram.constants.ParseMode` for the
                available modes.
            explanation_entities (List[:class:`telegram.MessageEntity`], optional): List of special
                entities that appear in message text, which can be specified instead of
                :paramref:`explanation_parse_mode`.
            open_period (:obj:`int`, optional): Amount of time in seconds the poll will be active
                after creation, :tg-const:`telegram.Poll.MIN_OPEN_PERIOD`-
                :tg-const:`telegram.Poll.MAX_OPEN_PERIOD`. Can't be used together with
                :paramref:`close_date`.
            close_date (:obj:`int` | :obj:`datetime.datetime`, optional): Point in time (Unix
                timestamp) when the poll will be automatically closed. Must be at least
                :tg-const:`telegram.Poll.MIN_OPEN_PERIOD` and no more than
                :tg-const:`telegram.Poll.MAX_OPEN_PERIOD` seconds in the future.
                Can't be used together with :paramref:`open_period`.
                For timezone naive :obj:`datetime.datetime` objects, the default timezone of the
                bot will be used, which is UTC unless :attr:`telegram.ext.Defaults.tzinfo` is
                used.
            is_closed (:obj:`bool`, optional): Pass :obj:`True`, if the poll needs to be
                immediately closed. This can be useful for poll preview.
            disable_notification (:obj:`bool`, optional): |disable_notification|
            protect_content (:obj:`bool`, optional): |protect_content|

                .. versionadded:: 13.10
            message_thread_id (:obj:`int`, optional): |message_thread_id_arg|

                .. versionadded:: 20.0

            reply_to_message_id (:obj:`int`, optional): |reply_to_msg_id|
            allow_sending_without_reply (:obj:`bool`, optional): |allow_sending_without_reply|
            reply_markup (:class:`InlineKeyboardMarkup` | :class:`ReplyKeyboardMarkup` | \
                :class:`ReplyKeyboardRemove` | :class:`ForceReply`, optional):
                Additional interface options. An object for an inline keyboard, custom reply
                keyboard, instructions to remove reply keyboard or to force a reply from the user.

        Returns:
            :class:`telegram.Message`: On success, the sent Message is returned.

        Raises:
            :class:`telegram.error.TelegramError`

        """
        data: JSONDict = {
            "chat_id": chat_id,
            "question": question,
            "options": options,
            "explanation_parse_mode": explanation_parse_mode,
            "is_anonymous": is_anonymous,
            "type": type,
            "allows_multiple_answers": allows_multiple_answers,
            "correct_option_id": correct_option_id,
            "is_closed": is_closed,
            "explanation": explanation,
            "explanation_entities": explanation_entities,
            "open_period": open_period,
            "close_date": close_date,
        }

<<<<<<< HEAD
        if not is_anonymous:
            data["is_anonymous"] = is_anonymous
        if type:
            data["type"] = type
        if allows_multiple_answers:
            data["allows_multiple_answers"] = allows_multiple_answers
        if correct_option_id is not None:
            data["correct_option_id"] = correct_option_id
        if is_closed:
            data["is_closed"] = is_closed
        if explanation:
            data["explanation"] = explanation
        if explanation_entities:
            data["explanation_entities"] = explanation_entities
        if open_period:
            data["open_period"] = open_period
        if close_date:
            data["close_date"] = close_date

        return await self._send_message(
=======
        return await self._send_message(  # type: ignore[return-value]
>>>>>>> f8be97c1
            "sendPoll",
            data,
            reply_to_message_id=reply_to_message_id,
            disable_notification=disable_notification,
            reply_markup=reply_markup,
            allow_sending_without_reply=allow_sending_without_reply,
            protect_content=protect_content,
            message_thread_id=message_thread_id,
            read_timeout=read_timeout,
            write_timeout=write_timeout,
            connect_timeout=connect_timeout,
            pool_timeout=pool_timeout,
            api_kwargs=api_kwargs,
        )

    @_log
    async def stop_poll(
        self,
        chat_id: Union[int, str],
        message_id: int,
        reply_markup: InlineKeyboardMarkup = None,
        *,
        read_timeout: ODVInput[float] = DEFAULT_NONE,
        write_timeout: ODVInput[float] = DEFAULT_NONE,
        connect_timeout: ODVInput[float] = DEFAULT_NONE,
        pool_timeout: ODVInput[float] = DEFAULT_NONE,
        api_kwargs: JSONDict = None,
    ) -> Poll:
        """
        Use this method to stop a poll which was sent by the bot.

        .. seealso:: :attr:`telegram.Message.stop_poll`

        Args:
            chat_id (:obj:`int` | :obj:`str`): |chat_id_channel|
            message_id (:obj:`int`): Identifier of the original message with the poll.
            reply_markup (:class:`telegram.InlineKeyboardMarkup`, optional): An object for a new
                message inline keyboard.

        Returns:
            :class:`telegram.Poll`: On success, the stopped Poll is returned.

        Raises:
            :class:`telegram.error.TelegramError`

        """
        data: JSONDict = {
            "chat_id": chat_id,
            "message_id": message_id,
            "reply_markup": reply_markup,
        }

        result = await self._post(
            "stopPoll",
            data,
            read_timeout=read_timeout,
            write_timeout=write_timeout,
            connect_timeout=connect_timeout,
            pool_timeout=pool_timeout,
            api_kwargs=api_kwargs,
        )
        return Poll.de_json(result, self)  # type: ignore[return-value]

    @_log
    async def send_dice(
        self,
        chat_id: Union[int, str],
        disable_notification: ODVInput[bool] = DEFAULT_NONE,
        reply_to_message_id: int = None,
        reply_markup: ReplyMarkup = None,
        emoji: str = None,
        allow_sending_without_reply: ODVInput[bool] = DEFAULT_NONE,
        protect_content: ODVInput[bool] = DEFAULT_NONE,
        message_thread_id: int = None,
        *,
        read_timeout: ODVInput[float] = DEFAULT_NONE,
        write_timeout: ODVInput[float] = DEFAULT_NONE,
        connect_timeout: ODVInput[float] = DEFAULT_NONE,
        pool_timeout: ODVInput[float] = DEFAULT_NONE,
        api_kwargs: JSONDict = None,
    ) -> Message:
        """
        Use this method to send an animated emoji that will display a random value.

        .. seealso:: :attr:`telegram.Message.reply_dice`,  :attr:`telegram.Chat.send_dice`,
            :attr:`telegram.User.send_dice`

        Args:
            chat_id (:obj:`int` | :obj:`str`): |chat_id_channel|
            disable_notification (:obj:`bool`, optional): |disable_notification|
            reply_to_message_id (:obj:`int`, optional): |reply_to_msg_id|
            reply_markup (:class:`InlineKeyboardMarkup` | :class:`ReplyKeyboardMarkup` | \
                :class:`ReplyKeyboardRemove` | :class:`ForceReply`, optional):
                Additional interface options. An object for an inline keyboard, custom reply
                keyboard, instructions to remove reply keyboard or to force a reply from the user
            emoji (:obj:`str`, optional): Emoji on which the dice throw animation is based.
                Currently, must be one of :class:`telegram.constants.DiceEmoji`. Dice can have
                values
                :tg-const:`telegram.Dice.MIN_VALUE`-:tg-const:`telegram.Dice.MAX_VALUE_BOWLING`
                for :tg-const:`telegram.Dice.DICE`, :tg-const:`telegram.Dice.DARTS` and
                :tg-const:`telegram.Dice.BOWLING`, values
                :tg-const:`telegram.Dice.MIN_VALUE`-:tg-const:`telegram.Dice.MAX_VALUE_BASKETBALL`
                for :tg-const:`telegram.Dice.BASKETBALL` and :tg-const:`telegram.Dice.FOOTBALL`,
                and values :tg-const:`telegram.Dice.MIN_VALUE`-
                :tg-const:`telegram.Dice.MAX_VALUE_SLOT_MACHINE`
                for :tg-const:`telegram.Dice.SLOT_MACHINE`. Defaults to
                :tg-const:`telegram.Dice.DICE`.

                .. versionchanged:: 13.4
                   Added the :tg-const:`telegram.Dice.BOWLING` emoji.
            allow_sending_without_reply (:obj:`bool`, optional): |allow_sending_without_reply|
            protect_content (:obj:`bool`, optional): |protect_content|

                .. versionadded:: 13.10
            message_thread_id (:obj:`int`, optional): |message_thread_id_arg|

                .. versionadded:: 20.0

        Returns:
            :class:`telegram.Message`: On success, the sent Message is returned.

        Raises:
            :class:`telegram.error.TelegramError`

        """
        data: JSONDict = {"chat_id": chat_id, "emoji": emoji}

        return await self._send_message(
            "sendDice",
            data,
            reply_to_message_id=reply_to_message_id,
            disable_notification=disable_notification,
            reply_markup=reply_markup,
            allow_sending_without_reply=allow_sending_without_reply,
            protect_content=protect_content,
            message_thread_id=message_thread_id,
            read_timeout=read_timeout,
            write_timeout=write_timeout,
            connect_timeout=connect_timeout,
            pool_timeout=pool_timeout,
            api_kwargs=api_kwargs,
        )

    @_log
    async def get_my_default_administrator_rights(
        self,
        for_channels: bool = None,
        *,
        read_timeout: ODVInput[float] = DEFAULT_NONE,
        write_timeout: ODVInput[float] = DEFAULT_NONE,
        connect_timeout: ODVInput[float] = DEFAULT_NONE,
        pool_timeout: ODVInput[float] = DEFAULT_NONE,
        api_kwargs: JSONDict = None,
    ) -> ChatAdministratorRights:
        """Use this method to get the current default administrator rights of the bot.

        .. seealso:: :meth:`set_my_default_administrator_rights`

        .. versionadded:: 20.0

        Args:
            for_channels (:obj:`bool`, optional): Pass :obj:`True` to get default administrator
                rights of the bot in channels. Otherwise, default administrator rights of the bot
                for groups and supergroups will be returned.

        Returns:
            :class:`telegram.ChatAdministratorRights`: On success.

        Raises:
            :class:`telegram.error.TelegramError`
        """
        data: JSONDict = {"for_channels": for_channels}

        result = await self._post(
            "getMyDefaultAdministratorRights",
            data,
            read_timeout=read_timeout,
            write_timeout=write_timeout,
            connect_timeout=connect_timeout,
            pool_timeout=pool_timeout,
            api_kwargs=api_kwargs,
        )

        return ChatAdministratorRights.de_json(result, self)  # type: ignore[return-value]

    @_log
    async def set_my_default_administrator_rights(
        self,
        rights: ChatAdministratorRights = None,
        for_channels: bool = None,
        *,
        read_timeout: ODVInput[float] = DEFAULT_NONE,
        write_timeout: ODVInput[float] = DEFAULT_NONE,
        connect_timeout: ODVInput[float] = DEFAULT_NONE,
        pool_timeout: ODVInput[float] = DEFAULT_NONE,
        api_kwargs: JSONDict = None,
    ) -> bool:
        """Use this method to change the default administrator rights requested by the bot when
        it's added as an administrator to groups or channels. These rights will be suggested to
        users, but they are are free to modify the list before adding the bot.

        .. seealso:: :meth:`get_my_default_administrator_rights`

        .. versionadded:: 20.0

        Args:
            rights (:obj:`telegram.ChatAdministratorRights`, optional): A
                :obj:`telegram.ChatAdministratorRights` object describing new default administrator
                rights. If not specified, the default administrator rights will be cleared.
            for_channels (:obj:`bool`, optional): Pass :obj:`True` to change the default
                administrator rights of the bot in channels. Otherwise, the default administrator
                rights of the bot for groups and supergroups will be changed.

        Returns:
            :obj:`bool`: Returns :obj:`True` on success.

        Raises:
            :obj:`telegram.error.TelegramError`
        """
        data: JSONDict = {"rights": rights, "for_channels": for_channels}

        result = await self._post(
            "setMyDefaultAdministratorRights",
            data,
            read_timeout=read_timeout,
            write_timeout=write_timeout,
            connect_timeout=connect_timeout,
            pool_timeout=pool_timeout,
            api_kwargs=api_kwargs,
        )

        return result

    @_log
    async def get_my_commands(
        self,
        scope: BotCommandScope = None,
        language_code: str = None,
        *,
        read_timeout: ODVInput[float] = DEFAULT_NONE,
        write_timeout: ODVInput[float] = DEFAULT_NONE,
        connect_timeout: ODVInput[float] = DEFAULT_NONE,
        pool_timeout: ODVInput[float] = DEFAULT_NONE,
        api_kwargs: JSONDict = None,
    ) -> Tuple[BotCommand, ...]:
        """
        Use this method to get the current list of the bot's commands for the given scope and user
        language.

        .. versionchanged:: 20.0
            Returns a tuple instead of a list.

        Args:
            scope (:class:`telegram.BotCommandScope`, optional): An object,
                describing scope of users. Defaults to :class:`telegram.BotCommandScopeDefault`.

                .. versionadded:: 13.7

            language_code (:obj:`str`, optional): A two-letter ISO 639-1 language code or an empty
                string.

                .. versionadded:: 13.7

        Returns:
            Tuple[:class:`telegram.BotCommand`]: On success, the commands set for the bot. An empty
            tuple is returned if commands are not set.

        Raises:
            :class:`telegram.error.TelegramError`

        """
        data: JSONDict = {"scope": scope, "language_code": language_code}

        result = await self._post(
            "getMyCommands",
            data,
            read_timeout=read_timeout,
            write_timeout=write_timeout,
            connect_timeout=connect_timeout,
            pool_timeout=pool_timeout,
            api_kwargs=api_kwargs,
        )

        return BotCommand.de_list(result, self)

    @_log
    async def set_my_commands(
        self,
        commands: List[Union[BotCommand, Tuple[str, str]]],
        scope: BotCommandScope = None,
        language_code: str = None,
        *,
        read_timeout: ODVInput[float] = DEFAULT_NONE,
        write_timeout: ODVInput[float] = DEFAULT_NONE,
        connect_timeout: ODVInput[float] = DEFAULT_NONE,
        pool_timeout: ODVInput[float] = DEFAULT_NONE,
        api_kwargs: JSONDict = None,
    ) -> bool:
        """
        Use this method to change the list of the bot's commands. See the
        `Telegram docs <https://core.telegram.org/bots/features#commands>`_ for more details about
        bot commands.

        Args:
            commands (List[:class:`BotCommand` | (:obj:`str`, :obj:`str`)]): A list
                of bot commands to be set as the list of the bot's commands. At most
                :tg-const:`telegram.constants.BotCommandLimit.MAX_COMMAND_NUMBER` commands can be
                specified.
            scope (:class:`telegram.BotCommandScope`, optional): An object,
                describing scope of users for which the commands are relevant. Defaults to
                :class:`telegram.BotCommandScopeDefault`.

                .. versionadded:: 13.7

            language_code (:obj:`str`, optional): A two-letter ISO 639-1 language code. If empty,
                commands will be applied to all users from the given scope, for whose language
                there are no dedicated commands.

                .. versionadded:: 13.7

        Returns:
            :obj:`bool`: On success, :obj:`True` is returned.

        Raises:
            :class:`telegram.error.TelegramError`

        """
        cmds = [c if isinstance(c, BotCommand) else BotCommand(c[0], c[1]) for c in commands]
        data: JSONDict = {"commands": cmds, "scope": scope, "language_code": language_code}

        result = await self._post(
            "setMyCommands",
            data,
            read_timeout=read_timeout,
            write_timeout=write_timeout,
            connect_timeout=connect_timeout,
            pool_timeout=pool_timeout,
            api_kwargs=api_kwargs,
        )

        return result

    @_log
    async def delete_my_commands(
        self,
        scope: BotCommandScope = None,
        language_code: str = None,
        *,
        read_timeout: ODVInput[float] = DEFAULT_NONE,
        write_timeout: ODVInput[float] = DEFAULT_NONE,
        connect_timeout: ODVInput[float] = DEFAULT_NONE,
        pool_timeout: ODVInput[float] = DEFAULT_NONE,
        api_kwargs: JSONDict = None,
    ) -> bool:
        """
        Use this method to delete the list of the bot's commands for the given scope and user
        language. After deletion,
        `higher level commands <https://core.telegram.org/bots/api#determining-list-of-commands>`_
        will be shown to affected users.

        .. versionadded:: 13.7

        Args:
            scope (:class:`telegram.BotCommandScope`, optional): An object,
                describing scope of users for which the commands are relevant. Defaults to
                :class:`telegram.BotCommandScopeDefault`.
            language_code (:obj:`str`, optional): A two-letter ISO 639-1 language code. If empty,
                commands will be applied to all users from the given scope, for whose language
                there are no dedicated commands.

        Returns:
            :obj:`bool`: On success, :obj:`True` is returned.

        Raises:
            :class:`telegram.error.TelegramError`
        """
        data: JSONDict = {"scope": scope, "language_code": language_code}

        result = await self._post(
            "deleteMyCommands",
            data,
            read_timeout=read_timeout,
            write_timeout=write_timeout,
            connect_timeout=connect_timeout,
            pool_timeout=pool_timeout,
            api_kwargs=api_kwargs,
        )

        return result

    @_log
    async def log_out(
        self,
        *,
        read_timeout: ODVInput[float] = DEFAULT_NONE,
        write_timeout: ODVInput[float] = DEFAULT_NONE,
        connect_timeout: ODVInput[float] = DEFAULT_NONE,
        pool_timeout: ODVInput[float] = DEFAULT_NONE,
        api_kwargs: JSONDict = None,
    ) -> bool:
        """
        Use this method to log out from the cloud Bot API server before launching the bot locally.
        You *must* log out the bot before running it locally, otherwise there is no guarantee that
        the bot will receive updates. After a successful call, you can immediately log in on a
        local server, but will not be able to log in back to the cloud Bot API server for 10
        minutes.

        Returns:
            :obj:`True`: On success

        Raises:
            :class:`telegram.error.TelegramError`

        """
        return await self._post(
            "logOut",
            read_timeout=read_timeout,
            write_timeout=write_timeout,
            connect_timeout=connect_timeout,
            pool_timeout=pool_timeout,
            api_kwargs=api_kwargs,
        )

    @_log
    async def close(
        self,
        *,
        read_timeout: ODVInput[float] = DEFAULT_NONE,
        write_timeout: ODVInput[float] = DEFAULT_NONE,
        connect_timeout: ODVInput[float] = DEFAULT_NONE,
        pool_timeout: ODVInput[float] = DEFAULT_NONE,
        api_kwargs: JSONDict = None,
    ) -> bool:
        """
        Use this method to close the bot instance before moving it from one local server to
        another. You need to delete the webhook before calling this method to ensure that the bot
        isn't launched again after server restart. The method will return error 429 in the first
        10 minutes after the bot is launched.

        Returns:
            :obj:`True`: On success

        Raises:
            :class:`telegram.error.TelegramError`

        """
        return await self._post(
            "close",
            read_timeout=read_timeout,
            write_timeout=write_timeout,
            connect_timeout=connect_timeout,
            pool_timeout=pool_timeout,
            api_kwargs=api_kwargs,
        )

    @_log
    async def copy_message(
        self,
        chat_id: Union[int, str],
        from_chat_id: Union[str, int],
        message_id: int,
        caption: str = None,
        parse_mode: ODVInput[str] = DEFAULT_NONE,
        caption_entities: Union[Tuple["MessageEntity", ...], List["MessageEntity"]] = None,
        disable_notification: DVInput[bool] = DEFAULT_NONE,
        reply_to_message_id: int = None,
        allow_sending_without_reply: DVInput[bool] = DEFAULT_NONE,
        reply_markup: ReplyMarkup = None,
        protect_content: ODVInput[bool] = DEFAULT_NONE,
        message_thread_id: int = None,
        *,
        read_timeout: ODVInput[float] = DEFAULT_NONE,
        write_timeout: ODVInput[float] = DEFAULT_NONE,
        connect_timeout: ODVInput[float] = DEFAULT_NONE,
        pool_timeout: ODVInput[float] = DEFAULT_NONE,
        api_kwargs: JSONDict = None,
    ) -> MessageId:
        """
        Use this method to copy messages of any kind. Service messages and invoice messages can't
        be copied. The method is analogous to the method :meth:`forward_message`, but the copied
        message doesn't have a link to the original message.

        .. seealso:: :attr:`telegram.Message.copy`, :attr:`telegram.Chat.send_copy`,
            :attr:`telegram.Chat.copy_message`, :attr:`telegram.User.send_copy`,
            :attr:`telegram.User.copy_message`

        Args:
            chat_id (:obj:`int` | :obj:`str`): |chat_id_channel|
            from_chat_id (:obj:`int` | :obj:`str`): Unique identifier for the chat where the
                original message was sent (or channel username in the format ``@channelusername``).
            message_id (:obj:`int`): Message identifier in the chat specified in from_chat_id.
            caption (:obj:`str`, optional): New caption for media,
                0-:tg-const:`telegram.constants.MessageLimit.CAPTION_LENGTH` characters after
                entities parsing. If not specified, the original caption is kept.
            parse_mode (:obj:`str`, optional): Mode for parsing entities in the new caption. See
                the constants in :class:`telegram.constants.ParseMode` for the available modes.
            caption_entities (List[:class:`telegram.MessageEntity`], optional): |caption_entities|
            disable_notification (:obj:`bool`, optional): |disable_notification|
            protect_content (:obj:`bool`, optional): |protect_content|

                .. versionadded:: 13.10
            message_thread_id (:obj:`int`, optional): |message_thread_id_arg|

                .. versionadded:: 20.0

            reply_to_message_id (:obj:`int`, optional): |reply_to_msg_id|
            allow_sending_without_reply (:obj:`bool`, optional): |allow_sending_without_reply|
            reply_markup (:class:`InlineKeyboardMarkup` | :class:`ReplyKeyboardMarkup` | \
                :class:`ReplyKeyboardRemove` | :class:`ForceReply`, optional):
                Additional interface options. An object for an inline keyboard, custom reply
                keyboard, instructions to remove reply keyboard or to force a reply from the user.

        Returns:
            :class:`telegram.MessageId`: On success

        Raises:
            :class:`telegram.error.TelegramError`

        """
        data: JSONDict = {
            "chat_id": chat_id,
            "from_chat_id": from_chat_id,
            "message_id": message_id,
            "parse_mode": parse_mode,
            "disable_notification": disable_notification,
            "allow_sending_without_reply": allow_sending_without_reply,
            "protect_content": protect_content,
            "caption": caption,
            "caption_entities": caption_entities,
            "reply_to_message_id": reply_to_message_id,
            "reply_markup": reply_markup,
            "message_thread_id": message_thread_id,
        }

        result = await self._post(
            "copyMessage",
            data,
            read_timeout=read_timeout,
            write_timeout=write_timeout,
            connect_timeout=connect_timeout,
            pool_timeout=pool_timeout,
            api_kwargs=api_kwargs,
        )
        return MessageId.de_json(result, self)  # type: ignore[return-value]

    @_log
    async def set_chat_menu_button(
        self,
        chat_id: int = None,
        menu_button: MenuButton = None,
        *,
        read_timeout: ODVInput[float] = DEFAULT_NONE,
        write_timeout: ODVInput[float] = DEFAULT_NONE,
        connect_timeout: ODVInput[float] = DEFAULT_NONE,
        pool_timeout: ODVInput[float] = DEFAULT_NONE,
        api_kwargs: JSONDict = None,
    ) -> bool:
        """Use this method to change the bot's menu button in a private chat, or the default menu
        button.

        .. seealso:: :meth:`get_chat_menu_button`, :meth:`telegram.Chat.set_menu_button`,
            :meth:`telegram.Chat.get_menu_button`, :meth:`telegram.User.set_menu_button`,
            :meth:`telegram.User.get_menu_button`

        .. versionadded:: 20.0

        Args:
            chat_id (:obj:`int`, optional): Unique identifier for the target private chat. If not
                specified, default bot's menu button will be changed
            menu_button (:class:`telegram.MenuButton`, optional): An object for the new bot's menu
                button. Defaults to :class:`telegram.MenuButtonDefault`.

        Returns:
            :obj:`bool`: On success, :obj:`True` is returned.

        """
        data: JSONDict = {"chat_id": chat_id, "menu_button": menu_button}

        return await self._post(
            "setChatMenuButton",
            data,
            read_timeout=read_timeout,
            write_timeout=write_timeout,
            connect_timeout=connect_timeout,
            pool_timeout=pool_timeout,
            api_kwargs=api_kwargs,
        )

    @_log
    async def get_chat_menu_button(
        self,
        chat_id: int = None,
        *,
        read_timeout: ODVInput[float] = DEFAULT_NONE,
        write_timeout: ODVInput[float] = DEFAULT_NONE,
        connect_timeout: ODVInput[float] = DEFAULT_NONE,
        pool_timeout: ODVInput[float] = DEFAULT_NONE,
        api_kwargs: JSONDict = None,
    ) -> MenuButton:
        """Use this method to get the current value of the bot's menu button in a private chat, or
        the default menu button.

        .. seealso:: :meth:`set_chat_menu_button`, :meth:`telegram.Chat.get_menu_button`,
            :meth:`telegram.Chat.set_menu_button`, :meth:`telegram.User.get_menu_button`,
            :meth:`telegram.User.set_menu_button`

        .. versionadded:: 20.0

        Args:
            chat_id (:obj:`int`, optional): Unique identifier for the target private chat. If not
                specified, default bot's menu button will be returned.

        Returns:
            :class:`telegram.MenuButton`: On success, the current menu button is returned.

        """
        data = {"chat_id": chat_id}

        result = await self._post(
            "getChatMenuButton",
            data,
            read_timeout=read_timeout,
            write_timeout=write_timeout,
            connect_timeout=connect_timeout,
            pool_timeout=pool_timeout,
            api_kwargs=api_kwargs,
        )
        return MenuButton.de_json(result, bot=self)  # type: ignore[return-value]

    @_log
    async def create_invoice_link(
        self,
        title: str,
        description: str,
        payload: str,
        provider_token: str,
        currency: str,
        prices: List["LabeledPrice"],
        max_tip_amount: int = None,
        suggested_tip_amounts: List[int] = None,
        provider_data: Union[str, object] = None,
        photo_url: str = None,
        photo_size: int = None,
        photo_width: int = None,
        photo_height: int = None,
        need_name: bool = None,
        need_phone_number: bool = None,
        need_email: bool = None,
        need_shipping_address: bool = None,
        send_phone_number_to_provider: bool = None,
        send_email_to_provider: bool = None,
        is_flexible: bool = None,
        *,
        read_timeout: ODVInput[float] = DEFAULT_NONE,
        write_timeout: ODVInput[float] = DEFAULT_NONE,
        connect_timeout: ODVInput[float] = DEFAULT_NONE,
        pool_timeout: ODVInput[float] = DEFAULT_NONE,
        api_kwargs: JSONDict = None,
    ) -> str:
        """Use this method to create a link for an invoice.

        .. versionadded:: 20.0

        Args:
            title (:obj:`str`): Product name. :tg-const:`telegram.Invoice.MIN_TITLE_LENGTH`-
                :tg-const:`telegram.Invoice.MAX_TITLE_LENGTH` characters.
            description (:obj:`str`): Product description.
                :tg-const:`telegram.Invoice.MIN_DESCRIPTION_LENGTH`-
                :tg-const:`telegram.Invoice.MAX_DESCRIPTION_LENGTH` characters.
            payload (:obj:`str`): Bot-defined invoice payload.
                :tg-const:`telegram.Invoice.MIN_PAYLOAD_LENGTH`-
                :tg-const:`telegram.Invoice.MAX_PAYLOAD_LENGTH` bytes. This will not be
                displayed to the user, use for your internal processes.
            provider_token (:obj:`str`): Payments provider token, obtained via
                `@BotFather <https://t.me/BotFather>`_.
            currency (:obj:`str`): Three-letter ISO 4217 currency code, see `more on currencies
                <https://core.telegram.org/bots/payments#supported-currencies>`_.
            prices (List[:class:`telegram.LabeledPrice`)]: Price breakdown, a list
                of components (e.g. product price, tax, discount, delivery cost, delivery tax,
                bonus, etc.).
            max_tip_amount (:obj:`int`, optional): The maximum accepted amount for tips in the
                *smallest* units of the currency (integer, **not** float/double). For example, for
                a maximum tip of US$ 1.45 pass ``max_tip_amount = 145``. See the exp parameter in
                `currencies.json <https://core.telegram.org/bots/payments/currencies.json>`_, it
                shows the number of digits past the decimal point for each currency (2 for the
                majority of currencies). Defaults to ``0``.
            suggested_tip_amounts (List[:obj:`int`], optional): An array of
                suggested amounts of tips in the *smallest* units of the currency (integer, **not**
                float/double). At most 4 suggested tip amounts can be specified. The suggested tip
                amounts must be positive, passed in a strictly increased order and must not exceed
                :paramref:`max_tip_amount`.
            provider_data (:obj:`str` | :obj:`object`, optional): Data about the
                invoice, which will be shared with the payment provider. A detailed description of
                required fields should be provided by the payment provider. When an object is
                passed, it will be encoded as JSON.
            photo_url (:obj:`str`, optional): URL of the product photo for the invoice. Can be a
                photo of the goods or a marketing image for a service.
            photo_size (:obj:`int`, optional): Photo size in bytes.
            photo_width (:obj:`int`, optional): Photo width.
            photo_height (:obj:`int`, optional): Photo height.
            need_name (:obj:`bool`, optional): Pass :obj:`True`, if you require the user's full
                name to complete the order.
            need_phone_number (:obj:`bool`, optional): Pass :obj:`True`, if you require the user's
                phone number to complete the order.
            need_email (:obj:`bool`, optional): Pass :obj:`True`, if you require the user's email
                address to complete the order.
            need_shipping_address (:obj:`bool`, optional): Pass :obj:`True`, if you require the
                user's shipping address to complete the order.
            send_phone_number_to_provider (:obj:`bool`, optional): Pass :obj:`True`, if user's
                phone number should be sent to provider.
            send_email_to_provider (:obj:`bool`, optional): Pass :obj:`True`, if user's email
                address should be sent to provider.
            is_flexible (:obj:`bool`, optional): Pass :obj:`True`, if the final price depends on
                the shipping method.

        Returns:
            :class:`str`: On success, the created invoice link is returned.

        """
        data: JSONDict = {
            "title": title,
            "description": description,
            "payload": payload,
            "provider_token": provider_token,
            "currency": currency,
            "prices": prices,
            "max_tip_amount": max_tip_amount,
            "suggested_tip_amounts": suggested_tip_amounts,
            "provider_data": provider_data,
            "photo_url": photo_url,
            "photo_size": photo_size,
            "photo_width": photo_width,
            "photo_height": photo_height,
            "need_name": need_name,
            "need_phone_number": need_phone_number,
            "need_email": need_email,
            "need_shipping_address": need_shipping_address,
            "is_flexible": is_flexible,
            "send_phone_number_to_provider": send_phone_number_to_provider,
            "send_email_to_provider": send_email_to_provider,
        }

        return await self._post(
            "createInvoiceLink",
            data,
            read_timeout=read_timeout,
            write_timeout=write_timeout,
            connect_timeout=connect_timeout,
            pool_timeout=pool_timeout,
            api_kwargs=api_kwargs,
        )

    @_log
    async def get_forum_topic_icon_stickers(
        self,
        *,
        read_timeout: ODVInput[float] = DEFAULT_NONE,
        write_timeout: ODVInput[float] = DEFAULT_NONE,
        connect_timeout: ODVInput[float] = DEFAULT_NONE,
        pool_timeout: ODVInput[float] = DEFAULT_NONE,
        api_kwargs: JSONDict = None,
    ) -> Tuple[Sticker, ...]:
        """Use this method to get custom emoji stickers, which can be used as a forum topic
         icon by any user. Requires no parameters.

        .. versionadded:: 20.0

        Returns:
            Tuple[:class:`telegram.Sticker`]

        Raises:
            :class:`telegram.error.TelegramError`

        """
        result = await self._post(
            "getForumTopicIconStickers",
            read_timeout=read_timeout,
            write_timeout=write_timeout,
            connect_timeout=connect_timeout,
            pool_timeout=pool_timeout,
            api_kwargs=api_kwargs,
        )
        return Sticker.de_list(result, self)

    @_log
    async def create_forum_topic(
        self,
        chat_id: Union[str, int],
        name: str,
        icon_color: int = None,
        icon_custom_emoji_id: str = None,
        *,
        read_timeout: ODVInput[float] = DEFAULT_NONE,
        write_timeout: ODVInput[float] = DEFAULT_NONE,
        connect_timeout: ODVInput[float] = DEFAULT_NONE,
        pool_timeout: ODVInput[float] = DEFAULT_NONE,
        api_kwargs: JSONDict = None,
    ) -> ForumTopic:
        """
        Use this method to create a topic in a forum supergroup chat. The bot must be
        an administrator in the chat for this to work and must have
        :paramref:`~telegram.ChatAdministratorRights.can_manage_topics` administrator rights.

        .. seealso:: :meth:`telegram.Chat.create_forum_topic`,

        .. versionadded:: 20.0

        Args:
            chat_id (:obj:`int` | :obj:`str`): |chat_id_group|
            name (:obj:`str`): New topic name,
                :tg-const:`telegram.constants.ForumTopicLimit.MIN_NAME_LENGTH`-
                :tg-const:`telegram.constants.ForumTopicLimit.MAX_NAME_LENGTH` characters.
            icon_color (:obj:`int`, optional): Color of the topic icon in RGB format. Currently,
                must be one of :attr:`telegram.constants.ForumIconColor.BLUE`,
                :attr:`telegram.constants.ForumIconColor.YELLOW`,
                :attr:`telegram.constants.ForumIconColor.PURPLE`,
                :attr:`telegram.constants.ForumIconColor.GREEN`,
                :attr:`telegram.constants.ForumIconColor.PINK`, or
                :attr:`telegram.constants.ForumIconColor.RED`.
            icon_custom_emoji_id (:obj:`str`, optional): New unique identifier of the custom emoji
                shown as the topic icon. Use :meth:`~telegram.Bot.get_forum_topic_icon_stickers`
                to get all allowed custom emoji identifiers.

        Returns:
            :class:`telegram.ForumTopic`

        Raises:
            :class:`telegram.error.TelegramError`
        """
        data: JSONDict = {
            "chat_id": chat_id,
            "name": name,
            "icon_color": icon_color,
            "icon_custom_emoji_id": icon_custom_emoji_id,
        }
        result = await self._post(
            "createForumTopic",
            data,
            read_timeout=read_timeout,
            write_timeout=write_timeout,
            connect_timeout=connect_timeout,
            pool_timeout=pool_timeout,
            api_kwargs=api_kwargs,
        )
        return ForumTopic.de_json(result, self)  # type: ignore[return-value]

    @_log
    async def edit_forum_topic(
        self,
        chat_id: Union[str, int],
        message_thread_id: int,
        name: str,
        icon_custom_emoji_id: str,
        *,
        read_timeout: ODVInput[float] = DEFAULT_NONE,
        write_timeout: ODVInput[float] = DEFAULT_NONE,
        connect_timeout: ODVInput[float] = DEFAULT_NONE,
        pool_timeout: ODVInput[float] = DEFAULT_NONE,
        api_kwargs: JSONDict = None,
    ) -> bool:
        """
        Use this method to edit name and icon of a topic in a forum supergroup chat. The bot must
        be an administrator in the chat for this to work and must have
        :paramref:`~telegram.ChatAdministratorRights.can_manage_topics` administrator rights,
        unless it is the creator of the topic.

        .. seealso:: :meth:`telegram.Message.edit_forum_topic`,
            :meth:`telegram.Chat.edit_forum_topic`,

        .. versionadded:: 20.0

        Args:
            chat_id (:obj:`int` | :obj:`str`): |chat_id_group|
            message_thread_id (:obj:`int`): |message_thread_id|
            name (:obj:`str`): New topic name,
                :tg-const:`telegram.constants.ForumTopicLimit.MIN_NAME_LENGTH`-
                :tg-const:`telegram.constants.ForumTopicLimit.MAX_NAME_LENGTH` characters.
            icon_custom_emoji_id (:obj:`str`): New unique identifier of the custom emoji shown as
                the topic icon. Use :meth:`~telegram.Bot.get_forum_topic_icon_stickers` to get all
                allowed custom emoji identifiers.

        Returns:
            :obj:`bool`: On success, :obj:`True` is returned.

        Raises:
            :class:`telegram.error.TelegramError`

        """
        data: JSONDict = {
            "chat_id": chat_id,
            "message_thread_id": message_thread_id,
            "name": name,
            "icon_custom_emoji_id": icon_custom_emoji_id,
        }
        return await self._post(
            "editForumTopic",
            data,
            read_timeout=read_timeout,
            write_timeout=write_timeout,
            connect_timeout=connect_timeout,
            pool_timeout=pool_timeout,
            api_kwargs=api_kwargs,
        )

    @_log
    async def close_forum_topic(
        self,
        chat_id: Union[str, int],
        message_thread_id: int,
        *,
        read_timeout: ODVInput[float] = DEFAULT_NONE,
        write_timeout: ODVInput[float] = DEFAULT_NONE,
        connect_timeout: ODVInput[float] = DEFAULT_NONE,
        pool_timeout: ODVInput[float] = DEFAULT_NONE,
        api_kwargs: JSONDict = None,
    ) -> bool:
        """
        Use this method to close an open topic in a forum supergroup chat. The bot must
        be an administrator in the chat for this to work and must have
        :paramref:`~telegram.ChatAdministratorRights.can_manage_topics` administrator rights,
        unless it is the creator of the topic.

        .. seealso:: :meth:`telegram.Message.close_forum_topic`,
            :meth:`telegram.Chat.close_forum_topic`,

        .. versionadded:: 20.0

        Args:
            chat_id (:obj:`int` | :obj:`str`): |chat_id_group|
            message_thread_id (:obj:`int`): |message_thread_id|

        Returns:
            :obj:`bool`: On success, :obj:`True` is returned.

        Raises:
            :class:`telegram.error.TelegramError`

        """
        data: JSONDict = {
            "chat_id": chat_id,
            "message_thread_id": message_thread_id,
        }
        return await self._post(
            "closeForumTopic",
            data,
            read_timeout=read_timeout,
            write_timeout=write_timeout,
            connect_timeout=connect_timeout,
            pool_timeout=pool_timeout,
            api_kwargs=api_kwargs,
        )

    @_log
    async def reopen_forum_topic(
        self,
        chat_id: Union[str, int],
        message_thread_id: int,
        *,
        read_timeout: ODVInput[float] = DEFAULT_NONE,
        write_timeout: ODVInput[float] = DEFAULT_NONE,
        connect_timeout: ODVInput[float] = DEFAULT_NONE,
        pool_timeout: ODVInput[float] = DEFAULT_NONE,
        api_kwargs: JSONDict = None,
    ) -> bool:
        """
        Use this method to reopen a closed topic in a forum supergroup chat. The bot must
        be an administrator in the chat for this to work and must have
        :paramref:`~telegram.ChatAdministratorRights.can_manage_topics` administrator rights,
        unless it is the creator of the topic.

        .. seealso:: :meth:`telegram.Message.reopen_forum_topic`,
            :meth:`telegram.Chat.reopen_forum_topic`,

        .. versionadded:: 20.0

        Args:
            chat_id (:obj:`int` | :obj:`str`): |chat_id_group|
            message_thread_id (:obj:`int`): |message_thread_id|

        Returns:
            :obj:`bool`: On success, :obj:`True` is returned.

        Raises:
            :class:`telegram.error.TelegramError`

        """
        data: JSONDict = {
            "chat_id": chat_id,
            "message_thread_id": message_thread_id,
        }
        return await self._post(
            "reopenForumTopic",
            data,
            read_timeout=read_timeout,
            write_timeout=write_timeout,
            connect_timeout=connect_timeout,
            pool_timeout=pool_timeout,
            api_kwargs=api_kwargs,
        )

    @_log
    async def delete_forum_topic(
        self,
        chat_id: Union[str, int],
        message_thread_id: int,
        *,
        read_timeout: ODVInput[float] = DEFAULT_NONE,
        write_timeout: ODVInput[float] = DEFAULT_NONE,
        connect_timeout: ODVInput[float] = DEFAULT_NONE,
        pool_timeout: ODVInput[float] = DEFAULT_NONE,
        api_kwargs: JSONDict = None,
    ) -> bool:
        """
        Use this method to delete a forum topic along with all its messages in a forum supergroup
        chat. The bot must be an administrator in the chat for this to work and must have
        :paramref:`~telegram.ChatAdministratorRights.can_delete_messages` administrator rights.

        .. seealso:: :meth:`telegram.Message.delete_forum_topic`,
            :meth:`telegram.Chat.delete_forum_topic`,

        .. versionadded:: 20.0

        Args:
            chat_id (:obj:`int` | :obj:`str`): |chat_id_group|
            message_thread_id (:obj:`int`): |message_thread_id|

        Returns:
            :obj:`bool`: On success, :obj:`True` is returned.

        Raises:
            :class:`telegram.error.TelegramError`

        """
        data: JSONDict = {
            "chat_id": chat_id,
            "message_thread_id": message_thread_id,
        }
        return await self._post(
            "deleteForumTopic",
            data,
            read_timeout=read_timeout,
            write_timeout=write_timeout,
            connect_timeout=connect_timeout,
            pool_timeout=pool_timeout,
            api_kwargs=api_kwargs,
        )

    @_log
    async def unpin_all_forum_topic_messages(
        self,
        chat_id: Union[str, int],
        message_thread_id: int,
        *,
        read_timeout: ODVInput[float] = DEFAULT_NONE,
        write_timeout: ODVInput[float] = DEFAULT_NONE,
        connect_timeout: ODVInput[float] = DEFAULT_NONE,
        pool_timeout: ODVInput[float] = DEFAULT_NONE,
        api_kwargs: JSONDict = None,
    ) -> bool:
        """
        Use this method to clear the list of pinned messages in a forum topic. The bot must
        be an administrator in the chat for this to work and must have
        :paramref:`~telegram.ChatAdministratorRights.can_pin_messages` administrator rights
        in the supergroup.

        .. seealso:: :meth:`telegram.Message.unpin_all_forum_topic_messages`,
            :meth:`telegram.Chat.unpin_all_forum_topic_messages`,

        .. versionadded:: 20.0

        Args:
            chat_id (:obj:`int` | :obj:`str`): |chat_id_group|
            message_thread_id (:obj:`int`): |message_thread_id|

        Returns:
            :obj:`bool`: On success, :obj:`True` is returned.

        Raises:
            :class:`telegram.error.TelegramError`

        """
        data: JSONDict = {
            "chat_id": chat_id,
            "message_thread_id": message_thread_id,
        }
        return await self._post(
            "unpinAllForumTopicMessages",
            data,
            read_timeout=read_timeout,
            write_timeout=write_timeout,
            connect_timeout=connect_timeout,
            pool_timeout=pool_timeout,
            api_kwargs=api_kwargs,
        )

    def to_dict(self, recursive: bool = True) -> JSONDict:  # skipcq: PYL-W0613
        """See :meth:`telegram.TelegramObject.to_dict`."""
        data: JSONDict = {"id": self.id, "username": self.username, "first_name": self.first_name}

        if self.last_name:
            data["last_name"] = self.last_name

        return data

    def __eq__(self, other: object) -> bool:
        if isinstance(other, self.__class__):
            return self.bot == other.bot
        return False

    def __hash__(self) -> int:
        return hash((self.__class__, self.bot))

    # camelCase aliases
    getMe = get_me
    """Alias for :meth:`get_me`"""
    sendMessage = send_message
    """Alias for :meth:`send_message`"""
    deleteMessage = delete_message
    """Alias for :meth:`delete_message`"""
    forwardMessage = forward_message
    """Alias for :meth:`forward_message`"""
    sendPhoto = send_photo
    """Alias for :meth:`send_photo`"""
    sendAudio = send_audio
    """Alias for :meth:`send_audio`"""
    sendDocument = send_document
    """Alias for :meth:`send_document`"""
    sendSticker = send_sticker
    """Alias for :meth:`send_sticker`"""
    sendVideo = send_video
    """Alias for :meth:`send_video`"""
    sendAnimation = send_animation
    """Alias for :meth:`send_animation`"""
    sendVoice = send_voice
    """Alias for :meth:`send_voice`"""
    sendVideoNote = send_video_note
    """Alias for :meth:`send_video_note`"""
    sendMediaGroup = send_media_group
    """Alias for :meth:`send_media_group`"""
    sendLocation = send_location
    """Alias for :meth:`send_location`"""
    editMessageLiveLocation = edit_message_live_location
    """Alias for :meth:`edit_message_live_location`"""
    stopMessageLiveLocation = stop_message_live_location
    """Alias for :meth:`stop_message_live_location`"""
    sendVenue = send_venue
    """Alias for :meth:`send_venue`"""
    sendContact = send_contact
    """Alias for :meth:`send_contact`"""
    sendGame = send_game
    """Alias for :meth:`send_game`"""
    sendChatAction = send_chat_action
    """Alias for :meth:`send_chat_action`"""
    answerInlineQuery = answer_inline_query
    """Alias for :meth:`answer_inline_query`"""
    getUserProfilePhotos = get_user_profile_photos
    """Alias for :meth:`get_user_profile_photos`"""
    getFile = get_file
    """Alias for :meth:`get_file`"""
    banChatMember = ban_chat_member
    """Alias for :meth:`ban_chat_member`"""
    banChatSenderChat = ban_chat_sender_chat
    """Alias for :meth:`ban_chat_sender_chat`"""
    unbanChatMember = unban_chat_member
    """Alias for :meth:`unban_chat_member`"""
    unbanChatSenderChat = unban_chat_sender_chat
    """Alias for :meth:`unban_chat_sender_chat`"""
    answerCallbackQuery = answer_callback_query
    """Alias for :meth:`answer_callback_query`"""
    editMessageText = edit_message_text
    """Alias for :meth:`edit_message_text`"""
    editMessageCaption = edit_message_caption
    """Alias for :meth:`edit_message_caption`"""
    editMessageMedia = edit_message_media
    """Alias for :meth:`edit_message_media`"""
    editMessageReplyMarkup = edit_message_reply_markup
    """Alias for :meth:`edit_message_reply_markup`"""
    getUpdates = get_updates
    """Alias for :meth:`get_updates`"""
    setWebhook = set_webhook
    """Alias for :meth:`set_webhook`"""
    deleteWebhook = delete_webhook
    """Alias for :meth:`delete_webhook`"""
    leaveChat = leave_chat
    """Alias for :meth:`leave_chat`"""
    getChat = get_chat
    """Alias for :meth:`get_chat`"""
    getChatAdministrators = get_chat_administrators
    """Alias for :meth:`get_chat_administrators`"""
    getChatMember = get_chat_member
    """Alias for :meth:`get_chat_member`"""
    setChatStickerSet = set_chat_sticker_set
    """Alias for :meth:`set_chat_sticker_set`"""
    deleteChatStickerSet = delete_chat_sticker_set
    """Alias for :meth:`delete_chat_sticker_set`"""
    getChatMemberCount = get_chat_member_count
    """Alias for :meth:`get_chat_member_count`"""
    getWebhookInfo = get_webhook_info
    """Alias for :meth:`get_webhook_info`"""
    setGameScore = set_game_score
    """Alias for :meth:`set_game_score`"""
    getGameHighScores = get_game_high_scores
    """Alias for :meth:`get_game_high_scores`"""
    sendInvoice = send_invoice
    """Alias for :meth:`send_invoice`"""
    answerShippingQuery = answer_shipping_query
    """Alias for :meth:`answer_shipping_query`"""
    answerPreCheckoutQuery = answer_pre_checkout_query
    """Alias for :meth:`answer_pre_checkout_query`"""
    answerWebAppQuery = answer_web_app_query
    """Alias for :meth:`answer_web_app_query`"""
    restrictChatMember = restrict_chat_member
    """Alias for :meth:`restrict_chat_member`"""
    promoteChatMember = promote_chat_member
    """Alias for :meth:`promote_chat_member`"""
    setChatPermissions = set_chat_permissions
    """Alias for :meth:`set_chat_permissions`"""
    setChatAdministratorCustomTitle = set_chat_administrator_custom_title
    """Alias for :meth:`set_chat_administrator_custom_title`"""
    exportChatInviteLink = export_chat_invite_link
    """Alias for :meth:`export_chat_invite_link`"""
    createChatInviteLink = create_chat_invite_link
    """Alias for :meth:`create_chat_invite_link`"""
    editChatInviteLink = edit_chat_invite_link
    """Alias for :meth:`edit_chat_invite_link`"""
    revokeChatInviteLink = revoke_chat_invite_link
    """Alias for :meth:`revoke_chat_invite_link`"""
    approveChatJoinRequest = approve_chat_join_request
    """Alias for :meth:`approve_chat_join_request`"""
    declineChatJoinRequest = decline_chat_join_request
    """Alias for :meth:`decline_chat_join_request`"""
    setChatPhoto = set_chat_photo
    """Alias for :meth:`set_chat_photo`"""
    deleteChatPhoto = delete_chat_photo
    """Alias for :meth:`delete_chat_photo`"""
    setChatTitle = set_chat_title
    """Alias for :meth:`set_chat_title`"""
    setChatDescription = set_chat_description
    """Alias for :meth:`set_chat_description`"""
    pinChatMessage = pin_chat_message
    """Alias for :meth:`pin_chat_message`"""
    unpinChatMessage = unpin_chat_message
    """Alias for :meth:`unpin_chat_message`"""
    unpinAllChatMessages = unpin_all_chat_messages
    """Alias for :meth:`unpin_all_chat_messages`"""
    getCustomEmojiStickers = get_custom_emoji_stickers
    """Alias for :meth:`get_custom_emoji_stickers`"""
    getStickerSet = get_sticker_set
    """Alias for :meth:`get_sticker_set`"""
    uploadStickerFile = upload_sticker_file
    """Alias for :meth:`upload_sticker_file`"""
    createNewStickerSet = create_new_sticker_set
    """Alias for :meth:`create_new_sticker_set`"""
    addStickerToSet = add_sticker_to_set
    """Alias for :meth:`add_sticker_to_set`"""
    setStickerPositionInSet = set_sticker_position_in_set
    """Alias for :meth:`set_sticker_position_in_set`"""
    deleteStickerFromSet = delete_sticker_from_set
    """Alias for :meth:`delete_sticker_from_set`"""
    setStickerSetThumb = set_sticker_set_thumb
    """Alias for :meth:`set_sticker_set_thumb`"""
    setPassportDataErrors = set_passport_data_errors
    """Alias for :meth:`set_passport_data_errors`"""
    sendPoll = send_poll
    """Alias for :meth:`send_poll`"""
    stopPoll = stop_poll
    """Alias for :meth:`stop_poll`"""
    sendDice = send_dice
    """Alias for :meth:`send_dice`"""
    getMyCommands = get_my_commands
    """Alias for :meth:`get_my_commands`"""
    setMyCommands = set_my_commands
    """Alias for :meth:`set_my_commands`"""
    deleteMyCommands = delete_my_commands
    """Alias for :meth:`delete_my_commands`"""
    logOut = log_out
    """Alias for :meth:`log_out`"""
    copyMessage = copy_message
    """Alias for :meth:`copy_message`"""
    getChatMenuButton = get_chat_menu_button
    """Alias for :meth:`get_chat_menu_button`"""
    setChatMenuButton = set_chat_menu_button
    """Alias for :meth:`set_chat_menu_button`"""
    getMyDefaultAdministratorRights = get_my_default_administrator_rights
    """Alias for :meth:`get_my_default_administrator_rights`"""
    setMyDefaultAdministratorRights = set_my_default_administrator_rights
    """Alias for :meth:`set_my_default_administrator_rights`"""
    createInvoiceLink = create_invoice_link
    """Alias for :meth:`create_invoice_link`"""
    getForumTopicIconStickers = get_forum_topic_icon_stickers
    """Alias for :meth:`get_forum_topic_icon_stickers`"""
    createForumTopic = create_forum_topic
    """Alias for :meth:`create_forum_topic`"""
    editForumTopic = edit_forum_topic
    """Alias for :meth:`edit_forum_topic`"""
    closeForumTopic = close_forum_topic
    """Alias for :meth:`close_forum_topic`"""
    reopenForumTopic = reopen_forum_topic
    """Alias for :meth:`reopen_forum_topic`"""
    deleteForumTopic = delete_forum_topic
    """Alias for :meth:`delete_forum_topic`"""
    unpinAllForumTopicMessages = unpin_all_forum_topic_messages
    """Alias for :meth:`unpin_all_forum_topic_messages`"""<|MERGE_RESOLUTION|>--- conflicted
+++ resolved
@@ -870,17 +870,7 @@
             "message_id": message_id,
         }
 
-<<<<<<< HEAD
-        if chat_id:
-            data["chat_id"] = chat_id
-        if from_chat_id:
-            data["from_chat_id"] = from_chat_id
-        if message_id:
-            data["message_id"] = message_id
         return await self._send_message(
-=======
-        return await self._send_message(  # type: ignore[return-value]
->>>>>>> f8be97c1
             "forwardMessage",
             data,
             disable_notification=disable_notification,
@@ -1097,21 +1087,7 @@
             "thumb": self._parse_file_input(thumb, attach=True) if thumb else None,
         }
 
-<<<<<<< HEAD
-        if duration:
-            data["duration"] = duration
-        if performer:
-            data["performer"] = performer
-        if title:
-            data["title"] = title
-
-        if thumb:
-            data["thumb"] = self._parse_file_input(thumb, attach=True)
-
         return await self._send_message(
-=======
-        return await self._send_message(  # type: ignore[return-value]
->>>>>>> f8be97c1
             "sendAudio",
             data,
             reply_to_message_id=reply_to_message_id,
@@ -1230,16 +1206,7 @@
             "thumb": self._parse_file_input(thumb, attach=True) if thumb else None,
         }
 
-<<<<<<< HEAD
-        if disable_content_type_detection is not None:
-            data["disable_content_type_detection"] = disable_content_type_detection
-        if thumb:
-            data["thumb"] = self._parse_file_input(thumb, attach=True)
-
         return await self._send_message(
-=======
-        return await self._send_message(  # type: ignore[return-value]
->>>>>>> f8be97c1
             "sendDocument",
             data,
             reply_to_message_id=reply_to_message_id,
@@ -1448,22 +1415,7 @@
             "thumb": self._parse_file_input(thumb, attach=True) if thumb else None,
         }
 
-<<<<<<< HEAD
-        if duration:
-            data["duration"] = duration
-        if supports_streaming:
-            data["supports_streaming"] = supports_streaming
-        if width:
-            data["width"] = width
-        if height:
-            data["height"] = height
-        if thumb:
-            data["thumb"] = self._parse_file_input(thumb, attach=True)
-
         return await self._send_message(
-=======
-        return await self._send_message(  # type: ignore[return-value]
->>>>>>> f8be97c1
             "sendVideo",
             data,
             reply_to_message_id=reply_to_message_id,
@@ -1582,18 +1534,7 @@
             "thumb": self._parse_file_input(thumb, attach=True) if thumb else None,
         }
 
-<<<<<<< HEAD
-        if duration is not None:
-            data["duration"] = duration
-        if length is not None:
-            data["length"] = length
-        if thumb:
-            data["thumb"] = self._parse_file_input(thumb, attach=True)
-
         return await self._send_message(
-=======
-        return await self._send_message(  # type: ignore[return-value]
->>>>>>> f8be97c1
             "sendVideoNote",
             data,
             reply_to_message_id=reply_to_message_id,
@@ -1716,20 +1657,7 @@
             "thumb": self._parse_file_input(thumb, attach=True) if thumb else None,
         }
 
-<<<<<<< HEAD
-        if duration:
-            data["duration"] = duration
-        if width:
-            data["width"] = width
-        if height:
-            data["height"] = height
-        if thumb:
-            data["thumb"] = self._parse_file_input(thumb, attach=True)
-
         return await self._send_message(
-=======
-        return await self._send_message(  # type: ignore[return-value]
->>>>>>> f8be97c1
             "sendAnimation",
             data,
             reply_to_message_id=reply_to_message_id,
@@ -1842,14 +1770,7 @@
             "duration": duration,
         }
 
-<<<<<<< HEAD
-        if duration:
-            data["duration"] = duration
-
         return await self._send_message(
-=======
-        return await self._send_message(  # type: ignore[return-value]
->>>>>>> f8be97c1
             "sendVoice",
             data,
             reply_to_message_id=reply_to_message_id,
@@ -2372,20 +2293,7 @@
             "google_place_type": google_place_type,
         }
 
-<<<<<<< HEAD
-        if foursquare_id:
-            data["foursquare_id"] = foursquare_id
-        if foursquare_type:
-            data["foursquare_type"] = foursquare_type
-        if google_place_id:
-            data["google_place_id"] = google_place_id
-        if google_place_type:
-            data["google_place_type"] = google_place_type
-
         return await self._send_message(
-=======
-        return await self._send_message(  # type: ignore[return-value]
->>>>>>> f8be97c1
             "sendVenue",
             data,
             reply_to_message_id=reply_to_message_id,
@@ -2491,16 +2399,7 @@
             "vcard": vcard,
         }
 
-<<<<<<< HEAD
-        if last_name:
-            data["last_name"] = last_name
-        if vcard:
-            data["vcard"] = vcard
-
         return await self._send_message(
-=======
-        return await self._send_message(  # type: ignore[return-value]
->>>>>>> f8be97c1
             "sendContact",
             data,
             reply_to_message_id=reply_to_message_id,
@@ -2940,14 +2839,9 @@
             api_kwargs=api_kwargs,
         )
 
-<<<<<<< HEAD
-        if result.get("file_path") and not is_local_file(result["file_path"]):
-            result["file_path"] = f"{self._base_file_url}/{result['file_path']}"
-=======
         file_path = cast(dict, result).get("file_path")
         if file_path and not is_local_file(file_path):
-            result["file_path"] = f"{self._base_file_url}/{file_path}"  # type: ignore[index]
->>>>>>> f8be97c1
+            result["file_path"] = f"{self._base_file_url}/{file_path}"
 
         return File.de_json(result, self)  # type: ignore[return-value]
 
@@ -6084,30 +5978,7 @@
             "close_date": close_date,
         }
 
-<<<<<<< HEAD
-        if not is_anonymous:
-            data["is_anonymous"] = is_anonymous
-        if type:
-            data["type"] = type
-        if allows_multiple_answers:
-            data["allows_multiple_answers"] = allows_multiple_answers
-        if correct_option_id is not None:
-            data["correct_option_id"] = correct_option_id
-        if is_closed:
-            data["is_closed"] = is_closed
-        if explanation:
-            data["explanation"] = explanation
-        if explanation_entities:
-            data["explanation_entities"] = explanation_entities
-        if open_period:
-            data["open_period"] = open_period
-        if close_date:
-            data["close_date"] = close_date
-
         return await self._send_message(
-=======
-        return await self._send_message(  # type: ignore[return-value]
->>>>>>> f8be97c1
             "sendPoll",
             data,
             reply_to_message_id=reply_to_message_id,
