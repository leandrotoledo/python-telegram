--- conflicted
+++ resolved
@@ -262,7 +262,6 @@
 
         return decorator
 
-<<<<<<< HEAD
     def _parse_file_input(
         self,
         file_input: Union[FileInput, "TelegramObject"],
@@ -278,10 +277,7 @@
             local_mode=self.local_mode,
         )
 
-    def _insert_defaults(self, data: Dict[str, object]) -> None:  # pylint: disable=no-self-use
-=======
     def _insert_defaults(self, data: Dict[str, object]) -> None:  # skipcq: PYL-R0201
->>>>>>> 50249206
         """This method is here to make ext.Defaults work. Because we need to be able to tell
         e.g. `send_message(chat_id, text)` from `send_message(chat_id, text, parse_mode=None)`, the
         default values for `parse_mode` etc are not `None` but `DEFAULT_NONE`. While this *could*
