--- conflicted
+++ resolved
@@ -2921,11 +2921,7 @@
             api_kwargs=api_kwargs,
         )
 
-<<<<<<< HEAD
         return UserProfilePhotos.de_json(result, self)  # type: ignore[arg-type,return-value]
-=======
-        return UserProfilePhotos.de_json(result, self)  # type: ignore[return-value, arg-type]
->>>>>>> 90c0fe94
 
     @_log
     async def get_file(
