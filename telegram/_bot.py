--- conflicted
+++ resolved
@@ -3435,25 +3435,6 @@
                 created before the call to the get_updates, so unwanted updates may be received for
                 a short period of time.
 
-<<<<<<< HEAD
-=======
-        Keyword Args:
-            read_timeout (:obj:`float`, optional): Value to pass to
-                :paramref:`telegram.request.BaseRequest.post.read_timeout`. Defaults to
-                ``2``. :paramref:`timeout` will be added to this value.
-            write_timeout (:obj:`float` | :obj:`None`, optional): Value to pass to
-                :paramref:`telegram.request.BaseRequest.post.write_timeout`. Defaults to
-                :attr:`~telegram.request.BaseRequest.DEFAULT_NONE`.
-            connect_timeout (:obj:`float` | :obj:`None`, optional): Value to pass to
-                :paramref:`telegram.request.BaseRequest.post.connect_timeout`. Defaults to
-                :attr:`~telegram.request.BaseRequest.DEFAULT_NONE`.
-            pool_timeout (:obj:`float` | :obj:`None`, optional): Value to pass to
-                :paramref:`telegram.request.BaseRequest.post.pool_timeout`. Defaults to
-                :attr:`~telegram.request.BaseRequest.DEFAULT_NONE`.
-            api_kwargs (:obj:`dict`, optional): Arbitrary keyword arguments to be passed to the
-                Telegram API.
-
->>>>>>> c6721a79
         Returns:
             List[:class:`telegram.Update`]
 
@@ -3580,25 +3561,6 @@
 
                 .. versionadded:: 20.0
 
-<<<<<<< HEAD
-=======
-        Keyword Args:
-            read_timeout (:obj:`float` | :obj:`None`, optional): Value to pass to
-                :paramref:`telegram.request.BaseRequest.post.read_timeout`. Defaults to
-                :attr:`~telegram.request.BaseRequest.DEFAULT_NONE`.
-            write_timeout (:obj:`float` | :obj:`None`, optional): Value to pass to
-                :paramref:`telegram.request.BaseRequest.post.write_timeout`. Defaults to
-                :attr:`~telegram.request.BaseRequest.DEFAULT_NONE`.
-            connect_timeout (:obj:`float` | :obj:`None`, optional): Value to pass to
-                :paramref:`telegram.request.BaseRequest.post.connect_timeout`. Defaults to
-                :attr:`~telegram.request.BaseRequest.DEFAULT_NONE`.
-            pool_timeout (:obj:`float` | :obj:`None`, optional): Value to pass to
-                :paramref:`telegram.request.BaseRequest.post.pool_timeout`. Defaults to
-                :attr:`~telegram.request.BaseRequest.DEFAULT_NONE`.
-            api_kwargs (:obj:`dict`, optional): Arbitrary keyword arguments to be passed to the
-                Telegram API.
-
->>>>>>> c6721a79
         Returns:
             :obj:`bool` On success, :obj:`True` is returned.
 
@@ -4767,25 +4729,6 @@
             chat_id (:obj:`int` | :obj:`str`): Unique identifier for the target chat or username
                 of the target channel (in the format ``@channelusername``).
 
-<<<<<<< HEAD
-=======
-        Keyword Args:
-            read_timeout (:obj:`float` | :obj:`None`, optional): Value to pass to
-                :paramref:`telegram.request.BaseRequest.post.read_timeout`. Defaults to
-                :attr:`~telegram.request.BaseRequest.DEFAULT_NONE`.
-            write_timeout (:obj:`float` | :obj:`None`, optional): Value to pass to
-                :paramref:`telegram.request.BaseRequest.post.write_timeout`. Defaults to
-                :attr:`~telegram.request.BaseRequest.DEFAULT_NONE`.
-            connect_timeout (:obj:`float` | :obj:`None`, optional): Value to pass to
-                :paramref:`telegram.request.BaseRequest.post.connect_timeout`. Defaults to
-                :attr:`~telegram.request.BaseRequest.DEFAULT_NONE`.
-            pool_timeout (:obj:`float` | :obj:`None`, optional): Value to pass to
-                :paramref:`telegram.request.BaseRequest.post.pool_timeout`. Defaults to
-                :attr:`~telegram.request.BaseRequest.DEFAULT_NONE`.
-            api_kwargs (:obj:`dict`, optional): Arbitrary keyword arguments to be passed to the
-                Telegram API.
-
->>>>>>> c6721a79
         Returns:
             :obj:`str`: New invite link on success.
 
@@ -5145,29 +5088,10 @@
                 .. versionchanged:: 13.2
                    Accept :obj:`bytes` as input.
 
-<<<<<<< HEAD
-=======
                 .. versionchanged:: 20.0
                     File paths as input is also accepted for bots *not* running in
                     :paramref:`~telegram.Bot.local_mode`.
 
-        Keyword Args:
-            read_timeout (:obj:`float` | :obj:`None`, optional): Value to pass to
-                :paramref:`telegram.request.BaseRequest.post.read_timeout`. Defaults to
-                :attr:`~telegram.request.BaseRequest.DEFAULT_NONE`.
-            write_timeout (:obj:`float` | :obj:`None`, optional): Value to pass to
-                :paramref:`telegram.request.BaseRequest.post.write_timeout`. Defaults to
-                :attr:`~telegram.request.BaseRequest.DEFAULT_NONE`.
-            connect_timeout (:obj:`float` | :obj:`None`, optional): Value to pass to
-                :paramref:`telegram.request.BaseRequest.post.connect_timeout`. Defaults to
-                :attr:`~telegram.request.BaseRequest.DEFAULT_NONE`.
-            pool_timeout (:obj:`float` | :obj:`None`, optional): Value to pass to
-                :paramref:`telegram.request.BaseRequest.post.pool_timeout`. Defaults to
-                :attr:`~telegram.request.BaseRequest.DEFAULT_NONE`.
-            api_kwargs (:obj:`dict`, optional): Arbitrary keyword arguments to be passed to the
-                Telegram API.
-
->>>>>>> c6721a79
         Returns:
             :obj:`bool`: On success, :obj:`True` is returned.
 
@@ -5563,29 +5487,10 @@
                 .. versionchanged:: 13.2
                    Accept :obj:`bytes` as input.
 
-<<<<<<< HEAD
-=======
                 .. versionchanged:: 20.0
                     File paths as input is also accepted for bots *not* running in
                     :paramref:`~telegram.Bot.local_mode`.
 
-        Keyword Args:
-            read_timeout (:obj:`float` | :obj:`None`, optional): Value to pass to
-                :paramref:`telegram.request.BaseRequest.post.read_timeout`. Defaults to
-                :attr:`~telegram.request.BaseRequest.DEFAULT_NONE`.
-            write_timeout (:obj:`float` | :obj:`None`, optional): Value to pass to
-                :paramref:`telegram.request.BaseRequest.post.write_timeout`. Defaults to
-                :attr:`~telegram.request.BaseRequest.DEFAULT_NONE`.
-            connect_timeout (:obj:`float` | :obj:`None`, optional): Value to pass to
-                :paramref:`telegram.request.BaseRequest.post.connect_timeout`. Defaults to
-                :attr:`~telegram.request.BaseRequest.DEFAULT_NONE`.
-            pool_timeout (:obj:`float` | :obj:`None`, optional): Value to pass to
-                :paramref:`telegram.request.BaseRequest.post.pool_timeout`. Defaults to
-                :attr:`~telegram.request.BaseRequest.DEFAULT_NONE`.
-            api_kwargs (:obj:`dict`, optional): Arbitrary keyword arguments to be passed to the
-                Telegram API.
-
->>>>>>> c6721a79
         Returns:
             :class:`telegram.File`: On success, the uploaded File is returned.
 
@@ -5660,13 +5565,8 @@
                     File paths as input is also accepted for bots *not* running in
                     :paramref:`~telegram.Bot.local_mode`.
             tgs_sticker (:obj:`str` | :term:`file object` | :obj:`bytes` | :class:`pathlib.Path`, \
-<<<<<<< HEAD
-                optional): **TGS** animation with the sticker, uploaded using multipart/form-data.
+                optional): **TGS** animation with the sticker. |uploadinput|
                 See https://core.telegram.org/stickers#animation-requirements for technical
-=======
-                optional): **TGS** animation with the sticker. |uploadinput|
-                See https://core.telegram.org/stickers#animated-sticker-requirements for technical
->>>>>>> c6721a79
                 requirements.
 
                 .. versionchanged:: 13.2
@@ -5676,13 +5576,8 @@
                     File paths as input is also accepted for bots *not* running in
                     :paramref:`~telegram.Bot.local_mode`.
             webm_sticker (:obj:`str` | :term:`file object` | :obj:`bytes` | :class:`pathlib.Path`,\
-<<<<<<< HEAD
-                optional): **WEBM** video with the sticker, uploaded using multipart/form-data.
+                optional): **WEBM** video with the sticker. |uploadinput|
                 See https://core.telegram.org/stickers#video-requirements for
-=======
-                optional): **WEBM** video with the sticker. |uploadinput|
-                See https://core.telegram.org/stickers#video-sticker-requirements for
->>>>>>> c6721a79
                 technical requirements.
 
                 .. versionadded:: 13.11
@@ -5778,13 +5673,8 @@
                     File paths as input is also accepted for bots *not* running in
                     :paramref:`~telegram.Bot.local_mode`.
             tgs_sticker (:obj:`str` | :term:`file object` | :obj:`bytes` | :class:`pathlib.Path`, \
-<<<<<<< HEAD
-                optional): **TGS** animation with the sticker, uploaded using multipart/form-data.
+                optional): **TGS** animation with the sticker. |uploadinput|
                 See https://core.telegram.org/stickers#animation-requirements for technical
-=======
-                optional): **TGS** animation with the sticker. |uploadinput|
-                See https://core.telegram.org/stickers#animated-sticker-requirements for technical
->>>>>>> c6721a79
                 requirements.
 
                 .. versionchanged:: 13.2
@@ -5794,13 +5684,8 @@
                     File paths as input is also accepted for bots *not* running in
                     :paramref:`~telegram.Bot.local_mode`.
             webm_sticker (:obj:`str` | :term:`file object` | :obj:`bytes` | :class:`pathlib.Path`,\
-<<<<<<< HEAD
-                optional): **WEBM** video with the sticker, uploaded using multipart/form-data.
+                optional): **WEBM** video with the sticker. |uploadinput|
                 See https://core.telegram.org/stickers#video-requirements for
-=======
-                optional): **WEBM** video with the sticker. |uploadinput|
-                See https://core.telegram.org/stickers#video-sticker-requirements for
->>>>>>> c6721a79
                 technical requirements.
 
                 .. versionadded:: 13.11
@@ -5941,16 +5826,9 @@
                 https://core.telegram.org/stickers#animation-requirements for animated
                 sticker technical requirements, or a **WEBM** video with the thumbnail up to 32
                 kilobytes in size; see
-<<<<<<< HEAD
                 https://core.telegram.org/stickers#video-requirements for video sticker
-                technical requirements. Pass a file_id as a String to send a file that
-                already exists on the Telegram servers, pass an HTTP URL as a String for Telegram
-                to get a file from the Internet, or upload a new one using multipart/form-data.
-=======
-                https://core.telegram.org/stickers#video-sticker-requirements for video sticker
                 technical requirements.
                 |fileinput|
->>>>>>> c6721a79
                 Animated sticker set thumbnails can't be uploaded via HTTP URL.
 
                 .. versionchanged:: 13.2
