--- conflicted
+++ resolved
@@ -1875,21 +1875,15 @@
 
         Args:
             chat_id (:obj:`int` | :obj:`str`): |chat_id_channel|
-<<<<<<< HEAD
             media (Sequence[:class:`telegram.InputMediaAudio`,\
                 :class:`telegram.InputMediaDocument`, :class:`telegram.InputMediaPhoto`,\
-                :class:`telegram.InputMediaVideo`]): An array
-                describing messages to be sent, must include 2–10 items.
-
+                :class:`telegram.InputMediaVideo`]): An array 
+                describing messages to be sent, must include
+                :tg-const:`telegram.constants.MediaGroupLimit.MIN_MEDIA_LENGTH`–
+                :tg-const:`telegram.constants.MediaGroupLimit.MAX_MEDIA_LENGTH` items.
+                
                 .. versionchanged:: 20.0
                     |sequenceargs|
-=======
-            media (List[:class:`telegram.InputMediaAudio`, :class:`telegram.InputMediaDocument`,\
-                :class:`telegram.InputMediaPhoto`, :class:`telegram.InputMediaVideo`]):
-                An array describing messages to be sent, must include
-                :tg-const:`telegram.constants.MediaGroupLimit.MIN_MEDIA_LENGTH`–
-                :tg-const:`telegram.constants.MediaGroupLimit.MAX_MEDIA_LENGTH` items.
->>>>>>> f3a9b744
             disable_notification (:obj:`bool`, optional): |disable_notification|
             protect_content (:obj:`bool`, optional): |protect_content|
 
@@ -6794,18 +6788,12 @@
                 majority of currencies). Defaults to ``0``.
             suggested_tip_amounts (Sequence[:obj:`int`], optional): An array of
                 suggested amounts of tips in the *smallest* units of the currency (integer, **not**
-<<<<<<< HEAD
-                float/double). At most 4 suggested tip amounts can be specified. The suggested tip
-                amounts must be positive, passed in a strictly increased order and must not exceed
-                :paramref:`max_tip_amount`.
-
-                .. versionchanged:: 20.0
-                    |sequenceargs|
-=======
                 float/double). At most :tg-const:`telegram.Invoice.MAX_TIP_AMOUNTS` suggested tip
                 amounts can be specified. The suggested tip amounts must be positive, passed in a
                 strictly increased order and must not exceed :paramref:`max_tip_amount`.
->>>>>>> f3a9b744
+                
+                .. versionchanged:: 20.0
+                    |sequenceargs|
             provider_data (:obj:`str` | :obj:`object`, optional): Data about the
                 invoice, which will be shared with the payment provider. A detailed description of
                 required fields should be provided by the payment provider. When an object is
