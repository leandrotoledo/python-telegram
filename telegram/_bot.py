--- conflicted
+++ resolved
@@ -1911,19 +1911,11 @@
                 :tg-const:`telegram.constants.LocationLimit.MAX_HEADING` if specified.
             proximity_alert_radius (:obj:`int`, optional): For live locations, a maximum distance
                 for proximity alerts about approaching another chat member, in meters. Must be
-<<<<<<< HEAD
                 between :tg-const:`telegram.constants.LocationLimit.MIN_PROXIMITY_ALERT_RADIUS`
                 and :tg-const:`telegram.constants.LocationLimit.MAX_PROXIMITY_ALERT_RADIUS`
                 if specified.
-            disable_notification (:obj:`bool`, optional): Sends the message silently. Users will
-                receive a notification with no sound.
-            protect_content (:obj:`bool`, optional): Protects the contents of the sent message from
-                forwarding and saving.
-=======
-                between 1 and :tg-const:`telegram.constants.LocationLimit.HEADING` if specified.
             disable_notification (:obj:`bool`, optional): |disable_notification|
             protect_content (:obj:`bool`, optional): |protect_content|
->>>>>>> 9520c6ee
 
                 .. versionadded:: 13.10
             reply_to_message_id (:obj:`int`, optional): |reply_to_msg_id|
@@ -6082,17 +6074,9 @@
                 :tg-const:`telegram.Dice.DICE`.
 
                 .. versionchanged:: 13.4
-<<<<<<< HEAD
                    Added the :tg-const:`telegram.Dice.BOWLING` emoji.
-            allow_sending_without_reply (:obj:`bool`, optional): Pass :obj:`True`, if the message
-                should be sent even if the specified replied-to message is not found.
-            protect_content (:obj:`bool`, optional): Protects the contents of the sent message from
-                forwarding and saving.
-=======
-                   Added the :tg-const:`telegram.constants.DiceEmoji.BOWLING` emoji..
             allow_sending_without_reply (:obj:`bool`, optional): |allow_sending_without_reply|
             protect_content (:obj:`bool`, optional): |protect_content|
->>>>>>> 9520c6ee
 
                 .. versionadded:: 13.10
 
