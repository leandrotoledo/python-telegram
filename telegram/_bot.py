#!/usr/bin/env python
# pylint: disable=no-self-argument, not-callable, no-member, too-many-arguments
#
# A library that provides a Python interface to the Telegram Bot API
# Copyright (C) 2015-2022
# Leandro Toledo de Souza <devs@python-telegram-bot.org>
#
# This program is free software: you can redistribute it and/or modify
# it under the terms of the GNU Lesser Public License as published by
# the Free Software Foundation, either version 3 of the License, or
# (at your option) any later version.
#
# This program is distributed in the hope that it will be useful,
# but WITHOUT ANY WARRANTY; without even the implied warranty of
# MERCHANTABILITY or FITNESS FOR A PARTICULAR PURPOSE.  See the
# GNU Lesser Public License for more details.
#
# You should have received a copy of the GNU Lesser Public License
# along with this program.  If not, see [http://www.gnu.org/licenses/].
"""This module contains an object that represents a Telegram Bot."""
import asyncio
import functools
import logging
import pickle
from contextlib import AbstractAsyncContextManager
from datetime import datetime
from types import TracebackType
from typing import (
    TYPE_CHECKING,
    Any,
    Callable,
    Dict,
    List,
    NoReturn,
    Optional,
    Sequence,
    Tuple,
    Type,
    TypeVar,
    Union,
    cast,
    no_type_check,
)

try:
    from cryptography.hazmat.backends import default_backend
    from cryptography.hazmat.primitives import serialization

    CRYPTO_INSTALLED = True
except ImportError:
    default_backend = None  # type: ignore[assignment]
    serialization = None  # type: ignore[assignment]
    CRYPTO_INSTALLED = False

from telegram._botcommand import BotCommand
from telegram._botcommandscope import BotCommandScope
from telegram._chat import Chat
from telegram._chatadministratorrights import ChatAdministratorRights
from telegram._chatinvitelink import ChatInviteLink
from telegram._chatmember import ChatMember
from telegram._chatpermissions import ChatPermissions
from telegram._files.animation import Animation
from telegram._files.audio import Audio
from telegram._files.chatphoto import ChatPhoto
from telegram._files.contact import Contact
from telegram._files.document import Document
from telegram._files.file import File
from telegram._files.inputmedia import InputMedia
from telegram._files.location import Location
from telegram._files.photosize import PhotoSize
from telegram._files.sticker import MaskPosition, Sticker, StickerSet
from telegram._files.venue import Venue
from telegram._files.video import Video
from telegram._files.videonote import VideoNote
from telegram._files.voice import Voice
from telegram._games.gamehighscore import GameHighScore
from telegram._inline.inlinekeyboardmarkup import InlineKeyboardMarkup
from telegram._menubutton import MenuButton
from telegram._message import Message
from telegram._messageid import MessageId
from telegram._passport.passportelementerrors import PassportElementError
from telegram._payment.shippingoption import ShippingOption
from telegram._poll import Poll
from telegram._sentwebappmessage import SentWebAppMessage
from telegram._telegramobject import TelegramObject
from telegram._update import Update
from telegram._user import User
from telegram._userprofilephotos import UserProfilePhotos
from telegram._utils.defaultvalue import DEFAULT_NONE, DefaultValue
from telegram._utils.files import is_local_file, parse_file_input
from telegram._utils.types import DVInput, FileInput, JSONDict, ODVInput, ReplyMarkup
from telegram._webhookinfo import WebhookInfo
from telegram.constants import InlineQueryLimit
from telegram.error import InvalidToken
from telegram.request import BaseRequest, RequestData
from telegram.request._httpxrequest import HTTPXRequest
from telegram.request._requestparameter import RequestParameter

if TYPE_CHECKING:
    from telegram import (
        InlineQueryResult,
        InputFile,
        InputMediaAudio,
        InputMediaDocument,
        InputMediaPhoto,
        InputMediaVideo,
        LabeledPrice,
        MessageEntity,
    )

BT = TypeVar("BT", bound="Bot")


class Bot(TelegramObject, AbstractAsyncContextManager):
    """This object represents a Telegram Bot.

    Instances of this class can be used as asyncio context managers, where

    .. code:: python

        async with bot:
            # code

    is roughly equivalent to

    .. code:: python

        try:
            await bot.initialize()
            # code
        finally:
            await request_object.shutdown()

    Note:
        * Most bot methods have the argument ``api_kwargs`` which allows passing arbitrary keywords
          to the Telegram API. This can be used to access new features of the API before they are
          incorporated into PTB. However, this is not guaranteed to work, i.e. it will fail for
          passing files.
        * Bots should not be serialized since if you for e.g. change the bots token, then your
          serialized instance will not reflect that change. Trying to pickle a bot instance will
          raise :exc:`pickle.PicklingError`.

    .. seealso:: :attr:`telegram.ext.Application.bot`,
        :attr:`telegram.ext.CallbackContext.bot`,
        :attr:`telegram.ext.Updater.bot`

    .. versionadded:: 13.2
        Objects of this class are comparable in terms of equality. Two objects of this class are
        considered equal, if their :attr:`bot` is equal.

    .. versionchanged:: 20.0

        * Removed the deprecated methods ``kick_chat_member``, ``kickChatMember``,
          ``get_chat_members_count`` and ``getChatMembersCount``.
        * Removed the deprecated property ``commands``.
        * Removed the deprecated ``defaults`` parameter. If you want to use
          :class:`telegram.ext.Defaults`, please use the subclass :class:`telegram.ext.ExtBot`
          instead.
        * Attempting to pickle a bot instance will now raise :exc:`pickle.PicklingError`.
        * The following are now keyword-only arguments in Bot methods:
          ``location``, ``filename``, ``venue``, ``contact``,
          ``{read, write, connect, pool}_timeout``, ``api_kwargs``. Use a named argument for those,
          and notice that some positional arguments changed position as a result.
        * For uploading files, file paths are now always accepted. If :paramref:`local_mode` is
          :obj:`False`, the file contents will be read in binary mode and uploaded. Otherwise,
          the file path will be passed in the
          `file URI scheme <https://en.wikipedia.org/wiki/File_URI_scheme>`_.

    Args:
        token (:obj:`str`): Bot's unique authentication token.
        base_url (:obj:`str`, optional): Telegram Bot API service URL.
        base_file_url (:obj:`str`, optional): Telegram Bot API file URL.
        request (:class:`telegram.request.BaseRequest`, optional): Pre initialized
            :class:`telegram.request.BaseRequest` instances. Will be used for all bot methods
            *except* for :meth:`get_updates`. If not passed, an instance of
            :class:`telegram.request.HTTPXRequest` will be used.
        get_updates_request (:class:`telegram.request.BaseRequest`, optional): Pre initialized
            :class:`telegram.request.BaseRequest` instances. Will be used exclusively for
            :meth:`get_updates`. If not passed, an instance of
            :class:`telegram.request.HTTPXRequest` will be used.
        private_key (:obj:`bytes`, optional): Private key for decryption of telegram passport data.
        private_key_password (:obj:`bytes`, optional): Password for above private key.
        local_mode (:obj:`bool`, optional): Set to :obj:`True`, if the :paramref:`base_url` is
            the URI of a `Local Bot API Server <https://core.telegram.org/bots/api#using-a-local\
            -bot-api-server>`_ that runs with the ``--local`` flag. Currently, the only effect of
            this is that files are uploaded using their local path in the
            `file URI scheme <https://en.wikipedia.org/wiki/File_URI_scheme>`_.
            Defaults to :obj:`False`.

            .. versionadded:: 20.0.

    .. include:: inclusions/bot_methods.rst

    """

    __slots__ = (
        "_token",
        "_base_url",
        "_base_file_url",
        "_private_key",
        "_bot_user",
        "_request",
        "_logger",
        "_initialized",
        "_local_mode",
    )

    def __init__(
        self,
        token: str,
        base_url: str = "https://api.telegram.org/bot",
        base_file_url: str = "https://api.telegram.org/file/bot",
        request: BaseRequest = None,
        get_updates_request: BaseRequest = None,
        private_key: bytes = None,
        private_key_password: bytes = None,
        local_mode: bool = False,
    ):
        super().__init__(api_kwargs=None)
        if not token:
            raise InvalidToken("You must pass the token you received from https://t.me/Botfather!")
        self._token = token

        self._base_url = base_url + self._token
        self._base_file_url = base_file_url + self._token
        self._local_mode = local_mode
        self._bot_user: Optional[User] = None
        self._private_key = None
        self._logger = logging.getLogger(__name__)
        self._initialized = False

        self._request: Tuple[BaseRequest, BaseRequest] = (
            HTTPXRequest() if get_updates_request is None else get_updates_request,
            HTTPXRequest() if request is None else request,
        )

        if private_key:
            if not CRYPTO_INSTALLED:
                raise RuntimeError(
                    "To use Telegram Passports, PTB must be installed via `pip install "
                    "python-telegram-bot[passport]`."
                )
            self._private_key = serialization.load_pem_private_key(
                private_key, password=private_key_password, backend=default_backend()
            )

<<<<<<< HEAD
        self._freeze()
=======
    @property
    def token(self) -> str:
        """:obj:`str`: Bot's unique authentication token.

        .. versionadded:: 20.0
        """
        return self._token

    @property
    def base_url(self) -> str:
        """:obj:`str`: Telegram Bot API service URL, built from :paramref:`Bot.base_url` and
        :paramref:`Bot.token`.

        .. versionadded:: 20.0
        """
        return self._base_url

    @property
    def base_file_url(self) -> str:
        """:obj:`str`: Telegram Bot API file URL, built from :paramref:`Bot.base_file_url` and
        :paramref:`Bot.token`.

        .. versionadded:: 20.0
        """
        return self._base_file_url

    @property
    def local_mode(self) -> bool:
        """:obj:`bool`: Whether this bot is running in local mode.

        .. versionadded:: 20.0
        """
        return self._local_mode

    # Proper type hints are difficult because:
    # 1. cryptography doesn't have a nice base class, so it would get lengthy
    # 2. we can't import cryptography if it's not installed
    @property
    def private_key(self) -> Optional[Any]:
        """Deserialized private key for decryption of telegram passport data.

        .. versionadded:: 20.0
        """
        return self._private_key
>>>>>>> 70318078

    def __reduce__(self) -> NoReturn:
        """Called by pickle.dumps(). Serializing bots is unadvisable, so we forbid pickling."""
        raise pickle.PicklingError("Bot objects cannot be pickled!")

    # TODO: After https://youtrack.jetbrains.com/issue/PY-50952 is fixed, we can revisit this and
    # consider adding Paramspec from typing_extensions to properly fix this. Currently a workaround
    def _log(func: Any):  # type: ignore[no-untyped-def] # skipcq: PY-D0003
        logger = logging.getLogger(func.__module__)

        @functools.wraps(func)
        async def decorator(*args, **kwargs):  # type: ignore[no-untyped-def]
            logger.debug("Entering: %s", func.__name__)
            result = await func(*args, **kwargs)
            logger.debug(result)
            logger.debug("Exiting: %s", func.__name__)
            return result

        return decorator

    def _parse_file_input(
        self,
        file_input: Union[FileInput, "TelegramObject"],
        tg_type: Type["TelegramObject"] = None,
        filename: str = None,
        attach: bool = False,
    ) -> Union[str, "InputFile", Any]:
        return parse_file_input(
            file_input=file_input,
            tg_type=tg_type,
            filename=filename,
            attach=attach,
            local_mode=self._local_mode,
        )

    def _insert_defaults(self, data: Dict[str, object]) -> None:  # skipcq: PYL-R0201
        """This method is here to make ext.Defaults work. Because we need to be able to tell
        e.g. `send_message(chat_id, text)` from `send_message(chat_id, text, parse_mode=None)`, the
        default values for `parse_mode` etc are not `None` but `DEFAULT_NONE`. While this *could*
        be done in ExtBot instead of Bot, shortcuts like `Message.reply_text` need to work for both
        Bot and ExtBot, so they also have the `DEFAULT_NONE` default values.

        This makes it necessary to convert `DefaultValue(obj)` to `obj` at some point between
        `Message.reply_text` and the request to TG. Doing this here in a centralized manner is a
        rather clean and minimally invasive solution, i.e. the link between tg and tg.ext is as
        small as possible.
        See also _insert_defaults_for_ilq
        ExtBot overrides this method to actually insert default values.

        If in the future we come up with a better way of making `Defaults` work, we can cut this
        link as well.
        """
        # We
        # 1) set the correct parse_mode for all InputMedia objects
        # 2) replace all DefaultValue instances with the corresponding normal value.
        for key, val in data.items():
            # 1)
            if isinstance(val, InputMedia):
                val._unfreeze()  # pylint: disable=protected-access
                val.parse_mode = DefaultValue.get_value(val.parse_mode)
                val._freeze()  # pylint: disable=protected-access
            elif key == "media" and isinstance(val, list):
                for media in val:
                    media._unfreeze()  # pylint: disable=protected-access
                    media.parse_mode = DefaultValue.get_value(media.parse_mode)
                    media._freeze()  # pylint: disable=protected-access
            # 2)
            else:
                data[key] = DefaultValue.get_value(val)

    async def _post(
        self,
        endpoint: str,
        data: JSONDict = None,
        *,
        read_timeout: ODVInput[float] = DEFAULT_NONE,
        write_timeout: ODVInput[float] = DEFAULT_NONE,
        connect_timeout: ODVInput[float] = DEFAULT_NONE,
        pool_timeout: ODVInput[float] = DEFAULT_NONE,
        api_kwargs: JSONDict = None,
    ) -> Union[bool, JSONDict, None]:
        if data is None:
            data = {}

        if api_kwargs:
            data.update(api_kwargs)

        # Insert is in-place, so no return value for data
        self._insert_defaults(data)

        # Drop any None values because Telegram doesn't handle them well
        data = {key: value for key, value in data.items() if value is not None}

        return await self._do_post(
            endpoint=endpoint,
            data=data,
            read_timeout=read_timeout,
            write_timeout=write_timeout,
            connect_timeout=connect_timeout,
            pool_timeout=pool_timeout,
        )

    async def _do_post(
        self,
        endpoint: str,
        data: JSONDict,
        *,
        read_timeout: ODVInput[float] = DEFAULT_NONE,
        write_timeout: ODVInput[float] = DEFAULT_NONE,
        connect_timeout: ODVInput[float] = DEFAULT_NONE,
        pool_timeout: ODVInput[float] = DEFAULT_NONE,
    ) -> Union[bool, JSONDict, None]:
        # This also converts datetimes into timestamps.
        # We don't do this earlier so that _insert_defaults (see above) has a chance to convert
        # to the default timezone in case this is called by ExtBot
        request_data = RequestData(
            parameters=[RequestParameter.from_input(key, value) for key, value in data.items()],
        )

        if endpoint == "getUpdates":
            request = self._request[0]
        else:
            request = self._request[1]

        return await request.post(
            url=f"{self._base_url}/{endpoint}",
            request_data=request_data,
            read_timeout=read_timeout,
            write_timeout=write_timeout,
            connect_timeout=connect_timeout,
            pool_timeout=pool_timeout,
        )

    async def _send_message(
        self,
        endpoint: str,
        data: JSONDict,
        reply_to_message_id: int = None,
        disable_notification: ODVInput[bool] = DEFAULT_NONE,
        reply_markup: ReplyMarkup = None,
        allow_sending_without_reply: ODVInput[bool] = DEFAULT_NONE,
        protect_content: ODVInput[bool] = DEFAULT_NONE,
        *,
        read_timeout: ODVInput[float] = DEFAULT_NONE,
        write_timeout: ODVInput[float] = DEFAULT_NONE,
        connect_timeout: ODVInput[float] = DEFAULT_NONE,
        pool_timeout: ODVInput[float] = DEFAULT_NONE,
        api_kwargs: JSONDict = None,
    ) -> Union[bool, Message]:
        if reply_to_message_id is not None:
            data["reply_to_message_id"] = reply_to_message_id

        # We don't check if (DEFAULT_)None here, so that _post is able to insert the defaults
        # correctly, if necessary
        data["disable_notification"] = disable_notification
        data["allow_sending_without_reply"] = allow_sending_without_reply
        data["protect_content"] = protect_content

        if reply_markup is not None:
            data["reply_markup"] = reply_markup

        result = await self._post(
            endpoint,
            data,
            read_timeout=read_timeout,
            write_timeout=write_timeout,
            connect_timeout=connect_timeout,
            pool_timeout=pool_timeout,
            api_kwargs=api_kwargs,
        )

        if result is True:
            return result

        return Message.de_json(result, self)  # type: ignore[return-value, arg-type]

    async def initialize(self) -> None:
        """Initialize resources used by this class. Currently calls :meth:`get_me` to
        cache :attr:`bot` and calls :meth:`telegram.request.BaseRequest.initialize` for
        the request objects used by this bot.

        .. seealso:: :meth:`shutdown`

        .. versionadded:: 20.0
        """
        if self._initialized:
            self._logger.debug("This Bot is already initialized.")
            return

        await asyncio.gather(self._request[0].initialize(), self._request[1].initialize())
        # Since the bot is to be initialized only once, we can also use it for
        # verifying the token passed and raising an exception if it's invalid.
        try:
            await self.get_me()
        except InvalidToken as exc:
            raise InvalidToken(f"The token `{self._token}` was rejected by the server.") from exc
        self._initialized = True

    async def shutdown(self) -> None:
        """Stop & clear resources used by this class. Currently just calls
        :meth:`telegram.request.BaseRequest.shutdown` for the request objects used by this bot.

        .. seealso:: :meth:`initialize`

        .. versionadded:: 20.0
        """
        if not self._initialized:
            self._logger.debug("This Bot is already shut down. Returning.")
            return

        await asyncio.gather(self._request[0].shutdown(), self._request[1].shutdown())
        self._initialized = False

    async def __aenter__(self: BT) -> BT:
        try:
            await self.initialize()
            return self
        except Exception as exc:
            await self.shutdown()
            raise exc

    async def __aexit__(
        self,
        exc_type: Optional[Type[BaseException]],
        exc_val: Optional[BaseException],
        exc_tb: Optional[TracebackType],
    ) -> None:
        # Make sure not to return `True` so that exceptions are not suppressed
        # https://docs.python.org/3/reference/datamodel.html?#object.__aexit__
        await self.shutdown()

    @property
    def request(self) -> BaseRequest:
        """The :class:`~telegram.request.BaseRequest` object used by this bot.

        Warning:
            Requests to the Bot API are made by the various methods of this class. This attribute
            should *not* be used manually.
        """
        return self._request[1]

    @property
    def bot(self) -> User:
        """:class:`telegram.User`: User instance for the bot as returned by :meth:`get_me`.

        Warning:
            This value is the cached return value of :meth:`get_me`. If the bots profile is
            changed during runtime, this value won't reflect the changes until :meth:`get_me` is
            called again.

        .. seealso:: :meth:`initialize`
        """
        if self._bot_user is None:
            raise RuntimeError(
                f"{self.__class__.__name__} is not properly initialized. Call "
                f"`{self.__class__.__name__}.initialize` before accessing this property."
            )
        return self._bot_user

    @property
    def id(self) -> int:  # pylint: disable=invalid-name
        """:obj:`int`: Unique identifier for this bot. Shortcut for the corresponding attribute of
        :attr:`bot`.
        """
        return self.bot.id

    @property
    def first_name(self) -> str:
        """:obj:`str`: Bot's first name. Shortcut for the corresponding attribute of
        :attr:`bot`.
        """
        return self.bot.first_name

    @property
    def last_name(self) -> str:
        """:obj:`str`: Optional. Bot's last name. Shortcut for the corresponding attribute of
        :attr:`bot`.
        """
        return self.bot.last_name  # type: ignore

    @property
    def username(self) -> str:
        """:obj:`str`: Bot's username. Shortcut for the corresponding attribute of
        :attr:`bot`.
        """
        return self.bot.username  # type: ignore

    @property
    def link(self) -> str:
        """:obj:`str`: Convenience property. Returns the t.me link of the bot."""
        return f"https://t.me/{self.username}"

    @property
    def can_join_groups(self) -> bool:
        """:obj:`bool`: Bot's :attr:`telegram.User.can_join_groups` attribute. Shortcut for the
        corresponding attribute of :attr:`bot`.
        """
        return self.bot.can_join_groups  # type: ignore

    @property
    def can_read_all_group_messages(self) -> bool:
        """:obj:`bool`: Bot's :attr:`telegram.User.can_read_all_group_messages` attribute.
        Shortcut for the corresponding attribute of :attr:`bot`.
        """
        return self.bot.can_read_all_group_messages  # type: ignore

    @property
    def supports_inline_queries(self) -> bool:
        """:obj:`bool`: Bot's :attr:`telegram.User.supports_inline_queries` attribute.
        Shortcut for the corresponding attribute of :attr:`bot`.
        """
        return self.bot.supports_inline_queries  # type: ignore

    @property
    def name(self) -> str:
        """:obj:`str`: Bot's @username. Shortcut for the corresponding attribute of :attr:`bot`."""
        return f"@{self.username}"

    @_log
    async def get_me(
        self,
        *,
        read_timeout: ODVInput[float] = DEFAULT_NONE,
        write_timeout: ODVInput[float] = DEFAULT_NONE,
        connect_timeout: ODVInput[float] = DEFAULT_NONE,
        pool_timeout: ODVInput[float] = DEFAULT_NONE,
        api_kwargs: JSONDict = None,
    ) -> User:
        """A simple method for testing your bot's auth token. Requires no parameters.

        Keyword Args:
            read_timeout (:obj:`float` | :obj:`None`, optional): Value to pass to
                :paramref:`telegram.request.BaseRequest.post.read_timeout`. Defaults to
                :attr:`~telegram.request.BaseRequest.DEFAULT_NONE`.
            write_timeout (:obj:`float` | :obj:`None`, optional): Value to pass to
                :paramref:`telegram.request.BaseRequest.post.write_timeout`. Defaults to
                :attr:`~telegram.request.BaseRequest.DEFAULT_NONE`.
            connect_timeout (:obj:`float` | :obj:`None`, optional): Value to pass to
                :paramref:`telegram.request.BaseRequest.post.connect_timeout`. Defaults to
                :attr:`~telegram.request.BaseRequest.DEFAULT_NONE`.
            pool_timeout (:obj:`float` | :obj:`None`, optional): Value to pass to
                :paramref:`telegram.request.BaseRequest.post.pool_timeout`. Defaults to
                :attr:`~telegram.request.BaseRequest.DEFAULT_NONE`.
            api_kwargs (:obj:`dict`, optional): Arbitrary keyword arguments to be passed to the
                Telegram API.

        Returns:
            :class:`telegram.User`: A :class:`telegram.User` instance representing that bot if the
            credentials are valid, :obj:`None` otherwise.

        Raises:
            :class:`telegram.error.TelegramError`

        """
        result = await self._post(
            "getMe",
            read_timeout=read_timeout,
            write_timeout=write_timeout,
            connect_timeout=connect_timeout,
            pool_timeout=pool_timeout,
            api_kwargs=api_kwargs,
        )
        self._bot_user = User.de_json(result, self)  # type: ignore[arg-type]
        return self._bot_user  # type: ignore[return-value]

    @_log
    async def send_message(
        self,
        chat_id: Union[int, str],
        text: str,
        parse_mode: ODVInput[str] = DEFAULT_NONE,
        entities: Union[List["MessageEntity"], Tuple["MessageEntity", ...]] = None,
        disable_web_page_preview: ODVInput[bool] = DEFAULT_NONE,
        disable_notification: DVInput[bool] = DEFAULT_NONE,
        protect_content: ODVInput[bool] = DEFAULT_NONE,
        reply_to_message_id: int = None,
        allow_sending_without_reply: ODVInput[bool] = DEFAULT_NONE,
        reply_markup: ReplyMarkup = None,
        *,
        read_timeout: ODVInput[float] = DEFAULT_NONE,
        write_timeout: ODVInput[float] = DEFAULT_NONE,
        connect_timeout: ODVInput[float] = DEFAULT_NONE,
        pool_timeout: ODVInput[float] = DEFAULT_NONE,
        api_kwargs: JSONDict = None,
    ) -> Message:
        """Use this method to send text messages.

        .. seealso:: :attr:`telegram.Message.reply_text`, :attr:`telegram.Chat.send_message`,
            :attr:`telegram.User.send_message`

        Args:
            chat_id (:obj:`int` | :obj:`str`): Unique identifier for the target chat or username
                of the target channel (in the format ``@channelusername``).
            text (:obj:`str`): Text of the message to be sent. Max
                :tg-const:`telegram.constants.MessageLimit.TEXT_LENGTH` characters after entities
                parsing.
            parse_mode (:obj:`str`): Send Markdown or HTML, if you want Telegram apps to show bold,
                italic, fixed-width text or inline URLs in your bot's message. See the constants in
                :class:`telegram.constants.ParseMode` for the available modes.
            entities (List[:class:`telegram.MessageEntity`], optional): List of special entities
                that appear in message text, which can be specified instead of
                :paramref:`parse_mode`.
            disable_web_page_preview (:obj:`bool`, optional): Disables link previews for links in
                this message.
            disable_notification (:obj:`bool`, optional): Sends the message silently. Users will
                receive a notification with no sound.
            protect_content (:obj:`bool`, optional): Protects the contents of sent messages from
                forwarding and saving.

                .. versionadded:: 13.10
            reply_to_message_id (:obj:`int`, optional): If the message is a reply, ID of the
                original message.
            allow_sending_without_reply (:obj:`bool`, optional): Pass :obj:`True`, if the message
                should be sent even if the specified replied-to message is not found.
            reply_markup (:class:`InlineKeyboardMarkup` | :class:`ReplyKeyboardMarkup` | \
                :class:`ReplyKeyboardRemove` | :class:`ForceReply`, optional):
                Additional interface options. An object for an inline keyboard, custom reply
                keyboard, instructions to remove reply keyboard or to force a reply from the user.

        Keyword Args:
            read_timeout (:obj:`float` | :obj:`None`, optional): Value to pass to
                :paramref:`telegram.request.BaseRequest.post.read_timeout`. Defaults to
                :attr:`~telegram.request.BaseRequest.DEFAULT_NONE`.
            write_timeout (:obj:`float` | :obj:`None`, optional): Value to pass to
                :paramref:`telegram.request.BaseRequest.post.write_timeout`. Defaults to
                :attr:`~telegram.request.BaseRequest.DEFAULT_NONE`.
            connect_timeout (:obj:`float` | :obj:`None`, optional): Value to pass to
                :paramref:`telegram.request.BaseRequest.post.connect_timeout`. Defaults to
                :attr:`~telegram.request.BaseRequest.DEFAULT_NONE`.
            pool_timeout (:obj:`float` | :obj:`None`, optional): Value to pass to
                :paramref:`telegram.request.BaseRequest.post.pool_timeout`. Defaults to
                :attr:`~telegram.request.BaseRequest.DEFAULT_NONE`.
            api_kwargs (:obj:`dict`, optional): Arbitrary keyword arguments to be passed to the
                Telegram API.

        Returns:
            :class:`telegram.Message`: On success, the sent message is returned.

        Raises:
            :class:`telegram.error.TelegramError`

        """
        data: JSONDict = {
            "chat_id": chat_id,
            "text": text,
            "parse_mode": parse_mode,
            "disable_web_page_preview": disable_web_page_preview,
        }

        if entities:
            data["entities"] = entities

        return await self._send_message(  # type: ignore[return-value]
            "sendMessage",
            data,
            reply_to_message_id=reply_to_message_id,
            disable_notification=disable_notification,
            reply_markup=reply_markup,
            allow_sending_without_reply=allow_sending_without_reply,
            protect_content=protect_content,
            read_timeout=read_timeout,
            write_timeout=write_timeout,
            connect_timeout=connect_timeout,
            pool_timeout=pool_timeout,
            api_kwargs=api_kwargs,
        )

    @_log
    async def delete_message(
        self,
        chat_id: Union[str, int],
        message_id: int,
        *,
        read_timeout: ODVInput[float] = DEFAULT_NONE,
        write_timeout: ODVInput[float] = DEFAULT_NONE,
        connect_timeout: ODVInput[float] = DEFAULT_NONE,
        pool_timeout: ODVInput[float] = DEFAULT_NONE,
        api_kwargs: JSONDict = None,
    ) -> bool:
        """
        Use this method to delete a message, including service messages, with the following
        limitations:

        - A message can only be deleted if it was sent less than 48 hours ago.
        - A dice message in a private chat can only be deleted if it was sent more than 24
          hours ago.
        - Bots can delete outgoing messages in private chats, groups, and supergroups.
        - Bots can delete incoming messages in private chats.
        - Bots granted :attr:`~telegram.ChatMemberAdministrator.can_post_messages` permissions
          can delete outgoing messages in channels.
        - If the bot is an administrator of a group, it can delete any message there.
        - If the bot has :attr:`~telegram.ChatMemberAdministrator.can_delete_messages`
          permission in a supergroup or a channel, it can delete any message there.

        .. seealso:: :meth:`telegram.Message.delete`,
            :meth:`telegram.CallbackQuery.delete_message`

        Args:
            chat_id (:obj:`int` | :obj:`str`): Unique identifier for the target chat or username
                of the target channel (in the format ``@channelusername``).
            message_id (:obj:`int`): Identifier of the message to delete.

        Keyword Args:
            read_timeout (:obj:`float` | :obj:`None`, optional): Value to pass to
                :paramref:`telegram.request.BaseRequest.post.read_timeout`. Defaults to
                :attr:`~telegram.request.BaseRequest.DEFAULT_NONE`.
            write_timeout (:obj:`float` | :obj:`None`, optional): Value to pass to
                :paramref:`telegram.request.BaseRequest.post.write_timeout`. Defaults to
                :attr:`~telegram.request.BaseRequest.DEFAULT_NONE`.
            connect_timeout (:obj:`float` | :obj:`None`, optional): Value to pass to
                :paramref:`telegram.request.BaseRequest.post.connect_timeout`. Defaults to
                :attr:`~telegram.request.BaseRequest.DEFAULT_NONE`.
            pool_timeout (:obj:`float` | :obj:`None`, optional): Value to pass to
                :paramref:`telegram.request.BaseRequest.post.pool_timeout`. Defaults to
                :attr:`~telegram.request.BaseRequest.DEFAULT_NONE`.
            api_kwargs (:obj:`dict`, optional): Arbitrary keyword arguments to be passed to the
                Telegram API.

        Returns:
            :obj:`bool`: On success, :obj:`True` is returned.

        Raises:
            :class:`telegram.error.TelegramError`

        """
        data: JSONDict = {"chat_id": chat_id, "message_id": message_id}
        result = await self._post(
            "deleteMessage",
            data,
            read_timeout=read_timeout,
            write_timeout=write_timeout,
            connect_timeout=connect_timeout,
            pool_timeout=pool_timeout,
            api_kwargs=api_kwargs,
        )
        return result  # type: ignore[return-value]

    @_log
    async def forward_message(
        self,
        chat_id: Union[int, str],
        from_chat_id: Union[str, int],
        message_id: int,
        disable_notification: DVInput[bool] = DEFAULT_NONE,
        protect_content: ODVInput[bool] = DEFAULT_NONE,
        *,
        read_timeout: ODVInput[float] = DEFAULT_NONE,
        write_timeout: ODVInput[float] = DEFAULT_NONE,
        connect_timeout: ODVInput[float] = DEFAULT_NONE,
        pool_timeout: ODVInput[float] = DEFAULT_NONE,
        api_kwargs: JSONDict = None,
    ) -> Message:
        """
        Use this method to forward messages of any kind. Service messages can't be forwarded.

        Note:
            Since the release of Bot API 5.5 it can be impossible to forward messages from
            some chats. Use the attributes :attr:`telegram.Message.has_protected_content` and
            :attr:`telegram.Chat.has_protected_content` to check this.

            As a workaround, it is still possible to use :meth:`copy_message`. However, this
            behaviour is undocumented and might be changed by Telegram.

        .. seealso:: :attr:`telegram.Message.forward`, :attr:`telegram.Chat.forward_to`,
            :attr:`telegram.Chat.forward_from`

        Args:
            chat_id (:obj:`int` | :obj:`str`): Unique identifier for the target chat or username
                of the target channel (in the format ``@channelusername``).
            from_chat_id (:obj:`int` | :obj:`str`): Unique identifier for the chat where the
                original message was sent (or channel username in the format ``@channelusername``).
            message_id (:obj:`int`): Message identifier in the chat specified in from_chat_id.
            disable_notification (:obj:`bool`, optional): Sends the message silently. Users will
                receive a notification with no sound.
            protect_content (:obj:`bool`, optional): Protects the contents of the sent message from
                forwarding and saving.

                .. versionadded:: 13.10

        Keyword Args:
            read_timeout (:obj:`float` | :obj:`None`, optional): Value to pass to
                :paramref:`telegram.request.BaseRequest.post.read_timeout`. Defaults to
                :attr:`~telegram.request.BaseRequest.DEFAULT_NONE`.
            write_timeout (:obj:`float` | :obj:`None`, optional): Value to pass to
                :paramref:`telegram.request.BaseRequest.post.write_timeout`. Defaults to
                :attr:`~telegram.request.BaseRequest.DEFAULT_NONE`.
            connect_timeout (:obj:`float` | :obj:`None`, optional): Value to pass to
                :paramref:`telegram.request.BaseRequest.post.connect_timeout`. Defaults to
                :attr:`~telegram.request.BaseRequest.DEFAULT_NONE`.
            pool_timeout (:obj:`float` | :obj:`None`, optional): Value to pass to
                :paramref:`telegram.request.BaseRequest.post.pool_timeout`. Defaults to
                :attr:`~telegram.request.BaseRequest.DEFAULT_NONE`.
            api_kwargs (:obj:`dict`, optional): Arbitrary keyword arguments to be passed to the
                Telegram API.

        Returns:
            :class:`telegram.Message`: On success, the sent Message is returned.

        Raises:
            :class:`telegram.error.TelegramError`
        """
        data: JSONDict = {}

        if chat_id:
            data["chat_id"] = chat_id
        if from_chat_id:
            data["from_chat_id"] = from_chat_id
        if message_id:
            data["message_id"] = message_id
        return await self._send_message(  # type: ignore[return-value]
            "forwardMessage",
            data,
            disable_notification=disable_notification,
            protect_content=protect_content,
            read_timeout=read_timeout,
            write_timeout=write_timeout,
            connect_timeout=connect_timeout,
            pool_timeout=pool_timeout,
            api_kwargs=api_kwargs,
        )

    @_log
    async def send_photo(
        self,
        chat_id: Union[int, str],
        photo: Union[FileInput, "PhotoSize"],
        caption: str = None,
        disable_notification: DVInput[bool] = DEFAULT_NONE,
        reply_to_message_id: int = None,
        reply_markup: ReplyMarkup = None,
        parse_mode: ODVInput[str] = DEFAULT_NONE,
        allow_sending_without_reply: ODVInput[bool] = DEFAULT_NONE,
        caption_entities: Union[List["MessageEntity"], Tuple["MessageEntity", ...]] = None,
        protect_content: ODVInput[bool] = DEFAULT_NONE,
        *,
        filename: str = None,
        read_timeout: ODVInput[float] = DEFAULT_NONE,
        write_timeout: ODVInput[float] = 20,
        connect_timeout: ODVInput[float] = DEFAULT_NONE,
        pool_timeout: ODVInput[float] = DEFAULT_NONE,
        api_kwargs: JSONDict = None,
    ) -> Message:
        """Use this method to send photos.

        .. seealso:: :attr:`telegram.Message.reply_photo`, :attr:`telegram.Chat.send_photo`,
            :attr:`telegram.User.send_photo`

        Args:
            chat_id (:obj:`int` | :obj:`str`): Unique identifier for the target chat or username
                of the target channel (in the format ``@channelusername``).
            photo (:obj:`str` | :term:`file object` | :obj:`bytes` | :class:`pathlib.Path` | \
                :class:`telegram.PhotoSize`): Photo to send.
                |fileinput|
                Lastly you can pass an existing :class:`telegram.PhotoSize` object to send.

                .. versionchanged:: 13.2
                   Accept :obj:`bytes` as input.

                .. versionchanged:: 20.0
                    File paths as input is also accepted for bots *not* running in
                    :paramref:`~telegram.Bot.local_mode`.
            caption (:obj:`str`, optional): Photo caption (may also be used when resending photos
                by file_id), 0-:tg-const:`telegram.constants.MessageLimit.CAPTION_LENGTH`
                characters after entities parsing.
            parse_mode (:obj:`str`, optional): Send Markdown or HTML, if you want Telegram apps to
                show bold, italic, fixed-width text or inline URLs in the media caption. See the
                constants in :class:`telegram.constants.ParseMode` for the available modes.
            caption_entities (List[:class:`telegram.MessageEntity`], optional): List of special
                entities that appear in message text, which can be specified instead of
                :paramref:`parse_mode`.
            disable_notification (:obj:`bool`, optional): Sends the message silently. Users will
                receive a notification with no sound.
            protect_content (:obj:`bool`, optional): Protects the contents of the sent message from
                forwarding and saving.

                .. versionadded:: 13.10

            reply_to_message_id (:obj:`int`, optional): If the message is a reply, ID of the
                original message.
            allow_sending_without_reply (:obj:`bool`, optional): Pass :obj:`True`, if the message
                should be sent even if the specified replied-to message is not found.
            reply_markup (:class:`InlineKeyboardMarkup` | :class:`ReplyKeyboardMarkup` | \
                :class:`ReplyKeyboardRemove` | :class:`ForceReply`, optional):
                Additional interface options. An object for an inline keyboard, custom reply
                keyboard, instructions to remove reply keyboard or to force a reply from the user.

        Keyword Args:
            filename (:obj:`str`, optional): Custom file name for the photo, when uploading a
                new file. Convenience parameter, useful e.g. when sending files generated by the
                :obj:`tempfile` module.

                .. versionadded:: 13.1
            read_timeout (:obj:`float` | :obj:`None`, optional): Value to pass to
                :paramref:`telegram.request.BaseRequest.post.read_timeout`. Defaults to
                :attr:`~telegram.request.BaseRequest.DEFAULT_NONE`.
            write_timeout (:obj:`float` | :obj:`None`, optional): Value to pass to
                :paramref:`telegram.request.BaseRequest.post.write_timeout`. Defaults to ``20``.
            connect_timeout (:obj:`float` | :obj:`None`, optional): Value to pass to
                :paramref:`telegram.request.BaseRequest.post.connect_timeout`. Defaults to
                :attr:`~telegram.request.BaseRequest.DEFAULT_NONE`.
            pool_timeout (:obj:`float` | :obj:`None`, optional): Value to pass to
                :paramref:`telegram.request.BaseRequest.post.pool_timeout`. Defaults to
                :attr:`~telegram.request.BaseRequest.DEFAULT_NONE`.
            api_kwargs (:obj:`dict`, optional): Arbitrary keyword arguments to be passed to the
                Telegram API.

        Returns:
            :class:`telegram.Message`: On success, the sent Message is returned.

        Raises:
            :class:`telegram.error.TelegramError`

        """
        data: JSONDict = {
            "chat_id": chat_id,
            "photo": self._parse_file_input(photo, PhotoSize, filename=filename),
            "parse_mode": parse_mode,
        }

        if caption:
            data["caption"] = caption

        if caption_entities:
            data["caption_entities"] = caption_entities

        return await self._send_message(  # type: ignore[return-value]
            "sendPhoto",
            data,
            reply_to_message_id=reply_to_message_id,
            disable_notification=disable_notification,
            reply_markup=reply_markup,
            allow_sending_without_reply=allow_sending_without_reply,
            protect_content=protect_content,
            read_timeout=read_timeout,
            write_timeout=write_timeout,
            connect_timeout=connect_timeout,
            pool_timeout=pool_timeout,
            api_kwargs=api_kwargs,
        )

    @_log
    async def send_audio(
        self,
        chat_id: Union[int, str],
        audio: Union[FileInput, "Audio"],
        duration: int = None,
        performer: str = None,
        title: str = None,
        caption: str = None,
        disable_notification: DVInput[bool] = DEFAULT_NONE,
        reply_to_message_id: int = None,
        reply_markup: ReplyMarkup = None,
        parse_mode: ODVInput[str] = DEFAULT_NONE,
        thumb: FileInput = None,
        allow_sending_without_reply: ODVInput[bool] = DEFAULT_NONE,
        caption_entities: Union[List["MessageEntity"], Tuple["MessageEntity", ...]] = None,
        protect_content: ODVInput[bool] = DEFAULT_NONE,
        *,
        filename: str = None,
        read_timeout: ODVInput[float] = DEFAULT_NONE,
        write_timeout: ODVInput[float] = 20,
        connect_timeout: ODVInput[float] = DEFAULT_NONE,
        pool_timeout: ODVInput[float] = DEFAULT_NONE,
        api_kwargs: JSONDict = None,
    ) -> Message:
        """
        Use this method to send audio files, if you want Telegram clients to display them in the
        music player. Your audio must be in the .mp3 or .m4a format.

        Bots can currently send audio files of up to
        :tg-const:`telegram.constants.FileSizeLimit.FILESIZE_UPLOAD` in size, this limit may be
        changed in the future.

        For sending voice messages, use the :meth:`send_voice` method instead.

        .. seealso:: :attr:`telegram.Message.reply_audio`, :attr:`telegram.Chat.send_audio`,
            :attr:`telegram.User.send_audio`

        Args:
            chat_id (:obj:`int` | :obj:`str`): Unique identifier for the target chat or username
                of the target channel (in the format ``@channelusername``).
            audio (:obj:`str` | :term:`file object` | :obj:`bytes` | :class:`pathlib.Path` | \
                :class:`telegram.Audio`): Audio file to send.
                |fileinput|
                Lastly you can pass an existing :class:`telegram.Audio` object to send.

                .. versionchanged:: 13.2
                   Accept :obj:`bytes` as input.

                .. versionchanged:: 20.0
                    File paths as input is also accepted for bots *not* running in
                    :paramref:`~telegram.Bot.local_mode`.
            caption (:obj:`str`, optional): Audio caption,
                0-:tg-const:`telegram.constants.MessageLimit.CAPTION_LENGTH` characters after
                entities parsing.
            parse_mode (:obj:`str`, optional): Send Markdown or HTML, if you want Telegram apps to
                show bold, italic, fixed-width text or inline URLs in the media caption. See the
                constants in :class:`telegram.constants.ParseMode` for the available modes.
            caption_entities (List[:class:`telegram.MessageEntity`], optional): List of special
                entities that appear in message text, which can be specified instead of
                :paramref:`parse_mode`.
            duration (:obj:`int`, optional): Duration of sent audio in seconds.
            performer (:obj:`str`, optional): Performer.
            title (:obj:`str`, optional): Track name.
            disable_notification (:obj:`bool`, optional): Sends the message silently. Users will
                receive a notification with no sound.
            protect_content (:obj:`bool`, optional): Protects the contents of the sent message from
                forwarding and saving.

                .. versionadded:: 13.10

            reply_to_message_id (:obj:`int`, optional): If the message is a reply, ID of the
                original message.
            allow_sending_without_reply (:obj:`bool`, optional): Pass :obj:`True`, if the message
                should be sent even if the specified replied-to message is not found.
            reply_markup (:class:`InlineKeyboardMarkup` | :class:`ReplyKeyboardMarkup` | \
                :class:`ReplyKeyboardRemove` | :class:`ForceReply`, optional):
                Additional interface options. An object for an inline keyboard, custom reply
                keyboard, instructions to remove reply keyboard or to force a reply from the user.
            thumb (:term:`file object` | :obj:`bytes` | :class:`pathlib.Path` | :obj:`str`, \
                optional): |thumbdocstring|

                .. versionchanged:: 13.2
                   Accept :obj:`bytes` as input.

                .. versionchanged:: 20.0
                    File paths as input is also accepted for bots *not* running in
                    :paramref:`~telegram.Bot.local_mode`.

        Keyword Args:
            filename (:obj:`str`, optional): Custom file name for the audio, when uploading a
                new file. Convenience parameter, useful e.g. when sending files generated by the
                :obj:`tempfile` module.

                .. versionadded:: 13.1
            read_timeout (:obj:`float` | :obj:`None`, optional): Value to pass to
                :paramref:`telegram.request.BaseRequest.post.read_timeout`. Defaults to
                :attr:`~telegram.request.BaseRequest.DEFAULT_NONE`.
            write_timeout (:obj:`float` | :obj:`None`, optional): Value to pass to
                :paramref:`telegram.request.BaseRequest.post.write_timeout`. Defaults to ``20``.
            connect_timeout (:obj:`float` | :obj:`None`, optional): Value to pass to
                :paramref:`telegram.request.BaseRequest.post.connect_timeout`. Defaults to
                :attr:`~telegram.request.BaseRequest.DEFAULT_NONE`.
            pool_timeout (:obj:`float` | :obj:`None`, optional): Value to pass to
                :paramref:`telegram.request.BaseRequest.post.pool_timeout`. Defaults to
                :attr:`~telegram.request.BaseRequest.DEFAULT_NONE`.
            api_kwargs (:obj:`dict`, optional): Arbitrary keyword arguments to be passed to the
                Telegram API.

        Returns:
            :class:`telegram.Message`: On success, the sent Message is returned.

        Raises:
            :class:`telegram.error.TelegramError`

        """
        data: JSONDict = {
            "chat_id": chat_id,
            "audio": self._parse_file_input(audio, Audio, filename=filename),
            "parse_mode": parse_mode,
        }

        if duration:
            data["duration"] = duration
        if performer:
            data["performer"] = performer
        if title:
            data["title"] = title
        if caption:
            data["caption"] = caption

        if caption_entities:
            data["caption_entities"] = caption_entities
        if thumb:
            data["thumb"] = self._parse_file_input(thumb, attach=True)

        return await self._send_message(  # type: ignore[return-value]
            "sendAudio",
            data,
            reply_to_message_id=reply_to_message_id,
            disable_notification=disable_notification,
            reply_markup=reply_markup,
            allow_sending_without_reply=allow_sending_without_reply,
            protect_content=protect_content,
            read_timeout=read_timeout,
            write_timeout=write_timeout,
            connect_timeout=connect_timeout,
            pool_timeout=pool_timeout,
            api_kwargs=api_kwargs,
        )

    @_log
    async def send_document(
        self,
        chat_id: Union[int, str],
        document: Union[FileInput, "Document"],
        caption: str = None,
        disable_notification: DVInput[bool] = DEFAULT_NONE,
        reply_to_message_id: int = None,
        reply_markup: ReplyMarkup = None,
        parse_mode: ODVInput[str] = DEFAULT_NONE,
        thumb: FileInput = None,
        disable_content_type_detection: bool = None,
        allow_sending_without_reply: ODVInput[bool] = DEFAULT_NONE,
        caption_entities: Union[List["MessageEntity"], Tuple["MessageEntity", ...]] = None,
        protect_content: ODVInput[bool] = DEFAULT_NONE,
        *,
        filename: str = None,
        read_timeout: ODVInput[float] = DEFAULT_NONE,
        write_timeout: ODVInput[float] = 20,
        connect_timeout: ODVInput[float] = DEFAULT_NONE,
        pool_timeout: ODVInput[float] = DEFAULT_NONE,
        api_kwargs: JSONDict = None,
    ) -> Message:
        """
        Use this method to send general files.

        Bots can currently send files of any type of up to
        :tg-const:`telegram.constants.FileSizeLimit.FILESIZE_UPLOAD` in size, this limit may be
        changed in the future.

        .. seealso:: :attr:`telegram.Message.reply_document`, :attr:`telegram.Chat.send_document`,
            :attr:`telegram.User.send_document`

        Args:
            chat_id (:obj:`int` | :obj:`str`): Unique identifier for the target chat or username
                of the target channel (in the format ``@channelusername``).
            document (:obj:`str` | :term:`file object` | :obj:`bytes` | :class:`pathlib.Path` | \
                :class:`telegram.Document`): File to send.
                |fileinput|
                Lastly you can pass an existing :class:`telegram.Document` object to send.

                Note:
                    Sending by URL will currently only work ``GIF``, ``PDF`` & ``ZIP`` files.

                .. versionchanged:: 13.2
                   Accept :obj:`bytes` as input.

                .. versionchanged:: 20.0
                    File paths as input is also accepted for bots *not* running in
                    :paramref:`~telegram.Bot.local_mode`.
            caption (:obj:`str`, optional): Document caption (may also be used when resending
                documents by file_id), 0-:tg-const:`telegram.constants.MessageLimit.CAPTION_LENGTH`
                characters after entities parsing.
            disable_content_type_detection (:obj:`bool`, optional): Disables automatic server-side
                content type detection for files uploaded using multipart/form-data.
            parse_mode (:obj:`str`, optional): Send Markdown or HTML, if you want Telegram apps to
                show bold, italic, fixed-width text or inline URLs in the media caption. See the
                constants in :class:`telegram.constants.ParseMode` for the available modes.
            caption_entities (List[:class:`telegram.MessageEntity`], optional): List of special
                entities that appear in message text, which can be specified instead of
                :paramref:`parse_mode`.
            disable_notification (:obj:`bool`, optional): Sends the message silently. Users will
                receive a notification with no sound.
            protect_content (:obj:`bool`, optional): Protects the contents of the sent message from
                forwarding and saving.

                .. versionadded:: 13.10

            reply_to_message_id (:obj:`int`, optional): If the message is a reply, ID of the
                original message.
            allow_sending_without_reply (:obj:`bool`, optional): Pass :obj:`True`, if the message
                should be sent even if the specified replied-to message is not found.
            reply_markup (:class:`InlineKeyboardMarkup` | :class:`ReplyKeyboardMarkup` | \
                :class:`ReplyKeyboardRemove` | :class:`ForceReply`, optional):
                Additional interface options. An object for an inline keyboard, custom reply
                keyboard, instructions to remove reply keyboard or to force a reply from the user.
            thumb (:term:`file object` | :obj:`bytes` | :class:`pathlib.Path` | :obj:`str`, \
                optional): |thumbdocstring|

                .. versionchanged:: 13.2
                   Accept :obj:`bytes` as input.

                .. versionchanged:: 20.0
                    File paths as input is also accepted for bots *not* running in
                    :paramref:`~telegram.Bot.local_mode`.

        Keyword Args:
            filename (:obj:`str`, optional): Custom file name for the document, when uploading a
                new file. Convenience parameter, useful e.g. when sending files generated by the
                :obj:`tempfile` module.
            read_timeout (:obj:`float` | :obj:`None`, optional): Value to pass to
                :paramref:`telegram.request.BaseRequest.post.read_timeout`. Defaults to
                :attr:`~telegram.request.BaseRequest.DEFAULT_NONE`.
            write_timeout (:obj:`float` | :obj:`None`, optional): Value to pass to
                :paramref:`telegram.request.BaseRequest.post.write_timeout`. Defaults to ``20``.
            connect_timeout (:obj:`float` | :obj:`None`, optional): Value to pass to
                :paramref:`telegram.request.BaseRequest.post.connect_timeout`. Defaults to
                :attr:`~telegram.request.BaseRequest.DEFAULT_NONE`.
            pool_timeout (:obj:`float` | :obj:`None`, optional): Value to pass to
                :paramref:`telegram.request.BaseRequest.post.pool_timeout`. Defaults to
                :attr:`~telegram.request.BaseRequest.DEFAULT_NONE`.
            api_kwargs (:obj:`dict`, optional): Arbitrary keyword arguments to be passed to the
                Telegram API.

        Returns:
            :class:`telegram.Message`: On success, the sent Message is returned.

        Raises:
            :class:`telegram.error.TelegramError`

        """
        data: JSONDict = {
            "chat_id": chat_id,
            "document": self._parse_file_input(document, Document, filename=filename),
            "parse_mode": parse_mode,
        }

        if caption:
            data["caption"] = caption

        if caption_entities:
            data["caption_entities"] = caption_entities
        if disable_content_type_detection is not None:
            data["disable_content_type_detection"] = disable_content_type_detection
        if thumb:
            data["thumb"] = self._parse_file_input(thumb, attach=True)

        return await self._send_message(  # type: ignore[return-value]
            "sendDocument",
            data,
            reply_to_message_id=reply_to_message_id,
            disable_notification=disable_notification,
            reply_markup=reply_markup,
            allow_sending_without_reply=allow_sending_without_reply,
            protect_content=protect_content,
            read_timeout=read_timeout,
            write_timeout=write_timeout,
            connect_timeout=connect_timeout,
            pool_timeout=pool_timeout,
            api_kwargs=api_kwargs,
        )

    @_log
    async def send_sticker(
        self,
        chat_id: Union[int, str],
        sticker: Union[FileInput, "Sticker"],
        disable_notification: DVInput[bool] = DEFAULT_NONE,
        reply_to_message_id: int = None,
        reply_markup: ReplyMarkup = None,
        allow_sending_without_reply: ODVInput[bool] = DEFAULT_NONE,
        protect_content: ODVInput[bool] = DEFAULT_NONE,
        *,
        read_timeout: ODVInput[float] = DEFAULT_NONE,
        write_timeout: ODVInput[float] = 20,
        connect_timeout: ODVInput[float] = DEFAULT_NONE,
        pool_timeout: ODVInput[float] = DEFAULT_NONE,
        api_kwargs: JSONDict = None,
    ) -> Message:
        """
        Use this method to send static ``.WEBP``, animated ``.TGS``, or video ``.WEBM`` stickers.

        .. seealso:: :attr:`telegram.Message.reply_sticker`, :attr:`telegram.Chat.send_sticker`,
            :attr:`telegram.User.send_sticker`

        Args:
            chat_id (:obj:`int` | :obj:`str`): Unique identifier for the target chat or username
                of the target channel (in the format ``@channelusername``).
            sticker (:obj:`str` | :term:`file object` | :obj:`bytes` | :class:`pathlib.Path` | \
                :class:`telegram.Sticker`): Sticker to send.
                |fileinput|
                Lastly you can pass an existing :class:`telegram.Sticker` object to send.

                .. versionchanged:: 13.2
                   Accept :obj:`bytes` as input.

                .. versionchanged:: 20.0
                    File paths as input is also accepted for bots *not* running in
                    :paramref:`~telegram.Bot.local_mode`.
            disable_notification (:obj:`bool`, optional): Sends the message silently. Users will
                receive a notification with no sound.
            protect_content (:obj:`bool`, optional): Protects the contents of the sent message from
                forwarding and saving.

                .. versionadded:: 13.10

            reply_to_message_id (:obj:`int`, optional): If the message is a reply, ID of the
                original message.
            allow_sending_without_reply (:obj:`bool`, optional): Pass :obj:`True`, if the message
                should be sent even if the specified replied-to message is not found.
            reply_markup (:class:`InlineKeyboardMarkup` | :class:`ReplyKeyboardMarkup` | \
                :class:`ReplyKeyboardRemove` | :class:`ForceReply`, optional):
                Additional interface options. An object for an inline keyboard, custom reply
                keyboard, instructions to remove reply keyboard or to force a reply from the user.

        Keyword Args:
            read_timeout (:obj:`float` | :obj:`None`, optional): Value to pass to
                :paramref:`telegram.request.BaseRequest.post.read_timeout`. Defaults to
                :attr:`~telegram.request.BaseRequest.DEFAULT_NONE`.
            write_timeout (:obj:`float` | :obj:`None`, optional): Value to pass to
                :paramref:`telegram.request.BaseRequest.post.write_timeout`. Defaults to ``20``.
            connect_timeout (:obj:`float` | :obj:`None`, optional): Value to pass to
                :paramref:`telegram.request.BaseRequest.post.connect_timeout`. Defaults to
                :attr:`~telegram.request.BaseRequest.DEFAULT_NONE`.
            pool_timeout (:obj:`float` | :obj:`None`, optional): Value to pass to
                :paramref:`telegram.request.BaseRequest.post.pool_timeout`. Defaults to
                :attr:`~telegram.request.BaseRequest.DEFAULT_NONE`.
            api_kwargs (:obj:`dict`, optional): Arbitrary keyword arguments to be passed to the
                Telegram API.

        Returns:
            :class:`telegram.Message`: On success, the sent Message is returned.

        Raises:
            :class:`telegram.error.TelegramError`

        """
        data: JSONDict = {"chat_id": chat_id, "sticker": self._parse_file_input(sticker, Sticker)}
        return await self._send_message(  # type: ignore[return-value]
            "sendSticker",
            data,
            reply_to_message_id=reply_to_message_id,
            disable_notification=disable_notification,
            reply_markup=reply_markup,
            allow_sending_without_reply=allow_sending_without_reply,
            protect_content=protect_content,
            read_timeout=read_timeout,
            write_timeout=write_timeout,
            connect_timeout=connect_timeout,
            pool_timeout=pool_timeout,
            api_kwargs=api_kwargs,
        )

    @_log
    async def send_video(
        self,
        chat_id: Union[int, str],
        video: Union[FileInput, "Video"],
        duration: int = None,
        caption: str = None,
        disable_notification: DVInput[bool] = DEFAULT_NONE,
        reply_to_message_id: int = None,
        reply_markup: ReplyMarkup = None,
        width: int = None,
        height: int = None,
        parse_mode: ODVInput[str] = DEFAULT_NONE,
        supports_streaming: bool = None,
        thumb: FileInput = None,
        allow_sending_without_reply: ODVInput[bool] = DEFAULT_NONE,
        caption_entities: Union[List["MessageEntity"], Tuple["MessageEntity", ...]] = None,
        protect_content: ODVInput[bool] = DEFAULT_NONE,
        *,
        filename: str = None,
        read_timeout: ODVInput[float] = DEFAULT_NONE,
        write_timeout: ODVInput[float] = 20,
        connect_timeout: ODVInput[float] = DEFAULT_NONE,
        pool_timeout: ODVInput[float] = DEFAULT_NONE,
        api_kwargs: JSONDict = None,
    ) -> Message:
        """
        Use this method to send video files, Telegram clients support mp4 videos
        (other formats may be sent as Document).

        Bots can currently send video files of up to
        :tg-const:`telegram.constants.FileSizeLimit.FILESIZE_UPLOAD` in size, this limit may be
        changed in the future.

        Note:
            :paramref:`thumb` will be ignored for small video files, for which Telegram can
            easily generate thumbnails. However, this behaviour is undocumented and might be
            changed by Telegram.

        .. seealso:: :attr:`telegram.Message.reply_video`, :attr:`telegram.Chat.send_video`,
            :attr:`telegram.User.send_video`

        Args:
            chat_id (:obj:`int` | :obj:`str`): Unique identifier for the target chat or username
                of the target channel (in the format ``@channelusername``).
            video (:obj:`str` | :term:`file object` | :obj:`bytes` | :class:`pathlib.Path` | \
                :class:`telegram.Video`): Video file to send.
                |fileinput|
                Lastly you can pass an existing :class:`telegram.Video` object to send.

                .. versionchanged:: 13.2
                   Accept :obj:`bytes` as input.

                .. versionchanged:: 20.0
                    File paths as input is also accepted for bots *not* running in
                    :paramref:`~telegram.Bot.local_mode`.
            duration (:obj:`int`, optional): Duration of sent video in seconds.
            width (:obj:`int`, optional): Video width.
            height (:obj:`int`, optional): Video height.
            caption (:obj:`str`, optional): Video caption (may also be used when resending videos
                by file_id), 0-:tg-const:`telegram.constants.MessageLimit.CAPTION_LENGTH`
                characters after entities parsing.
            parse_mode (:obj:`str`, optional): Send Markdown or HTML, if you want Telegram apps to
                show bold, italic, fixed-width text or inline URLs in the media caption. See the
                constants in :class:`telegram.constants.ParseMode` for the available modes.
            caption_entities (List[:class:`telegram.MessageEntity`], optional): List of special
                entities that appear in message text, which can be specified instead of
                :paramref:`parse_mode`.
            supports_streaming (:obj:`bool`, optional): Pass :obj:`True`, if the uploaded video is
                suitable for streaming.
            disable_notification (:obj:`bool`, optional): Sends the message silently. Users will
                receive a notification with no sound.
            protect_content (:obj:`bool`, optional): Protects the contents of the sent message from
                forwarding and saving.

                .. versionadded:: 13.10

            reply_to_message_id (:obj:`int`, optional): If the message is a reply, ID of the
                original message.
            allow_sending_without_reply (:obj:`bool`, optional): Pass :obj:`True`, if the message
                should be sent even if the specified replied-to message is not found.
            reply_markup (:class:`InlineKeyboardMarkup` | :class:`ReplyKeyboardMarkup` | \
                :class:`ReplyKeyboardRemove` | :class:`ForceReply`, optional):
                Additional interface options. An object for an inline keyboard, custom reply
                keyboard, instructions to remove reply keyboard or to force a reply from the user.
            thumb (:term:`file object` | :obj:`bytes` | :class:`pathlib.Path` | :obj:`str`, \
                optional): |thumbdocstring|

                .. versionchanged:: 13.2
                   Accept :obj:`bytes` as input.

                .. versionchanged:: 20.0
                    File paths as input is also accepted for bots *not* running in
                    :paramref:`~telegram.Bot.local_mode`.

        Keyword Args:
            filename (:obj:`str`, optional): Custom file name for the video, when uploading a
                new file. Convenience parameter, useful e.g. when sending files generated by the
                :obj:`tempfile` module.

                .. versionadded:: 13.1
            read_timeout (:obj:`float` | :obj:`None`, optional): Value to pass to
                :paramref:`telegram.request.BaseRequest.post.read_timeout`. Defaults to
                :attr:`~telegram.request.BaseRequest.DEFAULT_NONE`.
            write_timeout (:obj:`float` | :obj:`None`, optional): Value to pass to
                :paramref:`telegram.request.BaseRequest.post.write_timeout`. Defaults to ``20``.
            connect_timeout (:obj:`float` | :obj:`None`, optional): Value to pass to
                :paramref:`telegram.request.BaseRequest.post.connect_timeout`. Defaults to
                :attr:`~telegram.request.BaseRequest.DEFAULT_NONE`.
            pool_timeout (:obj:`float` | :obj:`None`, optional): Value to pass to
                :paramref:`telegram.request.BaseRequest.post.pool_timeout`. Defaults to
                :attr:`~telegram.request.BaseRequest.DEFAULT_NONE`.
            api_kwargs (:obj:`dict`, optional): Arbitrary keyword arguments to be passed to the
                Telegram API.

        Returns:
            :class:`telegram.Message`: On success, the sent Message is returned.

        Raises:
            :class:`telegram.error.TelegramError`

        """
        data: JSONDict = {
            "chat_id": chat_id,
            "video": self._parse_file_input(video, Video, filename=filename),
            "parse_mode": parse_mode,
        }

        if duration:
            data["duration"] = duration
        if caption:
            data["caption"] = caption
        if caption_entities:
            data["caption_entities"] = caption_entities
        if supports_streaming:
            data["supports_streaming"] = supports_streaming
        if width:
            data["width"] = width
        if height:
            data["height"] = height
        if thumb:
            data["thumb"] = self._parse_file_input(thumb, attach=True)

        return await self._send_message(  # type: ignore[return-value]
            "sendVideo",
            data,
            reply_to_message_id=reply_to_message_id,
            disable_notification=disable_notification,
            reply_markup=reply_markup,
            allow_sending_without_reply=allow_sending_without_reply,
            protect_content=protect_content,
            read_timeout=read_timeout,
            write_timeout=write_timeout,
            connect_timeout=connect_timeout,
            pool_timeout=pool_timeout,
            api_kwargs=api_kwargs,
        )

    @_log
    async def send_video_note(
        self,
        chat_id: Union[int, str],
        video_note: Union[FileInput, "VideoNote"],
        duration: int = None,
        length: int = None,
        disable_notification: DVInput[bool] = DEFAULT_NONE,
        reply_to_message_id: int = None,
        reply_markup: ReplyMarkup = None,
        thumb: FileInput = None,
        allow_sending_without_reply: ODVInput[bool] = DEFAULT_NONE,
        protect_content: ODVInput[bool] = DEFAULT_NONE,
        *,
        filename: str = None,
        read_timeout: ODVInput[float] = DEFAULT_NONE,
        write_timeout: ODVInput[float] = 20,
        connect_timeout: ODVInput[float] = DEFAULT_NONE,
        pool_timeout: ODVInput[float] = DEFAULT_NONE,
        api_kwargs: JSONDict = None,
    ) -> Message:
        """
        As of v.4.0, Telegram clients support rounded square mp4 videos of up to 1 minute long.
        Use this method to send video messages.

        Note:
            :paramref:`thumb` will be ignored for small video files, for which Telegram can
            easily generate thumbnails. However, this behaviour is undocumented and might be
            changed by Telegram.

        .. seealso:: :attr:`telegram.Message.reply_video_note`,
            :attr:`telegram.Chat.send_video_note`,
            :attr:`telegram.User.send_video_note`

        Args:
            chat_id (:obj:`int` | :obj:`str`): Unique identifier for the target chat or username
                of the target channel (in the format ``@channelusername``).
            video_note (:obj:`str` | :term:`file object` | :obj:`bytes` | :class:`pathlib.Path` | \
                :class:`telegram.VideoNote`): Video note to send.
                Pass a file_id as String to send a video note that exists on the Telegram
                servers (recommended) or upload a new video using multipart/form-data.
                |uploadinput|
                Lastly you can pass an existing :class:`telegram.VideoNote` object to send.
                Sending video notes by a URL is currently unsupported.

                .. versionchanged:: 13.2
                   Accept :obj:`bytes` as input.

                .. versionchanged:: 20.0
                    File paths as input is also accepted for bots *not* running in
                    :paramref:`~telegram.Bot.local_mode`.
            duration (:obj:`int`, optional): Duration of sent video in seconds.
            length (:obj:`int`, optional): Video width and height, i.e. diameter of the video
                message.
            disable_notification (:obj:`bool`, optional): Sends the message silently. Users will
                receive a notification with no sound.
            protect_content (:obj:`bool`, optional): Protects the contents of the sent message from
                forwarding and saving.

                .. versionadded:: 13.10

            reply_to_message_id (:obj:`int`, optional): If the message is a reply, ID of the
                original message.
            allow_sending_without_reply (:obj:`bool`, optional): Pass :obj:`True`, if the message
                should be sent even if the specified replied-to message is not found.
            reply_markup (:class:`InlineKeyboardMarkup` | :class:`ReplyKeyboardMarkup` | \
                :class:`ReplyKeyboardRemove` | :class:`ForceReply`, optional):
                Additional interface options. An object for an inline keyboard, custom reply
                keyboard, instructions to remove reply keyboard or to force a reply from the user.
            thumb (:term:`file object` | :obj:`bytes` | :class:`pathlib.Path` | :obj:`str`, \
                optional): |thumbdocstring|

                .. versionchanged:: 13.2
                   Accept :obj:`bytes` as input.

                .. versionchanged:: 20.0
                    File paths as input is also accepted for bots *not* running in
                    :paramref:`~telegram.Bot.local_mode`.

        Keyword Args:
            filename (:obj:`str`, optional): Custom file name for the video note, when uploading a
                new file. Convenience parameter, useful e.g. when sending files generated by the
                :obj:`tempfile` module.

                .. versionadded:: 13.1
            read_timeout (:obj:`float` | :obj:`None`, optional): Value to pass to
                :paramref:`telegram.request.BaseRequest.post.read_timeout`. Defaults to
                :attr:`~telegram.request.BaseRequest.DEFAULT_NONE`.
            write_timeout (:obj:`float` | :obj:`None`, optional): Value to pass to
                :paramref:`telegram.request.BaseRequest.post.write_timeout`. Defaults to ``20``.
            connect_timeout (:obj:`float` | :obj:`None`, optional): Value to pass to
                :paramref:`telegram.request.BaseRequest.post.connect_timeout`. Defaults to
                :attr:`~telegram.request.BaseRequest.DEFAULT_NONE`.
            pool_timeout (:obj:`float` | :obj:`None`, optional): Value to pass to
                :paramref:`telegram.request.BaseRequest.post.pool_timeout`. Defaults to
                :attr:`~telegram.request.BaseRequest.DEFAULT_NONE`.
            api_kwargs (:obj:`dict`, optional): Arbitrary keyword arguments to be passed to the
                Telegram API.

        Returns:
            :class:`telegram.Message`: On success, the sent Message is returned.

        Raises:
            :class:`telegram.error.TelegramError`

        """
        data: JSONDict = {
            "chat_id": chat_id,
            "video_note": self._parse_file_input(video_note, VideoNote, filename=filename),
        }

        if duration is not None:
            data["duration"] = duration
        if length is not None:
            data["length"] = length
        if thumb:
            data["thumb"] = self._parse_file_input(thumb, attach=True)

        return await self._send_message(  # type: ignore[return-value]
            "sendVideoNote",
            data,
            reply_to_message_id=reply_to_message_id,
            disable_notification=disable_notification,
            reply_markup=reply_markup,
            allow_sending_without_reply=allow_sending_without_reply,
            protect_content=protect_content,
            read_timeout=read_timeout,
            write_timeout=write_timeout,
            connect_timeout=connect_timeout,
            pool_timeout=pool_timeout,
            api_kwargs=api_kwargs,
        )

    @_log
    async def send_animation(
        self,
        chat_id: Union[int, str],
        animation: Union[FileInput, "Animation"],
        duration: int = None,
        width: int = None,
        height: int = None,
        thumb: FileInput = None,
        caption: str = None,
        parse_mode: ODVInput[str] = DEFAULT_NONE,
        disable_notification: DVInput[bool] = DEFAULT_NONE,
        reply_to_message_id: int = None,
        reply_markup: ReplyMarkup = None,
        allow_sending_without_reply: ODVInput[bool] = DEFAULT_NONE,
        caption_entities: Union[List["MessageEntity"], Tuple["MessageEntity", ...]] = None,
        protect_content: ODVInput[bool] = DEFAULT_NONE,
        *,
        filename: str = None,
        read_timeout: ODVInput[float] = DEFAULT_NONE,
        write_timeout: ODVInput[float] = 20,
        connect_timeout: ODVInput[float] = DEFAULT_NONE,
        pool_timeout: ODVInput[float] = DEFAULT_NONE,
        api_kwargs: JSONDict = None,
    ) -> Message:
        """
        Use this method to send animation files (GIF or H.264/MPEG-4 AVC video without sound).
        Bots can currently send animation files of up to
        :tg-const:`telegram.constants.FileSizeLimit.FILESIZE_UPLOAD` in size, this limit may be
        changed in the future.

        Note:
            :paramref:`thumb` will be ignored for small files, for which Telegram can easily
            generate thumbnails. However, this behaviour is undocumented and might be changed
            by Telegram.

        .. seealso:: :attr:`telegram.Message.reply_animation`,
            :attr:`telegram.Chat.send_animation`,
            :attr:`telegram.User.send_animation`

        Args:
            chat_id (:obj:`int` | :obj:`str`): Unique identifier for the target chat or username
                of the target channel (in the format ``@channelusername``).
            animation (:obj:`str` | :term:`file object` | :obj:`bytes` | :class:`pathlib.Path` | \
                :class:`telegram.Animation`): Animation to send.
                |fileinput|
                Lastly you can pass an existing :class:`telegram.Animation` object to send.

                .. versionchanged:: 13.2
                   Accept :obj:`bytes` as input.
            duration (:obj:`int`, optional): Duration of sent animation in seconds.
            width (:obj:`int`, optional): Animation width.
            height (:obj:`int`, optional): Animation height.
            thumb (:term:`file object` | :obj:`bytes` | :class:`pathlib.Path` | :obj:`str`, \
                optional): |thumbdocstring|

                .. versionchanged:: 13.2
                   Accept :obj:`bytes` as input.

                .. versionchanged:: 20.0
                    File paths as input is also accepted for bots *not* running in
                    :paramref:`~telegram.Bot.local_mode`.

            caption (:obj:`str`, optional): Animation caption (may also be used when resending
                animations by file_id),
                0-:tg-const:`telegram.constants.MessageLimit.CAPTION_LENGTH` characters after
                entities parsing.
            parse_mode (:obj:`str`, optional): Send Markdown or HTML, if you want Telegram apps to
                show bold, italic, fixed-width text or inline URLs in the media caption. See the
                constants in :class:`telegram.constants.ParseMode` for the available modes.
            caption_entities (List[:class:`telegram.MessageEntity`], optional): List of special
                entities that appear in message text, which can be specified instead of
                :paramref:`parse_mode`.
            disable_notification (:obj:`bool`, optional): Sends the message silently. Users will
                receive a notification with no sound.
            protect_content (:obj:`bool`, optional): Protects the contents of the sent message from
                forwarding and saving.

                .. versionadded:: 13.10

            reply_to_message_id (:obj:`int`, optional): If the message is a reply, ID of the
                original message.
            allow_sending_without_reply (:obj:`bool`, optional): Pass :obj:`True`, if the message
                should be sent even if the specified replied-to message is not found.
            reply_markup (:class:`InlineKeyboardMarkup` | :class:`ReplyKeyboardMarkup` | \
                :class:`ReplyKeyboardRemove` | :class:`ForceReply`, optional):
                Additional interface options. An object for an inline keyboard, custom reply
                keyboard, instructions to remove reply keyboard or to force a reply from the user.

        Keyword Args:
            filename (:obj:`str`, optional): Custom file name for the animation, when uploading a
                new file. Convenience parameter, useful e.g. when sending files generated by the
                :obj:`tempfile` module.

                .. versionadded:: 13.1
            read_timeout (:obj:`float` | :obj:`None`, optional): Value to pass to
                :paramref:`telegram.request.BaseRequest.post.read_timeout`. Defaults to
                :attr:`~telegram.request.BaseRequest.DEFAULT_NONE`.
            write_timeout (:obj:`float` | :obj:`None`, optional): Value to pass to
                :paramref:`telegram.request.BaseRequest.post.write_timeout`. Defaults to ``20``.
            connect_timeout (:obj:`float` | :obj:`None`, optional): Value to pass to
                :paramref:`telegram.request.BaseRequest.post.connect_timeout`. Defaults to
                :attr:`~telegram.request.BaseRequest.DEFAULT_NONE`.
            pool_timeout (:obj:`float` | :obj:`None`, optional): Value to pass to
                :paramref:`telegram.request.BaseRequest.post.pool_timeout`. Defaults to
                :attr:`~telegram.request.BaseRequest.DEFAULT_NONE`.
            api_kwargs (:obj:`dict`, optional): Arbitrary keyword arguments to be passed to the
                Telegram API.

        Returns:
            :class:`telegram.Message`: On success, the sent Message is returned.

        Raises:
            :class:`telegram.error.TelegramError`

        """
        data: JSONDict = {
            "chat_id": chat_id,
            "animation": self._parse_file_input(animation, Animation, filename=filename),
            "parse_mode": parse_mode,
        }

        if duration:
            data["duration"] = duration
        if width:
            data["width"] = width
        if height:
            data["height"] = height
        if thumb:
            data["thumb"] = self._parse_file_input(thumb, attach=True)
        if caption:
            data["caption"] = caption
        if caption_entities:
            data["caption_entities"] = caption_entities

        return await self._send_message(  # type: ignore[return-value]
            "sendAnimation",
            data,
            reply_to_message_id=reply_to_message_id,
            disable_notification=disable_notification,
            reply_markup=reply_markup,
            allow_sending_without_reply=allow_sending_without_reply,
            protect_content=protect_content,
            read_timeout=read_timeout,
            write_timeout=write_timeout,
            connect_timeout=connect_timeout,
            pool_timeout=pool_timeout,
            api_kwargs=api_kwargs,
        )

    @_log
    async def send_voice(
        self,
        chat_id: Union[int, str],
        voice: Union[FileInput, "Voice"],
        duration: int = None,
        caption: str = None,
        disable_notification: DVInput[bool] = DEFAULT_NONE,
        reply_to_message_id: int = None,
        reply_markup: ReplyMarkup = None,
        parse_mode: ODVInput[str] = DEFAULT_NONE,
        allow_sending_without_reply: ODVInput[bool] = DEFAULT_NONE,
        caption_entities: Union[List["MessageEntity"], Tuple["MessageEntity", ...]] = None,
        protect_content: ODVInput[bool] = DEFAULT_NONE,
        *,
        filename: str = None,
        read_timeout: ODVInput[float] = DEFAULT_NONE,
        write_timeout: ODVInput[float] = 20,
        connect_timeout: ODVInput[float] = DEFAULT_NONE,
        pool_timeout: ODVInput[float] = DEFAULT_NONE,
        api_kwargs: JSONDict = None,
    ) -> Message:
        """
        Use this method to send audio files, if you want Telegram clients to display the file
        as a playable voice message. For this to work, your audio must be in an ``.ogg`` file
        encoded with OPUS (other formats may be sent as Audio or Document). Bots can currently
        send voice messages of up to :tg-const:`telegram.constants.FileSizeLimit.FILESIZE_UPLOAD`
        in size, this limit may be changed in the future.

        Note:
            To use this method, the file must have the type :mimetype:`audio/ogg` and be no more
            than ``1MB`` in size. ``1-20MB`` voice notes will be sent as files.

        .. seealso:: :attr:`telegram.Message.reply_voice`, :attr:`telegram.Chat.send_voice`,
            :attr:`telegram.User.send_voice`

        Args:
            chat_id (:obj:`int` | :obj:`str`): Unique identifier for the target chat or username
                of the target channel (in the format ``@channelusername``).
            voice (:obj:`str` | :term:`file object` | :obj:`bytes` | :class:`pathlib.Path` | \
                :class:`telegram.Voice`): Voice file to send.
                |fileinput|
                Lastly you can pass an existing :class:`telegram.Voice` object to send.

                .. versionchanged:: 13.2
                   Accept :obj:`bytes` as input.

                .. versionchanged:: 20.0
                    File paths as input is also accepted for bots *not* running in
                    :paramref:`~telegram.Bot.local_mode`.
            caption (:obj:`str`, optional): Voice message caption,
                0-:tg-const:`telegram.constants.MessageLimit.CAPTION_LENGTH` characters after
                entities parsing.
            parse_mode (:obj:`str`, optional): Send Markdown or HTML, if you want Telegram apps to
                show bold, italic, fixed-width text or inline URLs in the media caption. See the
                constants in :class:`telegram.constants.ParseMode` for the available modes.
            caption_entities (List[:class:`telegram.MessageEntity`], optional): List of special
                entities that appear in message text, which can be specified instead of
                :paramref:`parse_mode`.
            duration (:obj:`int`, optional): Duration of the voice message in seconds.
            disable_notification (:obj:`bool`, optional): Sends the message silently. Users will
                receive a notification with no sound.
            protect_content (:obj:`bool`, optional): Protects the contents of the sent message from
                forwarding and saving.

                .. versionadded:: 13.10

            reply_to_message_id (:obj:`int`, optional): If the message is a reply, ID of the
                original message.
            allow_sending_without_reply (:obj:`bool`, optional): Pass :obj:`True`, if the message
                should be sent even if the specified replied-to message is not found.
            reply_markup (:class:`InlineKeyboardMarkup` | :class:`ReplyKeyboardMarkup` | \
                :class:`ReplyKeyboardRemove` | :class:`ForceReply`, optional):
                Additional interface options. An object for an inline keyboard, custom reply
                keyboard, instructions to remove reply keyboard or to force a reply from the user.

        Keyword Args:
            filename (:obj:`str`, optional): Custom file name for the voice, when uploading a
                new file. Convenience parameter, useful e.g. when sending files generated by the
                :obj:`tempfile` module.

                .. versionadded:: 13.1
            read_timeout (:obj:`float` | :obj:`None`, optional): Value to pass to
                :paramref:`telegram.request.BaseRequest.post.read_timeout`. Defaults to
                :attr:`~telegram.request.BaseRequest.DEFAULT_NONE`.
            write_timeout (:obj:`float` | :obj:`None`, optional): Value to pass to
                :paramref:`telegram.request.BaseRequest.post.write_timeout`. Defaults to ``20``.
            connect_timeout (:obj:`float` | :obj:`None`, optional): Value to pass to
                :paramref:`telegram.request.BaseRequest.post.connect_timeout`. Defaults to
                :attr:`~telegram.request.BaseRequest.DEFAULT_NONE`.
            pool_timeout (:obj:`float` | :obj:`None`, optional): Value to pass to
                :paramref:`telegram.request.BaseRequest.post.pool_timeout`. Defaults to
                :attr:`~telegram.request.BaseRequest.DEFAULT_NONE`.
            api_kwargs (:obj:`dict`, optional): Arbitrary keyword arguments to be passed to the
                Telegram API.

        Returns:
            :class:`telegram.Message`: On success, the sent Message is returned.

        Raises:
            :class:`telegram.error.TelegramError`

        """
        data: JSONDict = {
            "chat_id": chat_id,
            "voice": self._parse_file_input(voice, Voice, filename=filename),
            "parse_mode": parse_mode,
        }

        if duration:
            data["duration"] = duration
        if caption:
            data["caption"] = caption

        if caption_entities:
            data["caption_entities"] = caption_entities

        return await self._send_message(  # type: ignore[return-value]
            "sendVoice",
            data,
            reply_to_message_id=reply_to_message_id,
            disable_notification=disable_notification,
            reply_markup=reply_markup,
            allow_sending_without_reply=allow_sending_without_reply,
            protect_content=protect_content,
            read_timeout=read_timeout,
            write_timeout=write_timeout,
            connect_timeout=connect_timeout,
            pool_timeout=pool_timeout,
            api_kwargs=api_kwargs,
        )

    @_log
    async def send_media_group(
        self,
        chat_id: Union[int, str],
        media: List[
            Union["InputMediaAudio", "InputMediaDocument", "InputMediaPhoto", "InputMediaVideo"]
        ],
        disable_notification: ODVInput[bool] = DEFAULT_NONE,
        reply_to_message_id: int = None,
        allow_sending_without_reply: ODVInput[bool] = DEFAULT_NONE,
        protect_content: ODVInput[bool] = DEFAULT_NONE,
        *,
        read_timeout: ODVInput[float] = DEFAULT_NONE,
        write_timeout: ODVInput[float] = 20,
        connect_timeout: ODVInput[float] = DEFAULT_NONE,
        pool_timeout: ODVInput[float] = DEFAULT_NONE,
        api_kwargs: JSONDict = None,
    ) -> List[Message]:
        """Use this method to send a group of photos or videos as an album.

        .. seealso:: :attr:`telegram.Message.reply_media_group`,
            :attr:`telegram.Chat.send_media_group`,
            :attr:`telegram.User.send_media_group`

        Args:
            chat_id (:obj:`int` | :obj:`str`): Unique identifier for the target chat or username
                of the target channel (in the format ``@channelusername``).
            media (List[:class:`telegram.InputMediaAudio`, :class:`telegram.InputMediaDocument`, \
                :class:`telegram.InputMediaPhoto`, :class:`telegram.InputMediaVideo`]): An array
                describing messages to be sent, must include 2–10 items.
            disable_notification (:obj:`bool`, optional): Sends the message silently. Users will
                receive a notification with no sound.
            protect_content (:obj:`bool`, optional): Protects the contents of the sent message from
                forwarding and saving.

                .. versionadded:: 13.10

            reply_to_message_id (:obj:`int`, optional): If the message is a reply, ID of the
                original message.
            allow_sending_without_reply (:obj:`bool`, optional): Pass :obj:`True`, if the message
                should be sent even if the specified replied-to message is not found.

        Keyword Args:
            read_timeout (:obj:`float` | :obj:`None`, optional): Value to pass to
                :paramref:`telegram.request.BaseRequest.post.read_timeout`. Defaults to
                :attr:`~telegram.request.BaseRequest.DEFAULT_NONE`.
            write_timeout (:obj:`float` | :obj:`None`, optional): Value to pass to
                :paramref:`telegram.request.BaseRequest.post.write_timeout`. Defaults to ``20``.
            connect_timeout (:obj:`float` | :obj:`None`, optional): Value to pass to
                :paramref:`telegram.request.BaseRequest.post.connect_timeout`. Defaults to
                :attr:`~telegram.request.BaseRequest.DEFAULT_NONE`.
            pool_timeout (:obj:`float` | :obj:`None`, optional): Value to pass to
                :paramref:`telegram.request.BaseRequest.post.pool_timeout`. Defaults to
                :attr:`~telegram.request.BaseRequest.DEFAULT_NONE`.
            api_kwargs (:obj:`dict`, optional): Arbitrary keyword arguments to be passed to the
                Telegram API.

        Returns:
            List[:class:`telegram.Message`]: An array of the sent Messages.

        Raises:
            :class:`telegram.error.TelegramError`
        """
        data: JSONDict = {
            "chat_id": chat_id,
            "media": media,
            "disable_notification": disable_notification,
            "allow_sending_without_reply": allow_sending_without_reply,
            "protect_content": protect_content,
        }

        if reply_to_message_id:
            data["reply_to_message_id"] = reply_to_message_id

        result = await self._post(
            "sendMediaGroup",
            data,
            read_timeout=read_timeout,
            write_timeout=write_timeout,
            connect_timeout=connect_timeout,
            pool_timeout=pool_timeout,
            api_kwargs=api_kwargs,
        )

        return Message.de_list(result, self)  # type: ignore

    @_log
    async def send_location(
        self,
        chat_id: Union[int, str],
        latitude: float = None,
        longitude: float = None,
        disable_notification: DVInput[bool] = DEFAULT_NONE,
        reply_to_message_id: int = None,
        reply_markup: ReplyMarkup = None,
        live_period: int = None,
        horizontal_accuracy: float = None,
        heading: int = None,
        proximity_alert_radius: int = None,
        allow_sending_without_reply: ODVInput[bool] = DEFAULT_NONE,
        protect_content: ODVInput[bool] = DEFAULT_NONE,
        *,
        location: Location = None,
        read_timeout: ODVInput[float] = DEFAULT_NONE,
        write_timeout: ODVInput[float] = DEFAULT_NONE,
        connect_timeout: ODVInput[float] = DEFAULT_NONE,
        pool_timeout: ODVInput[float] = DEFAULT_NONE,
        api_kwargs: JSONDict = None,
    ) -> Message:
        """Use this method to send point on the map.

        Note:
            You can either supply a :paramref:`latitude` and :paramref:`longitude` or a
            :paramref:`location`.

        .. seealso:: :attr:`telegram.Message.reply_location`,  :attr:`telegram.Chat.send_location`,
            :attr:`telegram.User.send_location`

        Args:
            chat_id (:obj:`int` | :obj:`str`): Unique identifier for the target chat or username
                of the target channel (in the format ``@channelusername``).
            latitude (:obj:`float`, optional): Latitude of location.
            longitude (:obj:`float`, optional): Longitude of location.
            horizontal_accuracy (:obj:`int`, optional): The radius of uncertainty for the location,
                measured in meters;
                0-:tg-const:`telegram.constants.LocationLimit.HORIZONTAL_ACCURACY`.
            live_period (:obj:`int`, optional): Period in seconds for which the location will be
                updated, should be between 60 and 86400.
            heading (:obj:`int`, optional): For live locations, a direction in which the user is
                moving, in degrees. Must be between 1 and
                :tg-const:`telegram.constants.LocationLimit.HEADING` if specified.
            proximity_alert_radius (:obj:`int`, optional): For live locations, a maximum distance
                for proximity alerts about approaching another chat member, in meters. Must be
                between 1 and :tg-const:`telegram.constants.LocationLimit.HEADING` if specified.
            disable_notification (:obj:`bool`, optional): Sends the message silently. Users will
                receive a notification with no sound.
            protect_content (:obj:`bool`, optional): Protects the contents of the sent message from
                forwarding and saving.

                .. versionadded:: 13.10

            reply_to_message_id (:obj:`int`, optional): If the message is a reply, ID of the
                    original message.
            allow_sending_without_reply (:obj:`bool`, optional): Pass :obj:`True`, if the message
                should be sent even if the specified replied-to message is not found.
            reply_markup (:class:`InlineKeyboardMarkup` | :class:`ReplyKeyboardMarkup` | \
                :class:`ReplyKeyboardRemove` | :class:`ForceReply`, optional):
                Additional interface options. An object for an inline keyboard, custom reply
                keyboard, instructions to remove reply keyboard or to force a reply from the user.

        Keyword Args:
            location (:class:`telegram.Location`, optional): The location to send.
            read_timeout (:obj:`float` | :obj:`None`, optional): Value to pass to
                :paramref:`telegram.request.BaseRequest.post.read_timeout`. Defaults to
                :attr:`~telegram.request.BaseRequest.DEFAULT_NONE`.
            write_timeout (:obj:`float` | :obj:`None`, optional): Value to pass to
                :paramref:`telegram.request.BaseRequest.post.write_timeout`. Defaults to
                :attr:`~telegram.request.BaseRequest.DEFAULT_NONE`.
            connect_timeout (:obj:`float` | :obj:`None`, optional): Value to pass to
                :paramref:`telegram.request.BaseRequest.post.connect_timeout`. Defaults to
                :attr:`~telegram.request.BaseRequest.DEFAULT_NONE`.
            pool_timeout (:obj:`float` | :obj:`None`, optional): Value to pass to
                :paramref:`telegram.request.BaseRequest.post.pool_timeout`. Defaults to
                :attr:`~telegram.request.BaseRequest.DEFAULT_NONE`.
            api_kwargs (:obj:`dict`, optional): Arbitrary keyword arguments to be passed to the
                Telegram API.

        Returns:
            :class:`telegram.Message`: On success, the sent Message is returned.

        Raises:
            :class:`telegram.error.TelegramError`

        """
        if not ((latitude is not None and longitude is not None) or location):
            raise ValueError(
                "Either location or latitude and longitude must be passed as argument."
            )

        if not (latitude is not None or longitude is not None) ^ bool(location):
            raise ValueError(
                "Either location or latitude and longitude must be passed as argument. Not both."
            )

        if isinstance(location, Location):
            latitude = location.latitude
            longitude = location.longitude

        data: JSONDict = {"chat_id": chat_id, "latitude": latitude, "longitude": longitude}

        if live_period:
            data["live_period"] = live_period
        if horizontal_accuracy:
            data["horizontal_accuracy"] = horizontal_accuracy
        if heading:
            data["heading"] = heading
        if proximity_alert_radius:
            data["proximity_alert_radius"] = proximity_alert_radius

        return await self._send_message(  # type: ignore[return-value]
            "sendLocation",
            data,
            reply_to_message_id=reply_to_message_id,
            disable_notification=disable_notification,
            reply_markup=reply_markup,
            allow_sending_without_reply=allow_sending_without_reply,
            protect_content=protect_content,
            read_timeout=read_timeout,
            write_timeout=write_timeout,
            connect_timeout=connect_timeout,
            pool_timeout=pool_timeout,
            api_kwargs=api_kwargs,
        )

    @_log
    async def edit_message_live_location(
        self,
        chat_id: Union[str, int] = None,
        message_id: int = None,
        inline_message_id: str = None,
        latitude: float = None,
        longitude: float = None,
        reply_markup: InlineKeyboardMarkup = None,
        horizontal_accuracy: float = None,
        heading: int = None,
        proximity_alert_radius: int = None,
        *,
        location: Location = None,
        read_timeout: ODVInput[float] = DEFAULT_NONE,
        write_timeout: ODVInput[float] = DEFAULT_NONE,
        connect_timeout: ODVInput[float] = DEFAULT_NONE,
        pool_timeout: ODVInput[float] = DEFAULT_NONE,
        api_kwargs: JSONDict = None,
    ) -> Union[Message, bool]:
        """Use this method to edit live location messages sent by the bot or via the bot
        (for inline bots). A location can be edited until its :attr:`telegram.Location.live_period`
        expires or editing is explicitly disabled by a call to :meth:`stop_message_live_location`.

        Note:
            You can either supply a :paramref:`latitude` and :paramref:`longitude` or a
            :paramref:`location`.

        .. seealso:: :attr:`telegram.Message.edit_live_location`,
            :attr:`telegram.CallbackQuery.edit_message_live_location`

        Args:
            chat_id (:obj:`int` | :obj:`str`, optional): Required if inline_message_id is not
                specified. Unique identifier for the target chat or username of the target channel
                (in the format ``@channelusername``).
            message_id (:obj:`int`, optional): Required if inline_message_id is not specified.
                Identifier of the message to edit.
            inline_message_id (:obj:`str`, optional): Required if chat_id and message_id are not
                specified. Identifier of the inline message.
            latitude (:obj:`float`, optional): Latitude of location.
            longitude (:obj:`float`, optional): Longitude of location.
            horizontal_accuracy (:obj:`float`, optional): The radius of uncertainty for the
                location, measured in meters;
                0-:tg-const:`telegram.constants.LocationLimit.HORIZONTAL_ACCURACY`.
            heading (:obj:`int`, optional): Direction in which the user is moving, in degrees. Must
                be between 1 and :tg-const:`telegram.constants.LocationLimit.HEADING` if specified.
            proximity_alert_radius (:obj:`int`, optional): Maximum distance for proximity alerts
                about approaching another chat member, in meters. Must be between 1 and
                :tg-const:`telegram.constants.LocationLimit.HEADING` if specified.
            reply_markup (:class:`telegram.InlineKeyboardMarkup`, optional): An object for a new
                inline keyboard.

        Keyword Args:
            location (:class:`telegram.Location`, optional): The location to send.
            read_timeout (:obj:`float` | :obj:`None`, optional): Value to pass to
                :paramref:`telegram.request.BaseRequest.post.read_timeout`. Defaults to
                :attr:`~telegram.request.BaseRequest.DEFAULT_NONE`.
            write_timeout (:obj:`float` | :obj:`None`, optional): Value to pass to
                :paramref:`telegram.request.BaseRequest.post.write_timeout`. Defaults to
                :attr:`~telegram.request.BaseRequest.DEFAULT_NONE`.
            connect_timeout (:obj:`float` | :obj:`None`, optional): Value to pass to
                :paramref:`telegram.request.BaseRequest.post.connect_timeout`. Defaults to
                :attr:`~telegram.request.BaseRequest.DEFAULT_NONE`.
            pool_timeout (:obj:`float` | :obj:`None`, optional): Value to pass to
                :paramref:`telegram.request.BaseRequest.post.pool_timeout`. Defaults to
                :attr:`~telegram.request.BaseRequest.DEFAULT_NONE`.
            api_kwargs (:obj:`dict`, optional): Arbitrary keyword arguments to be passed to the
                Telegram API.

        Returns:
            :class:`telegram.Message`: On success, if edited message is not an inline message, the
            edited message is returned, otherwise :obj:`True` is returned.
        """
        # The location parameter is a convenience functionality added by us, so enforcing the
        # mutual exclusivity here is nothing that Telegram would handle anyway
        if not (all([latitude, longitude]) or location):
            raise ValueError(
                "Either location or latitude and longitude must be passed as argument."
            )
        if not (latitude is not None or longitude is not None) ^ bool(location):
            raise ValueError(
                "Either location or latitude and longitude must be passed as argument. Not both."
            )

        if isinstance(location, Location):
            latitude = location.latitude
            longitude = location.longitude

        data: JSONDict = {"latitude": latitude, "longitude": longitude}

        if chat_id:
            data["chat_id"] = chat_id
        if message_id:
            data["message_id"] = message_id
        if inline_message_id:
            data["inline_message_id"] = inline_message_id
        if horizontal_accuracy:
            data["horizontal_accuracy"] = horizontal_accuracy
        if heading:
            data["heading"] = heading
        if proximity_alert_radius:
            data["proximity_alert_radius"] = proximity_alert_radius

        return await self._send_message(
            "editMessageLiveLocation",
            data,
            reply_markup=reply_markup,
            read_timeout=read_timeout,
            write_timeout=write_timeout,
            connect_timeout=connect_timeout,
            pool_timeout=pool_timeout,
            api_kwargs=api_kwargs,
        )

    @_log
    async def stop_message_live_location(
        self,
        chat_id: Union[str, int] = None,
        message_id: int = None,
        inline_message_id: str = None,
        reply_markup: InlineKeyboardMarkup = None,
        *,
        read_timeout: ODVInput[float] = DEFAULT_NONE,
        write_timeout: ODVInput[float] = DEFAULT_NONE,
        connect_timeout: ODVInput[float] = DEFAULT_NONE,
        pool_timeout: ODVInput[float] = DEFAULT_NONE,
        api_kwargs: JSONDict = None,
    ) -> Union[Message, bool]:
        """Use this method to stop updating a live location message sent by the bot or via the bot
        (for inline bots) before live_period expires.

        .. seealso:: :attr:`telegram.Message.stop_live_location`
            :attr:`telegram.CallbackQuery.stop_message_live_location`

        Args:
            chat_id (:obj:`int` | :obj:`str`): Required if inline_message_id is not specified.
                Unique identifier for the target chat or username of the target channel
                (in the format ``@channelusername``).
            message_id (:obj:`int`, optional): Required if inline_message_id is not specified.
                Identifier of the sent message with live location to stop.
            inline_message_id (:obj:`str`, optional): Required if chat_id and message_id are not
                specified. Identifier of the inline message.
            reply_markup (:class:`telegram.InlineKeyboardMarkup`, optional): An object for a new
                inline keyboard.

        Keyword Args:
            read_timeout (:obj:`float` | :obj:`None`, optional): Value to pass to
                :paramref:`telegram.request.BaseRequest.post.read_timeout`. Defaults to
                :attr:`~telegram.request.BaseRequest.DEFAULT_NONE`.
            write_timeout (:obj:`float` | :obj:`None`, optional): Value to pass to
                :paramref:`telegram.request.BaseRequest.post.write_timeout`. Defaults to
                :attr:`~telegram.request.BaseRequest.DEFAULT_NONE`.
            connect_timeout (:obj:`float` | :obj:`None`, optional): Value to pass to
                :paramref:`telegram.request.BaseRequest.post.connect_timeout`. Defaults to
                :attr:`~telegram.request.BaseRequest.DEFAULT_NONE`.
            pool_timeout (:obj:`float` | :obj:`None`, optional): Value to pass to
                :paramref:`telegram.request.BaseRequest.post.pool_timeout`. Defaults to
                :attr:`~telegram.request.BaseRequest.DEFAULT_NONE`.
            api_kwargs (:obj:`dict`, optional): Arbitrary keyword arguments to be passed to the
                Telegram API.

        Returns:
            :class:`telegram.Message`: On success, if edited message is not an inline message, the
            edited message is returned, otherwise :obj:`True` is returned.
        """
        data: JSONDict = {}

        if chat_id:
            data["chat_id"] = chat_id
        if message_id:
            data["message_id"] = message_id
        if inline_message_id:
            data["inline_message_id"] = inline_message_id

        return await self._send_message(
            "stopMessageLiveLocation",
            data,
            reply_markup=reply_markup,
            read_timeout=read_timeout,
            write_timeout=write_timeout,
            connect_timeout=connect_timeout,
            pool_timeout=pool_timeout,
            api_kwargs=api_kwargs,
        )

    @_log
    async def send_venue(
        self,
        chat_id: Union[int, str],
        latitude: float = None,
        longitude: float = None,
        title: str = None,
        address: str = None,
        foursquare_id: str = None,
        disable_notification: DVInput[bool] = DEFAULT_NONE,
        reply_to_message_id: int = None,
        reply_markup: ReplyMarkup = None,
        foursquare_type: str = None,
        google_place_id: str = None,
        google_place_type: str = None,
        allow_sending_without_reply: ODVInput[bool] = DEFAULT_NONE,
        protect_content: ODVInput[bool] = DEFAULT_NONE,
        *,
        venue: Venue = None,
        read_timeout: ODVInput[float] = DEFAULT_NONE,
        write_timeout: ODVInput[float] = DEFAULT_NONE,
        connect_timeout: ODVInput[float] = DEFAULT_NONE,
        pool_timeout: ODVInput[float] = DEFAULT_NONE,
        api_kwargs: JSONDict = None,
    ) -> Message:
        """Use this method to send information about a venue.

        Note:
            * You can either supply :paramref:`venue`, or :paramref:`latitude`,
              :paramref:`longitude`, :paramref:`title` and :paramref:`address` and optionally
              :paramref:`foursquare_id` and :paramref:`foursquare_type` or optionally
              :paramref:`google_place_id` and :paramref:`google_place_type`.
            * Foursquare details and Google Place details are mutually exclusive. However, this
              behaviour is undocumented and might be changed by Telegram.

        .. seealso:: :attr:`telegram.Message.reply_venue`, :attr:`telegram.Chat.send_venue`,
            :attr:`telegram.User.send_venue`

        Args:
            chat_id (:obj:`int` | :obj:`str`): Unique identifier for the target chat or username
                of the target channel (in the format ``@channelusername``).
            latitude (:obj:`float`, optional): Latitude of venue.
            longitude (:obj:`float`, optional): Longitude of venue.
            title (:obj:`str`, optional): Name of the venue.
            address (:obj:`str`, optional): Address of the venue.
            foursquare_id (:obj:`str`, optional): Foursquare identifier of the venue.
            foursquare_type (:obj:`str`, optional): Foursquare type of the venue, if known.
                (For example, "arts_entertainment/default", "arts_entertainment/aquarium" or
                "food/icecream".)
            google_place_id (:obj:`str`, optional): Google Places identifier of the venue.
            google_place_type (:obj:`str`, optional): Google Places type of the venue. (See
                `supported types \
                <https://developers.google.com/maps/documentation/places/web-service/supported_types>`_.)
            disable_notification (:obj:`bool`, optional): Sends the message silently. Users will
                receive a notification with no sound.
            protect_content (:obj:`bool`, optional): Protects the contents of the sent message from
                forwarding and saving.

                .. versionadded:: 13.10

            reply_to_message_id (:obj:`int`, optional): If the message is a reply, ID of the
                original message.
            allow_sending_without_reply (:obj:`bool`, optional): Pass :obj:`True`, if the message
                should be sent even if the specified replied-to message is not found.
            reply_markup (:class:`InlineKeyboardMarkup` | :class:`ReplyKeyboardMarkup` | \
                :class:`ReplyKeyboardRemove` | :class:`ForceReply`, optional):
                Additional interface options. An object for an inline keyboard, custom reply
                keyboard, instructions to remove reply keyboard or to force a reply from the user.

        Keyword Args:
            venue (:class:`telegram.Venue`, optional): The venue to send.
            read_timeout (:obj:`float` | :obj:`None`, optional): Value to pass to
                :paramref:`telegram.request.BaseRequest.post.read_timeout`. Defaults to
                :attr:`~telegram.request.BaseRequest.DEFAULT_NONE`.
            write_timeout (:obj:`float` | :obj:`None`, optional): Value to pass to
                :paramref:`telegram.request.BaseRequest.post.write_timeout`. Defaults to
                :attr:`~telegram.request.BaseRequest.DEFAULT_NONE`.
            connect_timeout (:obj:`float` | :obj:`None`, optional): Value to pass to
                :paramref:`telegram.request.BaseRequest.post.connect_timeout`. Defaults to
                :attr:`~telegram.request.BaseRequest.DEFAULT_NONE`.
            pool_timeout (:obj:`float` | :obj:`None`, optional): Value to pass to
                :paramref:`telegram.request.BaseRequest.post.pool_timeout`. Defaults to
                :attr:`~telegram.request.BaseRequest.DEFAULT_NONE`.
            api_kwargs (:obj:`dict`, optional): Arbitrary keyword arguments to be passed to the
                Telegram API.

        Returns:
            :class:`telegram.Message`: On success, the sent Message is returned.

        Raises:
            :class:`telegram.error.TelegramError`

        """
        # The venue parameter is a convenience functionality added by us, so enforcing the
        # mutual exclusivity here is nothing that Telegram would handle anyway
        if not (venue or all([latitude, longitude, address, title])):
            raise ValueError(
                "Either venue or latitude, longitude, address and title must be "
                "passed as arguments."
            )
        if not bool(venue) ^ any([latitude, longitude, address, title]):
            raise ValueError(
                "Either venue or latitude, longitude, address and title must be "
                "passed as arguments. Not both."
            )

        if isinstance(venue, Venue):
            latitude = venue.location.latitude
            longitude = venue.location.longitude
            address = venue.address
            title = venue.title
            foursquare_id = venue.foursquare_id
            foursquare_type = venue.foursquare_type
            google_place_id = venue.google_place_id
            google_place_type = venue.google_place_type

        data: JSONDict = {
            "chat_id": chat_id,
            "latitude": latitude,
            "longitude": longitude,
            "address": address,
            "title": title,
        }

        if foursquare_id:
            data["foursquare_id"] = foursquare_id
        if foursquare_type:
            data["foursquare_type"] = foursquare_type
        if google_place_id:
            data["google_place_id"] = google_place_id
        if google_place_type:
            data["google_place_type"] = google_place_type

        return await self._send_message(  # type: ignore[return-value]
            "sendVenue",
            data,
            reply_to_message_id=reply_to_message_id,
            disable_notification=disable_notification,
            reply_markup=reply_markup,
            allow_sending_without_reply=allow_sending_without_reply,
            protect_content=protect_content,
            read_timeout=read_timeout,
            write_timeout=write_timeout,
            connect_timeout=connect_timeout,
            pool_timeout=pool_timeout,
            api_kwargs=api_kwargs,
        )

    @_log
    async def send_contact(
        self,
        chat_id: Union[int, str],
        phone_number: str = None,
        first_name: str = None,
        last_name: str = None,
        disable_notification: DVInput[bool] = DEFAULT_NONE,
        reply_to_message_id: int = None,
        reply_markup: ReplyMarkup = None,
        vcard: str = None,
        allow_sending_without_reply: ODVInput[bool] = DEFAULT_NONE,
        protect_content: ODVInput[bool] = DEFAULT_NONE,
        *,
        contact: Contact = None,
        read_timeout: ODVInput[float] = DEFAULT_NONE,
        write_timeout: ODVInput[float] = DEFAULT_NONE,
        connect_timeout: ODVInput[float] = DEFAULT_NONE,
        pool_timeout: ODVInput[float] = DEFAULT_NONE,
        api_kwargs: JSONDict = None,
    ) -> Message:
        """Use this method to send phone contacts.

        Note:
            You can either supply :paramref:`contact` or :paramref:`phone_number` and
            :paramref:`first_name` with optionally :paramref:`last_name` and optionally
            :paramref:`vcard`.

        .. seealso:: :attr:`telegram.Message.reply_contact`,  :attr:`telegram.Chat.send_contact`,
            :attr:`telegram.User.send_contact`

        Args:
            chat_id (:obj:`int` | :obj:`str`): Unique identifier for the target chat or username
                of the target channel (in the format ``@channelusername``).
            phone_number (:obj:`str`, optional): Contact's phone number.
            first_name (:obj:`str`, optional): Contact's first name.
            last_name (:obj:`str`, optional): Contact's last name.
            vcard (:obj:`str`, optional): Additional data about the contact in the form of a vCard,
                0-2048 bytes.
            disable_notification (:obj:`bool`, optional): Sends the message silently. Users will
                receive a notification with no sound.
            protect_content (:obj:`bool`, optional): Protects the contents of the sent message from
                forwarding and saving.

                .. versionadded:: 13.10

            reply_to_message_id (:obj:`int`, optional): If the message is a reply, ID of the
                original message.
            allow_sending_without_reply (:obj:`bool`, optional): Pass :obj:`True`, if the message
                should be sent even if the specified replied-to message is not found.
            reply_markup (:class:`InlineKeyboardMarkup` | :class:`ReplyKeyboardMarkup` | \
                :class:`ReplyKeyboardRemove` | :class:`ForceReply`, optional):
                Additional interface options. An object for an inline keyboard, custom reply
                keyboard, instructions to remove reply keyboard or to force a reply from the user.

        Keyword Args:
            contact (:class:`telegram.Contact`, optional): The contact to send.
            read_timeout (:obj:`float` | :obj:`None`, optional): Value to pass to
                :paramref:`telegram.request.BaseRequest.post.read_timeout`. Defaults to
                :attr:`~telegram.request.BaseRequest.DEFAULT_NONE`.
            write_timeout (:obj:`float` | :obj:`None`, optional): Value to pass to
                :paramref:`telegram.request.BaseRequest.post.write_timeout`. Defaults to
                :attr:`~telegram.request.BaseRequest.DEFAULT_NONE`.
            connect_timeout (:obj:`float` | :obj:`None`, optional): Value to pass to
                :paramref:`telegram.request.BaseRequest.post.connect_timeout`. Defaults to
                :attr:`~telegram.request.BaseRequest.DEFAULT_NONE`.
            pool_timeout (:obj:`float` | :obj:`None`, optional): Value to pass to
                :paramref:`telegram.request.BaseRequest.post.pool_timeout`. Defaults to
                :attr:`~telegram.request.BaseRequest.DEFAULT_NONE`.
            api_kwargs (:obj:`dict`, optional): Arbitrary keyword arguments to be passed to the
                Telegram API.

        Returns:
            :class:`telegram.Message`: On success, the sent Message is returned.

        Raises:
            :class:`telegram.error.TelegramError`

        """
        # The contact parameter is a convenience functionality added by us, so enforcing the
        # mutual exclusivity here is nothing that Telegram would handle anyway
        if (not contact) and (not all([phone_number, first_name])):
            raise ValueError(
                "Either contact or phone_number and first_name must be passed as arguments."
            )
        if not bool(contact) ^ any([phone_number, first_name]):
            raise ValueError(
                "Either contact or phone_number and first_name must be passed as arguments. "
                "Not both."
            )

        if isinstance(contact, Contact):
            phone_number = contact.phone_number
            first_name = contact.first_name
            last_name = contact.last_name
            vcard = contact.vcard

        data: JSONDict = {
            "chat_id": chat_id,
            "phone_number": phone_number,
            "first_name": first_name,
        }

        if last_name:
            data["last_name"] = last_name
        if vcard:
            data["vcard"] = vcard

        return await self._send_message(  # type: ignore[return-value]
            "sendContact",
            data,
            reply_to_message_id=reply_to_message_id,
            disable_notification=disable_notification,
            reply_markup=reply_markup,
            allow_sending_without_reply=allow_sending_without_reply,
            protect_content=protect_content,
            read_timeout=read_timeout,
            write_timeout=write_timeout,
            connect_timeout=connect_timeout,
            pool_timeout=pool_timeout,
            api_kwargs=api_kwargs,
        )

    @_log
    async def send_game(
        self,
        chat_id: Union[int, str],
        game_short_name: str,
        disable_notification: DVInput[bool] = DEFAULT_NONE,
        reply_to_message_id: int = None,
        reply_markup: InlineKeyboardMarkup = None,
        allow_sending_without_reply: ODVInput[bool] = DEFAULT_NONE,
        protect_content: ODVInput[bool] = DEFAULT_NONE,
        *,
        read_timeout: ODVInput[float] = DEFAULT_NONE,
        write_timeout: ODVInput[float] = DEFAULT_NONE,
        connect_timeout: ODVInput[float] = DEFAULT_NONE,
        pool_timeout: ODVInput[float] = DEFAULT_NONE,
        api_kwargs: JSONDict = None,
    ) -> Message:
        """Use this method to send a game.

        .. seealso:: :attr:`telegram.Message.reply_game`, :attr:`telegram.Chat.send_game`,
            :attr:`telegram.User.send_game`

        Args:
            chat_id (:obj:`int` | :obj:`str`): Unique identifier for the target chat.
            game_short_name (:obj:`str`): Short name of the game, serves as the unique identifier
                for the game. Set up your games via `@BotFather <https://t.me/BotFather>`_.
            disable_notification (:obj:`bool`, optional): Sends the message silently. Users will
                receive a notification with no sound.
            protect_content (:obj:`bool`, optional): Protects the contents of the sent message from
                forwarding and saving.

                .. versionadded:: 13.10

            reply_to_message_id (:obj:`int`, optional): If the message is a reply, ID of the
                original message.
            allow_sending_without_reply (:obj:`bool`, optional): Pass :obj:`True`, if the message
                should be sent even if the specified replied-to message is not found.
            reply_markup (:class:`telegram.InlineKeyboardMarkup`, optional): An object for a new
                inline keyboard. If empty, one ‘Play game_title’ button will be
                shown. If not empty, the first button must launch the game.

        Keyword Args:
            read_timeout (:obj:`float` | :obj:`None`, optional): Value to pass to
                :paramref:`telegram.request.BaseRequest.post.read_timeout`. Defaults to
                :attr:`~telegram.request.BaseRequest.DEFAULT_NONE`.
            write_timeout (:obj:`float` | :obj:`None`, optional): Value to pass to
                :paramref:`telegram.request.BaseRequest.post.write_timeout`. Defaults to
                :attr:`~telegram.request.BaseRequest.DEFAULT_NONE`.
            connect_timeout (:obj:`float` | :obj:`None`, optional): Value to pass to
                :paramref:`telegram.request.BaseRequest.post.connect_timeout`. Defaults to
                :attr:`~telegram.request.BaseRequest.DEFAULT_NONE`.
            pool_timeout (:obj:`float` | :obj:`None`, optional): Value to pass to
                :paramref:`telegram.request.BaseRequest.post.pool_timeout`. Defaults to
                :attr:`~telegram.request.BaseRequest.DEFAULT_NONE`.
            api_kwargs (:obj:`dict`, optional): Arbitrary keyword arguments to be passed to the
                Telegram API.

        Returns:
            :class:`telegram.Message`: On success, the sent Message is returned.

        Raises:
            :class:`telegram.error.TelegramError`

        """
        data: JSONDict = {"chat_id": chat_id, "game_short_name": game_short_name}

        return await self._send_message(  # type: ignore[return-value]
            "sendGame",
            data,
            reply_to_message_id=reply_to_message_id,
            disable_notification=disable_notification,
            reply_markup=reply_markup,
            allow_sending_without_reply=allow_sending_without_reply,
            protect_content=protect_content,
            read_timeout=read_timeout,
            write_timeout=write_timeout,
            connect_timeout=connect_timeout,
            pool_timeout=pool_timeout,
            api_kwargs=api_kwargs,
        )

    @_log
    async def send_chat_action(
        self,
        chat_id: Union[str, int],
        action: str,
        *,
        read_timeout: ODVInput[float] = DEFAULT_NONE,
        write_timeout: ODVInput[float] = DEFAULT_NONE,
        connect_timeout: ODVInput[float] = DEFAULT_NONE,
        pool_timeout: ODVInput[float] = DEFAULT_NONE,
        api_kwargs: JSONDict = None,
    ) -> bool:
        """
        Use this method when you need to tell the user that something is happening on the bot's
        side. The status is set for 5 seconds or less (when a message arrives from your bot,
        Telegram clients clear its typing status). Telegram only recommends using this method when
        a response from the bot will take a noticeable amount of time to arrive.

        .. seealso:: :attr:`telegram.Message.reply_chat_action`, :attr:`telegram.Chat.send_action`,
            :attr:`telegram.User.send_chat_action`

        Args:
            chat_id (:obj:`int` | :obj:`str`): Unique identifier for the target chat or username
                of the target channel (in the format ``@channelusername``).
            action(:obj:`str`): Type of action to broadcast. Choose one, depending on what the user
                is about to receive. For convenience look at the constants in
                :class:`telegram.constants.ChatAction`.

        Keyword Args:
            read_timeout (:obj:`float` | :obj:`None`, optional): Value to pass to
                :paramref:`telegram.request.BaseRequest.post.read_timeout`. Defaults to
                :attr:`~telegram.request.BaseRequest.DEFAULT_NONE`.
            write_timeout (:obj:`float` | :obj:`None`, optional): Value to pass to
                :paramref:`telegram.request.BaseRequest.post.write_timeout`. Defaults to
                :attr:`~telegram.request.BaseRequest.DEFAULT_NONE`.
            connect_timeout (:obj:`float` | :obj:`None`, optional): Value to pass to
                :paramref:`telegram.request.BaseRequest.post.connect_timeout`. Defaults to
                :attr:`~telegram.request.BaseRequest.DEFAULT_NONE`.
            pool_timeout (:obj:`float` | :obj:`None`, optional): Value to pass to
                :paramref:`telegram.request.BaseRequest.post.pool_timeout`. Defaults to
                :attr:`~telegram.request.BaseRequest.DEFAULT_NONE`.
            api_kwargs (:obj:`dict`, optional): Arbitrary keyword arguments to be passed to the
                Telegram API.

        Returns:
            :obj:`bool`:  On success, :obj:`True` is returned.

        Raises:
            :class:`telegram.error.TelegramError`

        """
        data: JSONDict = {"chat_id": chat_id, "action": action}
        result = await self._post(
            "sendChatAction",
            data,
            read_timeout=read_timeout,
            write_timeout=write_timeout,
            connect_timeout=connect_timeout,
            pool_timeout=pool_timeout,
            api_kwargs=api_kwargs,
        )
        return result  # type: ignore[return-value]

    def _effective_inline_results(  # skipcq: PYL-R0201
        self,
        results: Union[
            Sequence["InlineQueryResult"], Callable[[int], Optional[Sequence["InlineQueryResult"]]]
        ],
        next_offset: str = None,
        current_offset: str = None,
    ) -> Tuple[Sequence["InlineQueryResult"], Optional[str]]:
        """
        Builds the effective results from the results input.
        We make this a stand-alone method so tg.ext.ExtBot can wrap it.

        Returns:
            Tuple of 1. the effective results and 2. correct the next_offset

        """
        if current_offset is not None and next_offset is not None:
            raise ValueError("`current_offset` and `next_offset` are mutually exclusive!")

        if current_offset is not None:
            # Convert the string input to integer
            if current_offset == "":
                current_offset_int = 0
            else:
                current_offset_int = int(current_offset)

            # for now set to empty string, stating that there are no more results
            # might change later
            next_offset = ""

            if callable(results):
                callable_output = results(current_offset_int)
                if not callable_output:
                    effective_results: Sequence["InlineQueryResult"] = []
                else:
                    effective_results = callable_output
                    # the callback *might* return more results on the next call, so we increment
                    # the page count
                    next_offset = str(current_offset_int + 1)
            else:
                if len(results) > (current_offset_int + 1) * InlineQueryLimit.RESULTS:
                    # we expect more results for the next page
                    next_offset_int = current_offset_int + 1
                    next_offset = str(next_offset_int)
                    effective_results = results[
                        current_offset_int
                        * InlineQueryLimit.RESULTS : next_offset_int
                        * InlineQueryLimit.RESULTS
                    ]
                else:
                    effective_results = results[current_offset_int * InlineQueryLimit.RESULTS :]
        else:
            effective_results = results  # type: ignore[assignment]

        return effective_results, next_offset

    @no_type_check  # mypy doesn't play too well with hasattr
    def _insert_defaults_for_ilq_results(self, res: "InlineQueryResult") -> None:
        """The reason why this method exists is similar to the description of _insert_defaults
        The reason why we do this in rather than in _insert_defaults is because converting
        DEFAULT_NONE to NONE *before* calling to_dict() makes it way easier to drop None entries
        from the json data.
        """
        if hasattr(res, "parse_mode"):
            res.parse_mode = DefaultValue.get_value(res.parse_mode)
        if hasattr(res, "input_message_content") and res.input_message_content:
            if hasattr(res.input_message_content, "parse_mode"):
                res.input_message_content.parse_mode = DefaultValue.get_value(
                    res.input_message_content.parse_mode
                )
            if hasattr(res.input_message_content, "disable_web_page_preview"):
                res.input_message_content.disable_web_page_preview = DefaultValue.get_value(
                    res.input_message_content.disable_web_page_preview
                )

    @_log
    async def answer_inline_query(
        self,
        inline_query_id: str,
        results: Union[
            Sequence["InlineQueryResult"], Callable[[int], Optional[Sequence["InlineQueryResult"]]]
        ],
        cache_time: int = None,
        is_personal: bool = None,
        next_offset: str = None,
        switch_pm_text: str = None,
        switch_pm_parameter: str = None,
        *,
        current_offset: str = None,
        read_timeout: ODVInput[float] = DEFAULT_NONE,
        write_timeout: ODVInput[float] = DEFAULT_NONE,
        connect_timeout: ODVInput[float] = DEFAULT_NONE,
        pool_timeout: ODVInput[float] = DEFAULT_NONE,
        api_kwargs: JSONDict = None,
    ) -> bool:
        """
        Use this method to send answers to an inline query. No more than
        :tg-const:`telegram.InlineQuery.MAX_RESULTS` results per query are allowed.

        Warning:
            In most use cases :paramref:`current_offset` should not be passed manually. Instead of
            calling this method directly, use the shortcut :meth:`telegram.InlineQuery.answer` with
            :paramref:`telegram.InlineQuery.answer.auto_pagination` set to :obj:`True`, which will
            take care of passing the correct value.

        .. seealso:: :attr:`telegram.InlineQuery.answer`

        Args:
            inline_query_id (:obj:`str`): Unique identifier for the answered query.
            results (List[:class:`telegram.InlineQueryResult`] | Callable): A list of results for
                the inline query. In case :paramref:`current_offset` is passed,
                :paramref:`results` may also be
                a callable that accepts the current page index starting from 0. It must return
                either a list of :class:`telegram.InlineQueryResult` instances or :obj:`None` if
                there are no more results.
            cache_time (:obj:`int`, optional): The maximum amount of time in seconds that the
                result of the inline query may be cached on the server. Defaults to ``300``.
            is_personal (:obj:`bool`, optional): Pass :obj:`True`, if results may be cached on
                the server side only for the user that sent the query. By default,
                results may be returned to any user who sends the same query.
            next_offset (:obj:`str`, optional): Pass the offset that a client should send in the
                next query with the same text to receive more results. Pass an empty string if
                there are no more results or if you don't support pagination. Offset length can't
                exceed 64 bytes.
            switch_pm_text (:obj:`str`, optional): If passed, clients will display a button with
                specified text that switches the user to a private chat with the bot and sends the
                bot a start message with the parameter :paramref:`switch_pm_parameter`.
            switch_pm_parameter (:obj:`str`, optional): Deep-linking parameter for the
                :guilabel:`/start` message sent to the bot when user presses the switch button.
                1-:tg-const:`telegram.InlineQuery.MAX_SWITCH_PM_TEXT_LENGTH` characters,
                only ``A-Z``, ``a-z``, ``0-9``, ``_`` and ``-`` are allowed.

        Keyword Args:
            current_offset (:obj:`str`, optional): The :attr:`telegram.InlineQuery.offset` of
                the inline query to answer. If passed, PTB will automatically take care of
                the pagination for you, i.e. pass the correct :paramref:`next_offset` and truncate
                the results list/get the results from the callable you passed.
            read_timeout (:obj:`float` | :obj:`None`, optional): Value to pass to
                :paramref:`telegram.request.BaseRequest.post.read_timeout`. Defaults to
                :attr:`~telegram.request.BaseRequest.DEFAULT_NONE`.
            write_timeout (:obj:`float` | :obj:`None`, optional): Value to pass to
                :paramref:`telegram.request.BaseRequest.post.write_timeout`. Defaults to
                :attr:`~telegram.request.BaseRequest.DEFAULT_NONE`.
            connect_timeout (:obj:`float` | :obj:`None`, optional): Value to pass to
                :paramref:`telegram.request.BaseRequest.post.connect_timeout`. Defaults to
                :attr:`~telegram.request.BaseRequest.DEFAULT_NONE`.
            pool_timeout (:obj:`float` | :obj:`None`, optional): Value to pass to
                :paramref:`telegram.request.BaseRequest.post.pool_timeout`. Defaults to
                :attr:`~telegram.request.BaseRequest.DEFAULT_NONE`.
            api_kwargs (:obj:`dict`, optional): Arbitrary keyword arguments to be passed to the
                Telegram API.

        Example:
            An inline bot that sends YouTube videos can ask the user to connect the bot to their
            YouTube account to adapt search results accordingly. To do this, it displays a
            'Connect your YouTube account' button above the results, or even before showing any.
            The user presses the button, switches to a private chat with the bot and, in doing so,
            passes a start parameter that instructs the bot to return an oauth link. Once done, the
            bot can offer a switch_inline button so that the user can easily return to the chat
            where they wanted to use the bot's inline capabilities.

        Returns:
            :obj:`bool`: On success, :obj:`True` is returned.

        Raises:
            :class:`telegram.error.TelegramError`

        """
        effective_results, next_offset = self._effective_inline_results(
            results=results, next_offset=next_offset, current_offset=current_offset
        )

        # Apply defaults
        for result in effective_results:
            self._insert_defaults_for_ilq_results(result)

        data: JSONDict = {"inline_query_id": inline_query_id, "results": effective_results}

        if cache_time or cache_time == 0:
            data["cache_time"] = cache_time
        if is_personal:
            data["is_personal"] = is_personal
        if next_offset is not None:
            data["next_offset"] = next_offset
        if switch_pm_text:
            data["switch_pm_text"] = switch_pm_text
        if switch_pm_parameter:
            data["switch_pm_parameter"] = switch_pm_parameter

        return await self._post(  # type: ignore[return-value]
            "answerInlineQuery",
            data,
            read_timeout=read_timeout,
            write_timeout=write_timeout,
            connect_timeout=connect_timeout,
            pool_timeout=pool_timeout,
            api_kwargs=api_kwargs,
        )

    @_log
    async def get_user_profile_photos(
        self,
        user_id: Union[str, int],
        offset: int = None,
        limit: int = None,
        *,
        read_timeout: ODVInput[float] = DEFAULT_NONE,
        write_timeout: ODVInput[float] = DEFAULT_NONE,
        connect_timeout: ODVInput[float] = DEFAULT_NONE,
        pool_timeout: ODVInput[float] = DEFAULT_NONE,
        api_kwargs: JSONDict = None,
    ) -> UserProfilePhotos:
        """Use this method to get a list of profile pictures for a user.

        .. seealso:: :meth:`telegram.User.get_profile_photos`

        Args:
            user_id (:obj:`int`): Unique identifier of the target user.
            offset (:obj:`int`, optional): Sequential number of the first photo to be returned.
                By default, all photos are returned.
            limit (:obj:`int`, optional): Limits the number of photos to be retrieved. Values
                between 1-100 are accepted. Defaults to ``100``.

        Keyword Args:
            read_timeout (:obj:`float` | :obj:`None`, optional): Value to pass to
                :paramref:`telegram.request.BaseRequest.post.read_timeout`. Defaults to
                :attr:`~telegram.request.BaseRequest.DEFAULT_NONE`.
            write_timeout (:obj:`float` | :obj:`None`, optional): Value to pass to
                :paramref:`telegram.request.BaseRequest.post.write_timeout`. Defaults to
                :attr:`~telegram.request.BaseRequest.DEFAULT_NONE`.
            connect_timeout (:obj:`float` | :obj:`None`, optional): Value to pass to
                :paramref:`telegram.request.BaseRequest.post.connect_timeout`. Defaults to
                :attr:`~telegram.request.BaseRequest.DEFAULT_NONE`.
            pool_timeout (:obj:`float` | :obj:`None`, optional): Value to pass to
                :paramref:`telegram.request.BaseRequest.post.pool_timeout`. Defaults to
                :attr:`~telegram.request.BaseRequest.DEFAULT_NONE`.
            api_kwargs (:obj:`dict`, optional): Arbitrary keyword arguments to be passed to the
                Telegram API.

        Returns:
            :class:`telegram.UserProfilePhotos`

        Raises:
            :class:`telegram.error.TelegramError`

        """
        data: JSONDict = {"user_id": user_id}

        if offset is not None:
            data["offset"] = offset
        if limit:
            data["limit"] = limit

        result = await self._post(
            "getUserProfilePhotos",
            data,
            read_timeout=read_timeout,
            write_timeout=write_timeout,
            connect_timeout=connect_timeout,
            pool_timeout=pool_timeout,
            api_kwargs=api_kwargs,
        )

        return UserProfilePhotos.de_json(result, self)  # type: ignore[arg-type,return-value]

    @_log
    async def get_file(
        self,
        file_id: Union[
            str, Animation, Audio, ChatPhoto, Document, PhotoSize, Sticker, Video, VideoNote, Voice
        ],
        *,
        read_timeout: ODVInput[float] = DEFAULT_NONE,
        write_timeout: ODVInput[float] = DEFAULT_NONE,
        connect_timeout: ODVInput[float] = DEFAULT_NONE,
        pool_timeout: ODVInput[float] = DEFAULT_NONE,
        api_kwargs: JSONDict = None,
    ) -> File:
        """
        Use this method to get basic info about a file and prepare it for downloading. For the
        moment, bots can download files of up to
        :tg-const:`telegram.constants.FileSizeLimit.FILESIZE_DOWNLOAD` in size. The file can then
        be downloaded
        with :meth:`telegram.File.download`. It is guaranteed that the link will be
        valid for at least 1 hour. When the link expires, a new one can be requested by
        calling get_file again.

        Note:
             This function may not preserve the original file name and MIME type.
             You should save the file's MIME type and name (if available) when the File object
             is received.

        Args:
            file_id (:obj:`str` | :class:`telegram.Animation` | :class:`telegram.Audio` |         \
                     :class:`telegram.ChatPhoto` | :class:`telegram.Document` |                   \
                     :class:`telegram.PhotoSize` | :class:`telegram.Sticker` |                    \
                     :class:`telegram.Video` | :class:`telegram.VideoNote` |                      \
                     :class:`telegram.Voice`):
                Either the file identifier or an object that has a file_id attribute
                to get file information about.

         Keyword Args:
            read_timeout (:obj:`float` | :obj:`None`, optional): Value to pass to
                :paramref:`telegram.request.BaseRequest.post.read_timeout`. Defaults to
                :attr:`~telegram.request.BaseRequest.DEFAULT_NONE`.
            write_timeout (:obj:`float` | :obj:`None`, optional): Value to pass to
                :paramref:`telegram.request.BaseRequest.post.write_timeout`. Defaults to
                :attr:`~telegram.request.BaseRequest.DEFAULT_NONE`.
            connect_timeout (:obj:`float` | :obj:`None`, optional): Value to pass to
                :paramref:`telegram.request.BaseRequest.post.connect_timeout`. Defaults to
                :attr:`~telegram.request.BaseRequest.DEFAULT_NONE`.
            pool_timeout (:obj:`float` | :obj:`None`, optional): Value to pass to
                :paramref:`telegram.request.BaseRequest.post.pool_timeout`. Defaults to
                :attr:`~telegram.request.BaseRequest.DEFAULT_NONE`.
            api_kwargs (:obj:`dict`, optional): Arbitrary keyword arguments to be passed to the
                Telegram API.

        Returns:
            :class:`telegram.File`

        Raises:
            :class:`telegram.error.TelegramError`

        """
        try:
            file_id = file_id.file_id  # type: ignore[union-attr]
        except AttributeError:
            pass

        data: JSONDict = {"file_id": file_id}

        result = await self._post(
            "getFile",
            data,
            read_timeout=read_timeout,
            write_timeout=write_timeout,
            connect_timeout=connect_timeout,
            pool_timeout=pool_timeout,
            api_kwargs=api_kwargs,
        )

        if result.get("file_path") and not is_local_file(  # type: ignore[union-attr]
            result["file_path"]  # type: ignore[index]
        ):
            result[  # type: ignore[index]
                "file_path"
            ] = f"{self._base_file_url}/{result['file_path']}"  # type: ignore[index]

        return File.de_json(result, self)  # type: ignore[return-value, arg-type]

    @_log
    async def ban_chat_member(
        self,
        chat_id: Union[str, int],
        user_id: Union[str, int],
        until_date: Union[int, datetime] = None,
        revoke_messages: bool = None,
        *,
        read_timeout: ODVInput[float] = DEFAULT_NONE,
        write_timeout: ODVInput[float] = DEFAULT_NONE,
        connect_timeout: ODVInput[float] = DEFAULT_NONE,
        pool_timeout: ODVInput[float] = DEFAULT_NONE,
        api_kwargs: JSONDict = None,
    ) -> bool:
        """
        Use this method to ban a user from a group, supergroup or a channel. In the case of
        supergroups and channels, the user will not be able to return to the group on their own
        using invite links, etc., unless unbanned first. The bot must be an administrator in the
        chat for this to work and must have the appropriate admin rights.

        .. seealso:: :attr:`telegram.Chat.ban_member`

         .. versionadded:: 13.7

        Args:
            chat_id (:obj:`int` | :obj:`str`): Unique identifier for the target group or username
                of the target supergroup or channel (in the format ``@channelusername``).
            user_id (:obj:`int`): Unique identifier of the target user.
            until_date (:obj:`int` | :obj:`datetime.datetime`, optional): Date when the user will
                be unbanned, unix time. If user is banned for more than 366 days or less than 30
                seconds from the current time they are considered to be banned forever. Applied
                for supergroups and channels only.
                For timezone naive :obj:`datetime.datetime` objects, the default timezone of the
                bot will be used, which is UTC unless :attr:`telegram.ext.Defaults.tzinfo` is
                used.
            revoke_messages (:obj:`bool`, optional): Pass :obj:`True` to delete all messages from
                the chat for the user that is being removed. If :obj:`False`, the user will be able
                to see messages in the group that were sent before the user was removed.
                Always :obj:`True` for supergroups and channels.

                .. versionadded:: 13.4

        Keyword Args:
            read_timeout (:obj:`float` | :obj:`None`, optional): Value to pass to
                :paramref:`telegram.request.BaseRequest.post.read_timeout`. Defaults to
                :attr:`~telegram.request.BaseRequest.DEFAULT_NONE`.
            write_timeout (:obj:`float` | :obj:`None`, optional): Value to pass to
                :paramref:`telegram.request.BaseRequest.post.write_timeout`. Defaults to
                :attr:`~telegram.request.BaseRequest.DEFAULT_NONE`.
            connect_timeout (:obj:`float` | :obj:`None`, optional): Value to pass to
                :paramref:`telegram.request.BaseRequest.post.connect_timeout`. Defaults to
                :attr:`~telegram.request.BaseRequest.DEFAULT_NONE`.
            pool_timeout (:obj:`float` | :obj:`None`, optional): Value to pass to
                :paramref:`telegram.request.BaseRequest.post.pool_timeout`. Defaults to
                :attr:`~telegram.request.BaseRequest.DEFAULT_NONE`.
            api_kwargs (:obj:`dict`, optional): Arbitrary keyword arguments to be passed to the
                Telegram API.

        Returns:
            :obj:`bool`: On success, :obj:`True` is returned.

        Raises:
            :class:`telegram.error.TelegramError`

        """
        data: JSONDict = {"chat_id": chat_id, "user_id": user_id}

        if until_date is not None:
            data["until_date"] = until_date

        if revoke_messages is not None:
            data["revoke_messages"] = revoke_messages

        result = await self._post(
            "banChatMember",
            data,
            read_timeout=read_timeout,
            write_timeout=write_timeout,
            connect_timeout=connect_timeout,
            pool_timeout=pool_timeout,
            api_kwargs=api_kwargs,
        )

        return result  # type: ignore[return-value]

    @_log
    async def ban_chat_sender_chat(
        self,
        chat_id: Union[str, int],
        sender_chat_id: int,
        *,
        read_timeout: ODVInput[float] = DEFAULT_NONE,
        write_timeout: ODVInput[float] = DEFAULT_NONE,
        connect_timeout: ODVInput[float] = DEFAULT_NONE,
        pool_timeout: ODVInput[float] = DEFAULT_NONE,
        api_kwargs: JSONDict = None,
    ) -> bool:
        """
        Use this method to ban a channel chat in a supergroup or a channel. Until the chat is
        unbanned, the owner of the banned chat won't be able to send messages on behalf of **any of
        their channels**. The bot must be an administrator in the supergroup or channel for this
        to work and must have the appropriate administrator rights.

        .. seealso:: :attr:`telegram.Chat.ban_chat`, :attr:`telegram.Chat.ban_sender_chat`

        .. versionadded:: 13.9

        Args:
            chat_id (:obj:`int` | :obj:`str`): Unique identifier for the target group or username
                of the target supergroup or channel (in the format ``@channelusername``).
            sender_chat_id (:obj:`int`): Unique identifier of the target sender chat.

        Keyword Args:
            read_timeout (:obj:`float` | :obj:`None`, optional): Value to pass to
                :paramref:`telegram.request.BaseRequest.post.read_timeout`. Defaults to
                :attr:`~telegram.request.BaseRequest.DEFAULT_NONE`.
            write_timeout (:obj:`float` | :obj:`None`, optional): Value to pass to
                :paramref:`telegram.request.BaseRequest.post.write_timeout`. Defaults to
                :attr:`~telegram.request.BaseRequest.DEFAULT_NONE`.
            connect_timeout (:obj:`float` | :obj:`None`, optional): Value to pass to
                :paramref:`telegram.request.BaseRequest.post.connect_timeout`. Defaults to
                :attr:`~telegram.request.BaseRequest.DEFAULT_NONE`.
            pool_timeout (:obj:`float` | :obj:`None`, optional): Value to pass to
                :paramref:`telegram.request.BaseRequest.post.pool_timeout`. Defaults to
                :attr:`~telegram.request.BaseRequest.DEFAULT_NONE`.
            api_kwargs (:obj:`dict`, optional): Arbitrary keyword arguments to be passed to the
                Telegram API.

        Returns:
            :obj:`bool`: On success, :obj:`True` is returned.

        Raises:
            :class:`telegram.error.TelegramError`

        """
        data: JSONDict = {"chat_id": chat_id, "sender_chat_id": sender_chat_id}

        result = await self._post(
            "banChatSenderChat",
            data,
            read_timeout=read_timeout,
            write_timeout=write_timeout,
            connect_timeout=connect_timeout,
            pool_timeout=pool_timeout,
            api_kwargs=api_kwargs,
        )

        return result  # type: ignore[return-value]

    @_log
    async def unban_chat_member(
        self,
        chat_id: Union[str, int],
        user_id: Union[str, int],
        only_if_banned: bool = None,
        *,
        read_timeout: ODVInput[float] = DEFAULT_NONE,
        write_timeout: ODVInput[float] = DEFAULT_NONE,
        connect_timeout: ODVInput[float] = DEFAULT_NONE,
        pool_timeout: ODVInput[float] = DEFAULT_NONE,
        api_kwargs: JSONDict = None,
    ) -> bool:
        """Use this method to unban a previously kicked user in a supergroup or channel.

        The user will *not* return to the group or channel automatically, but will be able to join
        via link, etc. The bot must be an administrator for this to work. By default, this method
        guarantees that after the call the user is not a member of the chat, but will be able to
        join it. So if the user is a member of the chat they will also be *removed* from the chat.
        If you don't want this, use the parameter :paramref:`only_if_banned`.

        .. seealso:: :attr:`telegram.Chat.unban_member`

        Args:
            chat_id (:obj:`int` | :obj:`str`): Unique identifier for the target chat or username
                of the target supergroup or channel (in the format ``@channelusername``).
            user_id (:obj:`int`): Unique identifier of the target user.
            only_if_banned (:obj:`bool`, optional): Do nothing if the user is not banned.

        Keyword Args:
            read_timeout (:obj:`float` | :obj:`None`, optional): Value to pass to
                :paramref:`telegram.request.BaseRequest.post.read_timeout`. Defaults to
                :attr:`~telegram.request.BaseRequest.DEFAULT_NONE`.
            write_timeout (:obj:`float` | :obj:`None`, optional): Value to pass to
                :paramref:`telegram.request.BaseRequest.post.write_timeout`. Defaults to
                :attr:`~telegram.request.BaseRequest.DEFAULT_NONE`.
            connect_timeout (:obj:`float` | :obj:`None`, optional): Value to pass to
                :paramref:`telegram.request.BaseRequest.post.connect_timeout`. Defaults to
                :attr:`~telegram.request.BaseRequest.DEFAULT_NONE`.
            pool_timeout (:obj:`float` | :obj:`None`, optional): Value to pass to
                :paramref:`telegram.request.BaseRequest.post.pool_timeout`. Defaults to
                :attr:`~telegram.request.BaseRequest.DEFAULT_NONE`.
            api_kwargs (:obj:`dict`, optional): Arbitrary keyword arguments to be passed to the
                Telegram API.

        Returns:
            :obj:`bool`: On success, :obj:`True` is returned.

        Raises:
            :class:`telegram.error.TelegramError`

        """
        data: JSONDict = {"chat_id": chat_id, "user_id": user_id}

        if only_if_banned is not None:
            data["only_if_banned"] = only_if_banned

        result = await self._post(
            "unbanChatMember",
            data,
            read_timeout=read_timeout,
            write_timeout=write_timeout,
            connect_timeout=connect_timeout,
            pool_timeout=pool_timeout,
            api_kwargs=api_kwargs,
        )

        return result  # type: ignore[return-value]

    @_log
    async def unban_chat_sender_chat(
        self,
        chat_id: Union[str, int],
        sender_chat_id: int,
        *,
        read_timeout: ODVInput[float] = DEFAULT_NONE,
        write_timeout: ODVInput[float] = DEFAULT_NONE,
        connect_timeout: ODVInput[float] = DEFAULT_NONE,
        pool_timeout: ODVInput[float] = DEFAULT_NONE,
        api_kwargs: JSONDict = None,
    ) -> bool:
        """Use this method to unban a previously banned channel in a supergroup or channel.
        The bot must be an administrator for this to work and must have the
        appropriate administrator rights.

        .. seealso:: :attr:`telegram.Chat.unban_chat`

        .. versionadded:: 13.9

        Args:
            chat_id (:obj:`int` | :obj:`str`): Unique identifier for the target chat or username
                of the target supergroup or channel (in the format ``@channelusername``).
            sender_chat_id (:obj:`int`): Unique identifier of the target sender chat.

        Keyword Args:
            read_timeout (:obj:`float` | :obj:`None`, optional): Value to pass to
                :paramref:`telegram.request.BaseRequest.post.read_timeout`. Defaults to
                :attr:`~telegram.request.BaseRequest.DEFAULT_NONE`.
            write_timeout (:obj:`float` | :obj:`None`, optional): Value to pass to
                :paramref:`telegram.request.BaseRequest.post.write_timeout`. Defaults to
                :attr:`~telegram.request.BaseRequest.DEFAULT_NONE`.
            connect_timeout (:obj:`float` | :obj:`None`, optional): Value to pass to
                :paramref:`telegram.request.BaseRequest.post.connect_timeout`. Defaults to
                :attr:`~telegram.request.BaseRequest.DEFAULT_NONE`.
            pool_timeout (:obj:`float` | :obj:`None`, optional): Value to pass to
                :paramref:`telegram.request.BaseRequest.post.pool_timeout`. Defaults to
                :attr:`~telegram.request.BaseRequest.DEFAULT_NONE`.
            api_kwargs (:obj:`dict`, optional): Arbitrary keyword arguments to be passed to the
                Telegram API.

        Returns:
            :obj:`bool`: On success, :obj:`True` is returned.

        Raises:
            :class:`telegram.error.TelegramError`

        """
        data: JSONDict = {"chat_id": chat_id, "sender_chat_id": sender_chat_id}

        result = await self._post(
            "unbanChatSenderChat",
            data,
            read_timeout=read_timeout,
            write_timeout=write_timeout,
            connect_timeout=connect_timeout,
            pool_timeout=pool_timeout,
            api_kwargs=api_kwargs,
        )

        return result  # type: ignore[return-value]

    @_log
    async def answer_callback_query(
        self,
        callback_query_id: str,
        text: str = None,
        show_alert: bool = None,
        url: str = None,
        cache_time: int = None,
        *,
        read_timeout: ODVInput[float] = DEFAULT_NONE,
        write_timeout: ODVInput[float] = DEFAULT_NONE,
        connect_timeout: ODVInput[float] = DEFAULT_NONE,
        pool_timeout: ODVInput[float] = DEFAULT_NONE,
        api_kwargs: JSONDict = None,
    ) -> bool:
        """
        Use this method to send answers to callback queries sent from inline keyboards. The answer
        will be displayed to the user as a notification at the top of the chat screen or as an
        alert.
        Alternatively, the user can be redirected to the specified Game URL. For this option to
        work, you must first create a game for your bot via `@BotFather <https://t.me/BotFather>`_
        and accept the terms. Otherwise, you may use links like t.me/your_bot?start=XXXX that open
        your bot with a parameter.

        .. seealso:: :attr:`telegram.CallbackQuery.answer`

        Args:
            callback_query_id (:obj:`str`): Unique identifier for the query to be answered.
            text (:obj:`str`, optional): Text of the notification. If not specified, nothing will
                be shown to the user, 0-:tg-const:`telegram.CallbackQuery.MAX_ANSWER_TEXT_LENGTH`
                characters.
            show_alert (:obj:`bool`, optional): If :obj:`True`, an alert will be shown by the
                client instead of a notification at the top of the chat screen. Defaults to
                :obj:`False`.
            url (:obj:`str`, optional): URL that will be opened by the user's client. If you have
                created a Game and accepted the conditions via
                `@BotFather <https://t.me/BotFather>`_, specify the URL that
                opens your game - note that this will only work if the query comes from a callback
                game button. Otherwise, you may use links like t.me/your_bot?start=XXXX that open
                your bot with a parameter.
            cache_time (:obj:`int`, optional): The maximum amount of time in seconds that the
                result of the callback query may be cached client-side. Defaults to 0.

        Keyword Args:
            read_timeout (:obj:`float` | :obj:`None`, optional): Value to pass to
                :paramref:`telegram.request.BaseRequest.post.read_timeout`. Defaults to
                :attr:`~telegram.request.BaseRequest.DEFAULT_NONE`.
            write_timeout (:obj:`float` | :obj:`None`, optional): Value to pass to
                :paramref:`telegram.request.BaseRequest.post.write_timeout`. Defaults to
                :attr:`~telegram.request.BaseRequest.DEFAULT_NONE`.
            connect_timeout (:obj:`float` | :obj:`None`, optional): Value to pass to
                :paramref:`telegram.request.BaseRequest.post.connect_timeout`. Defaults to
                :attr:`~telegram.request.BaseRequest.DEFAULT_NONE`.
            pool_timeout (:obj:`float` | :obj:`None`, optional): Value to pass to
                :paramref:`telegram.request.BaseRequest.post.pool_timeout`. Defaults to
                :attr:`~telegram.request.BaseRequest.DEFAULT_NONE`.
            api_kwargs (:obj:`dict`, optional): Arbitrary keyword arguments to be passed to the
                Telegram API.

        Returns:
            :obj:`bool` On success, :obj:`True` is returned.

        Raises:
            :class:`telegram.error.TelegramError`

        """
        data: JSONDict = {"callback_query_id": callback_query_id}

        if text:
            data["text"] = text
        if show_alert:
            data["show_alert"] = show_alert
        if url:
            data["url"] = url
        if cache_time is not None:
            data["cache_time"] = cache_time

        result = await self._post(
            "answerCallbackQuery",
            data,
            read_timeout=read_timeout,
            write_timeout=write_timeout,
            connect_timeout=connect_timeout,
            pool_timeout=pool_timeout,
            api_kwargs=api_kwargs,
        )

        return result  # type: ignore[return-value]

    @_log
    async def edit_message_text(
        self,
        text: str,
        chat_id: Union[str, int] = None,
        message_id: int = None,
        inline_message_id: str = None,
        parse_mode: ODVInput[str] = DEFAULT_NONE,
        disable_web_page_preview: ODVInput[bool] = DEFAULT_NONE,
        reply_markup: InlineKeyboardMarkup = None,
        entities: Union[List["MessageEntity"], Tuple["MessageEntity", ...]] = None,
        *,
        read_timeout: ODVInput[float] = DEFAULT_NONE,
        write_timeout: ODVInput[float] = DEFAULT_NONE,
        connect_timeout: ODVInput[float] = DEFAULT_NONE,
        pool_timeout: ODVInput[float] = DEFAULT_NONE,
        api_kwargs: JSONDict = None,
    ) -> Union[Message, bool]:
        """
        Use this method to edit text and game messages.

        Note:
            |editreplymarkup|.

        .. seealso:: :attr:`telegram.Message.edit_text`,
            :attr:`telegram.CallbackQuery.edit_message_text`

        Args:
            chat_id (:obj:`int` | :obj:`str`, optional): Required if inline_message_id is not
                specified. Unique identifier for the target chat or username of the target channel
                (in the format ``@channelusername``)
            message_id (:obj:`int`, optional): Required if inline_message_id is not specified.
                Identifier of the message to edit.
            inline_message_id (:obj:`str`, optional): Required if chat_id and message_id are not
                specified. Identifier of the inline message.
            text (:obj:`str`): New text of the message,
                1-:tg-const:`telegram.constants.MessageLimit.TEXT_LENGTH` characters after entities
                parsing.
            parse_mode (:obj:`str`, optional): Send Markdown or HTML, if you want Telegram apps to
                show bold, italic, fixed-width text or inline URLs in your bot's message. See the
                constants in :class:`telegram.constants.ParseMode` for the available modes.
            entities (List[:class:`telegram.MessageEntity`], optional): List of special entities
                that appear in message text, which can be specified instead of
                :paramref:`parse_mode`.
            disable_web_page_preview (:obj:`bool`, optional): Disables link previews for links in
                this message.
            reply_markup (:class:`telegram.InlineKeyboardMarkup`, optional): An object for an
                inline keyboard.

        Keyword Args:
            read_timeout (:obj:`float` | :obj:`None`, optional): Value to pass to
                :paramref:`telegram.request.BaseRequest.post.read_timeout`. Defaults to
                :attr:`~telegram.request.BaseRequest.DEFAULT_NONE`.
            write_timeout (:obj:`float` | :obj:`None`, optional): Value to pass to
                :paramref:`telegram.request.BaseRequest.post.write_timeout`. Defaults to
                :attr:`~telegram.request.BaseRequest.DEFAULT_NONE`.
            connect_timeout (:obj:`float` | :obj:`None`, optional): Value to pass to
                :paramref:`telegram.request.BaseRequest.post.connect_timeout`. Defaults to
                :attr:`~telegram.request.BaseRequest.DEFAULT_NONE`.
            pool_timeout (:obj:`float` | :obj:`None`, optional): Value to pass to
                :paramref:`telegram.request.BaseRequest.post.pool_timeout`. Defaults to
                :attr:`~telegram.request.BaseRequest.DEFAULT_NONE`.
            api_kwargs (:obj:`dict`, optional): Arbitrary keyword arguments to be passed to the
                Telegram API.

        Returns:
            :class:`telegram.Message`: On success, if edited message is not an inline message, the
            edited message is returned, otherwise :obj:`True` is returned.

        Raises:
            :class:`telegram.error.TelegramError`

        """
        data: JSONDict = {
            "text": text,
            "parse_mode": parse_mode,
            "disable_web_page_preview": disable_web_page_preview,
        }

        if chat_id:
            data["chat_id"] = chat_id
        if message_id:
            data["message_id"] = message_id
        if inline_message_id:
            data["inline_message_id"] = inline_message_id
        if entities:
            data["entities"] = [me.to_dict() for me in entities]

        return await self._send_message(
            "editMessageText",
            data,
            reply_markup=reply_markup,
            read_timeout=read_timeout,
            write_timeout=write_timeout,
            connect_timeout=connect_timeout,
            pool_timeout=pool_timeout,
            api_kwargs=api_kwargs,
        )

    @_log
    async def edit_message_caption(
        self,
        chat_id: Union[str, int] = None,
        message_id: int = None,
        inline_message_id: str = None,
        caption: str = None,
        reply_markup: InlineKeyboardMarkup = None,
        parse_mode: ODVInput[str] = DEFAULT_NONE,
        caption_entities: Union[List["MessageEntity"], Tuple["MessageEntity", ...]] = None,
        *,
        read_timeout: ODVInput[float] = DEFAULT_NONE,
        write_timeout: ODVInput[float] = DEFAULT_NONE,
        connect_timeout: ODVInput[float] = DEFAULT_NONE,
        pool_timeout: ODVInput[float] = DEFAULT_NONE,
        api_kwargs: JSONDict = None,
    ) -> Union[Message, bool]:
        """
        Use this method to edit captions of messages.

        Note:
            |editreplymarkup|

        .. seealso:: :attr:`telegram.Message.edit_caption`,
            :attr:`telegram.CallbackQuery.edit_message_caption`

        Args:
            chat_id (:obj:`int` | :obj:`str`, optional): Required if inline_message_id is not
                specified. Unique identifier for the target chat or username of the target channel
                (in the format ``@channelusername``)
            message_id (:obj:`int`, optional): Required if inline_message_id is not specified.
                Identifier of the message to edit.
            inline_message_id (:obj:`str`, optional): Required if chat_id and message_id are not
                specified. Identifier of the inline message.
            caption (:obj:`str`, optional): New caption of the message,
                0-:tg-const:`telegram.constants.MessageLimit.CAPTION_LENGTH` characters after
                entities parsing.
            parse_mode (:obj:`str`, optional): Send Markdown or HTML, if you want Telegram apps to
                show bold, italic, fixed-width text or inline URLs in the media caption. See the
                constants in :class:`telegram.constants.ParseMode` for the available modes.
            caption_entities (List[:class:`telegram.MessageEntity`], optional): List of special
                entities that appear in message text, which can be specified instead of
                :paramref:`parse_mode`.
            reply_markup (:class:`telegram.InlineKeyboardMarkup`, optional): An object for an
                inline keyboard.

        Keyword Args:
            read_timeout (:obj:`float` | :obj:`None`, optional): Value to pass to
                :paramref:`telegram.request.BaseRequest.post.read_timeout`. Defaults to
                :attr:`~telegram.request.BaseRequest.DEFAULT_NONE`.
            write_timeout (:obj:`float` | :obj:`None`, optional): Value to pass to
                :paramref:`telegram.request.BaseRequest.post.write_timeout`. Defaults to
                :attr:`~telegram.request.BaseRequest.DEFAULT_NONE`.
            connect_timeout (:obj:`float` | :obj:`None`, optional): Value to pass to
                :paramref:`telegram.request.BaseRequest.post.connect_timeout`. Defaults to
                :attr:`~telegram.request.BaseRequest.DEFAULT_NONE`.
            pool_timeout (:obj:`float` | :obj:`None`, optional): Value to pass to
                :paramref:`telegram.request.BaseRequest.post.pool_timeout`. Defaults to
                :attr:`~telegram.request.BaseRequest.DEFAULT_NONE`.
            api_kwargs (:obj:`dict`, optional): Arbitrary keyword arguments to be passed to the
                Telegram API.

        Returns:
            :class:`telegram.Message`: On success, if edited message is not an inline message, the
            edited message is returned, otherwise :obj:`True` is returned.

        Raises:
            :class:`telegram.error.TelegramError`

        """
        data: JSONDict = {"parse_mode": parse_mode}

        if caption:
            data["caption"] = caption
        if caption_entities:
            data["caption_entities"] = caption_entities
        if chat_id:
            data["chat_id"] = chat_id
        if message_id:
            data["message_id"] = message_id
        if inline_message_id:
            data["inline_message_id"] = inline_message_id

        return await self._send_message(
            "editMessageCaption",
            data,
            reply_markup=reply_markup,
            read_timeout=read_timeout,
            write_timeout=write_timeout,
            connect_timeout=connect_timeout,
            pool_timeout=pool_timeout,
            api_kwargs=api_kwargs,
        )

    @_log
    async def edit_message_media(
        self,
        media: "InputMedia",
        chat_id: Union[str, int] = None,
        message_id: int = None,
        inline_message_id: str = None,
        reply_markup: InlineKeyboardMarkup = None,
        *,
        read_timeout: ODVInput[float] = DEFAULT_NONE,
        write_timeout: ODVInput[float] = DEFAULT_NONE,
        connect_timeout: ODVInput[float] = DEFAULT_NONE,
        pool_timeout: ODVInput[float] = DEFAULT_NONE,
        api_kwargs: JSONDict = None,
    ) -> Union[Message, bool]:
        """
        Use this method to edit animation, audio, document, photo, or video messages. If a message
        is part of a message album, then it can be edited only to an audio for audio albums, only
        to a document for document albums and to a photo or a video otherwise. When an inline
        message is edited, a new file can't be uploaded; use a previously uploaded file via its
        :attr:`~telegram.File.file_id` or specify a URL.

        Note:
            |editreplymarkup|

        .. seealso:: :attr:`telegram.Message.edit_media`,
            :attr:`telegram.CallbackQuery.edit_message_media`

        Args:
            media (:class:`telegram.InputMedia`): An object for a new media content
                of the message.
            chat_id (:obj:`int` | :obj:`str`, optional): Required if inline_message_id is not
                specified. Unique identifier for the target chat or username of the target channel
                (in the format ``@channelusername``).
            message_id (:obj:`int`, optional): Required if inline_message_id is not specified.
                Identifier of the message to edit.
            inline_message_id (:obj:`str`, optional): Required if chat_id and message_id are not
                specified. Identifier of the inline message.
            reply_markup (:class:`telegram.InlineKeyboardMarkup`, optional): An object for an
                inline keyboard.

        Keyword Args:
            read_timeout (:obj:`float` | :obj:`None`, optional): Value to pass to
                :paramref:`telegram.request.BaseRequest.post.read_timeout`. Defaults to
                :attr:`~telegram.request.BaseRequest.DEFAULT_NONE`.
            write_timeout (:obj:`float` | :obj:`None`, optional): Value to pass to
                :paramref:`telegram.request.BaseRequest.post.write_timeout`. Defaults to
                :attr:`~telegram.request.BaseRequest.DEFAULT_NONE`.
            connect_timeout (:obj:`float` | :obj:`None`, optional): Value to pass to
                :paramref:`telegram.request.BaseRequest.post.connect_timeout`. Defaults to
                :attr:`~telegram.request.BaseRequest.DEFAULT_NONE`.
            pool_timeout (:obj:`float` | :obj:`None`, optional): Value to pass to
                :paramref:`telegram.request.BaseRequest.post.pool_timeout`. Defaults to
                :attr:`~telegram.request.BaseRequest.DEFAULT_NONE`.
            api_kwargs (:obj:`dict`, optional): Arbitrary keyword arguments to be passed to the
                Telegram API.

        Returns:
            :class:`telegram.Message`: On success, if edited message is not an inline message, the
            edited Message is returned, otherwise :obj:`True` is returned.

        Raises:
            :class:`telegram.error.TelegramError`
        """
        data: JSONDict = {"media": media}

        if chat_id:
            data["chat_id"] = chat_id
        if message_id:
            data["message_id"] = message_id
        if inline_message_id:
            data["inline_message_id"] = inline_message_id

        return await self._send_message(
            "editMessageMedia",
            data,
            reply_markup=reply_markup,
            read_timeout=read_timeout,
            write_timeout=write_timeout,
            connect_timeout=connect_timeout,
            pool_timeout=pool_timeout,
            api_kwargs=api_kwargs,
        )

    @_log
    async def edit_message_reply_markup(
        self,
        chat_id: Union[str, int] = None,
        message_id: int = None,
        inline_message_id: str = None,
        reply_markup: Optional["InlineKeyboardMarkup"] = None,
        *,
        read_timeout: ODVInput[float] = DEFAULT_NONE,
        write_timeout: ODVInput[float] = DEFAULT_NONE,
        connect_timeout: ODVInput[float] = DEFAULT_NONE,
        pool_timeout: ODVInput[float] = DEFAULT_NONE,
        api_kwargs: JSONDict = None,
    ) -> Union[Message, bool]:
        """
        Use this method to edit only the reply markup of messages sent by the bot or via the bot
        (for inline bots).

        Note:
            |editreplymarkup|

        .. seealso:: :attr:`telegram.Message.edit_reply_markup`,
            :attr:`telegram.CallbackQuery.edit_message_reply_markup`

        Args:
            chat_id (:obj:`int` | :obj:`str`, optional): Required if inline_message_id is not
                specified. Unique identifier for the target chat or username of the target channel
                (in the format ``@channelusername``).
            message_id (:obj:`int`, optional): Required if inline_message_id is not specified.
                Identifier of the message to edit.
            inline_message_id (:obj:`str`, optional): Required if chat_id and message_id are not
                specified. Identifier of the inline message.
            reply_markup (:class:`telegram.InlineKeyboardMarkup`, optional): An object for an
                inline keyboard.

        Keyword Args:
            read_timeout (:obj:`float` | :obj:`None`, optional): Value to pass to
                :paramref:`telegram.request.BaseRequest.post.read_timeout`. Defaults to
                :attr:`~telegram.request.BaseRequest.DEFAULT_NONE`.
            write_timeout (:obj:`float` | :obj:`None`, optional): Value to pass to
                :paramref:`telegram.request.BaseRequest.post.write_timeout`. Defaults to
                :attr:`~telegram.request.BaseRequest.DEFAULT_NONE`.
            connect_timeout (:obj:`float` | :obj:`None`, optional): Value to pass to
                :paramref:`telegram.request.BaseRequest.post.connect_timeout`. Defaults to
                :attr:`~telegram.request.BaseRequest.DEFAULT_NONE`.
            pool_timeout (:obj:`float` | :obj:`None`, optional): Value to pass to
                :paramref:`telegram.request.BaseRequest.post.pool_timeout`. Defaults to
                :attr:`~telegram.request.BaseRequest.DEFAULT_NONE`.
            api_kwargs (:obj:`dict`, optional): Arbitrary keyword arguments to be passed to the
                Telegram API.

        Returns:
            :class:`telegram.Message`: On success, if edited message is not an inline message, the
            edited message is returned, otherwise :obj:`True` is returned.

        Raises:
            :class:`telegram.error.TelegramError`

        """
        data: JSONDict = {}

        if chat_id:
            data["chat_id"] = chat_id
        if message_id:
            data["message_id"] = message_id
        if inline_message_id:
            data["inline_message_id"] = inline_message_id

        return await self._send_message(
            "editMessageReplyMarkup",
            data,
            reply_markup=reply_markup,
            read_timeout=read_timeout,
            write_timeout=write_timeout,
            connect_timeout=connect_timeout,
            pool_timeout=pool_timeout,
            api_kwargs=api_kwargs,
        )

    @_log
    async def get_updates(
        self,
        offset: int = None,
        limit: int = None,
        timeout: float = None,
        allowed_updates: List[str] = None,
        *,
        read_timeout: float = 2,
        write_timeout: ODVInput[float] = DEFAULT_NONE,
        connect_timeout: ODVInput[float] = DEFAULT_NONE,
        pool_timeout: ODVInput[float] = DEFAULT_NONE,
        api_kwargs: JSONDict = None,
    ) -> List[Update]:
        """Use this method to receive incoming updates using long polling.

        Note:
            1. This method will not work if an outgoing webhook is set up.
            2. In order to avoid getting duplicate updates, recalculate offset after each
               server response.
            3. To take full advantage of this library take a look at :class:`telegram.ext.Updater`

        Args:
            offset (:obj:`int`, optional): Identifier of the first update to be returned. Must be
                greater by one than the highest among the identifiers of previously received
                updates. By default, updates starting with the earliest unconfirmed update are
                returned. An update is considered confirmed as soon as this method is called with
                an offset higher than its :attr:`telegram.Update.update_id`. The negative offset
                can be specified to retrieve updates starting from -offset update from the end of
                the updates queue. All previous updates will forgotten.
            limit (:obj:`int`, optional): Limits the number of updates to be retrieved. Values
                between 1-100 are accepted. Defaults to ``100``.
            timeout (:obj:`int`, optional): Timeout in seconds for long polling. Defaults to ``0``,
                i.e. usual short polling. Should be positive, short polling should be used for
                testing purposes only.
            allowed_updates (List[:obj:`str`]), optional): A list the types of
                updates you want your bot to receive. For example, specify ["message",
                "edited_channel_post", "callback_query"] to only receive updates of these types.
                See :class:`telegram.Update` for a complete list of available update types.
                Specify an empty list to receive all updates except
                :attr:`telegram.Update.chat_member` (default). If not specified, the previous
                setting will be used. Please note that this parameter doesn't affect updates
                created before the call to the get_updates, so unwanted updates may be received for
                a short period of time.

        Keyword Args:
            read_timeout (:obj:`float`, optional): Value to pass to
                :paramref:`telegram.request.BaseRequest.post.read_timeout`. Defaults to
                ``2``. :paramref:`timeout` will be added to this value.
            write_timeout (:obj:`float` | :obj:`None`, optional): Value to pass to
                :paramref:`telegram.request.BaseRequest.post.write_timeout`. Defaults to
                :attr:`~telegram.request.BaseRequest.DEFAULT_NONE`.
            connect_timeout (:obj:`float` | :obj:`None`, optional): Value to pass to
                :paramref:`telegram.request.BaseRequest.post.connect_timeout`. Defaults to
                :attr:`~telegram.request.BaseRequest.DEFAULT_NONE`.
            pool_timeout (:obj:`float` | :obj:`None`, optional): Value to pass to
                :paramref:`telegram.request.BaseRequest.post.pool_timeout`. Defaults to
                :attr:`~telegram.request.BaseRequest.DEFAULT_NONE`.
            api_kwargs (:obj:`dict`, optional): Arbitrary keyword arguments to be passed to the
                Telegram API.

        Returns:
            List[:class:`telegram.Update`]

        Raises:
            :class:`telegram.error.TelegramError`

        """
        data: JSONDict = {"timeout": timeout}

        if offset:
            data["offset"] = offset
        if limit:
            data["limit"] = limit
        if allowed_updates is not None:
            data["allowed_updates"] = allowed_updates

        # Ideally we'd use an aggressive read timeout for the polling. However,
        # * Short polling should return within 2 seconds.
        # * Long polling poses a different problem: the connection might have been dropped while
        #   waiting for the server to return and there's no way of knowing the connection had been
        #   dropped in real time.
        result = cast(
            List[JSONDict],
            await self._post(
                "getUpdates",
                data,
                read_timeout=read_timeout + timeout if timeout else read_timeout,
                write_timeout=write_timeout,
                connect_timeout=connect_timeout,
                pool_timeout=pool_timeout,
                api_kwargs=api_kwargs,
            ),
        )

        if result:
            self._logger.debug("Getting updates: %s", [u["update_id"] for u in result])
        else:
            self._logger.debug("No new updates found.")

        return Update.de_list(result, self)  # type: ignore[return-value]

    @_log
    async def set_webhook(
        self,
        url: str,
        certificate: FileInput = None,
        max_connections: int = None,
        allowed_updates: List[str] = None,
        ip_address: str = None,
        drop_pending_updates: bool = None,
        secret_token: str = None,
        *,
        read_timeout: ODVInput[float] = DEFAULT_NONE,
        write_timeout: ODVInput[float] = DEFAULT_NONE,
        connect_timeout: ODVInput[float] = DEFAULT_NONE,
        pool_timeout: ODVInput[float] = DEFAULT_NONE,
        api_kwargs: JSONDict = None,
    ) -> bool:
        """
        Use this method to specify a url and receive incoming updates via an outgoing webhook.
        Whenever there is an update for the bot, Telegram will send an HTTPS POST request to the
        specified url, containing An Update. In case of an unsuccessful request,
        Telegram will give up after a reasonable amount of attempts.

        If you'd like to make sure that the Webhook was set by you, you can specify secret data in
        the parameter :paramref:`secret_token`. If specified, the request will contain a header
        ``X-Telegram-Bot-Api-Secret-Token`` with the secret token as content.

        Note:
            1. You will not be able to receive updates using :meth:`get_updates` for long as an
               outgoing webhook is set up.
            2. To use a self-signed certificate, you need to upload your public key certificate
               using :paramref:`certificate` parameter. Please upload as
               :class:`~telegram.InputFile`, sending a String will not work.
            3. Ports currently supported for Webhooks:
               :attr:`telegram.constants.SUPPORTED_WEBHOOK_PORTS`.

            If you're having any trouble setting up webhooks, please check out this `guide to
            Webhooks`_.

        Args:
            url (:obj:`str`): HTTPS url to send updates to. Use an empty string to remove webhook
                integration.
            certificate (:term:`file object` | :obj:`bytes` | :class:`pathlib.Path` | :obj:`str`):
                Upload your public key certificate so that the root
                certificate in use can be checked. See our `self-signed guide <https://github.com/\
                python-telegram-bot/python-telegram-bot/wiki/Webhooks#creating-a-self-signed-\
                certificate-using-openssl>`_ for details. |uploadinputnopath|
            ip_address (:obj:`str`, optional): The fixed IP address which will be used to send
                webhook requests instead of the IP address resolved through DNS.
            max_connections (:obj:`int`, optional): Maximum allowed number of simultaneous HTTPS
                connections to the webhook for update delivery, 1-100. Defaults to ``40``. Use
                lower values to limit the load on your bot's server, and higher values to increase
                your bot's throughput.
            allowed_updates (List[:obj:`str`], optional): A list the types of
                updates you want your bot to receive. For example, specify ["message",
                "edited_channel_post", "callback_query"] to only receive updates of these types.
                See :class:`telegram.Update` for a complete list of available update types.
                Specify an empty list to receive all updates except
                :attr:`telegram.Update.chat_member` (default). If not specified, the previous
                setting will be used. Please note that this parameter doesn't affect updates
                created before the call to the set_webhook, so unwanted updates may be received for
                a short period of time.
            drop_pending_updates (:obj:`bool`, optional): Pass :obj:`True` to drop all pending
                updates.
            secret_token (:obj:`str`, optional): A secret token to be sent in a header
                ``X-Telegram-Bot-Api-Secret-Token`` in every webhook request,
                :tg-const:`telegram.constants.WebhookLimit.MIN_SECRET_TOKEN_LENGTH`-
                :tg-const:`telegram.constants.WebhookLimit.MAX_SECRET_TOKEN_LENGTH` characters.
                Only characters ``A-Z``, ``a-z``, ``0-9``, ``_`` and ``-`` are allowed.
                The header is useful to ensure that the request comes from a webhook set by you.

                .. versionadded:: 20.0

        Keyword Args:
            read_timeout (:obj:`float` | :obj:`None`, optional): Value to pass to
                :paramref:`telegram.request.BaseRequest.post.read_timeout`. Defaults to
                :attr:`~telegram.request.BaseRequest.DEFAULT_NONE`.
            write_timeout (:obj:`float` | :obj:`None`, optional): Value to pass to
                :paramref:`telegram.request.BaseRequest.post.write_timeout`. Defaults to
                :attr:`~telegram.request.BaseRequest.DEFAULT_NONE`.
            connect_timeout (:obj:`float` | :obj:`None`, optional): Value to pass to
                :paramref:`telegram.request.BaseRequest.post.connect_timeout`. Defaults to
                :attr:`~telegram.request.BaseRequest.DEFAULT_NONE`.
            pool_timeout (:obj:`float` | :obj:`None`, optional): Value to pass to
                :paramref:`telegram.request.BaseRequest.post.pool_timeout`. Defaults to
                :attr:`~telegram.request.BaseRequest.DEFAULT_NONE`.
            api_kwargs (:obj:`dict`, optional): Arbitrary keyword arguments to be passed to the
                Telegram API.

        Returns:
            :obj:`bool` On success, :obj:`True` is returned.

        Raises:
            :class:`telegram.error.TelegramError`

        .. _`guide to Webhooks`: https://core.telegram.org/bots/webhooks

        """
        data: JSONDict = {"url": url}

        if certificate:
            data["certificate"] = self._parse_file_input(certificate)
        if max_connections is not None:
            data["max_connections"] = max_connections
        if allowed_updates is not None:
            data["allowed_updates"] = allowed_updates
        if ip_address:
            data["ip_address"] = ip_address
        if drop_pending_updates:
            data["drop_pending_updates"] = drop_pending_updates
        if secret_token is not None:
            data["secret_token"] = secret_token

        result = await self._post(
            "setWebhook",
            data,
            read_timeout=read_timeout,
            write_timeout=write_timeout,
            connect_timeout=connect_timeout,
            pool_timeout=pool_timeout,
            api_kwargs=api_kwargs,
        )

        return result  # type: ignore[return-value]

    @_log
    async def delete_webhook(
        self,
        drop_pending_updates: bool = None,
        *,
        read_timeout: ODVInput[float] = DEFAULT_NONE,
        write_timeout: ODVInput[float] = DEFAULT_NONE,
        connect_timeout: ODVInput[float] = DEFAULT_NONE,
        pool_timeout: ODVInput[float] = DEFAULT_NONE,
        api_kwargs: JSONDict = None,
    ) -> bool:
        """
        Use this method to remove webhook integration if you decide to switch back to
        :meth:`get_updates()`.

        Args:
            drop_pending_updates (:obj:`bool`, optional): Pass :obj:`True` to drop all pending
                updates.

        Keyword Args:
            read_timeout (:obj:`float` | :obj:`None`, optional): Value to pass to
                :paramref:`telegram.request.BaseRequest.post.read_timeout`. Defaults to
                :attr:`~telegram.request.BaseRequest.DEFAULT_NONE`.
            write_timeout (:obj:`float` | :obj:`None`, optional): Value to pass to
                :paramref:`telegram.request.BaseRequest.post.write_timeout`. Defaults to
                :attr:`~telegram.request.BaseRequest.DEFAULT_NONE`.
            connect_timeout (:obj:`float` | :obj:`None`, optional): Value to pass to
                :paramref:`telegram.request.BaseRequest.post.connect_timeout`. Defaults to
                :attr:`~telegram.request.BaseRequest.DEFAULT_NONE`.
            pool_timeout (:obj:`float` | :obj:`None`, optional): Value to pass to
                :paramref:`telegram.request.BaseRequest.post.pool_timeout`. Defaults to
                :attr:`~telegram.request.BaseRequest.DEFAULT_NONE`.
            api_kwargs (:obj:`dict`, optional): Arbitrary keyword arguments to be passed to the
                Telegram API.

        Returns:
            :obj:`bool`: On success, :obj:`True` is returned.

        Raises:
            :class:`telegram.error.TelegramError`

        """
        data = {}

        if drop_pending_updates:
            data["drop_pending_updates"] = drop_pending_updates

        result = await self._post(
            "deleteWebhook",
            data,
            read_timeout=read_timeout,
            write_timeout=write_timeout,
            connect_timeout=connect_timeout,
            pool_timeout=pool_timeout,
            api_kwargs=api_kwargs,
        )

        return result  # type: ignore[return-value]

    @_log
    async def leave_chat(
        self,
        chat_id: Union[str, int],
        *,
        read_timeout: ODVInput[float] = DEFAULT_NONE,
        write_timeout: ODVInput[float] = DEFAULT_NONE,
        connect_timeout: ODVInput[float] = DEFAULT_NONE,
        pool_timeout: ODVInput[float] = DEFAULT_NONE,
        api_kwargs: JSONDict = None,
    ) -> bool:
        """Use this method for your bot to leave a group, supergroup or channel.

        .. seealso:: :attr:`telegram.Chat.leave`

        Args:
            chat_id (:obj:`int` | :obj:`str`): Unique identifier for the target chat or username
                of the target supergroup or channel (in the format ``@channelusername``).

        Keyword Args:
            read_timeout (:obj:`float` | :obj:`None`, optional): Value to pass to
                :paramref:`telegram.request.BaseRequest.post.read_timeout`. Defaults to
                :attr:`~telegram.request.BaseRequest.DEFAULT_NONE`.
            write_timeout (:obj:`float` | :obj:`None`, optional): Value to pass to
                :paramref:`telegram.request.BaseRequest.post.write_timeout`. Defaults to
                :attr:`~telegram.request.BaseRequest.DEFAULT_NONE`.
            connect_timeout (:obj:`float` | :obj:`None`, optional): Value to pass to
                :paramref:`telegram.request.BaseRequest.post.connect_timeout`. Defaults to
                :attr:`~telegram.request.BaseRequest.DEFAULT_NONE`.
            pool_timeout (:obj:`float` | :obj:`None`, optional): Value to pass to
                :paramref:`telegram.request.BaseRequest.post.pool_timeout`. Defaults to
                :attr:`~telegram.request.BaseRequest.DEFAULT_NONE`.
            api_kwargs (:obj:`dict`, optional): Arbitrary keyword arguments to be passed to the
                Telegram API.

        Returns:
            :obj:`bool`: On success, :obj:`True` is returned.

        Raises:
            :class:`telegram.error.TelegramError`

        """
        data: JSONDict = {"chat_id": chat_id}

        result = await self._post(
            "leaveChat",
            data,
            read_timeout=read_timeout,
            write_timeout=write_timeout,
            connect_timeout=connect_timeout,
            pool_timeout=pool_timeout,
            api_kwargs=api_kwargs,
        )

        return result  # type: ignore[return-value]

    @_log
    async def get_chat(
        self,
        chat_id: Union[str, int],
        *,
        read_timeout: ODVInput[float] = DEFAULT_NONE,
        write_timeout: ODVInput[float] = DEFAULT_NONE,
        connect_timeout: ODVInput[float] = DEFAULT_NONE,
        pool_timeout: ODVInput[float] = DEFAULT_NONE,
        api_kwargs: JSONDict = None,
    ) -> Chat:
        """
        Use this method to get up to date information about the chat (current name of the user for
        one-on-one conversations, current username of a user, group or channel, etc.).

        Args:
            chat_id (:obj:`int` | :obj:`str`): Unique identifier for the target chat or username
                of the target supergroup or channel (in the format ``@channelusername``).

        Keyword Args:
            read_timeout (:obj:`float` | :obj:`None`, optional): Value to pass to
                :paramref:`telegram.request.BaseRequest.post.read_timeout`. Defaults to
                :attr:`~telegram.request.BaseRequest.DEFAULT_NONE`.
            write_timeout (:obj:`float` | :obj:`None`, optional): Value to pass to
                :paramref:`telegram.request.BaseRequest.post.write_timeout`. Defaults to
                :attr:`~telegram.request.BaseRequest.DEFAULT_NONE`.
            connect_timeout (:obj:`float` | :obj:`None`, optional): Value to pass to
                :paramref:`telegram.request.BaseRequest.post.connect_timeout`. Defaults to
                :attr:`~telegram.request.BaseRequest.DEFAULT_NONE`.
            pool_timeout (:obj:`float` | :obj:`None`, optional): Value to pass to
                :paramref:`telegram.request.BaseRequest.post.pool_timeout`. Defaults to
                :attr:`~telegram.request.BaseRequest.DEFAULT_NONE`.
            api_kwargs (:obj:`dict`, optional): Arbitrary keyword arguments to be passed to the
                Telegram API.

        Returns:
            :class:`telegram.Chat`

        Raises:
            :class:`telegram.error.TelegramError`

        """
        data: JSONDict = {"chat_id": chat_id}

        result = await self._post(
            "getChat",
            data,
            read_timeout=read_timeout,
            write_timeout=write_timeout,
            connect_timeout=connect_timeout,
            pool_timeout=pool_timeout,
            api_kwargs=api_kwargs,
        )

        return Chat.de_json(result, self)  # type: ignore[return-value, arg-type]

    @_log
    async def get_chat_administrators(
        self,
        chat_id: Union[str, int],
        *,
        read_timeout: ODVInput[float] = DEFAULT_NONE,
        write_timeout: ODVInput[float] = DEFAULT_NONE,
        connect_timeout: ODVInput[float] = DEFAULT_NONE,
        pool_timeout: ODVInput[float] = DEFAULT_NONE,
        api_kwargs: JSONDict = None,
    ) -> List[ChatMember]:
        """
        Use this method to get a list of administrators in a chat.

        .. seealso:: :attr:`telegram.Chat.get_administrators`

        Args:
            chat_id (:obj:`int` | :obj:`str`): Unique identifier for the target chat or username
                of the target supergroup or channel (in the format ``@channelusername``).

        Keyword Args:
            read_timeout (:obj:`float` | :obj:`None`, optional): Value to pass to
                :paramref:`telegram.request.BaseRequest.post.read_timeout`. Defaults to
                :attr:`~telegram.request.BaseRequest.DEFAULT_NONE`.
            write_timeout (:obj:`float` | :obj:`None`, optional): Value to pass to
                :paramref:`telegram.request.BaseRequest.post.write_timeout`. Defaults to
                :attr:`~telegram.request.BaseRequest.DEFAULT_NONE`.
            connect_timeout (:obj:`float` | :obj:`None`, optional): Value to pass to
                :paramref:`telegram.request.BaseRequest.post.connect_timeout`. Defaults to
                :attr:`~telegram.request.BaseRequest.DEFAULT_NONE`.
            pool_timeout (:obj:`float` | :obj:`None`, optional): Value to pass to
                :paramref:`telegram.request.BaseRequest.post.pool_timeout`. Defaults to
                :attr:`~telegram.request.BaseRequest.DEFAULT_NONE`.
            api_kwargs (:obj:`dict`, optional): Arbitrary keyword arguments to be passed to the
                Telegram API.

        Returns:
            List[:class:`telegram.ChatMember`]: On success, returns a list of ``ChatMember``
            objects that contains information about all chat administrators except
            other bots. If the chat is a group or a supergroup and no administrators were
            appointed, only the creator will be returned.

        Raises:
            :class:`telegram.error.TelegramError`

        """
        data: JSONDict = {"chat_id": chat_id}
        result = await self._post(
            "getChatAdministrators",
            data,
            read_timeout=read_timeout,
            write_timeout=write_timeout,
            connect_timeout=connect_timeout,
            pool_timeout=pool_timeout,
            api_kwargs=api_kwargs,
        )
        return ChatMember.de_list(result, self)  # type: ignore

    @_log
    async def get_chat_member_count(
        self,
        chat_id: Union[str, int],
        *,
        read_timeout: ODVInput[float] = DEFAULT_NONE,
        write_timeout: ODVInput[float] = DEFAULT_NONE,
        connect_timeout: ODVInput[float] = DEFAULT_NONE,
        pool_timeout: ODVInput[float] = DEFAULT_NONE,
        api_kwargs: JSONDict = None,
    ) -> int:
        """Use this method to get the number of members in a chat.

        .. seealso:: :attr:`telegram.Chat.get_member_count`

        .. versionadded:: 13.7

        Args:
            chat_id (:obj:`int` | :obj:`str`): Unique identifier for the target chat or username
                of the target supergroup or channel (in the format ``@channelusername``).

        Keyword Args:
            read_timeout (:obj:`float` | :obj:`None`, optional): Value to pass to
                :paramref:`telegram.request.BaseRequest.post.read_timeout`. Defaults to
                :attr:`~telegram.request.BaseRequest.DEFAULT_NONE`.
            write_timeout (:obj:`float` | :obj:`None`, optional): Value to pass to
                :paramref:`telegram.request.BaseRequest.post.write_timeout`. Defaults to
                :attr:`~telegram.request.BaseRequest.DEFAULT_NONE`.
            connect_timeout (:obj:`float` | :obj:`None`, optional): Value to pass to
                :paramref:`telegram.request.BaseRequest.post.connect_timeout`. Defaults to
                :attr:`~telegram.request.BaseRequest.DEFAULT_NONE`.
            pool_timeout (:obj:`float` | :obj:`None`, optional): Value to pass to
                :paramref:`telegram.request.BaseRequest.post.pool_timeout`. Defaults to
                :attr:`~telegram.request.BaseRequest.DEFAULT_NONE`.
            api_kwargs (:obj:`dict`, optional): Arbitrary keyword arguments to be passed to the
                Telegram API.

        Returns:
            :obj:`int`: Number of members in the chat.

        Raises:
            :class:`telegram.error.TelegramError`

        """
        data: JSONDict = {"chat_id": chat_id}
        result = await self._post(
            "getChatMemberCount",
            data,
            read_timeout=read_timeout,
            write_timeout=write_timeout,
            connect_timeout=connect_timeout,
            pool_timeout=pool_timeout,
            api_kwargs=api_kwargs,
        )
        return result  # type: ignore[return-value]

    @_log
    async def get_chat_member(
        self,
        chat_id: Union[str, int],
        user_id: Union[str, int],
        *,
        read_timeout: ODVInput[float] = DEFAULT_NONE,
        write_timeout: ODVInput[float] = DEFAULT_NONE,
        connect_timeout: ODVInput[float] = DEFAULT_NONE,
        pool_timeout: ODVInput[float] = DEFAULT_NONE,
        api_kwargs: JSONDict = None,
    ) -> ChatMember:
        """Use this method to get information about a member of a chat.

        .. seealso:: :attr:`telegram.Chat.get_member`

        Args:
            chat_id (:obj:`int` | :obj:`str`): Unique identifier for the target chat or username
                of the target supergroup or channel (in the format ``@channelusername``).
            user_id (:obj:`int`): Unique identifier of the target user.

        Keyword Args:
            read_timeout (:obj:`float` | :obj:`None`, optional): Value to pass to
                :paramref:`telegram.request.BaseRequest.post.read_timeout`. Defaults to
                :attr:`~telegram.request.BaseRequest.DEFAULT_NONE`.
            write_timeout (:obj:`float` | :obj:`None`, optional): Value to pass to
                :paramref:`telegram.request.BaseRequest.post.write_timeout`. Defaults to
                :attr:`~telegram.request.BaseRequest.DEFAULT_NONE`.
            connect_timeout (:obj:`float` | :obj:`None`, optional): Value to pass to
                :paramref:`telegram.request.BaseRequest.post.connect_timeout`. Defaults to
                :attr:`~telegram.request.BaseRequest.DEFAULT_NONE`.
            pool_timeout (:obj:`float` | :obj:`None`, optional): Value to pass to
                :paramref:`telegram.request.BaseRequest.post.pool_timeout`. Defaults to
                :attr:`~telegram.request.BaseRequest.DEFAULT_NONE`.
            api_kwargs (:obj:`dict`, optional): Arbitrary keyword arguments to be passed to the
                Telegram API.

        Returns:
            :class:`telegram.ChatMember`

        Raises:
            :class:`telegram.error.TelegramError`

        """
        data: JSONDict = {"chat_id": chat_id, "user_id": user_id}
        result = await self._post(
            "getChatMember",
            data,
            read_timeout=read_timeout,
            write_timeout=write_timeout,
            connect_timeout=connect_timeout,
            pool_timeout=pool_timeout,
            api_kwargs=api_kwargs,
        )
        return ChatMember.de_json(result, self)  # type: ignore[return-value, arg-type]

    @_log
    async def set_chat_sticker_set(
        self,
        chat_id: Union[str, int],
        sticker_set_name: str,
        *,
        read_timeout: ODVInput[float] = DEFAULT_NONE,
        write_timeout: ODVInput[float] = DEFAULT_NONE,
        connect_timeout: ODVInput[float] = DEFAULT_NONE,
        pool_timeout: ODVInput[float] = DEFAULT_NONE,
        api_kwargs: JSONDict = None,
    ) -> bool:
        """Use this method to set a new group sticker set for a supergroup.
        The bot must be an administrator in the chat for this to work and must have the appropriate
        admin rights. Use the field :attr:`telegram.Chat.can_set_sticker_set` optionally returned
        in :meth:`get_chat` requests to check if the bot can use this method.

        Args:
            chat_id (:obj:`int` | :obj:`str`): Unique identifier for the target chat or username
                of the target supergroup (in the format @supergroupusername).
            sticker_set_name (:obj:`str`): Name of the sticker set to be set as the group
                sticker set.

        Keyword Args:
            read_timeout (:obj:`float` | :obj:`None`, optional): Value to pass to
                :paramref:`telegram.request.BaseRequest.post.read_timeout`. Defaults to
                :attr:`~telegram.request.BaseRequest.DEFAULT_NONE`.
            write_timeout (:obj:`float` | :obj:`None`, optional): Value to pass to
                :paramref:`telegram.request.BaseRequest.post.write_timeout`. Defaults to
                :attr:`~telegram.request.BaseRequest.DEFAULT_NONE`.
            connect_timeout (:obj:`float` | :obj:`None`, optional): Value to pass to
                :paramref:`telegram.request.BaseRequest.post.connect_timeout`. Defaults to
                :attr:`~telegram.request.BaseRequest.DEFAULT_NONE`.
            pool_timeout (:obj:`float` | :obj:`None`, optional): Value to pass to
                :paramref:`telegram.request.BaseRequest.post.pool_timeout`. Defaults to
                :attr:`~telegram.request.BaseRequest.DEFAULT_NONE`.
            api_kwargs (:obj:`dict`, optional): Arbitrary keyword arguments to be passed to the
                Telegram API.

        Returns:
            :obj:`bool`: On success, :obj:`True` is returned.
        """
        data: JSONDict = {"chat_id": chat_id, "sticker_set_name": sticker_set_name}
        result = await self._post(
            "setChatStickerSet",
            data,
            read_timeout=read_timeout,
            write_timeout=write_timeout,
            connect_timeout=connect_timeout,
            pool_timeout=pool_timeout,
            api_kwargs=api_kwargs,
        )
        return result  # type: ignore[return-value]

    @_log
    async def delete_chat_sticker_set(
        self,
        chat_id: Union[str, int],
        *,
        read_timeout: ODVInput[float] = DEFAULT_NONE,
        write_timeout: ODVInput[float] = DEFAULT_NONE,
        connect_timeout: ODVInput[float] = DEFAULT_NONE,
        pool_timeout: ODVInput[float] = DEFAULT_NONE,
        api_kwargs: JSONDict = None,
    ) -> bool:
        """Use this method to delete a group sticker set from a supergroup. The bot must be an
        administrator in the chat for this to work and must have the appropriate admin rights.
        Use the field :attr:`telegram.Chat.can_set_sticker_set` optionally returned in
        :meth:`get_chat` requests to check if the bot can use this method.

        Args:
            chat_id (:obj:`int` | :obj:`str`): Unique identifier for the target chat or username
                of the target supergroup (in the format @supergroupusername).

        Keyword Args:
            read_timeout (:obj:`float` | :obj:`None`, optional): Value to pass to
                :paramref:`telegram.request.BaseRequest.post.read_timeout`. Defaults to
                :attr:`~telegram.request.BaseRequest.DEFAULT_NONE`.
            write_timeout (:obj:`float` | :obj:`None`, optional): Value to pass to
                :paramref:`telegram.request.BaseRequest.post.write_timeout`. Defaults to
                :attr:`~telegram.request.BaseRequest.DEFAULT_NONE`.
            connect_timeout (:obj:`float` | :obj:`None`, optional): Value to pass to
                :paramref:`telegram.request.BaseRequest.post.connect_timeout`. Defaults to
                :attr:`~telegram.request.BaseRequest.DEFAULT_NONE`.
            pool_timeout (:obj:`float` | :obj:`None`, optional): Value to pass to
                :paramref:`telegram.request.BaseRequest.post.pool_timeout`. Defaults to
                :attr:`~telegram.request.BaseRequest.DEFAULT_NONE`.
            api_kwargs (:obj:`dict`, optional): Arbitrary keyword arguments to be passed to the
                Telegram API.

        Returns:
             :obj:`bool`: On success, :obj:`True` is returned.
        """
        data: JSONDict = {"chat_id": chat_id}
        result = await self._post(
            "deleteChatStickerSet",
            data,
            read_timeout=read_timeout,
            write_timeout=write_timeout,
            connect_timeout=connect_timeout,
            pool_timeout=pool_timeout,
            api_kwargs=api_kwargs,
        )
        return result  # type: ignore[return-value]

    async def get_webhook_info(
        self,
        *,
        read_timeout: ODVInput[float] = DEFAULT_NONE,
        write_timeout: ODVInput[float] = DEFAULT_NONE,
        connect_timeout: ODVInput[float] = DEFAULT_NONE,
        pool_timeout: ODVInput[float] = DEFAULT_NONE,
        api_kwargs: JSONDict = None,
    ) -> WebhookInfo:
        """Use this method to get current webhook status. Requires no parameters.

        If the bot is using :meth:`get_updates`, will return an object with the
        :attr:`telegram.WebhookInfo.url` field empty.

        Keyword Args:
            read_timeout (:obj:`float` | :obj:`None`, optional): Value to pass to
                :paramref:`telegram.request.BaseRequest.post.read_timeout`. Defaults to
                :attr:`~telegram.request.BaseRequest.DEFAULT_NONE`.
            write_timeout (:obj:`float` | :obj:`None`, optional): Value to pass to
                :paramref:`telegram.request.BaseRequest.post.write_timeout`. Defaults to
                :attr:`~telegram.request.BaseRequest.DEFAULT_NONE`.
            connect_timeout (:obj:`float` | :obj:`None`, optional): Value to pass to
                :paramref:`telegram.request.BaseRequest.post.connect_timeout`. Defaults to
                :attr:`~telegram.request.BaseRequest.DEFAULT_NONE`.
            pool_timeout (:obj:`float` | :obj:`None`, optional): Value to pass to
                :paramref:`telegram.request.BaseRequest.post.pool_timeout`. Defaults to
                :attr:`~telegram.request.BaseRequest.DEFAULT_NONE`.
            api_kwargs (:obj:`dict`, optional): Arbitrary keyword arguments to be passed to the
                Telegram API.

        Returns:
            :class:`telegram.WebhookInfo`

        """
        result = await self._post(
            "getWebhookInfo",
            None,
            read_timeout=read_timeout,
            write_timeout=write_timeout,
            connect_timeout=connect_timeout,
            pool_timeout=pool_timeout,
            api_kwargs=api_kwargs,
        )
        return WebhookInfo.de_json(result, self)  # type: ignore[return-value, arg-type]

    @_log
    async def set_game_score(
        self,
        user_id: Union[int, str],
        score: int,
        chat_id: Union[str, int] = None,
        message_id: int = None,
        inline_message_id: str = None,
        force: bool = None,
        disable_edit_message: bool = None,
        *,
        read_timeout: ODVInput[float] = DEFAULT_NONE,
        write_timeout: ODVInput[float] = DEFAULT_NONE,
        connect_timeout: ODVInput[float] = DEFAULT_NONE,
        pool_timeout: ODVInput[float] = DEFAULT_NONE,
        api_kwargs: JSONDict = None,
    ) -> Union[Message, bool]:
        """
        Use this method to set the score of the specified user in a game message.

        .. seealso::`telegram.CallbackQuery.set_game_score`

        Args:
            user_id (:obj:`int`): User identifier.
            score (:obj:`int`): New score, must be non-negative.
            force (:obj:`bool`, optional): Pass :obj:`True`, if the high score is allowed to
                decrease. This can be useful when fixing mistakes or banning cheaters.
            disable_edit_message (:obj:`bool`, optional): Pass :obj:`True`, if the game message
                should not be automatically edited to include the current scoreboard.
            chat_id (:obj:`int` | :obj:`str`, optional): Required if inline_message_id is not
                specified. Unique identifier for the target chat.
            message_id (:obj:`int`, optional): Required if inline_message_id is not specified.
                Identifier of the sent message.
            inline_message_id (:obj:`str`, optional): Required if chat_id and message_id are not
                specified. Identifier of the inline message.

        Keyword Args:
            read_timeout (:obj:`float` | :obj:`None`, optional): Value to pass to
                :paramref:`telegram.request.BaseRequest.post.read_timeout`. Defaults to
                :attr:`~telegram.request.BaseRequest.DEFAULT_NONE`.
            write_timeout (:obj:`float` | :obj:`None`, optional): Value to pass to
                :paramref:`telegram.request.BaseRequest.post.write_timeout`. Defaults to
                :attr:`~telegram.request.BaseRequest.DEFAULT_NONE`.
            connect_timeout (:obj:`float` | :obj:`None`, optional): Value to pass to
                :paramref:`telegram.request.BaseRequest.post.connect_timeout`. Defaults to
                :attr:`~telegram.request.BaseRequest.DEFAULT_NONE`.
            pool_timeout (:obj:`float` | :obj:`None`, optional): Value to pass to
                :paramref:`telegram.request.BaseRequest.post.pool_timeout`. Defaults to
                :attr:`~telegram.request.BaseRequest.DEFAULT_NONE`.
            api_kwargs (:obj:`dict`, optional): Arbitrary keyword arguments to be passed to the
                Telegram API.

        Returns:
            :class:`telegram.Message`: The edited message. If the message is not an inline message
            , :obj:`True`.

        Raises:
            :class:`telegram.error.TelegramError`: If the new score is not greater than the user's
                current score in the chat and force is :obj:`False`.

        """
        data: JSONDict = {"user_id": user_id, "score": score}

        if chat_id:
            data["chat_id"] = chat_id
        if message_id:
            data["message_id"] = message_id
        if inline_message_id:
            data["inline_message_id"] = inline_message_id
        if force is not None:
            data["force"] = force
        if disable_edit_message is not None:
            data["disable_edit_message"] = disable_edit_message

        return await self._send_message(
            "setGameScore",
            data,
            read_timeout=read_timeout,
            write_timeout=write_timeout,
            connect_timeout=connect_timeout,
            pool_timeout=pool_timeout,
            api_kwargs=api_kwargs,
        )

    @_log
    async def get_game_high_scores(
        self,
        user_id: Union[int, str],
        chat_id: Union[str, int] = None,
        message_id: int = None,
        inline_message_id: str = None,
        *,
        read_timeout: ODVInput[float] = DEFAULT_NONE,
        write_timeout: ODVInput[float] = DEFAULT_NONE,
        connect_timeout: ODVInput[float] = DEFAULT_NONE,
        pool_timeout: ODVInput[float] = DEFAULT_NONE,
        api_kwargs: JSONDict = None,
    ) -> List[GameHighScore]:
        """
        Use this method to get data for high score tables. Will return the score of the specified
        user and several of their neighbors in a game.

        Note:
            This method will currently return scores for the target user, plus two of their
            closest neighbors on each side. Will also return the top three users if the user and
            his neighbors are not among them. Please note that this behavior is subject to change.

        .. seealso:: :attr:`telegram.CallbackQuery.get_game_high_scores`

        Args:
            user_id (:obj:`int`): Target user id.
            chat_id (:obj:`int` | :obj:`str`, optional): Required if inline_message_id is not
                specified. Unique identifier for the target chat.
            message_id (:obj:`int`, optional): Required if inline_message_id is not specified.
                Identifier of the sent message.
            inline_message_id (:obj:`str`, optional): Required if chat_id and message_id are not
                specified. Identifier of the inline message.

        Keyword Args:
            read_timeout (:obj:`float` | :obj:`None`, optional): Value to pass to
                :paramref:`telegram.request.BaseRequest.post.read_timeout`. Defaults to
                :attr:`~telegram.request.BaseRequest.DEFAULT_NONE`.
            write_timeout (:obj:`float` | :obj:`None`, optional): Value to pass to
                :paramref:`telegram.request.BaseRequest.post.write_timeout`. Defaults to
                :attr:`~telegram.request.BaseRequest.DEFAULT_NONE`.
            connect_timeout (:obj:`float` | :obj:`None`, optional): Value to pass to
                :paramref:`telegram.request.BaseRequest.post.connect_timeout`. Defaults to
                :attr:`~telegram.request.BaseRequest.DEFAULT_NONE`.
            pool_timeout (:obj:`float` | :obj:`None`, optional): Value to pass to
                :paramref:`telegram.request.BaseRequest.post.pool_timeout`. Defaults to
                :attr:`~telegram.request.BaseRequest.DEFAULT_NONE`.
            api_kwargs (:obj:`dict`, optional): Arbitrary keyword arguments to be passed to the
                Telegram API.

        Returns:
            List[:class:`telegram.GameHighScore`]

        Raises:
            :class:`telegram.error.TelegramError`

        """
        data: JSONDict = {"user_id": user_id}

        if chat_id:
            data["chat_id"] = chat_id
        if message_id:
            data["message_id"] = message_id
        if inline_message_id:
            data["inline_message_id"] = inline_message_id

        result = await self._post(
            "getGameHighScores",
            data,
            read_timeout=read_timeout,
            write_timeout=write_timeout,
            connect_timeout=connect_timeout,
            pool_timeout=pool_timeout,
            api_kwargs=api_kwargs,
        )

        return GameHighScore.de_list(result, self)  # type: ignore

    @_log
    async def send_invoice(
        self,
        chat_id: Union[int, str],
        title: str,
        description: str,
        payload: str,
        provider_token: str,
        currency: str,
        prices: List["LabeledPrice"],
        start_parameter: str = None,
        photo_url: str = None,
        photo_size: int = None,
        photo_width: int = None,
        photo_height: int = None,
        need_name: bool = None,
        need_phone_number: bool = None,
        need_email: bool = None,
        need_shipping_address: bool = None,
        is_flexible: bool = None,
        disable_notification: DVInput[bool] = DEFAULT_NONE,
        reply_to_message_id: int = None,
        reply_markup: InlineKeyboardMarkup = None,
        provider_data: Union[str, object] = None,
        send_phone_number_to_provider: bool = None,
        send_email_to_provider: bool = None,
        allow_sending_without_reply: ODVInput[bool] = DEFAULT_NONE,
        max_tip_amount: int = None,
        suggested_tip_amounts: List[int] = None,
        protect_content: ODVInput[bool] = DEFAULT_NONE,
        *,
        read_timeout: ODVInput[float] = DEFAULT_NONE,
        write_timeout: ODVInput[float] = DEFAULT_NONE,
        connect_timeout: ODVInput[float] = DEFAULT_NONE,
        pool_timeout: ODVInput[float] = DEFAULT_NONE,
        api_kwargs: JSONDict = None,
    ) -> Message:
        """Use this method to send invoices.

        Warning:
            As of API 5.2 :paramref:`start_parameter` is an optional argument and therefore the
            order of the arguments had to be changed. Use keyword arguments to make sure that the
            arguments are passed correctly.

        .. seealso:: :attr:`telegram.Message.reply_invoice`, :attr:`telegram.Chat.send_invoice`,
            :attr:`telegram.User.send_invoice`

        .. versionchanged:: 13.5
            As of Bot API 5.2, the parameter :paramref:`start_parameter` is optional.

        Args:
            chat_id (:obj:`int` | :obj:`str`): Unique identifier for the target chat or username
                of the target channel (in the format ``@channelusername``).
            title (:obj:`str`): Product name. :tg-const:`telegram.Invoice.MIN_TITLE_LENGTH`-
                :tg-const:`telegram.Invoice.MAX_TITLE_LENGTH` characters.
            description (:obj:`str`): Product description.
                :tg-const:`telegram.Invoice.MIN_DESCRIPTION_LENGTH`-
                :tg-const:`telegram.Invoice.MAX_DESCRIPTION_LENGTH` characters.
            payload (:obj:`str`): Bot-defined invoice payload.
                :tg-const:`telegram.Invoice.MIN_PAYLOAD_LENGTH`-
                :tg-const:`telegram.Invoice.MAX_PAYLOAD_LENGTH` bytes. This will not be
                displayed to the user, use for your internal processes.
            provider_token (:obj:`str`): Payments provider token, obtained via
                `@BotFather <https://t.me/BotFather>`_.
            currency (:obj:`str`): Three-letter ISO 4217 currency code, see `more on currencies
                <https://core.telegram.org/bots/payments#supported-currencies>`_.
            prices (List[:class:`telegram.LabeledPrice`)]: Price breakdown, a list
                of components (e.g. product price, tax, discount, delivery cost, delivery tax,
                bonus, etc.).
            max_tip_amount (:obj:`int`, optional): The maximum accepted amount for tips in the
                *smallest* units of the currency (integer, **not** float/double). For example, for
                a maximum tip of US$ 1.45 pass ``max_tip_amount = 145``. See the exp parameter in
                `currencies.json <https://core.telegram.org/bots/payments/currencies.json>`_, it
                shows the number of digits past the decimal point for each currency (2 for the
                majority of currencies). Defaults to ``0``.

                .. versionadded:: 13.5
            suggested_tip_amounts (List[:obj:`int`], optional): An array of
                suggested amounts of tips in the *smallest* units of the currency (integer, **not**
                float/double). At most 4 suggested tip amounts can be specified. The suggested tip
                amounts must be positive, passed in a strictly increased order and must not exceed
                :paramref:`max_tip_amount`.

                .. versionadded:: 13.5
            start_parameter (:obj:`str`, optional): Unique deep-linking parameter. If left empty,
                *forwarded copies* of the sent message will have a *Pay* button, allowing
                multiple users to pay directly from the forwarded message, using the same invoice.
                If non-empty, forwarded copies of the sent message will have a *URL* button with a
                deep link to the bot (instead of a *Pay* button), with the value used as the
                start parameter.

                .. versionchanged:: 13.5
                    As of Bot API 5.2, this parameter is optional.
            provider_data (:obj:`str` | :obj:`object`, optional): data about the
                invoice, which will be shared with the payment provider. A detailed description of
                required fields should be provided by the payment provider. When an object is
                passed, it will be encoded as JSON.
            photo_url (:obj:`str`, optional): URL of the product photo for the invoice. Can be a
                photo of the goods or a marketing image for a service. People like it better when
                they see what they are paying for.
            photo_size (:obj:`str`, optional): Photo size.
            photo_width (:obj:`int`, optional): Photo width.
            photo_height (:obj:`int`, optional): Photo height.
            need_name (:obj:`bool`, optional): Pass :obj:`True`, if you require the user's full
                name to complete the order.
            need_phone_number (:obj:`bool`, optional): Pass :obj:`True`, if you require the user's
                phone number to complete the order.
            need_email (:obj:`bool`, optional): Pass :obj:`True`, if you require the user's email
                to complete the order.
            need_shipping_address (:obj:`bool`, optional): Pass :obj:`True`, if you require the
                user's shipping address to complete the order.
            send_phone_number_to_provider (:obj:`bool`, optional): Pass :obj:`True`, if user's
                phone number should be sent to provider.
            send_email_to_provider (:obj:`bool`, optional): Pass :obj:`True`, if user's email
                address should be sent to provider.
            is_flexible (:obj:`bool`, optional): Pass :obj:`True`, if the final price depends on
                the shipping method.
            disable_notification (:obj:`bool`, optional): Sends the message silently. Users will
                receive a notification with no sound.
            protect_content (:obj:`bool`, optional): Protects the contents of the sent message from
                forwarding and saving.

                .. versionadded:: 13.10

            reply_to_message_id (:obj:`int`, optional): If the message is a reply, ID of the
                original message.
            allow_sending_without_reply (:obj:`bool`, optional): Pass :obj:`True`, if the message
                should be sent even if the specified replied-to message is not found.
            reply_markup (:class:`telegram.InlineKeyboardMarkup`, optional): An object for an
                inline keyboard. If empty, one 'Pay total price' button will be
                shown. If not empty, the first button must be a Pay button.

        Keyword Args:
            read_timeout (:obj:`float` | :obj:`None`, optional): Value to pass to
                :paramref:`telegram.request.BaseRequest.post.read_timeout`. Defaults to
                :attr:`~telegram.request.BaseRequest.DEFAULT_NONE`.
            write_timeout (:obj:`float` | :obj:`None`, optional): Value to pass to
                :paramref:`telegram.request.BaseRequest.post.write_timeout`. Defaults to
                :attr:`~telegram.request.BaseRequest.DEFAULT_NONE`.
            connect_timeout (:obj:`float` | :obj:`None`, optional): Value to pass to
                :paramref:`telegram.request.BaseRequest.post.connect_timeout`. Defaults to
                :attr:`~telegram.request.BaseRequest.DEFAULT_NONE`.
            pool_timeout (:obj:`float` | :obj:`None`, optional): Value to pass to
                :paramref:`telegram.request.BaseRequest.post.pool_timeout`. Defaults to
                :attr:`~telegram.request.BaseRequest.DEFAULT_NONE`.
            api_kwargs (:obj:`dict`, optional): Arbitrary keyword arguments to be passed to the
                Telegram API.

        Returns:
            :class:`telegram.Message`: On success, the sent Message is returned.

        Raises:
            :class:`telegram.error.TelegramError`

        """
        data: JSONDict = {
            "chat_id": chat_id,
            "title": title,
            "description": description,
            "payload": payload,
            "provider_token": provider_token,
            "currency": currency,
            "prices": prices,
        }
        if max_tip_amount is not None:
            data["max_tip_amount"] = max_tip_amount
        if suggested_tip_amounts is not None:
            data["suggested_tip_amounts"] = suggested_tip_amounts
        if start_parameter is not None:
            data["start_parameter"] = start_parameter
        if provider_data is not None:
            data["provider_data"] = provider_data
        if photo_url is not None:
            data["photo_url"] = photo_url
        if photo_size is not None:
            data["photo_size"] = photo_size
        if photo_width is not None:
            data["photo_width"] = photo_width
        if photo_height is not None:
            data["photo_height"] = photo_height
        if need_name is not None:
            data["need_name"] = need_name
        if need_phone_number is not None:
            data["need_phone_number"] = need_phone_number
        if need_email is not None:
            data["need_email"] = need_email
        if need_shipping_address is not None:
            data["need_shipping_address"] = need_shipping_address
        if is_flexible is not None:
            data["is_flexible"] = is_flexible
        if send_phone_number_to_provider is not None:
            data["send_phone_number_to_provider"] = send_phone_number_to_provider
        if send_email_to_provider is not None:
            data["send_email_to_provider"] = send_email_to_provider

        return await self._send_message(  # type: ignore[return-value]
            "sendInvoice",
            data,
            reply_to_message_id=reply_to_message_id,
            disable_notification=disable_notification,
            reply_markup=reply_markup,
            allow_sending_without_reply=allow_sending_without_reply,
            protect_content=protect_content,
            read_timeout=read_timeout,
            write_timeout=write_timeout,
            connect_timeout=connect_timeout,
            pool_timeout=pool_timeout,
            api_kwargs=api_kwargs,
        )

    @_log
    async def answer_shipping_query(  # pylint: disable=invalid-name
        self,
        shipping_query_id: str,
        ok: bool,
        shipping_options: List[ShippingOption] = None,
        error_message: str = None,
        *,
        read_timeout: ODVInput[float] = DEFAULT_NONE,
        write_timeout: ODVInput[float] = DEFAULT_NONE,
        connect_timeout: ODVInput[float] = DEFAULT_NONE,
        pool_timeout: ODVInput[float] = DEFAULT_NONE,
        api_kwargs: JSONDict = None,
    ) -> bool:
        """
        If you sent an invoice requesting a shipping address and the parameter
        :paramref:`send_invoice.is_flexible` was specified, the Bot API will send an
        :class:`telegram.Update` with a :attr:`telegram.Update.shipping_query` field to the bot.
        Use this method to reply to shipping queries.

        .. seealso:: :attr:`telegram.ShippingQuery.answer`

        Args:
            shipping_query_id (:obj:`str`): Unique identifier for the query to be answered.
            ok (:obj:`bool`): Specify :obj:`True` if delivery to the specified address is possible
                and :obj:`False` if there are any problems (for example, if delivery to the
                specified address is not possible).
            shipping_options (List[:class:`telegram.ShippingOption`]), optional]: Required if ok is
                :obj:`True`. An array of available shipping options.
            error_message (:obj:`str`, optional): Required if ok is :obj:`False`. Error message in
                human readable form that explains why it is impossible to complete the order (e.g.
                "Sorry, delivery to your desired address is unavailable"). Telegram will display
                this message to the user.

        Keyword Args:
            read_timeout (:obj:`float` | :obj:`None`, optional): Value to pass to
                :paramref:`telegram.request.BaseRequest.post.read_timeout`. Defaults to
                :attr:`~telegram.request.BaseRequest.DEFAULT_NONE`.
            write_timeout (:obj:`float` | :obj:`None`, optional): Value to pass to
                :paramref:`telegram.request.BaseRequest.post.write_timeout`. Defaults to
                :attr:`~telegram.request.BaseRequest.DEFAULT_NONE`.
            connect_timeout (:obj:`float` | :obj:`None`, optional): Value to pass to
                :paramref:`telegram.request.BaseRequest.post.connect_timeout`. Defaults to
                :attr:`~telegram.request.BaseRequest.DEFAULT_NONE`.
            pool_timeout (:obj:`float` | :obj:`None`, optional): Value to pass to
                :paramref:`telegram.request.BaseRequest.post.pool_timeout`. Defaults to
                :attr:`~telegram.request.BaseRequest.DEFAULT_NONE`.
            api_kwargs (:obj:`dict`, optional): Arbitrary keyword arguments to be passed to the
                Telegram API.

        Returns:
            :obj:`bool`: On success, :obj:`True` is returned.

        Raises:
            :class:`telegram.error.TelegramError`

        """
        data: JSONDict = {"shipping_query_id": shipping_query_id, "ok": ok}

        if shipping_options is not None:
            data["shipping_options"] = [option.to_dict() for option in shipping_options]
        if error_message is not None:
            data["error_message"] = error_message

        result = await self._post(
            "answerShippingQuery",
            data,
            read_timeout=read_timeout,
            write_timeout=write_timeout,
            connect_timeout=connect_timeout,
            pool_timeout=pool_timeout,
            api_kwargs=api_kwargs,
        )

        return result  # type: ignore[return-value]

    @_log
    async def answer_pre_checkout_query(  # pylint: disable=invalid-name
        self,
        pre_checkout_query_id: str,
        ok: bool,
        error_message: str = None,
        *,
        read_timeout: ODVInput[float] = DEFAULT_NONE,
        write_timeout: ODVInput[float] = DEFAULT_NONE,
        connect_timeout: ODVInput[float] = DEFAULT_NONE,
        pool_timeout: ODVInput[float] = DEFAULT_NONE,
        api_kwargs: JSONDict = None,
    ) -> bool:
        """
        Once the user has confirmed their payment and shipping details, the Bot API sends the final
        confirmation in the form of an :class:`telegram.Update` with the field
        :attr:`telegram.Update.pre_checkout_query`. Use this method to respond to such pre-checkout
        queries.

        Note:
            The Bot API must receive an answer within 10 seconds after the pre-checkout
            query was sent.

        .. seealso:: :attr:`telegram.PreCheckoutQuery.answer`

        Args:
            pre_checkout_query_id (:obj:`str`): Unique identifier for the query to be answered.
            ok (:obj:`bool`): Specify :obj:`True` if everything is alright
                (goods are available, etc.) and the bot is ready to proceed with the order. Use
                :obj:`False` if there are any problems.
            error_message (:obj:`str`, optional): Required if ok is :obj:`False`. Error message
                in human readable form that explains the reason for failure to proceed with
                the checkout (e.g. "Sorry, somebody just bought the last of our amazing black
                T-shirts while you were busy filling out your payment details. Please choose a
                different color or garment!"). Telegram will display this message to the user.

        Keyword Args:
            read_timeout (:obj:`float` | :obj:`None`, optional): Value to pass to
                :paramref:`telegram.request.BaseRequest.post.read_timeout`. Defaults to
                :attr:`~telegram.request.BaseRequest.DEFAULT_NONE`.
            write_timeout (:obj:`float` | :obj:`None`, optional): Value to pass to
                :paramref:`telegram.request.BaseRequest.post.write_timeout`. Defaults to
                :attr:`~telegram.request.BaseRequest.DEFAULT_NONE`.
            connect_timeout (:obj:`float` | :obj:`None`, optional): Value to pass to
                :paramref:`telegram.request.BaseRequest.post.connect_timeout`. Defaults to
                :attr:`~telegram.request.BaseRequest.DEFAULT_NONE`.
            pool_timeout (:obj:`float` | :obj:`None`, optional): Value to pass to
                :paramref:`telegram.request.BaseRequest.post.pool_timeout`. Defaults to
                :attr:`~telegram.request.BaseRequest.DEFAULT_NONE`.
            api_kwargs (:obj:`dict`, optional): Arbitrary keyword arguments to be passed to the
                Telegram API.

        Returns:
            :obj:`bool`: On success, :obj:`True` is returned.

        Raises:
            :class:`telegram.error.TelegramError`

        """
        data: JSONDict = {"pre_checkout_query_id": pre_checkout_query_id, "ok": ok}

        if error_message is not None:
            data["error_message"] = error_message

        result = await self._post(
            "answerPreCheckoutQuery",
            data,
            read_timeout=read_timeout,
            write_timeout=write_timeout,
            connect_timeout=connect_timeout,
            pool_timeout=pool_timeout,
            api_kwargs=api_kwargs,
        )

        return result  # type: ignore[return-value]

    @_log
    async def answer_web_app_query(
        self,
        web_app_query_id: str,
        result: "InlineQueryResult",
        *,
        read_timeout: ODVInput[float] = DEFAULT_NONE,
        write_timeout: ODVInput[float] = DEFAULT_NONE,
        connect_timeout: ODVInput[float] = DEFAULT_NONE,
        pool_timeout: ODVInput[float] = DEFAULT_NONE,
        api_kwargs: JSONDict = None,
    ) -> SentWebAppMessage:
        """Use this method to set the result of an interaction with a Web App and send a
        corresponding message on behalf of the user to the chat from which the query originated.

        .. versionadded:: 20.0

        Args:
            web_app_query_id (:obj:`str`): Unique identifier for the query to be answered.
            result (:class:`telegram.InlineQueryResult`): An object describing the message to be
                sent.

        Keyword Args:
            read_timeout (:obj:`float` | :obj:`None`, optional): Value to pass to
                :paramref:`telegram.request.BaseRequest.post.read_timeout`. Defaults to
                :attr:`~telegram.request.BaseRequest.DEFAULT_NONE`.
            write_timeout (:obj:`float` | :obj:`None`, optional):  Value to pass to
                :paramref:`telegram.request.BaseRequest.post.write_timeout`. Defaults to
                :attr:`~telegram.request.BaseRequest.DEFAULT_NONE`.
            connect_timeout (:obj:`float` | :obj:`None`, optional): Value to pass to
                :paramref:`telegram.request.BaseRequest.post.connect_timeout`. Defaults to
                :attr:`~telegram.request.BaseRequest.DEFAULT_NONE`.
            pool_timeout (:obj:`float` | :obj:`None`, optional):  Value to pass to
                :paramref:`telegram.request.BaseRequest.post.pool_timeout`. Defaults to
                :attr:`~telegram.request.BaseRequest.DEFAULT_NONE`.
            api_kwargs (:obj:`dict`, optional): Arbitrary keyword arguments to be passed to the
                Telegram API.

        Returns:
            :class:`telegram.SentWebAppMessage`: On success, a sent
            :class:`telegram.SentWebAppMessage` is returned.

        Raises:
            :class:`telegram.error.TelegramError`

        """
        data: JSONDict = {"web_app_query_id": web_app_query_id, "result": result}

        api_result = await self._post(
            "answerWebAppQuery",
            data,
            read_timeout=read_timeout,
            write_timeout=write_timeout,
            connect_timeout=connect_timeout,
            pool_timeout=pool_timeout,
            api_kwargs=api_kwargs,
        )

        return SentWebAppMessage.de_json(api_result, self)  # type: ignore[return-value, arg-type]

    @_log
    async def restrict_chat_member(
        self,
        chat_id: Union[str, int],
        user_id: Union[str, int],
        permissions: ChatPermissions,
        until_date: Union[int, datetime] = None,
        *,
        read_timeout: ODVInput[float] = DEFAULT_NONE,
        write_timeout: ODVInput[float] = DEFAULT_NONE,
        connect_timeout: ODVInput[float] = DEFAULT_NONE,
        pool_timeout: ODVInput[float] = DEFAULT_NONE,
        api_kwargs: JSONDict = None,
    ) -> bool:
        """
        Use this method to restrict a user in a supergroup. The bot must be an administrator in
        the supergroup for this to work and must have the appropriate admin rights. Pass
        :obj:`True` for all boolean parameters to lift restrictions from a user.

        .. seealso:: :meth:`telegram.ChatPermissions.all_permissions`,
            :attr:`telegram.Chat.restrict_member`

        Args:
            chat_id (:obj:`int` | :obj:`str`): Unique identifier for the target chat or username
                of the target supergroup (in the format @supergroupusername).
            user_id (:obj:`int`): Unique identifier of the target user.
            until_date (:obj:`int` | :obj:`datetime.datetime`, optional): Date when restrictions
                will be lifted for the user, unix time. If user is restricted for more than 366
                days or less than 30 seconds from the current time, they are considered to be
                restricted forever.
                For timezone naive :obj:`datetime.datetime` objects, the default timezone of the
                bot will be used, which is UTC unless :attr:`telegram.ext.Defaults.tzinfo` is
                used.
            permissions (:class:`telegram.ChatPermissions`): An object for new user
                permissions.

        Keyword Args:
            read_timeout (:obj:`float` | :obj:`None`, optional): Value to pass to
                :paramref:`telegram.request.BaseRequest.post.read_timeout`. Defaults to
                :attr:`~telegram.request.BaseRequest.DEFAULT_NONE`.
            write_timeout (:obj:`float` | :obj:`None`, optional): Value to pass to
                :paramref:`telegram.request.BaseRequest.post.write_timeout`. Defaults to
                :attr:`~telegram.request.BaseRequest.DEFAULT_NONE`.
            connect_timeout (:obj:`float` | :obj:`None`, optional): Value to pass to
                :paramref:`telegram.request.BaseRequest.post.connect_timeout`. Defaults to
                :attr:`~telegram.request.BaseRequest.DEFAULT_NONE`.
            pool_timeout (:obj:`float` | :obj:`None`, optional): Value to pass to
                :paramref:`telegram.request.BaseRequest.post.pool_timeout`. Defaults to
                :attr:`~telegram.request.BaseRequest.DEFAULT_NONE`.
            api_kwargs (:obj:`dict`, optional): Arbitrary keyword arguments to be passed to the
                Telegram API.

        Returns:
            :obj:`bool`: On success, :obj:`True` is returned.

        Raises:
            :class:`telegram.error.TelegramError`
        """
        data: JSONDict = {
            "chat_id": chat_id,
            "user_id": user_id,
            "permissions": permissions,
        }

        if until_date is not None:
            data["until_date"] = until_date

        result = await self._post(
            "restrictChatMember",
            data,
            read_timeout=read_timeout,
            write_timeout=write_timeout,
            connect_timeout=connect_timeout,
            pool_timeout=pool_timeout,
            api_kwargs=api_kwargs,
        )

        return result  # type: ignore[return-value]

    @_log
    async def promote_chat_member(
        self,
        chat_id: Union[str, int],
        user_id: Union[str, int],
        can_change_info: bool = None,
        can_post_messages: bool = None,
        can_edit_messages: bool = None,
        can_delete_messages: bool = None,
        can_invite_users: bool = None,
        can_restrict_members: bool = None,
        can_pin_messages: bool = None,
        can_promote_members: bool = None,
        is_anonymous: bool = None,
        can_manage_chat: bool = None,
        can_manage_video_chats: bool = None,
        *,
        read_timeout: ODVInput[float] = DEFAULT_NONE,
        write_timeout: ODVInput[float] = DEFAULT_NONE,
        connect_timeout: ODVInput[float] = DEFAULT_NONE,
        pool_timeout: ODVInput[float] = DEFAULT_NONE,
        api_kwargs: JSONDict = None,
    ) -> bool:
        """
        Use this method to promote or demote a user in a supergroup or a channel. The bot must be
        an administrator in the chat for this to work and must have the appropriate admin rights.
        Pass :obj:`False` for all boolean parameters to demote a user.

        .. seealso:: :attr:`telegram.Chat.promote_member`

        .. versionchanged:: 20.0
           The argument ``can_manage_voice_chats`` was renamed to
           :paramref:`can_manage_video_chats` in accordance to Bot API 6.0.

        Args:
            chat_id (:obj:`int` | :obj:`str`): Unique identifier for the target chat or username
                of the target channel (in the format ``@channelusername``).
            user_id (:obj:`int`): Unique identifier of the target user.
            is_anonymous (:obj:`bool`, optional): Pass :obj:`True`, if the administrator's presence
                in the chat is hidden.
            can_manage_chat (:obj:`bool`, optional): Pass :obj:`True`, if the administrator can
                access the chat event log, chat statistics, message statistics in channels, see
                channel members, see anonymous administrators in supergroups and ignore slow mode.
                Implied by any other administrator privilege.

                .. versionadded:: 13.4

            can_manage_video_chats (:obj:`bool`, optional): Pass :obj:`True`, if the administrator
                can manage video chats.

                .. versionadded:: 20.0

            can_change_info (:obj:`bool`, optional): Pass :obj:`True`, if the administrator can
                change chat title, photo and other settings.
            can_post_messages (:obj:`bool`, optional): Pass :obj:`True`, if the administrator can
                create channel posts, channels only.
            can_edit_messages (:obj:`bool`, optional): Pass :obj:`True`, if the administrator can
                edit messages of other users and can pin messages, channels only.
            can_delete_messages (:obj:`bool`, optional): Pass :obj:`True`, if the administrator can
                delete messages of other users.
            can_invite_users (:obj:`bool`, optional): Pass :obj:`True`, if the administrator can
                invite new users to the chat.
            can_restrict_members (:obj:`bool`, optional): Pass :obj:`True`, if the administrator
                can restrict, ban or unban chat members.
            can_pin_messages (:obj:`bool`, optional): Pass :obj:`True`, if the administrator can
                pin messages, supergroups only.
            can_promote_members (:obj:`bool`, optional): Pass :obj:`True`, if the administrator can
                add new administrators with a subset of his own privileges or demote administrators
                that he has promoted, directly or indirectly (promoted by administrators that were
                appointed by him).

        Keyword Args:
            read_timeout (:obj:`float` | :obj:`None`, optional): Value to pass to
                :paramref:`telegram.request.BaseRequest.post.read_timeout`. Defaults to
                :attr:`~telegram.request.BaseRequest.DEFAULT_NONE`.
            write_timeout (:obj:`float` | :obj:`None`, optional): Value to pass to
                :paramref:`telegram.request.BaseRequest.post.write_timeout`. Defaults to
                :attr:`~telegram.request.BaseRequest.DEFAULT_NONE`.
            connect_timeout (:obj:`float` | :obj:`None`, optional): Value to pass to
                :paramref:`telegram.request.BaseRequest.post.connect_timeout`. Defaults to
                :attr:`~telegram.request.BaseRequest.DEFAULT_NONE`.
            pool_timeout (:obj:`float` | :obj:`None`, optional): Value to pass to
                :paramref:`telegram.request.BaseRequest.post.pool_timeout`. Defaults to
                :attr:`~telegram.request.BaseRequest.DEFAULT_NONE`.
            api_kwargs (:obj:`dict`, optional): Arbitrary keyword arguments to be passed to the
                Telegram API.

        Returns:
            :obj:`bool`: On success, :obj:`True` is returned.

        Raises:
            :class:`telegram.error.TelegramError`

        """
        data: JSONDict = {"chat_id": chat_id, "user_id": user_id}

        if is_anonymous is not None:
            data["is_anonymous"] = is_anonymous
        if can_change_info is not None:
            data["can_change_info"] = can_change_info
        if can_post_messages is not None:
            data["can_post_messages"] = can_post_messages
        if can_edit_messages is not None:
            data["can_edit_messages"] = can_edit_messages
        if can_delete_messages is not None:
            data["can_delete_messages"] = can_delete_messages
        if can_invite_users is not None:
            data["can_invite_users"] = can_invite_users
        if can_restrict_members is not None:
            data["can_restrict_members"] = can_restrict_members
        if can_pin_messages is not None:
            data["can_pin_messages"] = can_pin_messages
        if can_promote_members is not None:
            data["can_promote_members"] = can_promote_members
        if can_manage_chat is not None:
            data["can_manage_chat"] = can_manage_chat
        if can_manage_video_chats is not None:
            data["can_manage_video_chats"] = can_manage_video_chats

        result = await self._post(
            "promoteChatMember",
            data,
            read_timeout=read_timeout,
            write_timeout=write_timeout,
            connect_timeout=connect_timeout,
            pool_timeout=pool_timeout,
            api_kwargs=api_kwargs,
        )

        return result  # type: ignore[return-value]

    @_log
    async def set_chat_permissions(
        self,
        chat_id: Union[str, int],
        permissions: ChatPermissions,
        *,
        read_timeout: ODVInput[float] = DEFAULT_NONE,
        write_timeout: ODVInput[float] = DEFAULT_NONE,
        connect_timeout: ODVInput[float] = DEFAULT_NONE,
        pool_timeout: ODVInput[float] = DEFAULT_NONE,
        api_kwargs: JSONDict = None,
    ) -> bool:
        """
        Use this method to set default chat permissions for all members. The bot must be an
        administrator in the group or a supergroup for this to work and must have the
        :attr:`telegram.ChatMemberAdministrator.can_restrict_members` admin rights.

        .. seealso:: :attr:`telegram.Chat.set_permissions`

        Args:
            chat_id (:obj:`int` | :obj:`str`): Unique identifier for the target chat or username of
                the target supergroup (in the format `@supergroupusername`).
            permissions (:class:`telegram.ChatPermissions`): New default chat permissions.

        Keyword Args:
            read_timeout (:obj:`float` | :obj:`None`, optional): Value to pass to
                :paramref:`telegram.request.BaseRequest.post.read_timeout`. Defaults to
                :attr:`~telegram.request.BaseRequest.DEFAULT_NONE`.
            write_timeout (:obj:`float` | :obj:`None`, optional): Value to pass to
                :paramref:`telegram.request.BaseRequest.post.write_timeout`. Defaults to
                :attr:`~telegram.request.BaseRequest.DEFAULT_NONE`.
            connect_timeout (:obj:`float` | :obj:`None`, optional): Value to pass to
                :paramref:`telegram.request.BaseRequest.post.connect_timeout`. Defaults to
                :attr:`~telegram.request.BaseRequest.DEFAULT_NONE`.
            pool_timeout (:obj:`float` | :obj:`None`, optional): Value to pass to
                :paramref:`telegram.request.BaseRequest.post.pool_timeout`. Defaults to
                :attr:`~telegram.request.BaseRequest.DEFAULT_NONE`.
            api_kwargs (:obj:`dict`, optional): Arbitrary keyword arguments to be passed to the
                Telegram API.

        Returns:
            :obj:`bool`: On success, :obj:`True` is returned.

        Raises:
            :class:`telegram.error.TelegramError`

        """
        data: JSONDict = {"chat_id": chat_id, "permissions": permissions}
        result = await self._post(
            "setChatPermissions",
            data,
            read_timeout=read_timeout,
            write_timeout=write_timeout,
            connect_timeout=connect_timeout,
            pool_timeout=pool_timeout,
            api_kwargs=api_kwargs,
        )
        return result  # type: ignore[return-value]

    @_log
    async def set_chat_administrator_custom_title(
        self,
        chat_id: Union[int, str],
        user_id: Union[int, str],
        custom_title: str,
        *,
        read_timeout: ODVInput[float] = DEFAULT_NONE,
        write_timeout: ODVInput[float] = DEFAULT_NONE,
        connect_timeout: ODVInput[float] = DEFAULT_NONE,
        pool_timeout: ODVInput[float] = DEFAULT_NONE,
        api_kwargs: JSONDict = None,
    ) -> bool:
        """
        Use this method to set a custom title for administrators promoted by the bot in a
        supergroup. The bot must be an administrator for this to work.

        .. seealso:: :attr:`telegram.Chat.set_administrator_custom_title`

        Args:
            chat_id (:obj:`int` | :obj:`str`): Unique identifier for the target chat or username of
                the target supergroup (in the format `@supergroupusername`).
            user_id (:obj:`int`): Unique identifier of the target administrator.
            custom_title (:obj:`str`): New custom title for the administrator; 0-16 characters,
                emoji are not allowed.

        Keyword Args:
            read_timeout (:obj:`float` | :obj:`None`, optional): Value to pass to
                :paramref:`telegram.request.BaseRequest.post.read_timeout`. Defaults to
                :attr:`~telegram.request.BaseRequest.DEFAULT_NONE`.
            write_timeout (:obj:`float` | :obj:`None`, optional): Value to pass to
                :paramref:`telegram.request.BaseRequest.post.write_timeout`. Defaults to
                :attr:`~telegram.request.BaseRequest.DEFAULT_NONE`.
            connect_timeout (:obj:`float` | :obj:`None`, optional): Value to pass to
                :paramref:`telegram.request.BaseRequest.post.connect_timeout`. Defaults to
                :attr:`~telegram.request.BaseRequest.DEFAULT_NONE`.
            pool_timeout (:obj:`float` | :obj:`None`, optional): Value to pass to
                :paramref:`telegram.request.BaseRequest.post.pool_timeout`. Defaults to
                :attr:`~telegram.request.BaseRequest.DEFAULT_NONE`.
            api_kwargs (:obj:`dict`, optional): Arbitrary keyword arguments to be passed to the
                Telegram API.

        Returns:
            :obj:`bool`: On success, :obj:`True` is returned.

        Raises:
            :class:`telegram.error.TelegramError`

        """
        data: JSONDict = {"chat_id": chat_id, "user_id": user_id, "custom_title": custom_title}

        result = await self._post(
            "setChatAdministratorCustomTitle",
            data,
            read_timeout=read_timeout,
            write_timeout=write_timeout,
            connect_timeout=connect_timeout,
            pool_timeout=pool_timeout,
            api_kwargs=api_kwargs,
        )

        return result  # type: ignore[return-value]

    @_log
    async def export_chat_invite_link(
        self,
        chat_id: Union[str, int],
        *,
        read_timeout: ODVInput[float] = DEFAULT_NONE,
        write_timeout: ODVInput[float] = DEFAULT_NONE,
        connect_timeout: ODVInput[float] = DEFAULT_NONE,
        pool_timeout: ODVInput[float] = DEFAULT_NONE,
        api_kwargs: JSONDict = None,
    ) -> str:
        """
        Use this method to generate a new primary invite link for a chat; any previously generated
        link is revoked. The bot must be an administrator in the chat for this to work and must
        have the appropriate admin rights.

        Note:
            Each administrator in a chat generates their own invite links. Bots can't use invite
            links generated by other administrators. If you want your bot to work with invite
            links, it will need to generate its own link using :meth:`export_chat_invite_link` or
            by calling the :meth:`get_chat` method. If your bot needs to generate a new primary
            invite link replacing its previous one, use :attr:`export_chat_invite_link` again.

        .. seealso:: :attr:`telegram.Chat.export_invite_link`

        Args:
            chat_id (:obj:`int` | :obj:`str`): Unique identifier for the target chat or username
                of the target channel (in the format ``@channelusername``).

        Keyword Args:
            read_timeout (:obj:`float` | :obj:`None`, optional): Value to pass to
                :paramref:`telegram.request.BaseRequest.post.read_timeout`. Defaults to
                :attr:`~telegram.request.BaseRequest.DEFAULT_NONE`.
            write_timeout (:obj:`float` | :obj:`None`, optional): Value to pass to
                :paramref:`telegram.request.BaseRequest.post.write_timeout`. Defaults to
                :attr:`~telegram.request.BaseRequest.DEFAULT_NONE`.
            connect_timeout (:obj:`float` | :obj:`None`, optional): Value to pass to
                :paramref:`telegram.request.BaseRequest.post.connect_timeout`. Defaults to
                :attr:`~telegram.request.BaseRequest.DEFAULT_NONE`.
            pool_timeout (:obj:`float` | :obj:`None`, optional): Value to pass to
                :paramref:`telegram.request.BaseRequest.post.pool_timeout`. Defaults to
                :attr:`~telegram.request.BaseRequest.DEFAULT_NONE`.
            api_kwargs (:obj:`dict`, optional): Arbitrary keyword arguments to be passed to the
                Telegram API.

        Returns:
            :obj:`str`: New invite link on success.

        Raises:
            :class:`telegram.error.TelegramError`

        """
        data: JSONDict = {"chat_id": chat_id}
        result = await self._post(
            "exportChatInviteLink",
            data,
            read_timeout=read_timeout,
            write_timeout=write_timeout,
            connect_timeout=connect_timeout,
            pool_timeout=pool_timeout,
            api_kwargs=api_kwargs,
        )
        return result  # type: ignore[return-value]

    @_log
    async def create_chat_invite_link(
        self,
        chat_id: Union[str, int],
        expire_date: Union[int, datetime] = None,
        member_limit: int = None,
        name: str = None,
        creates_join_request: bool = None,
        *,
        read_timeout: ODVInput[float] = DEFAULT_NONE,
        write_timeout: ODVInput[float] = DEFAULT_NONE,
        connect_timeout: ODVInput[float] = DEFAULT_NONE,
        pool_timeout: ODVInput[float] = DEFAULT_NONE,
        api_kwargs: JSONDict = None,
    ) -> ChatInviteLink:
        """
        Use this method to create an additional invite link for a chat. The bot must be an
        administrator in the chat for this to work and must have the appropriate admin rights.
        The link can be revoked using the method :meth:`revoke_chat_invite_link`.

        .. seealso:: :attr:`telegram.Chat.create_invite_link`

        .. versionadded:: 13.4

        Args:
            chat_id (:obj:`int` | :obj:`str`): Unique identifier for the target chat or username
                of the target channel (in the format ``@channelusername``).
            expire_date (:obj:`int` | :obj:`datetime.datetime`, optional): Date when the link will
                expire. Integer input will be interpreted as Unix timestamp.
                For timezone naive :obj:`datetime.datetime` objects, the default timezone of the
                bot will be used, which is UTC unless :attr:`telegram.ext.Defaults.tzinfo` is
                used.
            member_limit (:obj:`int`, optional): Maximum number of users that can be members of
                the chat simultaneously after joining the chat via this invite link;
                1-:tg-const:`telegram.constants.ChatInviteLinkLimit.MEMBER_LIMIT`.
            name (:obj:`str`, optional): Invite link name;
                0-:tg-const:`telegram.constants.ChatInviteLinkLimit.NAME_LENGTH` characters.

                .. versionadded:: 13.8
            creates_join_request (:obj:`bool`, optional): :obj:`True`, if users joining the chat
                via the link need to be approved by chat administrators.
                If :obj:`True`, :paramref:`member_limit` can't be specified.

                .. versionadded:: 13.8

        Keyword Args:
            read_timeout (:obj:`float` | :obj:`None`, optional): Value to pass to
                :paramref:`telegram.request.BaseRequest.post.read_timeout`. Defaults to
                :attr:`~telegram.request.BaseRequest.DEFAULT_NONE`.
            write_timeout (:obj:`float` | :obj:`None`, optional): Value to pass to
                :paramref:`telegram.request.BaseRequest.post.write_timeout`. Defaults to
                :attr:`~telegram.request.BaseRequest.DEFAULT_NONE`.
            connect_timeout (:obj:`float` | :obj:`None`, optional): Value to pass to
                :paramref:`telegram.request.BaseRequest.post.connect_timeout`. Defaults to
                :attr:`~telegram.request.BaseRequest.DEFAULT_NONE`.
            pool_timeout (:obj:`float` | :obj:`None`, optional): Value to pass to
                :paramref:`telegram.request.BaseRequest.post.pool_timeout`. Defaults to
                :attr:`~telegram.request.BaseRequest.DEFAULT_NONE`.
            api_kwargs (:obj:`dict`, optional): Arbitrary keyword arguments to be passed to the
                Telegram API.

        Returns:
            :class:`telegram.ChatInviteLink`

        Raises:
            :class:`telegram.error.TelegramError`

        """
        data: JSONDict = {"chat_id": chat_id}

        if expire_date is not None:
            data["expire_date"] = expire_date

        if member_limit is not None:
            data["member_limit"] = member_limit

        if name is not None:
            data["name"] = name

        if creates_join_request is not None:
            data["creates_join_request"] = creates_join_request

        result = await self._post(
            "createChatInviteLink",
            data,
            read_timeout=read_timeout,
            write_timeout=write_timeout,
            connect_timeout=connect_timeout,
            pool_timeout=pool_timeout,
            api_kwargs=api_kwargs,
        )

        return ChatInviteLink.de_json(result, self)  # type: ignore[return-value, arg-type]

    @_log
    async def edit_chat_invite_link(
        self,
        chat_id: Union[str, int],
        invite_link: Union[str, "ChatInviteLink"],
        expire_date: Union[int, datetime] = None,
        member_limit: int = None,
        name: str = None,
        creates_join_request: bool = None,
        *,
        read_timeout: ODVInput[float] = DEFAULT_NONE,
        write_timeout: ODVInput[float] = DEFAULT_NONE,
        connect_timeout: ODVInput[float] = DEFAULT_NONE,
        pool_timeout: ODVInput[float] = DEFAULT_NONE,
        api_kwargs: JSONDict = None,
    ) -> ChatInviteLink:
        """
        Use this method to edit a non-primary invite link created by the bot. The bot must be an
        administrator in the chat for this to work and must have the appropriate admin rights.

        Note:
            Though not stated explicitly in the official docs, Telegram changes not only the
            optional parameters that are explicitly passed, but also replaces all other optional
            parameters to the default values. However, since not documented, this behaviour may
            change unbeknown to PTB.

        .. seealso:: :attr:`telegram.Chat.edit_invite_link`

        .. versionadded:: 13.4

        Args:
            chat_id (:obj:`int` | :obj:`str`): Unique identifier for the target chat or username
                of the target channel (in the format ``@channelusername``).
            invite_link (:obj:`str` | :obj:`telegram.ChatInviteLink`): The invite link to edit.

                .. versionchanged:: 20.0
                    Now also accepts :obj:`telegram.ChatInviteLink` instances.
            expire_date (:obj:`int` | :obj:`datetime.datetime`, optional): Date when the link will
                expire.
                For timezone naive :obj:`datetime.datetime` objects, the default timezone of the
                bot will be used, which is UTC unless :attr:`telegram.ext.Defaults.tzinfo` is
                used.
            member_limit (:obj:`int`, optional): Maximum number of users that can be members of
                the chat simultaneously after joining the chat via this invite link;
                1-:tg-const:`telegram.constants.ChatInviteLinkLimit.MEMBER_LIMIT`.
            name (:obj:`str`, optional): Invite link name;
                0-:tg-const:`telegram.constants.ChatInviteLinkLimit.NAME_LENGTH` characters.

                .. versionadded:: 13.8
            creates_join_request (:obj:`bool`, optional): :obj:`True`, if users joining the chat
                via the link need to be approved by chat administrators.
                If :obj:`True`, :paramref:`member_limit` can't be specified.

                .. versionadded:: 13.8

        Keyword Args:
            read_timeout (:obj:`float` | :obj:`None`, optional): Value to pass to
                :paramref:`telegram.request.BaseRequest.post.read_timeout`. Defaults to
                :attr:`~telegram.request.BaseRequest.DEFAULT_NONE`.
            write_timeout (:obj:`float` | :obj:`None`, optional): Value to pass to
                :paramref:`telegram.request.BaseRequest.post.write_timeout`. Defaults to
                :attr:`~telegram.request.BaseRequest.DEFAULT_NONE`.
            connect_timeout (:obj:`float` | :obj:`None`, optional): Value to pass to
                :paramref:`telegram.request.BaseRequest.post.connect_timeout`. Defaults to
                :attr:`~telegram.request.BaseRequest.DEFAULT_NONE`.
            pool_timeout (:obj:`float` | :obj:`None`, optional): Value to pass to
                :paramref:`telegram.request.BaseRequest.post.pool_timeout`. Defaults to
                :attr:`~telegram.request.BaseRequest.DEFAULT_NONE`.
            api_kwargs (:obj:`dict`, optional): Arbitrary keyword arguments to be passed to the
                Telegram API.

        Returns:
            :class:`telegram.ChatInviteLink`

        Raises:
            :class:`telegram.error.TelegramError`

        """
        link = invite_link.invite_link if isinstance(invite_link, ChatInviteLink) else invite_link
        data: JSONDict = {"chat_id": chat_id, "invite_link": link}

        if expire_date is not None:
            data["expire_date"] = expire_date

        if member_limit is not None:
            data["member_limit"] = member_limit

        if name is not None:
            data["name"] = name

        if creates_join_request is not None:
            data["creates_join_request"] = creates_join_request

        result = await self._post(
            "editChatInviteLink",
            data,
            read_timeout=read_timeout,
            write_timeout=write_timeout,
            connect_timeout=connect_timeout,
            pool_timeout=pool_timeout,
            api_kwargs=api_kwargs,
        )

        return ChatInviteLink.de_json(result, self)  # type: ignore[return-value, arg-type]

    @_log
    async def revoke_chat_invite_link(
        self,
        chat_id: Union[str, int],
        invite_link: Union[str, "ChatInviteLink"],
        *,
        read_timeout: ODVInput[float] = DEFAULT_NONE,
        write_timeout: ODVInput[float] = DEFAULT_NONE,
        connect_timeout: ODVInput[float] = DEFAULT_NONE,
        pool_timeout: ODVInput[float] = DEFAULT_NONE,
        api_kwargs: JSONDict = None,
    ) -> ChatInviteLink:
        """
        Use this method to revoke an invite link created by the bot. If the primary link is
        revoked, a new link is automatically generated. The bot must be an administrator in the
        chat for this to work and must have the appropriate admin rights.

        .. seealso:: :attr:`telegram.Chat.revoke_invite_link`

        .. versionadded:: 13.4

        Args:
            chat_id (:obj:`int` | :obj:`str`): Unique identifier for the target chat or username
                of the target channel (in the format ``@channelusername``).
            invite_link (:obj:`str` | :obj:`telegram.ChatInviteLink`): The invite link to revoke.

                .. versionchanged:: 20.0
                    Now also accepts :obj:`telegram.ChatInviteLink` instances.

        Keyword Args:
            read_timeout (:obj:`float` | :obj:`None`, optional): Value to pass to
                :paramref:`telegram.request.BaseRequest.post.read_timeout`. Defaults to
                :attr:`~telegram.request.BaseRequest.DEFAULT_NONE`.
            write_timeout (:obj:`float` | :obj:`None`, optional): Value to pass to
                :paramref:`telegram.request.BaseRequest.post.write_timeout`. Defaults to
                :attr:`~telegram.request.BaseRequest.DEFAULT_NONE`.
            connect_timeout (:obj:`float` | :obj:`None`, optional): Value to pass to
                :paramref:`telegram.request.BaseRequest.post.connect_timeout`. Defaults to
                :attr:`~telegram.request.BaseRequest.DEFAULT_NONE`.
            pool_timeout (:obj:`float` | :obj:`None`, optional): Value to pass to
                :paramref:`telegram.request.BaseRequest.post.pool_timeout`. Defaults to
                :attr:`~telegram.request.BaseRequest.DEFAULT_NONE`.
            api_kwargs (:obj:`dict`, optional): Arbitrary keyword arguments to be passed to the
                Telegram API.

        Returns:
            :class:`telegram.ChatInviteLink`

        Raises:
            :class:`telegram.error.TelegramError`

        """
        link = invite_link.invite_link if isinstance(invite_link, ChatInviteLink) else invite_link
        data: JSONDict = {"chat_id": chat_id, "invite_link": link}

        result = await self._post(
            "revokeChatInviteLink",
            data,
            read_timeout=read_timeout,
            write_timeout=write_timeout,
            connect_timeout=connect_timeout,
            pool_timeout=pool_timeout,
            api_kwargs=api_kwargs,
        )

        return ChatInviteLink.de_json(result, self)  # type: ignore[return-value, arg-type]

    @_log
    async def approve_chat_join_request(
        self,
        chat_id: Union[str, int],
        user_id: int,
        *,
        read_timeout: ODVInput[float] = DEFAULT_NONE,
        write_timeout: ODVInput[float] = DEFAULT_NONE,
        connect_timeout: ODVInput[float] = DEFAULT_NONE,
        pool_timeout: ODVInput[float] = DEFAULT_NONE,
        api_kwargs: JSONDict = None,
    ) -> bool:
        """Use this method to approve a chat join request.

        The bot must be an administrator in the chat for this to work and must have the
        :attr:`telegram.ChatPermissions.can_invite_users` administrator right.

        .. seealso:: :attr:`telegram.Chat.approve_join_request`,
            :attr:`telegram.ChatJoinRequest.approve`, :attr:`telegram.User.approve_join_request`

        .. versionadded:: 13.8

        Args:
            chat_id (:obj:`int` | :obj:`str`): Unique identifier for the target chat or username
                of the target channel (in the format ``@channelusername``).
            user_id (:obj:`int`): Unique identifier of the target user.

        Keyword Args:
            read_timeout (:obj:`float` | :obj:`None`, optional): Value to pass to
                :paramref:`telegram.request.BaseRequest.post.read_timeout`. Defaults to
                :attr:`~telegram.request.BaseRequest.DEFAULT_NONE`.
            write_timeout (:obj:`float` | :obj:`None`, optional): Value to pass to
                :paramref:`telegram.request.BaseRequest.post.write_timeout`. Defaults to
                :attr:`~telegram.request.BaseRequest.DEFAULT_NONE`.
            connect_timeout (:obj:`float` | :obj:`None`, optional): Value to pass to
                :paramref:`telegram.request.BaseRequest.post.connect_timeout`. Defaults to
                :attr:`~telegram.request.BaseRequest.DEFAULT_NONE`.
            pool_timeout (:obj:`float` | :obj:`None`, optional): Value to pass to
                :paramref:`telegram.request.BaseRequest.post.pool_timeout`. Defaults to
                :attr:`~telegram.request.BaseRequest.DEFAULT_NONE`.
            api_kwargs (:obj:`dict`, optional): Arbitrary keyword arguments to be passed to the
                Telegram API.

        Returns:
            :obj:`bool`: On success, :obj:`True` is returned.

        Raises:
            :class:`telegram.error.TelegramError`
        """
        data: JSONDict = {"chat_id": chat_id, "user_id": user_id}

        result = await self._post(
            "approveChatJoinRequest",
            data,
            read_timeout=read_timeout,
            write_timeout=write_timeout,
            connect_timeout=connect_timeout,
            pool_timeout=pool_timeout,
            api_kwargs=api_kwargs,
        )

        return result  # type: ignore[return-value]

    @_log
    async def decline_chat_join_request(
        self,
        chat_id: Union[str, int],
        user_id: int,
        *,
        read_timeout: ODVInput[float] = DEFAULT_NONE,
        write_timeout: ODVInput[float] = DEFAULT_NONE,
        connect_timeout: ODVInput[float] = DEFAULT_NONE,
        pool_timeout: ODVInput[float] = DEFAULT_NONE,
        api_kwargs: JSONDict = None,
    ) -> bool:
        """Use this method to decline a chat join request.

        The bot must be an administrator in the chat for this to work and must have the
        :attr:`telegram.ChatPermissions.can_invite_users` administrator right.

        .. seealso:: :attr:`telegram.Chat.decline_join_request`,
            :attr:`telegram.ChatJoinRequest.decline`, :attr:`telegram.User.decline_join_request`

        .. versionadded:: 13.8

        Args:
            chat_id (:obj:`int` | :obj:`str`): Unique identifier for the target chat or username
                of the target channel (in the format ``@channelusername``).
            user_id (:obj:`int`): Unique identifier of the target user.

        Keyword Args:
            read_timeout (:obj:`float` | :obj:`None`, optional): Value to pass to
                :paramref:`telegram.request.BaseRequest.post.read_timeout`. Defaults to
                :attr:`~telegram.request.BaseRequest.DEFAULT_NONE`.
            write_timeout (:obj:`float` | :obj:`None`, optional): Value to pass to
                :paramref:`telegram.request.BaseRequest.post.write_timeout`. Defaults to
                :attr:`~telegram.request.BaseRequest.DEFAULT_NONE`.
            connect_timeout (:obj:`float` | :obj:`None`, optional): Value to pass to
                :paramref:`telegram.request.BaseRequest.post.connect_timeout`. Defaults to
                :attr:`~telegram.request.BaseRequest.DEFAULT_NONE`.
            pool_timeout (:obj:`float` | :obj:`None`, optional): Value to pass to
                :paramref:`telegram.request.BaseRequest.post.pool_timeout`. Defaults to
                :attr:`~telegram.request.BaseRequest.DEFAULT_NONE`.
            api_kwargs (:obj:`dict`, optional): Arbitrary keyword arguments to be passed to the
                Telegram API.

        Returns:
            :obj:`bool`: On success, :obj:`True` is returned.

        Raises:
            :class:`telegram.error.TelegramError`
        """
        data: JSONDict = {"chat_id": chat_id, "user_id": user_id}

        result = await self._post(
            "declineChatJoinRequest",
            data,
            read_timeout=read_timeout,
            write_timeout=write_timeout,
            connect_timeout=connect_timeout,
            pool_timeout=pool_timeout,
            api_kwargs=api_kwargs,
        )

        return result  # type: ignore[return-value]

    @_log
    async def set_chat_photo(
        self,
        chat_id: Union[str, int],
        photo: FileInput,
        *,
        read_timeout: ODVInput[float] = DEFAULT_NONE,
        write_timeout: ODVInput[float] = 20,
        connect_timeout: ODVInput[float] = DEFAULT_NONE,
        pool_timeout: ODVInput[float] = DEFAULT_NONE,
        api_kwargs: JSONDict = None,
    ) -> bool:
        """Use this method to set a new profile photo for the chat.

        Photos can't be changed for private chats. The bot must be an administrator in the chat
        for this to work and must have the appropriate admin rights.

        .. seealso:: :attr:`telegram.Chat.set_photo`

        Args:
            chat_id (:obj:`int` | :obj:`str`): Unique identifier for the target chat or username
                of the target channel (in the format ``@channelusername``).
            photo (:term:`file object` | :obj:`bytes` | :class:`pathlib.Path`): New chat photo.
                |uploadinput|

                .. versionchanged:: 13.2
                   Accept :obj:`bytes` as input.

                .. versionchanged:: 20.0
                    File paths as input is also accepted for bots *not* running in
                    :paramref:`~telegram.Bot.local_mode`.

        Keyword Args:
            read_timeout (:obj:`float` | :obj:`None`, optional): Value to pass to
                :paramref:`telegram.request.BaseRequest.post.read_timeout`. Defaults to
                :attr:`~telegram.request.BaseRequest.DEFAULT_NONE`.
            write_timeout (:obj:`float` | :obj:`None`, optional): Value to pass to
                :paramref:`telegram.request.BaseRequest.post.write_timeout`. Defaults to
                :attr:`~telegram.request.BaseRequest.DEFAULT_NONE`.
            connect_timeout (:obj:`float` | :obj:`None`, optional): Value to pass to
                :paramref:`telegram.request.BaseRequest.post.connect_timeout`. Defaults to
                :attr:`~telegram.request.BaseRequest.DEFAULT_NONE`.
            pool_timeout (:obj:`float` | :obj:`None`, optional): Value to pass to
                :paramref:`telegram.request.BaseRequest.post.pool_timeout`. Defaults to
                :attr:`~telegram.request.BaseRequest.DEFAULT_NONE`.
            api_kwargs (:obj:`dict`, optional): Arbitrary keyword arguments to be passed to the
                Telegram API.

        Returns:
            :obj:`bool`: On success, :obj:`True` is returned.

        Raises:
            :class:`telegram.error.TelegramError`

        """
        data: JSONDict = {"chat_id": chat_id, "photo": self._parse_file_input(photo)}
        result = await self._post(
            "setChatPhoto",
            data,
            read_timeout=read_timeout,
            write_timeout=write_timeout,
            connect_timeout=connect_timeout,
            pool_timeout=pool_timeout,
            api_kwargs=api_kwargs,
        )
        return result  # type: ignore[return-value]

    @_log
    async def delete_chat_photo(
        self,
        chat_id: Union[str, int],
        *,
        read_timeout: ODVInput[float] = DEFAULT_NONE,
        write_timeout: ODVInput[float] = DEFAULT_NONE,
        connect_timeout: ODVInput[float] = DEFAULT_NONE,
        pool_timeout: ODVInput[float] = DEFAULT_NONE,
        api_kwargs: JSONDict = None,
    ) -> bool:
        """
        Use this method to delete a chat photo. Photos can't be changed for private chats. The bot
        must be an administrator in the chat for this to work and must have the appropriate admin
        rights.

        .. seealso:: :attr:`telegram.Chat.delete_photo`

        Args:
            chat_id (:obj:`int` | :obj:`str`): Unique identifier for the target chat or username
                of the target channel (in the format ``@channelusername``).

        Keyword Args:
            read_timeout (:obj:`float` | :obj:`None`, optional): Value to pass to
                :paramref:`telegram.request.BaseRequest.post.read_timeout`. Defaults to
                :attr:`~telegram.request.BaseRequest.DEFAULT_NONE`.
            write_timeout (:obj:`float` | :obj:`None`, optional): Value to pass to
                :paramref:`telegram.request.BaseRequest.post.write_timeout`. Defaults to
                :attr:`~telegram.request.BaseRequest.DEFAULT_NONE`.
            connect_timeout (:obj:`float` | :obj:`None`, optional): Value to pass to
                :paramref:`telegram.request.BaseRequest.post.connect_timeout`. Defaults to
                :attr:`~telegram.request.BaseRequest.DEFAULT_NONE`.
            pool_timeout (:obj:`float` | :obj:`None`, optional): Value to pass to
                :paramref:`telegram.request.BaseRequest.post.pool_timeout`. Defaults to
                :attr:`~telegram.request.BaseRequest.DEFAULT_NONE`.
            api_kwargs (:obj:`dict`, optional): Arbitrary keyword arguments to be passed to the
                Telegram API.

        Returns:
            :obj:`bool`: On success, :obj:`True` is returned.

        Raises:
            :class:`telegram.error.TelegramError`

        """
        data: JSONDict = {"chat_id": chat_id}
        result = await self._post(
            "deleteChatPhoto",
            data,
            read_timeout=read_timeout,
            write_timeout=write_timeout,
            connect_timeout=connect_timeout,
            pool_timeout=pool_timeout,
            api_kwargs=api_kwargs,
        )
        return result  # type: ignore[return-value]

    @_log
    async def set_chat_title(
        self,
        chat_id: Union[str, int],
        title: str,
        *,
        read_timeout: ODVInput[float] = DEFAULT_NONE,
        write_timeout: ODVInput[float] = DEFAULT_NONE,
        connect_timeout: ODVInput[float] = DEFAULT_NONE,
        pool_timeout: ODVInput[float] = DEFAULT_NONE,
        api_kwargs: JSONDict = None,
    ) -> bool:
        """
        Use this method to change the title of a chat. Titles can't be changed for private chats.
        The bot must be an administrator in the chat for this to work and must have the appropriate
        admin rights.

        .. seealso:: :attr:`telegram.Chat.set_title`

        Args:
            chat_id (:obj:`int` | :obj:`str`): Unique identifier for the target chat or username
                of the target channel (in the format ``@channelusername``).
            title (:obj:`str`): New chat title, 1-255 characters.

        Keyword Args:
            read_timeout (:obj:`float` | :obj:`None`, optional): Value to pass to
                :paramref:`telegram.request.BaseRequest.post.read_timeout`. Defaults to
                :attr:`~telegram.request.BaseRequest.DEFAULT_NONE`.
            write_timeout (:obj:`float` | :obj:`None`, optional): Value to pass to
                :paramref:`telegram.request.BaseRequest.post.write_timeout`. Defaults to
                :attr:`~telegram.request.BaseRequest.DEFAULT_NONE`.
            connect_timeout (:obj:`float` | :obj:`None`, optional): Value to pass to
                :paramref:`telegram.request.BaseRequest.post.connect_timeout`. Defaults to
                :attr:`~telegram.request.BaseRequest.DEFAULT_NONE`.
            pool_timeout (:obj:`float` | :obj:`None`, optional): Value to pass to
                :paramref:`telegram.request.BaseRequest.post.pool_timeout`. Defaults to
                :attr:`~telegram.request.BaseRequest.DEFAULT_NONE`.
            api_kwargs (:obj:`dict`, optional): Arbitrary keyword arguments to be passed to the
                Telegram API.

        Returns:
            :obj:`bool`: On success, :obj:`True` is returned.

        Raises:
            :class:`telegram.error.TelegramError`

        """
        data: JSONDict = {"chat_id": chat_id, "title": title}
        result = await self._post(
            "setChatTitle",
            data,
            read_timeout=read_timeout,
            write_timeout=write_timeout,
            connect_timeout=connect_timeout,
            pool_timeout=pool_timeout,
            api_kwargs=api_kwargs,
        )
        return result  # type: ignore[return-value]

    @_log
    async def set_chat_description(
        self,
        chat_id: Union[str, int],
        description: str = None,
        *,
        read_timeout: ODVInput[float] = DEFAULT_NONE,
        write_timeout: ODVInput[float] = DEFAULT_NONE,
        connect_timeout: ODVInput[float] = DEFAULT_NONE,
        pool_timeout: ODVInput[float] = DEFAULT_NONE,
        api_kwargs: JSONDict = None,
    ) -> bool:
        """
        Use this method to change the description of a group, a supergroup or a channel. The bot
        must be an administrator in the chat for this to work and must have the appropriate admin
        rights.

        .. seealso:: :attr:`telegram.Chat.set_description`

        Args:
            chat_id (:obj:`int` | :obj:`str`): Unique identifier for the target chat or username
                of the target channel (in the format ``@channelusername``).
            description (:obj:`str`, optional): New chat description, 0-255 characters.

        Keyword Args:
            read_timeout (:obj:`float` | :obj:`None`, optional): Value to pass to
                :paramref:`telegram.request.BaseRequest.post.read_timeout`. Defaults to
                :attr:`~telegram.request.BaseRequest.DEFAULT_NONE`.
            write_timeout (:obj:`float` | :obj:`None`, optional): Value to pass to
                :paramref:`telegram.request.BaseRequest.post.write_timeout`. Defaults to
                :attr:`~telegram.request.BaseRequest.DEFAULT_NONE`.
            connect_timeout (:obj:`float` | :obj:`None`, optional): Value to pass to
                :paramref:`telegram.request.BaseRequest.post.connect_timeout`. Defaults to
                :attr:`~telegram.request.BaseRequest.DEFAULT_NONE`.
            pool_timeout (:obj:`float` | :obj:`None`, optional): Value to pass to
                :paramref:`telegram.request.BaseRequest.post.pool_timeout`. Defaults to
                :attr:`~telegram.request.BaseRequest.DEFAULT_NONE`.
            api_kwargs (:obj:`dict`, optional): Arbitrary keyword arguments to be passed to the
                Telegram API.

        Returns:
            :obj:`bool`: On success, :obj:`True` is returned.

        Raises:
            :class:`telegram.error.TelegramError`

        """
        data: JSONDict = {"chat_id": chat_id}

        if description is not None:
            data["description"] = description
        result = await self._post(
            "setChatDescription",
            data,
            read_timeout=read_timeout,
            write_timeout=write_timeout,
            connect_timeout=connect_timeout,
            pool_timeout=pool_timeout,
            api_kwargs=api_kwargs,
        )
        return result  # type: ignore[return-value]

    @_log
    async def pin_chat_message(
        self,
        chat_id: Union[str, int],
        message_id: int,
        disable_notification: ODVInput[bool] = DEFAULT_NONE,
        *,
        read_timeout: ODVInput[float] = DEFAULT_NONE,
        write_timeout: ODVInput[float] = DEFAULT_NONE,
        connect_timeout: ODVInput[float] = DEFAULT_NONE,
        pool_timeout: ODVInput[float] = DEFAULT_NONE,
        api_kwargs: JSONDict = None,
    ) -> bool:
        """
        Use this method to add a message to the list of pinned messages in a chat. If the
        chat is not a private chat, the bot must be an administrator in the chat for this to work
        and must have the :paramref:`~telegram.ChatAdministratorRights.can_pin_messages` admin
        right in a supergroup or :attr:`~telegram.ChatMemberAdministrator.can_edit_messages` admin
        right in a channel.

        .. seealso:: :attr:`telegram.Chat.pin_message`, :attr:`telegram.User.pin_message`

        Args:
            chat_id (:obj:`int` | :obj:`str`): Unique identifier for the target chat or username
                of the target channel (in the format ``@channelusername``).
            message_id (:obj:`int`): Identifier of a message to pin.
            disable_notification (:obj:`bool`, optional): Pass :obj:`True`, if it is not necessary
                to send a notification to all chat members about the new pinned message.
                Notifications are always disabled in channels and private chats.

        Keyword Args:
            read_timeout (:obj:`float` | :obj:`None`, optional): Value to pass to
                :paramref:`telegram.request.BaseRequest.post.read_timeout`. Defaults to
                :attr:`~telegram.request.BaseRequest.DEFAULT_NONE`.
            write_timeout (:obj:`float` | :obj:`None`, optional): Value to pass to
                :paramref:`telegram.request.BaseRequest.post.write_timeout`. Defaults to
                :attr:`~telegram.request.BaseRequest.DEFAULT_NONE`.
            connect_timeout (:obj:`float` | :obj:`None`, optional): Value to pass to
                :paramref:`telegram.request.BaseRequest.post.connect_timeout`. Defaults to
                :attr:`~telegram.request.BaseRequest.DEFAULT_NONE`.
            pool_timeout (:obj:`float` | :obj:`None`, optional): Value to pass to
                :paramref:`telegram.request.BaseRequest.post.pool_timeout`. Defaults to
                :attr:`~telegram.request.BaseRequest.DEFAULT_NONE`.
            api_kwargs (:obj:`dict`, optional): Arbitrary keyword arguments to be passed to the
                Telegram API.

        Returns:
            :obj:`bool`: On success, :obj:`True` is returned.

        Raises:
            :class:`telegram.error.TelegramError`

        """
        data: JSONDict = {
            "chat_id": chat_id,
            "message_id": message_id,
            "disable_notification": disable_notification,
        }

        return await self._post(  # type: ignore[return-value]
            "pinChatMessage",
            data,
            read_timeout=read_timeout,
            write_timeout=write_timeout,
            connect_timeout=connect_timeout,
            pool_timeout=pool_timeout,
            api_kwargs=api_kwargs,
        )

    @_log
    async def unpin_chat_message(
        self,
        chat_id: Union[str, int],
        message_id: int = None,
        *,
        read_timeout: ODVInput[float] = DEFAULT_NONE,
        write_timeout: ODVInput[float] = DEFAULT_NONE,
        connect_timeout: ODVInput[float] = DEFAULT_NONE,
        pool_timeout: ODVInput[float] = DEFAULT_NONE,
        api_kwargs: JSONDict = None,
    ) -> bool:
        """
        Use this method to remove a message from the list of pinned messages in a chat. If the
        chat is not a private chat, the bot must be an administrator in the chat for this to work
        and must have the :paramref:`~telegram.ChatAdministratorRights.can_pin_messages` admin
        right in a supergroup or :attr:`~telegram.ChatMemberAdministrator.can_edit_messages` admin
        right in a channel.

        .. seealso:: :attr:`telegram.Chat.unpin_message`, :attr:`telegram.User.unpin_message`

        Args:
            chat_id (:obj:`int` | :obj:`str`): Unique identifier for the target chat or username
                of the target channel (in the format ``@channelusername``).
            message_id (:obj:`int`, optional): Identifier of a message to unpin. If not specified,
                the most recent pinned message (by sending date) will be unpinned.

        Keyword Args:
            read_timeout (:obj:`float` | :obj:`None`, optional): Value to pass to
                :paramref:`telegram.request.BaseRequest.post.read_timeout`. Defaults to
                :attr:`~telegram.request.BaseRequest.DEFAULT_NONE`.
            write_timeout (:obj:`float` | :obj:`None`, optional): Value to pass to
                :paramref:`telegram.request.BaseRequest.post.write_timeout`. Defaults to
                :attr:`~telegram.request.BaseRequest.DEFAULT_NONE`.
            connect_timeout (:obj:`float` | :obj:`None`, optional): Value to pass to
                :paramref:`telegram.request.BaseRequest.post.connect_timeout`. Defaults to
                :attr:`~telegram.request.BaseRequest.DEFAULT_NONE`.
            pool_timeout (:obj:`float` | :obj:`None`, optional): Value to pass to
                :paramref:`telegram.request.BaseRequest.post.pool_timeout`. Defaults to
                :attr:`~telegram.request.BaseRequest.DEFAULT_NONE`.
            api_kwargs (:obj:`dict`, optional): Arbitrary keyword arguments to be passed to the
                Telegram API.

        Returns:
            :obj:`bool`: On success, :obj:`True` is returned.

        Raises:
            :class:`telegram.error.TelegramError`

        """
        data: JSONDict = {"chat_id": chat_id}

        if message_id is not None:
            data["message_id"] = message_id

        return await self._post(  # type: ignore[return-value]
            "unpinChatMessage",
            data,
            read_timeout=read_timeout,
            write_timeout=write_timeout,
            connect_timeout=connect_timeout,
            pool_timeout=pool_timeout,
            api_kwargs=api_kwargs,
        )

    @_log
    async def unpin_all_chat_messages(
        self,
        chat_id: Union[str, int],
        *,
        read_timeout: ODVInput[float] = DEFAULT_NONE,
        write_timeout: ODVInput[float] = DEFAULT_NONE,
        connect_timeout: ODVInput[float] = DEFAULT_NONE,
        pool_timeout: ODVInput[float] = DEFAULT_NONE,
        api_kwargs: JSONDict = None,
    ) -> bool:
        """
        Use this method to clear the list of pinned messages in a chat. If the
        chat is not a private chat, the bot must be an administrator in the chat for this
        to work and must have the :paramref:`~telegram.ChatAdministratorRights.can_pin_messages`
        admin right in a supergroup or :attr:`~telegram.ChatMemberAdministrator.can_edit_messages`
        admin right in a channel.

        .. seealso:: :attr:`telegram.Chat.unpin_all_messages`,
            :attr:`telegram.User.unpin_all_messages`

        Args:
            chat_id (:obj:`int` | :obj:`str`): Unique identifier for the target chat or username
                of the target channel (in the format ``@channelusername``).

        Keyword Args:
            read_timeout (:obj:`float` | :obj:`None`, optional): Value to pass to
                :paramref:`telegram.request.BaseRequest.post.read_timeout`. Defaults to
                :attr:`~telegram.request.BaseRequest.DEFAULT_NONE`.
            write_timeout (:obj:`float` | :obj:`None`, optional): Value to pass to
                :paramref:`telegram.request.BaseRequest.post.write_timeout`. Defaults to
                :attr:`~telegram.request.BaseRequest.DEFAULT_NONE`.
            connect_timeout (:obj:`float` | :obj:`None`, optional): Value to pass to
                :paramref:`telegram.request.BaseRequest.post.connect_timeout`. Defaults to
                :attr:`~telegram.request.BaseRequest.DEFAULT_NONE`.
            pool_timeout (:obj:`float` | :obj:`None`, optional): Value to pass to
                :paramref:`telegram.request.BaseRequest.post.pool_timeout`. Defaults to
                :attr:`~telegram.request.BaseRequest.DEFAULT_NONE`.
            api_kwargs (:obj:`dict`, optional): Arbitrary keyword arguments to be passed to the
                Telegram API.

        Returns:
            :obj:`bool`: On success, :obj:`True` is returned.

        Raises:
            :class:`telegram.error.TelegramError`

        """
        data: JSONDict = {"chat_id": chat_id}
        return await self._post(  # type: ignore[return-value]
            "unpinAllChatMessages",
            data,
            read_timeout=read_timeout,
            write_timeout=write_timeout,
            connect_timeout=connect_timeout,
            pool_timeout=pool_timeout,
            api_kwargs=api_kwargs,
        )

    @_log
    async def get_sticker_set(
        self,
        name: str,
        *,
        read_timeout: ODVInput[float] = DEFAULT_NONE,
        write_timeout: ODVInput[float] = DEFAULT_NONE,
        connect_timeout: ODVInput[float] = DEFAULT_NONE,
        pool_timeout: ODVInput[float] = DEFAULT_NONE,
        api_kwargs: JSONDict = None,
    ) -> StickerSet:
        """Use this method to get a sticker set.

        Args:
            name (:obj:`str`): Name of the sticker set.

        Keyword Args:
            read_timeout (:obj:`float` | :obj:`None`, optional): Value to pass to
                :paramref:`telegram.request.BaseRequest.post.read_timeout`. Defaults to
                :attr:`~telegram.request.BaseRequest.DEFAULT_NONE`.
            write_timeout (:obj:`float` | :obj:`None`, optional): Value to pass to
                :paramref:`telegram.request.BaseRequest.post.write_timeout`. Defaults to
                :attr:`~telegram.request.BaseRequest.DEFAULT_NONE`.
            connect_timeout (:obj:`float` | :obj:`None`, optional): Value to pass to
                :paramref:`telegram.request.BaseRequest.post.connect_timeout`. Defaults to
                :attr:`~telegram.request.BaseRequest.DEFAULT_NONE`.
            pool_timeout (:obj:`float` | :obj:`None`, optional): Value to pass to
                :paramref:`telegram.request.BaseRequest.post.pool_timeout`. Defaults to
                :attr:`~telegram.request.BaseRequest.DEFAULT_NONE`.
            api_kwargs (:obj:`dict`, optional): Arbitrary keyword arguments to be passed to the
                Telegram API.

        Returns:
            :class:`telegram.StickerSet`

        Raises:
            :class:`telegram.error.TelegramError`

        """
        data: JSONDict = {"name": name}
        result = await self._post(
            "getStickerSet",
            data,
            read_timeout=read_timeout,
            write_timeout=write_timeout,
            connect_timeout=connect_timeout,
            pool_timeout=pool_timeout,
            api_kwargs=api_kwargs,
        )
        return StickerSet.de_json(result, self)  # type: ignore[return-value, arg-type]

    @_log
    async def get_custom_emoji_stickers(
        self,
        custom_emoji_ids: List[str],
        *,
        read_timeout: ODVInput[float] = DEFAULT_NONE,
        write_timeout: ODVInput[float] = DEFAULT_NONE,
        connect_timeout: ODVInput[float] = DEFAULT_NONE,
        pool_timeout: ODVInput[float] = DEFAULT_NONE,
        api_kwargs: JSONDict = None,
    ) -> List[Sticker]:
        # skipcq: FLK-D207
        """
        Use this method to get information about emoji stickers by their identifiers.

        Args:
            custom_emoji_ids (List[:obj:`str`]): List of custom emoji identifiers.
                At most :tg-const:`telegram.constants.CustomEmojiStickerLimit.\
CUSTOM_EMOJI_IDENTIFIER_LIMIT` custom emoji identifiers can be specified.

        Keyword Args:
            read_timeout (:obj:`float` | :obj:`None`, optional): Value to pass to
                :paramref:`telegram.request.BaseRequest.post.read_timeout`. Defaults to
                :attr:`~telegram.request.BaseRequest.DEFAULT_NONE`.
            write_timeout (:obj:`float` | :obj:`None`, optional): Value to pass to
                :paramref:`telegram.request.BaseRequest.post.write_timeout`. Defaults to
                :attr:`~telegram.request.BaseRequest.DEFAULT_NONE`.
            connect_timeout (:obj:`float` | :obj:`None`, optional): Value to pass to
                :paramref:`telegram.request.BaseRequest.post.connect_timeout`. Defaults to
                :attr:`~telegram.request.BaseRequest.DEFAULT_NONE`.
            pool_timeout (:obj:`float` | :obj:`None`, optional): Value to pass to
                :paramref:`telegram.request.BaseRequest.post.pool_timeout`. Defaults to
                :attr:`~telegram.request.BaseRequest.DEFAULT_NONE`.
            api_kwargs (:obj:`dict`, optional): Arbitrary keyword arguments to be passed to the
                Telegram API.

        Returns:
            List[:class:`telegram.Sticker`]

        Raises:
            :class:`telegram.error.TelegramError`

        """
        data: JSONDict = {"custom_emoji_ids": custom_emoji_ids}
        result = await self._post(
            "getCustomEmojiStickers",
            data,
            read_timeout=read_timeout,
            write_timeout=write_timeout,
            connect_timeout=connect_timeout,
            pool_timeout=pool_timeout,
            api_kwargs=api_kwargs,
        )
        return Sticker.de_list(result, self)  # type: ignore[return-value, arg-type]

    @_log
    async def upload_sticker_file(
        self,
        user_id: Union[str, int],
        png_sticker: FileInput,
        *,
        read_timeout: ODVInput[float] = DEFAULT_NONE,
        write_timeout: ODVInput[float] = 20,
        connect_timeout: ODVInput[float] = DEFAULT_NONE,
        pool_timeout: ODVInput[float] = DEFAULT_NONE,
        api_kwargs: JSONDict = None,
    ) -> File:
        """
        Use this method to upload a ``.PNG`` file with a sticker for later use in
        :meth:`create_new_sticker_set` and :meth:`add_sticker_to_set` methods (can be used multiple
        times).

        Args:
            user_id (:obj:`int`): User identifier of sticker file owner.
            png_sticker (:obj:`str` | :term:`file object` | :obj:`bytes` | :class:`pathlib.Path`):
                **PNG** image with the sticker, must be up to 512 kilobytes in size,
                dimensions must not exceed 512px, and either width or height must be exactly 512px.
                |uploadinput|

                .. versionchanged:: 13.2
                   Accept :obj:`bytes` as input.

                .. versionchanged:: 20.0
                    File paths as input is also accepted for bots *not* running in
                    :paramref:`~telegram.Bot.local_mode`.

        Keyword Args:
            read_timeout (:obj:`float` | :obj:`None`, optional): Value to pass to
                :paramref:`telegram.request.BaseRequest.post.read_timeout`. Defaults to
                :attr:`~telegram.request.BaseRequest.DEFAULT_NONE`.
            write_timeout (:obj:`float` | :obj:`None`, optional): Value to pass to
                :paramref:`telegram.request.BaseRequest.post.write_timeout`. Defaults to
                :attr:`~telegram.request.BaseRequest.DEFAULT_NONE`.
            connect_timeout (:obj:`float` | :obj:`None`, optional): Value to pass to
                :paramref:`telegram.request.BaseRequest.post.connect_timeout`. Defaults to
                :attr:`~telegram.request.BaseRequest.DEFAULT_NONE`.
            pool_timeout (:obj:`float` | :obj:`None`, optional): Value to pass to
                :paramref:`telegram.request.BaseRequest.post.pool_timeout`. Defaults to
                :attr:`~telegram.request.BaseRequest.DEFAULT_NONE`.
            api_kwargs (:obj:`dict`, optional): Arbitrary keyword arguments to be passed to the
                Telegram API.

        Returns:
            :class:`telegram.File`: On success, the uploaded File is returned.

        Raises:
            :class:`telegram.error.TelegramError`

        """
        data: JSONDict = {"user_id": user_id, "png_sticker": self._parse_file_input(png_sticker)}
        result = await self._post(
            "uploadStickerFile",
            data,
            read_timeout=read_timeout,
            write_timeout=write_timeout,
            connect_timeout=connect_timeout,
            pool_timeout=pool_timeout,
            api_kwargs=api_kwargs,
        )
        return File.de_json(result, self)  # type: ignore[return-value, arg-type]

    @_log
    async def create_new_sticker_set(
        self,
        user_id: Union[str, int],
        name: str,
        title: str,
        emojis: str,
        png_sticker: FileInput = None,
        mask_position: MaskPosition = None,
        tgs_sticker: FileInput = None,
        webm_sticker: FileInput = None,
        sticker_type: str = None,
        *,
        read_timeout: ODVInput[float] = DEFAULT_NONE,
        write_timeout: ODVInput[float] = 20,
        connect_timeout: ODVInput[float] = DEFAULT_NONE,
        pool_timeout: ODVInput[float] = DEFAULT_NONE,
        api_kwargs: JSONDict = None,
    ) -> bool:
        """
        Use this method to create new sticker set owned by a user.
        The bot will be able to edit the created sticker set.
        You must use exactly one of the fields :paramref:`png_sticker`, :paramref:`tgs_sticker`,
        or :paramref:`webm_sticker`.

        Warning:
            As of API 4.7 :paramref:`png_sticker` is an optional argument and therefore the order
            of the arguments had to be changed. Use keyword arguments to make sure that the
            arguments are passed correctly.

        .. versionchanged:: 20.0
            The parameter ``contains_masks`` has been removed. Use :paramref:`sticker_type`
            instead.

        Args:
            user_id (:obj:`int`): User identifier of created sticker set owner.
            name (:obj:`str`): Short name of sticker set, to be used in t.me/addstickers/ URLs
                (e.g., animals). Can contain only english letters, digits and underscores.
                Must begin with a letter, can't contain consecutive underscores and
                must end in "_by_<bot username>". <bot_username> is case insensitive.
                1-64 characters.
            title (:obj:`str`): Sticker set title, 1-64 characters.
            png_sticker (:obj:`str` | :term:`file object` | :obj:`bytes` | :class:`pathlib.Path`, \
                optional): **PNG** image with the sticker,
                must be up to 512 kilobytes in size, dimensions must not exceed 512px,
                and either width or height must be exactly 512px.
                |fileinput|

                .. versionchanged:: 13.2
                   Accept :obj:`bytes` as input.

                .. versionchanged:: 20.0
                    File paths as input is also accepted for bots *not* running in
                    :paramref:`~telegram.Bot.local_mode`.
            tgs_sticker (:obj:`str` | :term:`file object` | :obj:`bytes` | :class:`pathlib.Path`, \
                optional): **TGS** animation with the sticker. |uploadinput|
                See https://core.telegram.org/stickers#animated-sticker-requirements for technical
                requirements.

                .. versionchanged:: 13.2
                   Accept :obj:`bytes` as input.

                .. versionchanged:: 20.0
                    File paths as input is also accepted for bots *not* running in
                    :paramref:`~telegram.Bot.local_mode`.
            webm_sticker (:obj:`str` | :term:`file object` | :obj:`bytes` | :class:`pathlib.Path`,\
                optional): **WEBM** video with the sticker. |uploadinput|
                See https://core.telegram.org/stickers#video-sticker-requirements for
                technical requirements.

                .. versionadded:: 13.11

                .. versionchanged:: 20.0
                    File paths as input is also accepted for bots *not* running in
                    :paramref:`~telegram.Bot.local_mode`.

            emojis (:obj:`str`): One or more emoji corresponding to the sticker.
            mask_position (:class:`telegram.MaskPosition`, optional): Position where the mask
                should be placed on faces.
            sticker_type (:obj:`str`, optional): Type of stickers in the set, pass
                :attr:`telegram.Sticker.REGULAR` or :attr:`telegram.Sticker.MASK`. Custom emoji
                sticker sets can't be created via the Bot API at the moment. By default, a
                regular sticker set is created.

                .. versionadded:: 20.0

        Keyword Args:
            read_timeout (:obj:`float` | :obj:`None`, optional): Value to pass to
                :paramref:`telegram.request.BaseRequest.post.read_timeout`. Defaults to
                :attr:`~telegram.request.BaseRequest.DEFAULT_NONE`.
            write_timeout (:obj:`float` | :obj:`None`, optional): Value to pass to
                :paramref:`telegram.request.BaseRequest.post.write_timeout`. Defaults to
                :attr:`~telegram.request.BaseRequest.DEFAULT_NONE`.
            connect_timeout (:obj:`float` | :obj:`None`, optional): Value to pass to
                :paramref:`telegram.request.BaseRequest.post.connect_timeout`. Defaults to
                :attr:`~telegram.request.BaseRequest.DEFAULT_NONE`.
            pool_timeout (:obj:`float` | :obj:`None`, optional): Value to pass to
                :paramref:`telegram.request.BaseRequest.post.pool_timeout`. Defaults to
                :attr:`~telegram.request.BaseRequest.DEFAULT_NONE`.
            api_kwargs (:obj:`dict`, optional): Arbitrary keyword arguments to be passed to the
                Telegram API.

        Returns:
            :obj:`bool`: On success, :obj:`True` is returned.

        Raises:
            :class:`telegram.error.TelegramError`

        """
        data: JSONDict = {"user_id": user_id, "name": name, "title": title, "emojis": emojis}

        if png_sticker is not None:
            data["png_sticker"] = self._parse_file_input(png_sticker)
        if tgs_sticker is not None:
            data["tgs_sticker"] = self._parse_file_input(tgs_sticker)
        if webm_sticker is not None:
            data["webm_sticker"] = self._parse_file_input(webm_sticker)
        if mask_position is not None:
            data["mask_position"] = mask_position
        if sticker_type is not None:
            data["sticker_type"] = sticker_type

        result = await self._post(
            "createNewStickerSet",
            data,
            read_timeout=read_timeout,
            write_timeout=write_timeout,
            connect_timeout=connect_timeout,
            pool_timeout=pool_timeout,
            api_kwargs=api_kwargs,
        )

        return result  # type: ignore[return-value]

    @_log
    async def add_sticker_to_set(
        self,
        user_id: Union[str, int],
        name: str,
        emojis: str,
        png_sticker: FileInput = None,
        mask_position: MaskPosition = None,
        tgs_sticker: FileInput = None,
        webm_sticker: FileInput = None,
        *,
        read_timeout: ODVInput[float] = DEFAULT_NONE,
        write_timeout: ODVInput[float] = 20,
        connect_timeout: ODVInput[float] = DEFAULT_NONE,
        pool_timeout: ODVInput[float] = DEFAULT_NONE,
        api_kwargs: JSONDict = None,
    ) -> bool:
        """
        Use this method to add a new sticker to a set created by the bot.
        You **must** use exactly one of the fields :paramref:`png_sticker`, :paramref:`tgs_sticker`
        or :paramref:`webm_sticker`. Animated stickers can be added to animated sticker sets and
        only to them. Animated sticker sets can have up to 50 stickers. Static sticker sets can
        have up to 120 stickers.

        Warning:
            As of API 4.7 :paramref:`png_sticker` is an optional argument and therefore the order
            of the arguments had to be changed. Use keyword arguments to make sure that the
            arguments are passed correctly.

        Args:
            user_id (:obj:`int`): User identifier of created sticker set owner.

            name (:obj:`str`): Sticker set name.
            png_sticker (:obj:`str` | :term:`file object` | :obj:`bytes` | :class:`pathlib.Path`, \
                optional): **PNG** image with the sticker,
                must be up to 512 kilobytes in size, dimensions must not exceed 512px,
                and either width or height must be exactly 512px.
                |fileinput|

                .. versionchanged:: 13.2
                   Accept :obj:`bytes` as input.

                .. versionchanged:: 20.0
                    File paths as input is also accepted for bots *not* running in
                    :paramref:`~telegram.Bot.local_mode`.
            tgs_sticker (:obj:`str` | :term:`file object` | :obj:`bytes` | :class:`pathlib.Path`, \
                optional): **TGS** animation with the sticker. |uploadinput|
                See https://core.telegram.org/stickers#animated-sticker-requirements for technical
                requirements.

                .. versionchanged:: 13.2
                   Accept :obj:`bytes` as input.

                .. versionchanged:: 20.0
                    File paths as input is also accepted for bots *not* running in
                    :paramref:`~telegram.Bot.local_mode`.
            webm_sticker (:obj:`str` | :term:`file object` | :obj:`bytes` | :class:`pathlib.Path`,\
                optional): **WEBM** video with the sticker. |uploadinput|
                See https://core.telegram.org/stickers#video-sticker-requirements for
                technical requirements.

                .. versionadded:: 13.11

                .. versionchanged:: 20.0
                    File paths as input is also accepted for bots *not* running in
                    :paramref:`~telegram.Bot.local_mode`.
            emojis (:obj:`str`): One or more emoji corresponding to the sticker.
            mask_position (:class:`telegram.MaskPosition`, optional): Position where the mask
                should be placed on faces.

        Keyword Args:
            read_timeout (:obj:`float` | :obj:`None`, optional): Value to pass to
                :paramref:`telegram.request.BaseRequest.post.read_timeout`. Defaults to
                :attr:`~telegram.request.BaseRequest.DEFAULT_NONE`.
            write_timeout (:obj:`float` | :obj:`None`, optional): Value to pass to
                :paramref:`telegram.request.BaseRequest.post.write_timeout`. Defaults to
                :attr:`~telegram.request.BaseRequest.DEFAULT_NONE`.
            connect_timeout (:obj:`float` | :obj:`None`, optional): Value to pass to
                :paramref:`telegram.request.BaseRequest.post.connect_timeout`. Defaults to
                :attr:`~telegram.request.BaseRequest.DEFAULT_NONE`.
            pool_timeout (:obj:`float` | :obj:`None`, optional): Value to pass to
                :paramref:`telegram.request.BaseRequest.post.pool_timeout`. Defaults to
                :attr:`~telegram.request.BaseRequest.DEFAULT_NONE`.
            api_kwargs (:obj:`dict`, optional): Arbitrary keyword arguments to be passed to the
                Telegram API.

        Returns:
            :obj:`bool`: On success, :obj:`True` is returned.

        Raises:
            :class:`telegram.error.TelegramError`

        """
        data: JSONDict = {"user_id": user_id, "name": name, "emojis": emojis}

        if png_sticker is not None:
            data["png_sticker"] = self._parse_file_input(png_sticker)
        if tgs_sticker is not None:
            data["tgs_sticker"] = self._parse_file_input(tgs_sticker)
        if webm_sticker is not None:
            data["webm_sticker"] = self._parse_file_input(webm_sticker)
        if mask_position is not None:
            data["mask_position"] = mask_position

        result = await self._post(
            "addStickerToSet",
            data,
            read_timeout=read_timeout,
            write_timeout=write_timeout,
            connect_timeout=connect_timeout,
            pool_timeout=pool_timeout,
            api_kwargs=api_kwargs,
        )

        return result  # type: ignore[return-value]

    @_log
    async def set_sticker_position_in_set(
        self,
        sticker: str,
        position: int,
        *,
        read_timeout: ODVInput[float] = DEFAULT_NONE,
        write_timeout: ODVInput[float] = DEFAULT_NONE,
        connect_timeout: ODVInput[float] = DEFAULT_NONE,
        pool_timeout: ODVInput[float] = DEFAULT_NONE,
        api_kwargs: JSONDict = None,
    ) -> bool:
        """Use this method to move a sticker in a set created by the bot to a specific position.

        Args:
            sticker (:obj:`str`): File identifier of the sticker.
            position (:obj:`int`): New sticker position in the set, zero-based.

        Keyword Args:
            read_timeout (:obj:`float` | :obj:`None`, optional): Value to pass to
                :paramref:`telegram.request.BaseRequest.post.read_timeout`. Defaults to
                :attr:`~telegram.request.BaseRequest.DEFAULT_NONE`.
            write_timeout (:obj:`float` | :obj:`None`, optional): Value to pass to
                :paramref:`telegram.request.BaseRequest.post.write_timeout`. Defaults to
                :attr:`~telegram.request.BaseRequest.DEFAULT_NONE`.
            connect_timeout (:obj:`float` | :obj:`None`, optional): Value to pass to
                :paramref:`telegram.request.BaseRequest.post.connect_timeout`. Defaults to
                :attr:`~telegram.request.BaseRequest.DEFAULT_NONE`.
            pool_timeout (:obj:`float` | :obj:`None`, optional): Value to pass to
                :paramref:`telegram.request.BaseRequest.post.pool_timeout`. Defaults to
                :attr:`~telegram.request.BaseRequest.DEFAULT_NONE`.
            api_kwargs (:obj:`dict`, optional): Arbitrary keyword arguments to be passed to the
                Telegram API.

        Returns:
            :obj:`bool`: On success, :obj:`True` is returned.

        Raises:
            :class:`telegram.error.TelegramError`

        """
        data: JSONDict = {"sticker": sticker, "position": position}
        result = await self._post(
            "setStickerPositionInSet",
            data,
            read_timeout=read_timeout,
            write_timeout=write_timeout,
            connect_timeout=connect_timeout,
            pool_timeout=pool_timeout,
            api_kwargs=api_kwargs,
        )
        return result  # type: ignore[return-value]

    @_log
    async def delete_sticker_from_set(
        self,
        sticker: str,
        *,
        read_timeout: ODVInput[float] = DEFAULT_NONE,
        write_timeout: ODVInput[float] = DEFAULT_NONE,
        connect_timeout: ODVInput[float] = DEFAULT_NONE,
        pool_timeout: ODVInput[float] = DEFAULT_NONE,
        api_kwargs: JSONDict = None,
    ) -> bool:
        """Use this method to delete a sticker from a set created by the bot.

        Args:
            sticker (:obj:`str`): File identifier of the sticker.

        Keyword Args:
            read_timeout (:obj:`float` | :obj:`None`, optional): Value to pass to
                :paramref:`telegram.request.BaseRequest.post.read_timeout`. Defaults to
                :attr:`~telegram.request.BaseRequest.DEFAULT_NONE`.
            write_timeout (:obj:`float` | :obj:`None`, optional): Value to pass to
                :paramref:`telegram.request.BaseRequest.post.write_timeout`. Defaults to
                :attr:`~telegram.request.BaseRequest.DEFAULT_NONE`.
            connect_timeout (:obj:`float` | :obj:`None`, optional): Value to pass to
                :paramref:`telegram.request.BaseRequest.post.connect_timeout`. Defaults to
                :attr:`~telegram.request.BaseRequest.DEFAULT_NONE`.
            pool_timeout (:obj:`float` | :obj:`None`, optional): Value to pass to
                :paramref:`telegram.request.BaseRequest.post.pool_timeout`. Defaults to
                :attr:`~telegram.request.BaseRequest.DEFAULT_NONE`.
            api_kwargs (:obj:`dict`, optional): Arbitrary keyword arguments to be passed to the
                Telegram API.

        Returns:
            :obj:`bool`: On success, :obj:`True` is returned.

        Raises:
            :class:`telegram.error.TelegramError`

        """
        data: JSONDict = {"sticker": sticker}
        result = await self._post(
            "deleteStickerFromSet",
            data,
            read_timeout=read_timeout,
            write_timeout=write_timeout,
            connect_timeout=connect_timeout,
            pool_timeout=pool_timeout,
            api_kwargs=api_kwargs,
        )
        return result  # type: ignore[return-value]

    @_log
    async def set_sticker_set_thumb(
        self,
        name: str,
        user_id: Union[str, int],
        thumb: FileInput = None,
        *,
        read_timeout: ODVInput[float] = DEFAULT_NONE,
        write_timeout: ODVInput[float] = DEFAULT_NONE,
        connect_timeout: ODVInput[float] = DEFAULT_NONE,
        pool_timeout: ODVInput[float] = DEFAULT_NONE,
        api_kwargs: JSONDict = None,
    ) -> bool:
        """Use this method to set the thumbnail of a sticker set. Animated thumbnails can be set
        for animated sticker sets only. Video thumbnails can be set only for video sticker sets
        only.

        Args:
            name (:obj:`str`): Sticker set name
            user_id (:obj:`int`): User identifier of created sticker set owner.
            thumb (:obj:`str` | :term:`file object` | :obj:`bytes` | :class:`pathlib.Path`, \
                optional): A **PNG** image with the thumbnail, must
                be up to 128 kilobytes in size and have width and height exactly 100px, or a
                **TGS** animation with the thumbnail up to 32 kilobytes in size; see
                https://core.telegram.org/stickers#animated-sticker-requirements for animated
                sticker technical requirements, or a **WEBM** video with the thumbnail up to 32
                kilobytes in size; see
                https://core.telegram.org/stickers#video-sticker-requirements for video sticker
                technical requirements.
                |fileinput|
                Animated sticker set thumbnails can't be uploaded via HTTP URL.

                .. versionchanged:: 13.2
                   Accept :obj:`bytes` as input.

        Keyword Args:
            read_timeout (:obj:`float` | :obj:`None`, optional): Value to pass to
                :paramref:`telegram.request.BaseRequest.post.read_timeout`. Defaults to
                :attr:`~telegram.request.BaseRequest.DEFAULT_NONE`.
            write_timeout (:obj:`float` | :obj:`None`, optional): Value to pass to
                :paramref:`telegram.request.BaseRequest.post.write_timeout`. Defaults to
                :attr:`~telegram.request.BaseRequest.DEFAULT_NONE`.
            connect_timeout (:obj:`float` | :obj:`None`, optional): Value to pass to
                :paramref:`telegram.request.BaseRequest.post.connect_timeout`. Defaults to
                :attr:`~telegram.request.BaseRequest.DEFAULT_NONE`.
            pool_timeout (:obj:`float` | :obj:`None`, optional): Value to pass to
                :paramref:`telegram.request.BaseRequest.post.pool_timeout`. Defaults to
                :attr:`~telegram.request.BaseRequest.DEFAULT_NONE`.
            api_kwargs (:obj:`dict`, optional): Arbitrary keyword arguments to be passed to the
                Telegram API.

        Returns:
            :obj:`bool`: On success, :obj:`True` is returned.

        Raises:
            :class:`telegram.error.TelegramError`

        """
        data: JSONDict = {"name": name, "user_id": user_id}
        if thumb is not None:
            data["thumb"] = self._parse_file_input(thumb)

        result = await self._post(
            "setStickerSetThumb",
            data,
            read_timeout=read_timeout,
            write_timeout=write_timeout,
            connect_timeout=connect_timeout,
            pool_timeout=pool_timeout,
            api_kwargs=api_kwargs,
        )

        return result  # type: ignore[return-value]

    @_log
    async def set_passport_data_errors(
        self,
        user_id: Union[str, int],
        errors: List[PassportElementError],
        *,
        read_timeout: ODVInput[float] = DEFAULT_NONE,
        write_timeout: ODVInput[float] = DEFAULT_NONE,
        connect_timeout: ODVInput[float] = DEFAULT_NONE,
        pool_timeout: ODVInput[float] = DEFAULT_NONE,
        api_kwargs: JSONDict = None,
    ) -> bool:
        """
        Informs a user that some of the Telegram Passport elements they provided contains errors.
        The user will not be able to re-submit their Passport to you until the errors are fixed
        (the contents of the field for which you returned the error must change).

        Use this if the data submitted by the user doesn't satisfy the standards your service
        requires for any reason. For example, if a birthday date seems invalid, a submitted
        document is blurry, a scan shows evidence of tampering, etc. Supply some details in the
        error message to make sure the user knows how to correct the issues.

        Args:
            user_id (:obj:`int`): User identifier
            errors (List[:class:`PassportElementError`]): An array describing the
                errors.

        Keyword Args:
            read_timeout (:obj:`float` | :obj:`None`, optional): Value to pass to
                :paramref:`telegram.request.BaseRequest.post.read_timeout`. Defaults to
                :attr:`~telegram.request.BaseRequest.DEFAULT_NONE`.
            write_timeout (:obj:`float` | :obj:`None`, optional): Value to pass to
                :paramref:`telegram.request.BaseRequest.post.write_timeout`. Defaults to
                :attr:`~telegram.request.BaseRequest.DEFAULT_NONE`.
            connect_timeout (:obj:`float` | :obj:`None`, optional): Value to pass to
                :paramref:`telegram.request.BaseRequest.post.connect_timeout`. Defaults to
                :attr:`~telegram.request.BaseRequest.DEFAULT_NONE`.
            pool_timeout (:obj:`float` | :obj:`None`, optional): Value to pass to
                :paramref:`telegram.request.BaseRequest.post.pool_timeout`. Defaults to
                :attr:`~telegram.request.BaseRequest.DEFAULT_NONE`.
            api_kwargs (:obj:`dict`, optional): Arbitrary keyword arguments to be passed to the
                Telegram API.

        Returns:
            :obj:`bool`: On success, :obj:`True` is returned.

        Raises:
            :class:`telegram.error.TelegramError`

        """
        data: JSONDict = {"user_id": user_id, "errors": errors}
        result = await self._post(
            "setPassportDataErrors",
            data,
            read_timeout=read_timeout,
            write_timeout=write_timeout,
            connect_timeout=connect_timeout,
            pool_timeout=pool_timeout,
            api_kwargs=api_kwargs,
        )
        return result  # type: ignore[return-value]

    @_log
    async def send_poll(
        self,
        chat_id: Union[int, str],
        question: str,
        options: List[str],
        is_anonymous: bool = None,
        type: str = None,  # pylint: disable=redefined-builtin
        allows_multiple_answers: bool = None,
        correct_option_id: int = None,
        is_closed: bool = None,
        disable_notification: ODVInput[bool] = DEFAULT_NONE,
        reply_to_message_id: int = None,
        reply_markup: ReplyMarkup = None,
        explanation: str = None,
        explanation_parse_mode: ODVInput[str] = DEFAULT_NONE,
        open_period: int = None,
        close_date: Union[int, datetime] = None,
        allow_sending_without_reply: ODVInput[bool] = DEFAULT_NONE,
        explanation_entities: Union[List["MessageEntity"], Tuple["MessageEntity", ...]] = None,
        protect_content: ODVInput[bool] = DEFAULT_NONE,
        *,
        read_timeout: ODVInput[float] = DEFAULT_NONE,
        write_timeout: ODVInput[float] = DEFAULT_NONE,
        connect_timeout: ODVInput[float] = DEFAULT_NONE,
        pool_timeout: ODVInput[float] = DEFAULT_NONE,
        api_kwargs: JSONDict = None,
    ) -> Message:
        """
        Use this method to send a native poll.

        .. seealso:: :attr:`telegram.Message.reply_poll`, :attr:`telegram.Chat.send_poll`,
            :attr:`telegram.User.send_poll`

        Args:
            chat_id (:obj:`int` | :obj:`str`): Unique identifier for the target chat or username
                of the target channel (in the format ``@channelusername``).
            question (:obj:`str`): Poll question, 1-:tg-const:`telegram.Poll.MAX_QUESTION_LENGTH`
                characters.
            options (List[:obj:`str`]): List of answer options,
                2-:tg-const:`telegram.Poll.MAX_OPTION_NUMBER` strings
                1-:tg-const:`telegram.Poll.MAX_OPTION_LENGTH` characters each.
            is_anonymous (:obj:`bool`, optional): :obj:`True`, if the poll needs to be anonymous,
                defaults to :obj:`True`.
            type (:obj:`str`, optional): Poll type, :tg-const:`telegram.Poll.QUIZ` or
                :tg-const:`telegram.Poll.REGULAR`, defaults to :tg-const:`telegram.Poll.REGULAR`.
            allows_multiple_answers (:obj:`bool`, optional): :obj:`True`, if the poll allows
                multiple answers, ignored for polls in quiz mode, defaults to :obj:`False`.
            correct_option_id (:obj:`int`, optional): 0-based identifier of the correct answer
                option, required for polls in quiz mode.
            explanation (:obj:`str`, optional): Text that is shown when a user chooses an incorrect
                answer or taps on the lamp icon in a quiz-style poll, 0-200 characters with at most
                2 line feeds after entities parsing.
            explanation_parse_mode (:obj:`str`, optional): Mode for parsing entities in the
                explanation. See the constants in :class:`telegram.constants.ParseMode` for the
                available modes.
            explanation_entities (List[:class:`telegram.MessageEntity`], optional): List of special
                entities that appear in message text, which can be specified instead of
                :paramref:`explanation_parse_mode`.
            open_period (:obj:`int`, optional): Amount of time in seconds the poll will be active
                after creation, 5-600. Can't be used together with :paramref:`close_date`.
            close_date (:obj:`int` | :obj:`datetime.datetime`, optional): Point in time (Unix
                timestamp) when the poll will be automatically closed. Must be at least 5 and no
                more than 600 seconds in the future. Can't be used together with
                :paramref:`open_period`.
                For timezone naive :obj:`datetime.datetime` objects, the default timezone of the
                bot will be used, which is UTC unless :attr:`telegram.ext.Defaults.tzinfo` is
                used.
            is_closed (:obj:`bool`, optional): Pass :obj:`True`, if the poll needs to be
                immediately closed. This can be useful for poll preview.
            disable_notification (:obj:`bool`, optional): Sends the message silently. Users will
                receive a notification with no sound.
            protect_content (:obj:`bool`, optional): Protects the contents of the sent message from
                forwarding and saving.

                .. versionadded:: 13.10

            reply_to_message_id (:obj:`int`, optional): If the message is a reply, ID of the
                original message.
            allow_sending_without_reply (:obj:`bool`, optional): Pass :obj:`True`, if the message
                should be sent even if the specified replied-to message is not found.
            reply_markup (:class:`InlineKeyboardMarkup` | :class:`ReplyKeyboardMarkup` | \
                :class:`ReplyKeyboardRemove` | :class:`ForceReply`, optional):
                Additional interface options. An object for an inline keyboard, custom reply
                keyboard, instructions to remove reply keyboard or to force a reply from the user.

        Keyword Args:
            read_timeout (:obj:`float` | :obj:`None`, optional): Value to pass to
                :paramref:`telegram.request.BaseRequest.post.read_timeout`. Defaults to
                :attr:`~telegram.request.BaseRequest.DEFAULT_NONE`.
            write_timeout (:obj:`float` | :obj:`None`, optional): Value to pass to
                :paramref:`telegram.request.BaseRequest.post.write_timeout`. Defaults to
                :attr:`~telegram.request.BaseRequest.DEFAULT_NONE`.
            connect_timeout (:obj:`float` | :obj:`None`, optional): Value to pass to
                :paramref:`telegram.request.BaseRequest.post.connect_timeout`. Defaults to
                :attr:`~telegram.request.BaseRequest.DEFAULT_NONE`.
            pool_timeout (:obj:`float` | :obj:`None`, optional): Value to pass to
                :paramref:`telegram.request.BaseRequest.post.pool_timeout`. Defaults to
                :attr:`~telegram.request.BaseRequest.DEFAULT_NONE`.
            api_kwargs (:obj:`dict`, optional): Arbitrary keyword arguments to be passed to the
                Telegram API.

        Returns:
            :class:`telegram.Message`: On success, the sent Message is returned.

        Raises:
            :class:`telegram.error.TelegramError`

        """
        data: JSONDict = {
            "chat_id": chat_id,
            "question": question,
            "options": options,
            "explanation_parse_mode": explanation_parse_mode,
        }

        if not is_anonymous:
            data["is_anonymous"] = is_anonymous
        if type:
            data["type"] = type
        if allows_multiple_answers:
            data["allows_multiple_answers"] = allows_multiple_answers
        if correct_option_id is not None:
            data["correct_option_id"] = correct_option_id
        if is_closed:
            data["is_closed"] = is_closed
        if explanation:
            data["explanation"] = explanation
        if explanation_entities:
            data["explanation_entities"] = explanation_entities
        if open_period:
            data["open_period"] = open_period
        if close_date:
            data["close_date"] = close_date

        return await self._send_message(  # type: ignore[return-value]
            "sendPoll",
            data,
            reply_to_message_id=reply_to_message_id,
            disable_notification=disable_notification,
            reply_markup=reply_markup,
            allow_sending_without_reply=allow_sending_without_reply,
            protect_content=protect_content,
            read_timeout=read_timeout,
            write_timeout=write_timeout,
            connect_timeout=connect_timeout,
            pool_timeout=pool_timeout,
            api_kwargs=api_kwargs,
        )

    @_log
    async def stop_poll(
        self,
        chat_id: Union[int, str],
        message_id: int,
        reply_markup: InlineKeyboardMarkup = None,
        *,
        read_timeout: ODVInput[float] = DEFAULT_NONE,
        write_timeout: ODVInput[float] = DEFAULT_NONE,
        connect_timeout: ODVInput[float] = DEFAULT_NONE,
        pool_timeout: ODVInput[float] = DEFAULT_NONE,
        api_kwargs: JSONDict = None,
    ) -> Poll:
        """
        Use this method to stop a poll which was sent by the bot.

        .. seealso:: :attr:`telegram.Message.stop_poll`

        Args:
            chat_id (:obj:`int` | :obj:`str`): Unique identifier for the target chat or username
                of the target channel (in the format ``@channelusername``).
            message_id (:obj:`int`): Identifier of the original message with the poll.
            reply_markup (:class:`telegram.InlineKeyboardMarkup`, optional): An object for a new
                message inline keyboard.

        Keyword Args:
            read_timeout (:obj:`float` | :obj:`None`, optional): Value to pass to
                :paramref:`telegram.request.BaseRequest.post.read_timeout`. Defaults to
                :attr:`~telegram.request.BaseRequest.DEFAULT_NONE`.
            write_timeout (:obj:`float` | :obj:`None`, optional): Value to pass to
                :paramref:`telegram.request.BaseRequest.post.write_timeout`. Defaults to
                :attr:`~telegram.request.BaseRequest.DEFAULT_NONE`.
            connect_timeout (:obj:`float` | :obj:`None`, optional): Value to pass to
                :paramref:`telegram.request.BaseRequest.post.connect_timeout`. Defaults to
                :attr:`~telegram.request.BaseRequest.DEFAULT_NONE`.
            pool_timeout (:obj:`float` | :obj:`None`, optional): Value to pass to
                :paramref:`telegram.request.BaseRequest.post.pool_timeout`. Defaults to
                :attr:`~telegram.request.BaseRequest.DEFAULT_NONE`.
            api_kwargs (:obj:`dict`, optional): Arbitrary keyword arguments to be passed to the
                Telegram API.

        Returns:
            :class:`telegram.Poll`: On success, the stopped Poll is returned.

        Raises:
            :class:`telegram.error.TelegramError`

        """
        data: JSONDict = {"chat_id": chat_id, "message_id": message_id}

        if reply_markup:
            data["reply_markup"] = reply_markup

        result = await self._post(
            "stopPoll",
            data,
            read_timeout=read_timeout,
            write_timeout=write_timeout,
            connect_timeout=connect_timeout,
            pool_timeout=pool_timeout,
            api_kwargs=api_kwargs,
        )
        return Poll.de_json(result, self)  # type: ignore[return-value, arg-type]

    @_log
    async def send_dice(
        self,
        chat_id: Union[int, str],
        disable_notification: ODVInput[bool] = DEFAULT_NONE,
        reply_to_message_id: int = None,
        reply_markup: ReplyMarkup = None,
        emoji: str = None,
        allow_sending_without_reply: ODVInput[bool] = DEFAULT_NONE,
        protect_content: ODVInput[bool] = DEFAULT_NONE,
        *,
        read_timeout: ODVInput[float] = DEFAULT_NONE,
        write_timeout: ODVInput[float] = DEFAULT_NONE,
        connect_timeout: ODVInput[float] = DEFAULT_NONE,
        pool_timeout: ODVInput[float] = DEFAULT_NONE,
        api_kwargs: JSONDict = None,
    ) -> Message:
        """
        Use this method to send an animated emoji that will display a random value.

        .. seealso:: :attr:`telegram.Message.reply_dice`,  :attr:`telegram.Chat.send_dice`,
            :attr:`telegram.User.send_dice`

        Args:
            chat_id (:obj:`int` | :obj:`str`): Unique identifier for the target chat or username
                of the target channel (in the format ``@channelusername``).
            disable_notification (:obj:`bool`, optional): Sends the message silently. Users will
                receive a notification with no sound.
            reply_to_message_id (:obj:`int`, optional): If the message is a reply, ID of the
                original message.
            reply_markup (:class:`InlineKeyboardMarkup` | :class:`ReplyKeyboardMarkup` | \
                :class:`ReplyKeyboardRemove` | :class:`ForceReply`, optional):
                Additional interface options. An object for an inline keyboard, custom reply
                keyboard, instructions to remove reply keyboard or to force a reply from the user
            emoji (:obj:`str`, optional): Emoji on which the dice throw animation is based.
                Currently, must be one of :class:`telegram.constants.DiceEmoji`. Dice can have
                values 1-6 for :tg-const:`telegram.constants.DiceEmoji.DICE`,
                :tg-const:`telegram.constants.DiceEmoji.DARTS` and
                :tg-const:`telegram.constants.DiceEmoji.BOWLING`, values 1-5 for
                :tg-const:`telegram.constants.DiceEmoji.BASKETBALL` and
                :tg-const:`telegram.constants.DiceEmoji.FOOTBALL`, and values 1-64
                for :tg-const:`telegram.constants.DiceEmoji.SLOT_MACHINE`. Defaults to
                :tg-const:`telegram.constants.DiceEmoji.DICE`.

                .. versionchanged:: 13.4
                   Added the :tg-const:`telegram.constants.DiceEmoji.BOWLING` emoji..
            allow_sending_without_reply (:obj:`bool`, optional): Pass :obj:`True`, if the message
                should be sent even if the specified replied-to message is not found.
            protect_content (:obj:`bool`, optional): Protects the contents of the sent message from
                forwarding and saving.

                .. versionadded:: 13.10

        Keyword Args:
            read_timeout (:obj:`float` | :obj:`None`, optional): Value to pass to
                :paramref:`telegram.request.BaseRequest.post.read_timeout`. Defaults to
                :attr:`~telegram.request.BaseRequest.DEFAULT_NONE`.
            write_timeout (:obj:`float` | :obj:`None`, optional): Value to pass to
                :paramref:`telegram.request.BaseRequest.post.write_timeout`. Defaults to
                :attr:`~telegram.request.BaseRequest.DEFAULT_NONE`.
            connect_timeout (:obj:`float` | :obj:`None`, optional): Value to pass to
                :paramref:`telegram.request.BaseRequest.post.connect_timeout`. Defaults to
                :attr:`~telegram.request.BaseRequest.DEFAULT_NONE`.
            pool_timeout (:obj:`float` | :obj:`None`, optional): Value to pass to
                :paramref:`telegram.request.BaseRequest.post.pool_timeout`. Defaults to
                :attr:`~telegram.request.BaseRequest.DEFAULT_NONE`.
            api_kwargs (:obj:`dict`, optional): Arbitrary keyword arguments to be passed to the
                Telegram API.

        Returns:
            :class:`telegram.Message`: On success, the sent Message is returned.

        Raises:
            :class:`telegram.error.TelegramError`

        """
        data: JSONDict = {"chat_id": chat_id}
        if emoji:
            data["emoji"] = emoji

        return await self._send_message(  # type: ignore[return-value]
            "sendDice",
            data,
            reply_to_message_id=reply_to_message_id,
            disable_notification=disable_notification,
            reply_markup=reply_markup,
            allow_sending_without_reply=allow_sending_without_reply,
            protect_content=protect_content,
            read_timeout=read_timeout,
            write_timeout=write_timeout,
            connect_timeout=connect_timeout,
            pool_timeout=pool_timeout,
            api_kwargs=api_kwargs,
        )

    @_log
    async def get_my_default_administrator_rights(
        self,
        for_channels: bool = None,
        *,
        read_timeout: ODVInput[float] = DEFAULT_NONE,
        write_timeout: ODVInput[float] = DEFAULT_NONE,
        connect_timeout: ODVInput[float] = DEFAULT_NONE,
        pool_timeout: ODVInput[float] = DEFAULT_NONE,
        api_kwargs: JSONDict = None,
    ) -> ChatAdministratorRights:
        """Use this method to get the current default administrator rights of the bot.

        .. seealso:: :meth:`set_my_default_administrator_rights`

        .. versionadded:: 20.0

        Args:
            for_channels (:obj:`bool`, optional): Pass :obj:`True` to get default administrator
                rights of the bot in channels. Otherwise, default administrator rights of the bot
                for groups and supergroups will be returned.

        Keyword Args:
            read_timeout (:obj:`float` | :obj:`None`, optional): Value to pass to
                :paramref:`telegram.request.BaseRequest.post.read_timeout`. Defaults to
                :attr:`~telegram.request.BaseRequest.DEFAULT_NONE`.
            write_timeout (:obj:`float` | :obj:`None`, optional): Value to pass to
                :paramref:`telegram.request.BaseRequest.post.write_timeout`. Defaults to
                :attr:`~telegram.request.BaseRequest.DEFAULT_NONE`.
            connect_timeout (:obj:`float` | :obj:`None`, optional): Value to pass to
                :paramref:`telegram.request.BaseRequest.post.connect_timeout`. Defaults to
                :attr:`~telegram.request.BaseRequest.DEFAULT_NONE`.
            pool_timeout (:obj:`float` | :obj:`None`, optional): Value to pass to
                :paramref:`telegram.request.BaseRequest.post.pool_timeout`. Defaults to
                :attr:`~telegram.request.BaseRequest.DEFAULT_NONE`.
            api_kwargs (:obj:`dict`, optional): Arbitrary keyword arguments to be passed to the
                Telegram API.

        Returns:
            :class:`telegram.ChatAdministratorRights`: On success.

        Raises:
            :class:`telegram.error.TelegramError`
        """
        data: JSONDict = {}

        if for_channels is not None:
            data["for_channels"] = for_channels

        result = await self._post(
            "getMyDefaultAdministratorRights",
            data,
            read_timeout=read_timeout,
            write_timeout=write_timeout,
            connect_timeout=connect_timeout,
            pool_timeout=pool_timeout,
            api_kwargs=api_kwargs,
        )

        return ChatAdministratorRights.de_json(result, self)  # type: ignore[return-value,arg-type]

    @_log
    async def set_my_default_administrator_rights(
        self,
        rights: ChatAdministratorRights = None,
        for_channels: bool = None,
        *,
        read_timeout: ODVInput[float] = DEFAULT_NONE,
        write_timeout: ODVInput[float] = DEFAULT_NONE,
        connect_timeout: ODVInput[float] = DEFAULT_NONE,
        pool_timeout: ODVInput[float] = DEFAULT_NONE,
        api_kwargs: JSONDict = None,
    ) -> bool:
        """Use this method to change the default administrator rights requested by the bot when
        it's added as an administrator to groups or channels. These rights will be suggested to
        users, but they are are free to modify the list before adding the bot.

        .. seealso:: :meth:`get_my_default_administrator_rights`

        .. versionadded:: 20.0

        Args:
            rights (:obj:`telegram.ChatAdministratorRights`, optional): A
                :obj:`telegram.ChatAdministratorRights` object describing new default administrator
                rights. If not specified, the default administrator rights will be cleared.
            for_channels (:obj:`bool`, optional): Pass :obj:`True` to change the default
                administrator rights of the bot in channels. Otherwise, the default administrator
                rights of the bot for groups and supergroups will be changed.

        Keyword Args:
            read_timeout (:obj:`float` | :obj:`None`, optional): Value to pass to
                :paramref:`telegram.request.BaseRequest.post.read_timeout`. Defaults to
                :attr:`~telegram.request.BaseRequest.DEFAULT_NONE`.
            write_timeout (:obj:`float` | :obj:`None`, optional):  Value to pass to
                :paramref:`telegram.request.BaseRequest.post.write_timeout`. Defaults to
                :attr:`~telegram.request.BaseRequest.DEFAULT_NONE`.
            connect_timeout (:obj:`float` | :obj:`None`, optional): Value to pass to
                :paramref:`telegram.request.BaseRequest.post.connect_timeout`. Defaults to
                :attr:`~telegram.request.BaseRequest.DEFAULT_NONE`.
            pool_timeout (:obj:`float` | :obj:`None`, optional):  Value to pass to
                :paramref:`telegram.request.BaseRequest.post.pool_timeout`. Defaults to
                :attr:`~telegram.request.BaseRequest.DEFAULT_NONE`.
            api_kwargs (:obj:`dict`, optional): Arbitrary keyword arguments to be passed to the
                Telegram API.

        Returns:
            :obj:`bool`: Returns :obj:`True` on success.

        Raises:
            :obj:`telegram.error.TelegramError`
        """
        data: JSONDict = {}

        if rights is not None:
            data["rights"] = rights

        if for_channels is not None:
            data["for_channels"] = for_channels

        result = await self._post(
            "setMyDefaultAdministratorRights",
            data,
            read_timeout=read_timeout,
            write_timeout=write_timeout,
            connect_timeout=connect_timeout,
            pool_timeout=pool_timeout,
            api_kwargs=api_kwargs,
        )

        return result  # type: ignore[return-value]

    @_log
    async def get_my_commands(
        self,
        scope: BotCommandScope = None,
        language_code: str = None,
        *,
        read_timeout: ODVInput[float] = DEFAULT_NONE,
        write_timeout: ODVInput[float] = DEFAULT_NONE,
        connect_timeout: ODVInput[float] = DEFAULT_NONE,
        pool_timeout: ODVInput[float] = DEFAULT_NONE,
        api_kwargs: JSONDict = None,
    ) -> List[BotCommand]:
        """
        Use this method to get the current list of the bot's commands for the given scope and user
        language.

        Args:
            scope (:class:`telegram.BotCommandScope`, optional): An object,
                describing scope of users. Defaults to :class:`telegram.BotCommandScopeDefault`.

                .. versionadded:: 13.7

            language_code (:obj:`str`, optional): A two-letter ISO 639-1 language code or an empty
                string.

                .. versionadded:: 13.7

        Keyword Args:
            read_timeout (:obj:`float` | :obj:`None`, optional): Value to pass to
                :paramref:`telegram.request.BaseRequest.post.read_timeout`. Defaults to
                :attr:`~telegram.request.BaseRequest.DEFAULT_NONE`.
            write_timeout (:obj:`float` | :obj:`None`, optional): Value to pass to
                :paramref:`telegram.request.BaseRequest.post.write_timeout`. Defaults to
                :attr:`~telegram.request.BaseRequest.DEFAULT_NONE`.
            connect_timeout (:obj:`float` | :obj:`None`, optional): Value to pass to
                :paramref:`telegram.request.BaseRequest.post.connect_timeout`. Defaults to
                :attr:`~telegram.request.BaseRequest.DEFAULT_NONE`.
            pool_timeout (:obj:`float` | :obj:`None`, optional): Value to pass to
                :paramref:`telegram.request.BaseRequest.post.pool_timeout`. Defaults to
                :attr:`~telegram.request.BaseRequest.DEFAULT_NONE`.
            api_kwargs (:obj:`dict`, optional): Arbitrary keyword arguments to be passed to the
                Telegram API.

        Returns:
            List[:class:`telegram.BotCommand`]: On success, the commands set for the bot. An empty
            list is returned if commands are not set.

        Raises:
            :class:`telegram.error.TelegramError`

        """
        data: JSONDict = {}

        if scope:
            data["scope"] = scope

        if language_code:
            data["language_code"] = language_code

        result = await self._post(
            "getMyCommands",
            data,
            read_timeout=read_timeout,
            write_timeout=write_timeout,
            connect_timeout=connect_timeout,
            pool_timeout=pool_timeout,
            api_kwargs=api_kwargs,
        )

        return BotCommand.de_list(result, self)  # type: ignore[return-value,arg-type]

    @_log
    async def set_my_commands(
        self,
        commands: List[Union[BotCommand, Tuple[str, str]]],
        scope: BotCommandScope = None,
        language_code: str = None,
        *,
        read_timeout: ODVInput[float] = DEFAULT_NONE,
        write_timeout: ODVInput[float] = DEFAULT_NONE,
        connect_timeout: ODVInput[float] = DEFAULT_NONE,
        pool_timeout: ODVInput[float] = DEFAULT_NONE,
        api_kwargs: JSONDict = None,
    ) -> bool:
        """
        Use this method to change the list of the bot's commands. See the
        `Telegram docs <https://core.telegram.org/bots#commands>`_ for more details about bot
        commands.

        Args:
            commands (List[:class:`BotCommand` | (:obj:`str`, :obj:`str`)]): A list
                of bot commands to be set as the list of the bot's commands. At most 100 commands
                can be specified.
            scope (:class:`telegram.BotCommandScope`, optional): An object,
                describing scope of users for which the commands are relevant. Defaults to
                :class:`telegram.BotCommandScopeDefault`.

                .. versionadded:: 13.7

            language_code (:obj:`str`, optional): A two-letter ISO 639-1 language code. If empty,
                commands will be applied to all users from the given scope, for whose language
                there are no dedicated commands.

                .. versionadded:: 13.7

        Keyword Args:
            read_timeout (:obj:`float` | :obj:`None`, optional): Value to pass to
                :paramref:`telegram.request.BaseRequest.post.read_timeout`. Defaults to
                :attr:`~telegram.request.BaseRequest.DEFAULT_NONE`.
            write_timeout (:obj:`float` | :obj:`None`, optional): Value to pass to
                :paramref:`telegram.request.BaseRequest.post.write_timeout`. Defaults to
                :attr:`~telegram.request.BaseRequest.DEFAULT_NONE`.
            connect_timeout (:obj:`float` | :obj:`None`, optional): Value to pass to
                :paramref:`telegram.request.BaseRequest.post.connect_timeout`. Defaults to
                :attr:`~telegram.request.BaseRequest.DEFAULT_NONE`.
            pool_timeout (:obj:`float` | :obj:`None`, optional): Value to pass to
                :paramref:`telegram.request.BaseRequest.post.pool_timeout`. Defaults to
                :attr:`~telegram.request.BaseRequest.DEFAULT_NONE`.
            api_kwargs (:obj:`dict`, optional): Arbitrary keyword arguments to be passed to the
                Telegram API.

        Returns:
            :obj:`bool`: On success, :obj:`True` is returned.

        Raises:
            :class:`telegram.error.TelegramError`

        """
        cmds = [c if isinstance(c, BotCommand) else BotCommand(c[0], c[1]) for c in commands]
        data: JSONDict = {"commands": cmds}

        if scope:
            data["scope"] = scope

        if language_code:
            data["language_code"] = language_code

        result = await self._post(
            "setMyCommands",
            data,
            read_timeout=read_timeout,
            write_timeout=write_timeout,
            connect_timeout=connect_timeout,
            pool_timeout=pool_timeout,
            api_kwargs=api_kwargs,
        )

        return result  # type: ignore[return-value]

    @_log
    async def delete_my_commands(
        self,
        scope: BotCommandScope = None,
        language_code: str = None,
        *,
        read_timeout: ODVInput[float] = DEFAULT_NONE,
        write_timeout: ODVInput[float] = DEFAULT_NONE,
        connect_timeout: ODVInput[float] = DEFAULT_NONE,
        pool_timeout: ODVInput[float] = DEFAULT_NONE,
        api_kwargs: JSONDict = None,
    ) -> bool:
        """
        Use this method to delete the list of the bot's commands for the given scope and user
        language. After deletion,
        `higher level commands <https://core.telegram.org/bots/api#determining-list-of-commands>`_
        will be shown to affected users.

        .. versionadded:: 13.7

        Args:
            scope (:class:`telegram.BotCommandScope`, optional): An object,
                describing scope of users for which the commands are relevant. Defaults to
                :class:`telegram.BotCommandScopeDefault`.
            language_code (:obj:`str`, optional): A two-letter ISO 639-1 language code. If empty,
                commands will be applied to all users from the given scope, for whose language
                there are no dedicated commands.

        Keyword Args:
            read_timeout (:obj:`float` | :obj:`None`, optional): Value to pass to
                :paramref:`telegram.request.BaseRequest.post.read_timeout`. Defaults to
                :attr:`~telegram.request.BaseRequest.DEFAULT_NONE`.
            write_timeout (:obj:`float` | :obj:`None`, optional): Value to pass to
                :paramref:`telegram.request.BaseRequest.post.write_timeout`. Defaults to
                :attr:`~telegram.request.BaseRequest.DEFAULT_NONE`.
            connect_timeout (:obj:`float` | :obj:`None`, optional): Value to pass to
                :paramref:`telegram.request.BaseRequest.post.connect_timeout`. Defaults to
                :attr:`~telegram.request.BaseRequest.DEFAULT_NONE`.
            pool_timeout (:obj:`float` | :obj:`None`, optional): Value to pass to
                :paramref:`telegram.request.BaseRequest.post.pool_timeout`. Defaults to
                :attr:`~telegram.request.BaseRequest.DEFAULT_NONE`.
            api_kwargs (:obj:`dict`, optional): Arbitrary keyword arguments to be passed to the
                Telegram API.

        Returns:
            :obj:`bool`: On success, :obj:`True` is returned.

        Raises:
            :class:`telegram.error.TelegramError`
        """
        data: JSONDict = {}

        if scope:
            data["scope"] = scope

        if language_code:
            data["language_code"] = language_code

        result = await self._post(
            "deleteMyCommands",
            data,
            read_timeout=read_timeout,
            write_timeout=write_timeout,
            connect_timeout=connect_timeout,
            pool_timeout=pool_timeout,
            api_kwargs=api_kwargs,
        )

        return result  # type: ignore[return-value]

    @_log
    async def log_out(
        self,
        *,
        read_timeout: ODVInput[float] = DEFAULT_NONE,
        write_timeout: ODVInput[float] = DEFAULT_NONE,
        connect_timeout: ODVInput[float] = DEFAULT_NONE,
        pool_timeout: ODVInput[float] = DEFAULT_NONE,
        api_kwargs: JSONDict = None,
    ) -> bool:
        """
        Use this method to log out from the cloud Bot API server before launching the bot locally.
        You *must* log out the bot before running it locally, otherwise there is no guarantee that
        the bot will receive updates. After a successful call, you can immediately log in on a
        local server, but will not be able to log in back to the cloud Bot API server for 10
        minutes.

        Keyword Args:
            read_timeout (:obj:`float` | :obj:`None`, optional): Value to pass to
                :paramref:`telegram.request.BaseRequest.post.read_timeout`. Defaults to
                :attr:`~telegram.request.BaseRequest.DEFAULT_NONE`.
            write_timeout (:obj:`float` | :obj:`None`, optional): Value to pass to
                :paramref:`telegram.request.BaseRequest.post.write_timeout`. Defaults to
                :attr:`~telegram.request.BaseRequest.DEFAULT_NONE`.
            connect_timeout (:obj:`float` | :obj:`None`, optional): Value to pass to
                :paramref:`telegram.request.BaseRequest.post.connect_timeout`. Defaults to
                :attr:`~telegram.request.BaseRequest.DEFAULT_NONE`.
            pool_timeout (:obj:`float` | :obj:`None`, optional): Value to pass to
                :paramref:`telegram.request.BaseRequest.post.pool_timeout`. Defaults to
                :attr:`~telegram.request.BaseRequest.DEFAULT_NONE`.
            api_kwargs (:obj:`dict`, optional): Arbitrary keyword arguments to be passed to the
                Telegram API.

                .. versionadded:: 20.0

        Returns:
            :obj:`True`: On success

        Raises:
            :class:`telegram.error.TelegramError`

        """
        return await self._post(  # type: ignore[return-value]
            "logOut",
            read_timeout=read_timeout,
            write_timeout=write_timeout,
            connect_timeout=connect_timeout,
            pool_timeout=pool_timeout,
            api_kwargs=api_kwargs,
        )

    @_log
    async def close(
        self,
        *,
        read_timeout: ODVInput[float] = DEFAULT_NONE,
        write_timeout: ODVInput[float] = DEFAULT_NONE,
        connect_timeout: ODVInput[float] = DEFAULT_NONE,
        pool_timeout: ODVInput[float] = DEFAULT_NONE,
        api_kwargs: JSONDict = None,
    ) -> bool:
        """
        Use this method to close the bot instance before moving it from one local server to
        another. You need to delete the webhook before calling this method to ensure that the bot
        isn't launched again after server restart. The method will return error 429 in the first
        10 minutes after the bot is launched.

        Keyword Args:
            read_timeout (:obj:`float` | :obj:`None`, optional): Value to pass to
                :paramref:`telegram.request.BaseRequest.post.read_timeout`. Defaults to
                :attr:`~telegram.request.BaseRequest.DEFAULT_NONE`.
            write_timeout (:obj:`float` | :obj:`None`, optional): Value to pass to
                :paramref:`telegram.request.BaseRequest.post.write_timeout`. Defaults to
                :attr:`~telegram.request.BaseRequest.DEFAULT_NONE`.
            connect_timeout (:obj:`float` | :obj:`None`, optional): Value to pass to
                :paramref:`telegram.request.BaseRequest.post.connect_timeout`. Defaults to
                :attr:`~telegram.request.BaseRequest.DEFAULT_NONE`.
            pool_timeout (:obj:`float` | :obj:`None`, optional): Value to pass to
                :paramref:`telegram.request.BaseRequest.post.pool_timeout`. Defaults to
                :attr:`~telegram.request.BaseRequest.DEFAULT_NONE`.
            api_kwargs (:obj:`dict`, optional): Arbitrary keyword arguments to be passed to the
                Telegram API.

        Returns:
            :obj:`True`: On success

        Raises:
            :class:`telegram.error.TelegramError`

        """
        return await self._post(  # type: ignore[return-value]
            "close",
            read_timeout=read_timeout,
            write_timeout=write_timeout,
            connect_timeout=connect_timeout,
            pool_timeout=pool_timeout,
            api_kwargs=api_kwargs,
        )

    @_log
    async def copy_message(
        self,
        chat_id: Union[int, str],
        from_chat_id: Union[str, int],
        message_id: int,
        caption: str = None,
        parse_mode: ODVInput[str] = DEFAULT_NONE,
        caption_entities: Union[Tuple["MessageEntity", ...], List["MessageEntity"]] = None,
        disable_notification: DVInput[bool] = DEFAULT_NONE,
        reply_to_message_id: int = None,
        allow_sending_without_reply: DVInput[bool] = DEFAULT_NONE,
        reply_markup: ReplyMarkup = None,
        protect_content: ODVInput[bool] = DEFAULT_NONE,
        *,
        read_timeout: ODVInput[float] = DEFAULT_NONE,
        write_timeout: ODVInput[float] = DEFAULT_NONE,
        connect_timeout: ODVInput[float] = DEFAULT_NONE,
        pool_timeout: ODVInput[float] = DEFAULT_NONE,
        api_kwargs: JSONDict = None,
    ) -> MessageId:
        """
        Use this method to copy messages of any kind. Service messages and invoice messages can't
        be copied. The method is analogous to the method :meth:`forward_message`, but the copied
        message doesn't have a link to the original message.

        .. seealso:: :attr:`telegram.Message.copy`, :attr:`telegram.Chat.send_copy`,
            :attr:`telegram.Chat.copy_message`, :attr:`telegram.User.send_copy`,
            :attr:`telegram.User.copy_message`

        Args:
            chat_id (:obj:`int` | :obj:`str`): Unique identifier for the target chat or username
                of the target channel (in the format ``@channelusername``).
            from_chat_id (:obj:`int` | :obj:`str`): Unique identifier for the chat where the
                original message was sent (or channel username in the format ``@channelusername``).
            message_id (:obj:`int`): Message identifier in the chat specified in from_chat_id.
            caption (:obj:`str`, optional): New caption for media,
                0-:tg-const:`telegram.constants.MessageLimit.CAPTION_LENGTH` characters after
                entities parsing. If not specified, the original caption is kept.
            parse_mode (:obj:`str`, optional): Mode for parsing entities in the new caption. See
                the constants in :class:`telegram.constants.ParseMode` for the available modes.
            caption_entities (List[:class:`telegram.MessageEntity`], optional): List of special
                entities that appear in the new caption, which can be specified instead
                of parse_mode.
            disable_notification (:obj:`bool`, optional): Sends the message silently. Users will
                receive a notification with no sound.
            protect_content (:obj:`bool`, optional): Protects the contents of the sent message from
                forwarding and saving.

                .. versionadded:: 13.10

            reply_to_message_id (:obj:`int`, optional): If the message is a reply, ID of the
                original message.
            allow_sending_without_reply (:obj:`bool`, optional): Pass :obj:`True`, if the message
                should be sent even if the specified replied-to message is not found.
            reply_markup (:class:`InlineKeyboardMarkup` | :class:`ReplyKeyboardMarkup` | \
                :class:`ReplyKeyboardRemove` | :class:`ForceReply`, optional):
                Additional interface options. An object for an inline keyboard, custom reply
                keyboard, instructions to remove reply keyboard or to force a reply from the user.

        Keyword Args:
            read_timeout (:obj:`float` | :obj:`None`, optional): Value to pass to
                :paramref:`telegram.request.BaseRequest.post.read_timeout`. Defaults to
                :attr:`~telegram.request.BaseRequest.DEFAULT_NONE`.
            write_timeout (:obj:`float` | :obj:`None`, optional): Value to pass to
                :paramref:`telegram.request.BaseRequest.post.write_timeout`. Defaults to
                :attr:`~telegram.request.BaseRequest.DEFAULT_NONE`.
            connect_timeout (:obj:`float` | :obj:`None`, optional): Value to pass to
                :paramref:`telegram.request.BaseRequest.post.connect_timeout`. Defaults to
                :attr:`~telegram.request.BaseRequest.DEFAULT_NONE`.
            pool_timeout (:obj:`float` | :obj:`None`, optional): Value to pass to
                :paramref:`telegram.request.BaseRequest.post.pool_timeout`. Defaults to
                :attr:`~telegram.request.BaseRequest.DEFAULT_NONE`.
            api_kwargs (:obj:`dict`, optional): Arbitrary keyword arguments to be passed to the
                Telegram API.

        Returns:
            :class:`telegram.MessageId`: On success

        Raises:
            :class:`telegram.error.TelegramError`

        """
        data: JSONDict = {
            "chat_id": chat_id,
            "from_chat_id": from_chat_id,
            "message_id": message_id,
            "parse_mode": parse_mode,
            "disable_notification": disable_notification,
            "allow_sending_without_reply": allow_sending_without_reply,
            "protect_content": protect_content,
        }
        if caption is not None:
            data["caption"] = caption
        if caption_entities:
            data["caption_entities"] = caption_entities
        if reply_to_message_id:
            data["reply_to_message_id"] = reply_to_message_id
        if reply_markup:
            data["reply_markup"] = reply_markup

        result = await self._post(
            "copyMessage",
            data,
            read_timeout=read_timeout,
            write_timeout=write_timeout,
            connect_timeout=connect_timeout,
            pool_timeout=pool_timeout,
            api_kwargs=api_kwargs,
        )
        return MessageId.de_json(result, self)  # type: ignore[return-value, arg-type]

    @_log
    async def set_chat_menu_button(
        self,
        chat_id: int = None,
        menu_button: MenuButton = None,
        *,
        read_timeout: ODVInput[float] = DEFAULT_NONE,
        write_timeout: ODVInput[float] = DEFAULT_NONE,
        connect_timeout: ODVInput[float] = DEFAULT_NONE,
        pool_timeout: ODVInput[float] = DEFAULT_NONE,
        api_kwargs: JSONDict = None,
    ) -> bool:
        """Use this method to change the bot's menu button in a private chat, or the default menu
        button.

        .. seealso:: :meth:`get_chat_menu_button`, :meth:`telegram.Chat.set_menu_button`,
            :meth:`telegram.Chat.get_menu_button`, meth:`telegram.User.set_menu_button`,
            :meth:`telegram.User.get_menu_button`

        .. versionadded:: 20.0

        Args:
            chat_id (:obj:`int`, optional): Unique identifier for the target private chat. If not
                specified, default bot's menu button will be changed
            menu_button (:class:`telegram.MenuButton`, optional): An object for the new bot's menu
                button. Defaults to :class:`telegram.MenuButtonDefault`.

        Keyword Args:
            read_timeout (:obj:`float` | :obj:`None`, optional): Value to pass to
                :paramref:`telegram.request.BaseRequest.post.read_timeout`. Defaults to
                :attr:`~telegram.request.BaseRequest.DEFAULT_NONE`.
            write_timeout (:obj:`float` | :obj:`None`, optional):  Value to pass to
                :paramref:`telegram.request.BaseRequest.post.write_timeout`. Defaults to
                :attr:`~telegram.request.BaseRequest.DEFAULT_NONE`.
            connect_timeout (:obj:`float` | :obj:`None`, optional): Value to pass to
                :paramref:`telegram.request.BaseRequest.post.connect_timeout`. Defaults to
                :attr:`~telegram.request.BaseRequest.DEFAULT_NONE`.
            pool_timeout (:obj:`float` | :obj:`None`, optional):  Value to pass to
                :paramref:`telegram.request.BaseRequest.post.pool_timeout`. Defaults to
                :attr:`~telegram.request.BaseRequest.DEFAULT_NONE`.
            api_kwargs (:obj:`dict`, optional): Arbitrary keyword arguments to be passed to the
                Telegram API.

        Returns:
            :obj:`bool`: On success, :obj:`True` is returned.

        """
        data: JSONDict = {}
        if chat_id is not None:
            data["chat_id"] = chat_id
        if menu_button is not None:
            data["menu_button"] = menu_button

        return await self._post(  # type: ignore[return-value]
            "setChatMenuButton",
            data,
            read_timeout=read_timeout,
            write_timeout=write_timeout,
            connect_timeout=connect_timeout,
            pool_timeout=pool_timeout,
            api_kwargs=api_kwargs,
        )

    @_log
    async def get_chat_menu_button(
        self,
        chat_id: int = None,
        *,
        read_timeout: ODVInput[float] = DEFAULT_NONE,
        write_timeout: ODVInput[float] = DEFAULT_NONE,
        connect_timeout: ODVInput[float] = DEFAULT_NONE,
        pool_timeout: ODVInput[float] = DEFAULT_NONE,
        api_kwargs: JSONDict = None,
    ) -> MenuButton:
        """Use this method to get the current value of the bot's menu button in a private chat, or
        the default menu button.

        .. seealso:: :meth:`set_chat_menu_button`, :meth:`telegram.Chat.get_menu_button`,
            :meth:`telegram.Chat.set_menu_button`, :meth:`telegram.User.get_menu_button`,
            :meth:`telegram.User.set_menu_button`

        .. versionadded:: 20.0

        Args:
            chat_id (:obj:`int`, optional): Unique identifier for the target private chat. If not
                specified, default bot's menu button will be returned.

        Keyword Args:
            read_timeout (:obj:`float` | :obj:`None`, optional): Value to pass to
                :paramref:`telegram.request.BaseRequest.post.read_timeout`. Defaults to
                :attr:`~telegram.request.BaseRequest.DEFAULT_NONE`.
            write_timeout (:obj:`float` | :obj:`None`, optional):  Value to pass to
                :paramref:`telegram.request.BaseRequest.post.write_timeout`. Defaults to
                :attr:`~telegram.request.BaseRequest.DEFAULT_NONE`.
            connect_timeout (:obj:`float` | :obj:`None`, optional): Value to pass to
                :paramref:`telegram.request.BaseRequest.post.connect_timeout`. Defaults to
                :attr:`~telegram.request.BaseRequest.DEFAULT_NONE`.
            pool_timeout (:obj:`float` | :obj:`None`, optional):  Value to pass to
                :paramref:`telegram.request.BaseRequest.post.pool_timeout`. Defaults to
                :attr:`~telegram.request.BaseRequest.DEFAULT_NONE`.
            api_kwargs (:obj:`dict`, optional): Arbitrary keyword arguments to be passed to the
                Telegram API.

        Returns:
            :class:`telegram.MenuButton`: On success, the current menu button is returned.

        """
        data = {}
        if chat_id is not None:
            data["chat_id"] = chat_id

        result = await self._post(
            "getChatMenuButton",
            data,
            read_timeout=read_timeout,
            write_timeout=write_timeout,
            connect_timeout=connect_timeout,
            pool_timeout=pool_timeout,
            api_kwargs=api_kwargs,
        )
        return MenuButton.de_json(result, bot=self)  # type: ignore[return-value, arg-type]

    @_log
    async def create_invoice_link(
        self,
        title: str,
        description: str,
        payload: str,
        provider_token: str,
        currency: str,
        prices: List["LabeledPrice"],
        max_tip_amount: int = None,
        suggested_tip_amounts: List[int] = None,
        provider_data: Union[str, object] = None,
        photo_url: str = None,
        photo_size: int = None,
        photo_width: int = None,
        photo_height: int = None,
        need_name: bool = None,
        need_phone_number: bool = None,
        need_email: bool = None,
        need_shipping_address: bool = None,
        send_phone_number_to_provider: bool = None,
        send_email_to_provider: bool = None,
        is_flexible: bool = None,
        *,
        read_timeout: ODVInput[float] = DEFAULT_NONE,
        write_timeout: ODVInput[float] = DEFAULT_NONE,
        connect_timeout: ODVInput[float] = DEFAULT_NONE,
        pool_timeout: ODVInput[float] = DEFAULT_NONE,
        api_kwargs: JSONDict = None,
    ) -> str:
        """Use this method to create a link for an invoice.

        .. versionadded:: 20.0

        Args:
            title (:obj:`str`): Product name. :tg-const:`telegram.Invoice.MIN_TITLE_LENGTH`-
                :tg-const:`telegram.Invoice.MAX_TITLE_LENGTH` characters.
            description (:obj:`str`): Product description.
                :tg-const:`telegram.Invoice.MIN_DESCRIPTION_LENGTH`-
                :tg-const:`telegram.Invoice.MAX_DESCRIPTION_LENGTH` characters.
            payload (:obj:`str`): Bot-defined invoice payload.
                :tg-const:`telegram.Invoice.MIN_PAYLOAD_LENGTH`-
                :tg-const:`telegram.Invoice.MAX_PAYLOAD_LENGTH` bytes. This will not be
                displayed to the user, use for your internal processes.
            provider_token (:obj:`str`): Payments provider token, obtained via
                `@BotFather <https://t.me/BotFather>`_.
            currency (:obj:`str`): Three-letter ISO 4217 currency code, see `more on currencies
                <https://core.telegram.org/bots/payments#supported-currencies>`_.
            prices (List[:class:`telegram.LabeledPrice`)]: Price breakdown, a list
                of components (e.g. product price, tax, discount, delivery cost, delivery tax,
                bonus, etc.).
            max_tip_amount (:obj:`int`, optional): The maximum accepted amount for tips in the
                *smallest* units of the currency (integer, **not** float/double). For example, for
                a maximum tip of US$ 1.45 pass ``max_tip_amount = 145``. See the exp parameter in
                `currencies.json <https://core.telegram.org/bots/payments/currencies.json>`_, it
                shows the number of digits past the decimal point for each currency (2 for the
                majority of currencies). Defaults to ``0``.
            suggested_tip_amounts (List[:obj:`int`], optional): An array of
                suggested amounts of tips in the *smallest* units of the currency (integer, **not**
                float/double). At most 4 suggested tip amounts can be specified. The suggested tip
                amounts must be positive, passed in a strictly increased order and must not exceed
                :paramref:`max_tip_amount`.
            provider_data (:obj:`str` | :obj:`object`, optional): Data about the
                invoice, which will be shared with the payment provider. A detailed description of
                required fields should be provided by the payment provider. When an object is
                passed, it will be encoded as JSON.
            photo_url (:obj:`str`, optional): URL of the product photo for the invoice. Can be a
                photo of the goods or a marketing image for a service.
            photo_size (:obj:`int`, optional): Photo size in bytes.
            photo_width (:obj:`int`, optional): Photo width.
            photo_height (:obj:`int`, optional): Photo height.
            need_name (:obj:`bool`, optional): Pass :obj:`True`, if you require the user's full
                name to complete the order.
            need_phone_number (:obj:`bool`, optional): Pass :obj:`True`, if you require the user's
                phone number to complete the order.
            need_email (:obj:`bool`, optional): Pass :obj:`True`, if you require the user's email
                address to complete the order.
            need_shipping_address (:obj:`bool`, optional): Pass :obj:`True`, if you require the
                user's shipping address to complete the order.
            send_phone_number_to_provider (:obj:`bool`, optional): Pass :obj:`True`, if user's
                phone number should be sent to provider.
            send_email_to_provider (:obj:`bool`, optional): Pass :obj:`True`, if user's email
                address should be sent to provider.
            is_flexible (:obj:`bool`, optional): Pass :obj:`True`, if the final price depends on
                the shipping method.

        Keyword Args:
            read_timeout (:obj:`float` | :obj:`None`, optional): Value to pass to
                :paramref:`telegram.request.BaseRequest.post.read_timeout`. Defaults to
                :attr:`~telegram.request.BaseRequest.DEFAULT_NONE`.
            write_timeout (:obj:`float` | :obj:`None`, optional): Value to pass to
                :paramref:`telegram.request.BaseRequest.post.write_timeout`. Defaults to
                :attr:`~telegram.request.BaseRequest.DEFAULT_NONE`.
            connect_timeout (:obj:`float` | :obj:`None`, optional): Value to pass to
                :paramref:`telegram.request.BaseRequest.post.connect_timeout`. Defaults to
                :attr:`~telegram.request.BaseRequest.DEFAULT_NONE`.
            pool_timeout (:obj:`float` | :obj:`None`, optional): Value to pass to
                :paramref:`telegram.request.BaseRequest.post.pool_timeout`. Defaults to
                :attr:`~telegram.request.BaseRequest.DEFAULT_NONE`.
            api_kwargs (:obj:`dict`, optional): Arbitrary keyword arguments to be passed to the
                Telegram API.

        Returns:
            :class:`str`: On success, the created invoice link is returned.

        """
        data: JSONDict = {
            "title": title,
            "description": description,
            "payload": payload,
            "provider_token": provider_token,
            "currency": currency,
            "prices": prices,
        }
        if max_tip_amount is not None:
            data["max_tip_amount"] = max_tip_amount
        if suggested_tip_amounts is not None:
            data["suggested_tip_amounts"] = suggested_tip_amounts
        if provider_data is not None:
            data["provider_data"] = provider_data
        if photo_url is not None:
            data["photo_url"] = photo_url
        if photo_size is not None:
            data["photo_size"] = photo_size
        if photo_width is not None:
            data["photo_width"] = photo_width
        if photo_height is not None:
            data["photo_height"] = photo_height
        if need_name is not None:
            data["need_name"] = need_name
        if need_phone_number is not None:
            data["need_phone_number"] = need_phone_number
        if need_email is not None:
            data["need_email"] = need_email
        if need_shipping_address is not None:
            data["need_shipping_address"] = need_shipping_address
        if is_flexible is not None:
            data["is_flexible"] = is_flexible
        if send_phone_number_to_provider is not None:
            data["send_phone_number_to_provider"] = send_phone_number_to_provider
        if send_email_to_provider is not None:
            data["send_email_to_provider"] = send_email_to_provider

        return await self._post(  # type: ignore[return-value]
            "createInvoiceLink",
            data,
            read_timeout=read_timeout,
            write_timeout=write_timeout,
            connect_timeout=connect_timeout,
            pool_timeout=pool_timeout,
            api_kwargs=api_kwargs,
        )

    def to_dict(self) -> JSONDict:
        """See :meth:`telegram.TelegramObject.to_dict`."""
        data: JSONDict = {"id": self.id, "username": self.username, "first_name": self.first_name}

        if self.last_name:
            data["last_name"] = self.last_name

        return data

    def __eq__(self, other: object) -> bool:
        return self.bot == other

    def __hash__(self) -> int:
        return hash(self.bot)

    # camelCase aliases
    getMe = get_me
    """Alias for :meth:`get_me`"""
    sendMessage = send_message
    """Alias for :meth:`send_message`"""
    deleteMessage = delete_message
    """Alias for :meth:`delete_message`"""
    forwardMessage = forward_message
    """Alias for :meth:`forward_message`"""
    sendPhoto = send_photo
    """Alias for :meth:`send_photo`"""
    sendAudio = send_audio
    """Alias for :meth:`send_audio`"""
    sendDocument = send_document
    """Alias for :meth:`send_document`"""
    sendSticker = send_sticker
    """Alias for :meth:`send_sticker`"""
    sendVideo = send_video
    """Alias for :meth:`send_video`"""
    sendAnimation = send_animation
    """Alias for :meth:`send_animation`"""
    sendVoice = send_voice
    """Alias for :meth:`send_voice`"""
    sendVideoNote = send_video_note
    """Alias for :meth:`send_video_note`"""
    sendMediaGroup = send_media_group
    """Alias for :meth:`send_media_group`"""
    sendLocation = send_location
    """Alias for :meth:`send_location`"""
    editMessageLiveLocation = edit_message_live_location
    """Alias for :meth:`edit_message_live_location`"""
    stopMessageLiveLocation = stop_message_live_location
    """Alias for :meth:`stop_message_live_location`"""
    sendVenue = send_venue
    """Alias for :meth:`send_venue`"""
    sendContact = send_contact
    """Alias for :meth:`send_contact`"""
    sendGame = send_game
    """Alias for :meth:`send_game`"""
    sendChatAction = send_chat_action
    """Alias for :meth:`send_chat_action`"""
    answerInlineQuery = answer_inline_query
    """Alias for :meth:`answer_inline_query`"""
    getUserProfilePhotos = get_user_profile_photos
    """Alias for :meth:`get_user_profile_photos`"""
    getFile = get_file
    """Alias for :meth:`get_file`"""
    banChatMember = ban_chat_member
    """Alias for :meth:`ban_chat_member`"""
    banChatSenderChat = ban_chat_sender_chat
    """Alias for :meth:`ban_chat_sender_chat`"""
    unbanChatMember = unban_chat_member
    """Alias for :meth:`unban_chat_member`"""
    unbanChatSenderChat = unban_chat_sender_chat
    """Alias for :meth:`unban_chat_sender_chat`"""
    answerCallbackQuery = answer_callback_query
    """Alias for :meth:`answer_callback_query`"""
    editMessageText = edit_message_text
    """Alias for :meth:`edit_message_text`"""
    editMessageCaption = edit_message_caption
    """Alias for :meth:`edit_message_caption`"""
    editMessageMedia = edit_message_media
    """Alias for :meth:`edit_message_media`"""
    editMessageReplyMarkup = edit_message_reply_markup
    """Alias for :meth:`edit_message_reply_markup`"""
    getUpdates = get_updates
    """Alias for :meth:`get_updates`"""
    setWebhook = set_webhook
    """Alias for :meth:`set_webhook`"""
    deleteWebhook = delete_webhook
    """Alias for :meth:`delete_webhook`"""
    leaveChat = leave_chat
    """Alias for :meth:`leave_chat`"""
    getChat = get_chat
    """Alias for :meth:`get_chat`"""
    getChatAdministrators = get_chat_administrators
    """Alias for :meth:`get_chat_administrators`"""
    getChatMember = get_chat_member
    """Alias for :meth:`get_chat_member`"""
    setChatStickerSet = set_chat_sticker_set
    """Alias for :meth:`set_chat_sticker_set`"""
    deleteChatStickerSet = delete_chat_sticker_set
    """Alias for :meth:`delete_chat_sticker_set`"""
    getChatMemberCount = get_chat_member_count
    """Alias for :meth:`get_chat_member_count`"""
    getWebhookInfo = get_webhook_info
    """Alias for :meth:`get_webhook_info`"""
    setGameScore = set_game_score
    """Alias for :meth:`set_game_score`"""
    getGameHighScores = get_game_high_scores
    """Alias for :meth:`get_game_high_scores`"""
    sendInvoice = send_invoice
    """Alias for :meth:`send_invoice`"""
    answerShippingQuery = answer_shipping_query
    """Alias for :meth:`answer_shipping_query`"""
    answerPreCheckoutQuery = answer_pre_checkout_query
    """Alias for :meth:`answer_pre_checkout_query`"""
    answerWebAppQuery = answer_web_app_query
    """Alias for :meth:`answer_web_app_query`"""
    restrictChatMember = restrict_chat_member
    """Alias for :meth:`restrict_chat_member`"""
    promoteChatMember = promote_chat_member
    """Alias for :meth:`promote_chat_member`"""
    setChatPermissions = set_chat_permissions
    """Alias for :meth:`set_chat_permissions`"""
    setChatAdministratorCustomTitle = set_chat_administrator_custom_title
    """Alias for :meth:`set_chat_administrator_custom_title`"""
    exportChatInviteLink = export_chat_invite_link
    """Alias for :meth:`export_chat_invite_link`"""
    createChatInviteLink = create_chat_invite_link
    """Alias for :meth:`create_chat_invite_link`"""
    editChatInviteLink = edit_chat_invite_link
    """Alias for :meth:`edit_chat_invite_link`"""
    revokeChatInviteLink = revoke_chat_invite_link
    """Alias for :meth:`revoke_chat_invite_link`"""
    approveChatJoinRequest = approve_chat_join_request
    """Alias for :meth:`approve_chat_join_request`"""
    declineChatJoinRequest = decline_chat_join_request
    """Alias for :meth:`decline_chat_join_request`"""
    setChatPhoto = set_chat_photo
    """Alias for :meth:`set_chat_photo`"""
    deleteChatPhoto = delete_chat_photo
    """Alias for :meth:`delete_chat_photo`"""
    setChatTitle = set_chat_title
    """Alias for :meth:`set_chat_title`"""
    setChatDescription = set_chat_description
    """Alias for :meth:`set_chat_description`"""
    pinChatMessage = pin_chat_message
    """Alias for :meth:`pin_chat_message`"""
    unpinChatMessage = unpin_chat_message
    """Alias for :meth:`unpin_chat_message`"""
    unpinAllChatMessages = unpin_all_chat_messages
    """Alias for :meth:`unpin_all_chat_messages`"""
    getCustomEmojiStickers = get_custom_emoji_stickers
    """Alias for :meth:`get_custom_emoji_stickers`"""
    getStickerSet = get_sticker_set
    """Alias for :meth:`get_sticker_set`"""
    uploadStickerFile = upload_sticker_file
    """Alias for :meth:`upload_sticker_file`"""
    createNewStickerSet = create_new_sticker_set
    """Alias for :meth:`create_new_sticker_set`"""
    addStickerToSet = add_sticker_to_set
    """Alias for :meth:`add_sticker_to_set`"""
    setStickerPositionInSet = set_sticker_position_in_set
    """Alias for :meth:`set_sticker_position_in_set`"""
    deleteStickerFromSet = delete_sticker_from_set
    """Alias for :meth:`delete_sticker_from_set`"""
    setStickerSetThumb = set_sticker_set_thumb
    """Alias for :meth:`set_sticker_set_thumb`"""
    setPassportDataErrors = set_passport_data_errors
    """Alias for :meth:`set_passport_data_errors`"""
    sendPoll = send_poll
    """Alias for :meth:`send_poll`"""
    stopPoll = stop_poll
    """Alias for :meth:`stop_poll`"""
    sendDice = send_dice
    """Alias for :meth:`send_dice`"""
    getMyCommands = get_my_commands
    """Alias for :meth:`get_my_commands`"""
    setMyCommands = set_my_commands
    """Alias for :meth:`set_my_commands`"""
    deleteMyCommands = delete_my_commands
    """Alias for :meth:`delete_my_commands`"""
    logOut = log_out
    """Alias for :meth:`log_out`"""
    copyMessage = copy_message
    """Alias for :meth:`copy_message`"""
    getChatMenuButton = get_chat_menu_button
    """Alias for :meth:`get_chat_menu_button`"""
    setChatMenuButton = set_chat_menu_button
    """Alias for :meth:`set_chat_menu_button`"""
    getMyDefaultAdministratorRights = get_my_default_administrator_rights
    """Alias for :meth:`get_my_default_administrator_rights`"""
    setMyDefaultAdministratorRights = set_my_default_administrator_rights
    """Alias for :meth:`set_my_default_administrator_rights`"""
    createInvoiceLink = create_invoice_link
    """Alias for :meth:`create_invoice_link`"""<|MERGE_RESOLUTION|>--- conflicted
+++ resolved
@@ -244,9 +244,8 @@
                 private_key, password=private_key_password, backend=default_backend()
             )
 
-<<<<<<< HEAD
         self._freeze()
-=======
+
     @property
     def token(self) -> str:
         """:obj:`str`: Bot's unique authentication token.
@@ -291,7 +290,6 @@
         .. versionadded:: 20.0
         """
         return self._private_key
->>>>>>> 70318078
 
     def __reduce__(self) -> NoReturn:
         """Called by pickle.dumps(). Serializing bots is unadvisable, so we forbid pickling."""
