--- conflicted
+++ resolved
@@ -350,12 +350,8 @@
             # 1)
             if isinstance(val, InputMedia):
                 # Copy object as not to edit it in-place
-<<<<<<< HEAD
-                val = copy(val)
+                val = copy.copy(val)
                 val._unfreeze()  # pylint: disable=protected-access
-=======
-                val = copy.copy(val)
->>>>>>> d2c6c4b3
                 val.parse_mode = DefaultValue.get_value(val.parse_mode)
                 val._freeze()  # pylint: disable=protected-access
                 data[key] = val
@@ -2934,26 +2930,17 @@
                 if not copied:
                     res = copy.copy(res)
                     copied = True
-<<<<<<< HEAD
-                res.input_message_content = copy(res.input_message_content)
+                res.input_message_content = copy.copy(res.input_message_content)
                 res.input_message_content._unfreeze()  # pylint: disable=protected-access
-=======
-                res.input_message_content = copy.copy(res.input_message_content)
->>>>>>> d2c6c4b3
                 res.input_message_content.parse_mode = DefaultValue.get_value(
                     res.input_message_content.parse_mode
                 )
                 res.input_message_content._freeze()  # pylint: disable=protected-access
             if hasattr(res.input_message_content, "disable_web_page_preview"):
                 if not copied:
-<<<<<<< HEAD
-                    res = copy(res)
-                res.input_message_content = copy(res.input_message_content)
-                res.input_message_content._unfreeze()  # pylint: disable=protected-access
-=======
                     res = copy.copy(res)
                 res.input_message_content = copy.copy(res.input_message_content)
->>>>>>> d2c6c4b3
+                res.input_message_content._unfreeze()  # pylint: disable=protected-access
                 res.input_message_content.disable_web_page_preview = DefaultValue.get_value(
                     res.input_message_content.disable_web_page_preview
                 )
