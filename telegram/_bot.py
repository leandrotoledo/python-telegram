#!/usr/bin/env python
# pylint: disable=no-self-argument, not-callable, no-member, too-many-arguments
#
# A library that provides a Python interface to the Telegram Bot API
# Copyright (C) 2015-2022
# Leandro Toledo de Souza <devs@python-telegram-bot.org>
#
# This program is free software: you can redistribute it and/or modify
# it under the terms of the GNU Lesser Public License as published by
# the Free Software Foundation, either version 3 of the License, or
# (at your option) any later version.
#
# This program is distributed in the hope that it will be useful,
# but WITHOUT ANY WARRANTY; without even the implied warranty of
# MERCHANTABILITY or FITNESS FOR A PARTICULAR PURPOSE.  See the
# GNU Lesser Public License for more details.
#
# You should have received a copy of the GNU Lesser Public License
# along with this program.  If not, see [http://www.gnu.org/licenses/].
"""This module contains an object that represents a Telegram Bot."""
import asyncio
import functools
import logging
import pickle
from contextlib import AbstractAsyncContextManager
from datetime import datetime
from types import TracebackType
from typing import (
    TYPE_CHECKING,
    Any,
    Callable,
    Dict,
    List,
    NoReturn,
    Optional,
    Sequence,
    Tuple,
    Type,
    TypeVar,
    Union,
    cast,
    no_type_check,
)

try:
    import ujson as json
except ImportError:
    import json  # type: ignore[no-redef]  # noqa: F723

try:
    from cryptography.hazmat.backends import default_backend
    from cryptography.hazmat.primitives import serialization

    CRYPTO_INSTALLED = True
except ImportError:
    default_backend = None  # type: ignore[assignment]
    serialization = None  # type: ignore[assignment]
    CRYPTO_INSTALLED = False

<<<<<<< HEAD
from telegram._botcommand import BotCommand
from telegram._botcommandscope import BotCommandScope
from telegram._chat import Chat
from telegram._chatinvitelink import ChatInviteLink
from telegram._chatmember import ChatMember
from telegram._chatpermissions import ChatPermissions
from telegram._files.animation import Animation
from telegram._files.audio import Audio
from telegram._files.chatphoto import ChatPhoto
from telegram._files.contact import Contact
from telegram._files.document import Document
from telegram._files.file import File
from telegram._files.inputmedia import InputMedia
from telegram._files.location import Location
from telegram._files.photosize import PhotoSize
from telegram._files.sticker import MaskPosition, Sticker, StickerSet
from telegram._files.venue import Venue
from telegram._files.video import Video
from telegram._files.videonote import VideoNote
from telegram._files.voice import Voice
from telegram._games.gamehighscore import GameHighScore
from telegram._inline.inlinekeyboardmarkup import InlineKeyboardMarkup
from telegram._message import Message
from telegram._messageid import MessageId
from telegram._passport.passportelementerrors import PassportElementError
from telegram._payment.shippingoption import ShippingOption
from telegram._poll import Poll
from telegram._telegramobject import TelegramObject
from telegram._update import Update
from telegram._user import User
from telegram._userprofilephotos import UserProfilePhotos
from telegram._utils.defaultvalue import DEFAULT_NONE, DefaultValue
from telegram._utils.files import is_local_file, parse_file_input
from telegram._utils.types import DVInput, FileInput, JSONDict, ODVInput, ReplyMarkup
from telegram._webhookinfo import WebhookInfo
=======
from telegram import (
    Animation,
    Audio,
    BotCommand,
    BotCommandScope,
    Chat,
    ChatMember,
    ChatPermissions,
    ChatPhoto,
    Contact,
    Document,
    File,
    GameHighScore,
    InputMedia,
    Location,
    MaskPosition,
    Message,
    MessageId,
    PassportElementError,
    PhotoSize,
    Poll,
    ShippingOption,
    Sticker,
    StickerSet,
    TelegramObject,
    Update,
    User,
    UserProfilePhotos,
    Venue,
    Video,
    VideoNote,
    Voice,
    WebhookInfo,
    InlineKeyboardMarkup,
    ChatInviteLink,
    SentWebAppMessage,
    ChatAdministratorRights,
    MenuButton,
)
from telegram.error import InvalidToken, TelegramError
>>>>>>> 52e02d3b
from telegram.constants import InlineQueryLimit
from telegram.error import InvalidToken, TelegramError
from telegram.request import BaseRequest, RequestData
from telegram.request._httpxrequest import HTTPXRequest
from telegram.request._requestparameter import RequestParameter

if TYPE_CHECKING:
    from telegram import (
        InlineQueryResult,
        InputMediaAudio,
        InputMediaDocument,
        InputMediaPhoto,
        InputMediaVideo,
        LabeledPrice,
        MessageEntity,
        InlineQueryResult,
    )

RT = TypeVar('RT')
BT = TypeVar('BT', bound='Bot')


class Bot(TelegramObject, AbstractAsyncContextManager):
    """This object represents a Telegram Bot.

    Instances of this class can be used as asyncio context managers, where

    .. code:: python

        async with bot:
            # code

    is roughly equivalent to

    .. code:: python

        try:
            await bot.initialize()
            # code
        finally:
            await request_object.shutdown()

    Note:
        * Most bot methods have the argument ``api_kwargs`` which allows passing arbitrary keywords
          to the Telegram API. This can be used to access new features of the API before they are
          incorporated into PTB. However, this is not guaranteed to work, i.e. it will fail for
          passing files.
        * Bots should not be serialized since if you for e.g. change the bots token, then your
          serialized instance will not reflect that change. Trying to pickle a bot instance will
          raise :exc:`pickle.PicklingError`.

    .. versionadded:: 13.2
        Objects of this class are comparable in terms of equality. Two objects of this class are
        considered equal, if their :attr:`bot` is equal.

    .. versionchanged:: 14.0

        * Removed the deprecated methods ``kick_chat_member``, ``kickChatMember``,
          ``get_chat_members_count`` and ``getChatMembersCount``.
        * Removed the deprecated property ``commands``.
        * Removed the deprecated ``defaults`` parameter. If you want to use
          :class:`telegram.ext.Defaults`, please use the subclass :class:`telegram.ext.ExtBot`
          instead.
        * Attempting to pickle a bot instance will now raise :exc:`pickle.PicklingError`.

    Args:
        token (:obj:`str`): Bot's unique authentication token.
        base_url (:obj:`str`, optional): Telegram Bot API service URL.
        base_file_url (:obj:`str`, optional): Telegram Bot API file URL.
        request (:class:`telegram.request.BaseRequest`, optional): Pre initialized
            :class:`telegram.request.BaseRequest` instances. Will be used for all bot methods
            *except* for :meth:`get_updates`. If not passed, an instance of
            :class:`telegram.request.HTTPXRequest` will be used.
        get_updates_request (:class:`telegram.request.BaseRequest`, optional): Pre initialized
            :class:`telegram.request.BaseRequest` instances. Will be used exclusively for
            :meth:`get_updates`. If not passed, an instance of
            :class:`telegram.request.HTTPXRequest` will be used.
        private_key (:obj:`bytes`, optional): Private key for decryption of telegram passport data.
        private_key_password (:obj:`bytes`, optional): Password for above private key.

    .. include:: bot_methods.rst

    """

    __slots__ = (
        'token',
        'base_url',
        'base_file_url',
        'private_key',
        '_bot_user',
        '_request',
        '_logger',
        '_initialized',
    )

    def __init__(
        self,
        token: str,
        base_url: str = 'https://api.telegram.org/bot',
        base_file_url: str = 'https://api.telegram.org/file/bot',
        request: BaseRequest = None,
        get_updates_request: BaseRequest = None,
        private_key: bytes = None,
        private_key_password: bytes = None,
    ):
        self.token = self._validate_token(token)

        self.base_url = base_url + self.token
        self.base_file_url = base_file_url + self.token
        self._bot_user: Optional[User] = None
        self.private_key = None
        self._logger = logging.getLogger(__name__)
        self._initialized = False

        self._request: Tuple[BaseRequest, BaseRequest] = (
            HTTPXRequest() if get_updates_request is None else get_updates_request,
            HTTPXRequest() if request is None else request,
        )

        if private_key:
            if not CRYPTO_INSTALLED:
                raise RuntimeError(
                    'To use Telegram Passports, PTB must be installed via `pip install '
                    'python-telegram-bot[passport]`.'
                )
            self.private_key = serialization.load_pem_private_key(
                private_key, password=private_key_password, backend=default_backend()
            )

    def __reduce__(self) -> NoReturn:
        """Called by pickle.dumps(). Serializing bots is unadvisable, so we forbid pickling."""
        raise pickle.PicklingError('Bot objects cannot be pickled!')

    # TODO: After https://youtrack.jetbrains.com/issue/PY-50952 is fixed, we can revisit this and
    # consider adding Paramspec from typing_extensions to properly fix this. Currently a workaround
    def _log(func: Any):  # type: ignore[no-untyped-def] # skipcq: PY-D0003
        logger = logging.getLogger(func.__module__)

        @functools.wraps(func)
        async def decorator(*args, **kwargs):  # type: ignore[no-untyped-def]
            logger.debug('Entering: %s', func.__name__)
            result = await func(*args, **kwargs)
            logger.debug(result)
            logger.debug('Exiting: %s', func.__name__)
            return result

        return decorator

    def _insert_defaults(self, data: Dict[str, object]) -> None:  # pylint: disable=no-self-use
        """This method is here to make ext.Defaults work. Because we need to be able to tell
        e.g. `send_message(chat_id, text)` from `send_message(chat_id, text, parse_mode=None)`, the
        default values for `parse_mode` etc are not `None` but `DEFAULT_NONE`. While this *could*
        be done in ExtBot instead of Bot, shortcuts like `Message.reply_text` need to work for both
        Bot and ExtBot, so they also have the `DEFAULT_NONE` default values.

        This makes it necessary to convert `DefaultValue(obj)` to `obj` at some point between
        `Message.reply_text` and the request to TG. Doing this here in a centralized manner is a
        rather clean and minimally invasive solution, i.e. the link between tg and tg.ext is as
        small as possible.
        See also _insert_defaults_for_ilq
        ExtBot overrides this method to actually insert default values.

        If in the future we come up with a better way of making `Defaults` work, we can cut this
        link as well.
        """
        # We
        # 1) set the correct parse_mode for all InputMedia objects
        # 2) replace all DefaultValue instances with the corresponding normal value.
        for key, val in data.items():
            # 1)
            if isinstance(val, InputMedia):
                val.parse_mode = DefaultValue.get_value(val.parse_mode)
            elif key == 'media' and isinstance(val, list):
                for media in val:
                    media.parse_mode = DefaultValue.get_value(media.parse_mode)
            # 2)
            else:
                data[key] = DefaultValue.get_value(val)

    async def _post(
        self,
        endpoint: str,
        data: JSONDict = None,
        read_timeout: ODVInput[float] = DEFAULT_NONE,
        write_timeout: ODVInput[float] = DEFAULT_NONE,
        connect_timeout: ODVInput[float] = DEFAULT_NONE,
        pool_timeout: ODVInput[float] = DEFAULT_NONE,
        api_kwargs: JSONDict = None,
    ) -> Union[bool, JSONDict, None]:
        if data is None:
            data = {}

        if api_kwargs:
            data.update(api_kwargs)

        # Insert is in-place, so no return value for data
        self._insert_defaults(data)

        # Drop any None values because Telegram doesn't handle them well
        data = {key: value for key, value in data.items() if value is not None}

        # This also converts datetimes into timestamps.
        # We don't do this earlier so that _insert_defaults (see above) has a chance to convert
        # to the default timezone in case this is called by ExtBot
        request_data = RequestData(
            parameters=[RequestParameter.from_input(key, value) for key, value in data.items()],
        )

        if endpoint == 'getUpdates':
            request = self._request[0]
        else:
            request = self._request[1]

        return await request.post(
            url=f"{self.base_url}/{endpoint}",
            request_data=request_data,
            read_timeout=read_timeout,
            write_timeout=write_timeout,
            connect_timeout=connect_timeout,
            pool_timeout=pool_timeout,
        )

    async def _send_message(
        self,
        endpoint: str,
        data: JSONDict,
        reply_to_message_id: int = None,
        disable_notification: ODVInput[bool] = DEFAULT_NONE,
        reply_markup: ReplyMarkup = None,
        allow_sending_without_reply: ODVInput[bool] = DEFAULT_NONE,
        read_timeout: ODVInput[float] = DEFAULT_NONE,
        write_timeout: ODVInput[float] = DEFAULT_NONE,
        connect_timeout: ODVInput[float] = DEFAULT_NONE,
        pool_timeout: ODVInput[float] = DEFAULT_NONE,
        api_kwargs: JSONDict = None,
        protect_content: ODVInput[bool] = DEFAULT_NONE,
    ) -> Union[bool, Message]:
        if reply_to_message_id is not None:
            data['reply_to_message_id'] = reply_to_message_id

        # We don't check if (DEFAULT_)None here, so that _post is able to insert the defaults
        # correctly, if necessary
        data['disable_notification'] = disable_notification
        data['allow_sending_without_reply'] = allow_sending_without_reply
        data['protect_content'] = protect_content

        if reply_markup is not None:
            data['reply_markup'] = reply_markup

        result = await self._post(
            endpoint,
            data,
            read_timeout=read_timeout,
            write_timeout=write_timeout,
            connect_timeout=connect_timeout,
            pool_timeout=pool_timeout,
            api_kwargs=api_kwargs,
        )

        if result is True:
            return result

        return Message.de_json(result, self)  # type: ignore[return-value, arg-type]

    async def initialize(self) -> None:
        """Initialize resources used by this class. Currently calls :meth:`get_me` to
        cache :attr:`bot` and calls :meth:`telegram.request.BaseRequest.initialize` for
        the request objects used by this bot.

        .. versionadded:: 14.0
        """
        if self._initialized:
            self._logger.debug('This Bot is already initialized.')
            return

        await asyncio.gather(self._request[0].initialize(), self._request[1].initialize())
        await self.get_me()
        self._initialized = True

    async def shutdown(self) -> None:
        """Stop & clear resources used by this class. Currently just calls
        :meth:`telegram.request.BaseRequest.shutdown` for the request objects used by this bot.

        .. versionadded:: 14.0
        """
        if not self._initialized:
            self._logger.debug('This Bot is already shut down. Returning.')
            return

        await asyncio.gather(self._request[0].shutdown(), self._request[1].shutdown())
        self._initialized = False

    async def __aenter__(self: BT) -> BT:
        try:
            await self.initialize()
            return self
        except Exception as exc:
            await self.shutdown()
            raise exc

    async def __aexit__(
        self,
        exc_type: Optional[Type[BaseException]],
        exc_val: Optional[BaseException],
        exc_tb: Optional[TracebackType],
    ) -> None:
        # Make sure not to return `True` so that exceptions are not suppressed
        # https://docs.python.org/3/reference/datamodel.html?#object.__aexit__
        await self.shutdown()

    @property
    def request(self) -> BaseRequest:
        """The :class:`~telegram.request.BaseRequest` object used by this bot.

        Warning:
            Requests to the Bot API are made by the various methods of this class. This attribute
            should *not* be used manually.
        """
        return self._request[1]

    @staticmethod
    def _validate_token(token: str) -> str:
        """A very basic validation on token."""
        if any(x.isspace() for x in token):
            raise InvalidToken()

        left, sep, _right = token.partition(':')
        if (not sep) or (not left.isdigit()) or (len(left) < 3):
            raise InvalidToken()

        return token

    @property
    def bot(self) -> User:
        """:class:`telegram.User`: User instance for the bot as returned by :meth:`get_me`.

        Warning:
            This value is the cached return value of :meth:`get_me`. If the bots profile is
            changed during runtime, this value won't reflect the changes until :meth:`get_me` is
            called again.

        .. seealso:: :meth:`initialize`
        """
        if self._bot_user is None:
            raise RuntimeError(
                f'{self.__class__.__name__} is not properly initialized. Call '
                f'`{self.__class__.__name__}.initialize` before accessing this property.'
            )
        return self._bot_user

    @property
    def id(self) -> int:  # pylint: disable=invalid-name
        """:obj:`int`: Unique identifier for this bot. Shortcut for the corresponding attribute of
        :attr:`bot`.
        """
        return self.bot.id

    @property
    def first_name(self) -> str:
        """:obj:`str`: Bot's first name. Shortcut for the corresponding attribute of
        :attr:`bot`.
        """
        return self.bot.first_name

    @property
    def last_name(self) -> str:
        """:obj:`str`: Optional. Bot's last name. Shortcut for the corresponding attribute of
        :attr:`bot`.
        """
        return self.bot.last_name  # type: ignore

    @property
    def username(self) -> str:
        """:obj:`str`: Bot's username. Shortcut for the corresponding attribute of
        :attr:`bot`.
        """
        return self.bot.username  # type: ignore

    @property
    def link(self) -> str:
        """:obj:`str`: Convenience property. Returns the t.me link of the bot."""
        return f"https://t.me/{self.username}"

    @property
    def can_join_groups(self) -> bool:
        """:obj:`bool`: Bot's :attr:`telegram.User.can_join_groups` attribute. Shortcut for the
        corresponding attribute of :attr:`bot`.
        """
        return self.bot.can_join_groups  # type: ignore

    @property
    def can_read_all_group_messages(self) -> bool:
        """:obj:`bool`: Bot's :attr:`telegram.User.can_read_all_group_messages` attribute.
        Shortcut for the corresponding attribute of :attr:`bot`.
        """
        return self.bot.can_read_all_group_messages  # type: ignore

    @property
    def supports_inline_queries(self) -> bool:
        """:obj:`bool`: Bot's :attr:`telegram.User.supports_inline_queries` attribute.
        Shortcut for the corresponding attribute of :attr:`bot`.
        """
        return self.bot.supports_inline_queries  # type: ignore

    @property
    def name(self) -> str:
        """:obj:`str`: Bot's @username. Shortcut for the corresponding attribute of :attr:`bot`."""
        return f'@{self.username}'

    @_log
    async def get_me(
        self,
        read_timeout: ODVInput[float] = DEFAULT_NONE,
        write_timeout: ODVInput[float] = DEFAULT_NONE,
        connect_timeout: ODVInput[float] = DEFAULT_NONE,
        pool_timeout: ODVInput[float] = DEFAULT_NONE,
        api_kwargs: JSONDict = None,
    ) -> User:
        """A simple method for testing your bot's auth token. Requires no parameters.

        Args:
            read_timeout (:obj:`float` | :obj:`None`, optional): Value to pass to
                :paramref:`telegram.request.BaseRequest.post.read_timeout`. Defaults to
                :attr:`~telegram.request.BaseRequest.DEFAULT_NONE`.
            write_timeout (:obj:`float` | :obj:`None`, optional):  Value to pass to
                :paramref:`telegram.request.BaseRequest.post.write_timeout`. Defaults to
                :attr:`~telegram.request.BaseRequest.DEFAULT_NONE`.
            connect_timeout (:obj:`float` | :obj:`None`, optional): Value to pass to
                :paramref:`telegram.request.BaseRequest.post.connect_timeout`. Defaults to
                :attr:`~telegram.request.BaseRequest.DEFAULT_NONE`.
            pool_timeout (:obj:`float` | :obj:`None`, optional):  Value to pass to
                :paramref:`telegram.request.BaseRequest.post.pool_timeout`. Defaults to
                :attr:`~telegram.request.BaseRequest.DEFAULT_NONE`.
            api_kwargs (:obj:`dict`, optional): Arbitrary keyword arguments to be passed to the
                Telegram API.

        Returns:
            :class:`telegram.User`: A :class:`telegram.User` instance representing that bot if the
            credentials are valid, :obj:`None` otherwise.

        Raises:
            :class:`telegram.error.TelegramError`

        """
        result = await self._post(
            'getMe',
            read_timeout=read_timeout,
            write_timeout=write_timeout,
            connect_timeout=connect_timeout,
            pool_timeout=pool_timeout,
            api_kwargs=api_kwargs,
        )
        self._bot_user = User.de_json(result, self)  # type: ignore[arg-type]
        return self._bot_user  # type: ignore[return-value]

    @_log
    async def send_message(
        self,
        chat_id: Union[int, str],
        text: str,
        parse_mode: ODVInput[str] = DEFAULT_NONE,
        disable_web_page_preview: ODVInput[bool] = DEFAULT_NONE,
        disable_notification: DVInput[bool] = DEFAULT_NONE,
        reply_to_message_id: int = None,
        reply_markup: ReplyMarkup = None,
        read_timeout: ODVInput[float] = DEFAULT_NONE,
        write_timeout: ODVInput[float] = DEFAULT_NONE,
        connect_timeout: ODVInput[float] = DEFAULT_NONE,
        pool_timeout: ODVInput[float] = DEFAULT_NONE,
        api_kwargs: JSONDict = None,
        allow_sending_without_reply: ODVInput[bool] = DEFAULT_NONE,
        entities: Union[List['MessageEntity'], Tuple['MessageEntity', ...]] = None,
        protect_content: ODVInput[bool] = DEFAULT_NONE,
    ) -> Message:
        """Use this method to send text messages.

        Args:
            chat_id (:obj:`int` | :obj:`str`): Unique identifier for the target chat or username
                of the target channel (in the format ``@channelusername``).
            text (:obj:`str`): Text of the message to be sent. Max
                :tg-const:`telegram.constants.MessageLimit.TEXT_LENGTH` characters after entities
                parsing.
            parse_mode (:obj:`str`): Send Markdown or HTML, if you want Telegram apps to show bold,
                italic, fixed-width text or inline URLs in your bot's message. See the constants in
                :class:`telegram.constants.ParseMode` for the available modes.
            entities (List[:class:`telegram.MessageEntity`], optional): List of special entities
                that appear in message text, which can be specified instead of
                :paramref:`parse_mode`.
            disable_web_page_preview (:obj:`bool`, optional): Disables link previews for links in
                this message.
            disable_notification (:obj:`bool`, optional): Sends the message silently. Users will
                receive a notification with no sound.
            protect_content (:obj:`bool`, optional): Protects the contents of sent messages from
                forwarding and saving.

                .. versionadded:: 13.10
            reply_to_message_id (:obj:`int`, optional): If the message is a reply, ID of the
                original message.
            allow_sending_without_reply (:obj:`bool`, optional): Pass :obj:`True`, if the message
                should be sent even if the specified replied-to message is not found.
            reply_markup (:class:`InlineKeyboardMarkup` | :class:`ReplyKeyboardMarkup` | \
                :class:`ReplyKeyboardRemove` | :class:`ForceReply`, optional):
                Additional interface options. An object for an inline keyboard, custom reply
                keyboard, instructions to remove reply keyboard or to force a reply from the user.
            read_timeout (:obj:`float` | :obj:`None`, optional): Value to pass to
                :paramref:`telegram.request.BaseRequest.post.read_timeout`. Defaults to
                :attr:`~telegram.request.BaseRequest.DEFAULT_NONE`.
            write_timeout (:obj:`float` | :obj:`None`, optional):  Value to pass to
                :paramref:`telegram.request.BaseRequest.post.write_timeout`. Defaults to
                :attr:`~telegram.request.BaseRequest.DEFAULT_NONE`.
            connect_timeout (:obj:`float` | :obj:`None`, optional): Value to pass to
                :paramref:`telegram.request.BaseRequest.post.connect_timeout`. Defaults to
                :attr:`~telegram.request.BaseRequest.DEFAULT_NONE`.
            pool_timeout (:obj:`float` | :obj:`None`, optional):  Value to pass to
                :paramref:`telegram.request.BaseRequest.post.pool_timeout`. Defaults to
                :attr:`~telegram.request.BaseRequest.DEFAULT_NONE`.
            api_kwargs (:obj:`dict`, optional): Arbitrary keyword arguments to be passed to the
                Telegram API.

        Returns:
            :class:`telegram.Message`: On success, the sent message is returned.

        Raises:
            :class:`telegram.error.TelegramError`

        """
        data: JSONDict = {
            'chat_id': chat_id,
            'text': text,
            'parse_mode': parse_mode,
            'disable_web_page_preview': disable_web_page_preview,
        }

        if entities:
            data['entities'] = entities

        return await self._send_message(  # type: ignore[return-value]
            'sendMessage',
            data,
            reply_to_message_id=reply_to_message_id,
            disable_notification=disable_notification,
            reply_markup=reply_markup,
            allow_sending_without_reply=allow_sending_without_reply,
            read_timeout=read_timeout,
            write_timeout=write_timeout,
            connect_timeout=connect_timeout,
            pool_timeout=pool_timeout,
            api_kwargs=api_kwargs,
            protect_content=protect_content,
        )

    @_log
    async def delete_message(
        self,
        chat_id: Union[str, int],
        message_id: int,
        read_timeout: ODVInput[float] = DEFAULT_NONE,
        write_timeout: ODVInput[float] = DEFAULT_NONE,
        connect_timeout: ODVInput[float] = DEFAULT_NONE,
        pool_timeout: ODVInput[float] = DEFAULT_NONE,
        api_kwargs: JSONDict = None,
    ) -> bool:
        """
        Use this method to delete a message, including service messages, with the following
        limitations:

            - A message can only be deleted if it was sent less than 48 hours ago.
            - A dice message in a private chat can only be deleted if it was sent more than 24
              hours ago.
            - Bots can delete outgoing messages in private chats, groups, and supergroups.
            - Bots can delete incoming messages in private chats.
            - Bots granted :attr:`~telegram.ChatMemberAdministrator.can_post_messages` permissions
              can delete outgoing messages in channels.
            - If the bot is an administrator of a group, it can delete any message there.
            - If the bot has :attr:`~telegram.ChatMemberAdministrator.can_delete_messages`
              permission in a supergroup or a channel, it can delete any message there.

        Args:
            chat_id (:obj:`int` | :obj:`str`): Unique identifier for the target chat or username
                of the target channel (in the format ``@channelusername``).
            message_id (:obj:`int`): Identifier of the message to delete.
            read_timeout (:obj:`float` | :obj:`None`, optional): Value to pass to
                :paramref:`telegram.request.BaseRequest.post.read_timeout`. Defaults to
                :attr:`~telegram.request.BaseRequest.DEFAULT_NONE`.
            write_timeout (:obj:`float` | :obj:`None`, optional):  Value to pass to
                :paramref:`telegram.request.BaseRequest.post.write_timeout`. Defaults to
                :attr:`~telegram.request.BaseRequest.DEFAULT_NONE`.
            connect_timeout (:obj:`float` | :obj:`None`, optional): Value to pass to
                :paramref:`telegram.request.BaseRequest.post.connect_timeout`. Defaults to
                :attr:`~telegram.request.BaseRequest.DEFAULT_NONE`.
            pool_timeout (:obj:`float` | :obj:`None`, optional):  Value to pass to
                :paramref:`telegram.request.BaseRequest.post.pool_timeout`. Defaults to
                :attr:`~telegram.request.BaseRequest.DEFAULT_NONE`.
            api_kwargs (:obj:`dict`, optional): Arbitrary keyword arguments to be passed to the
                Telegram API.

        Returns:
            :obj:`bool`: On success, :obj:`True` is returned.

        Raises:
            :class:`telegram.error.TelegramError`

        """
        data: JSONDict = {'chat_id': chat_id, 'message_id': message_id}
        result = await self._post(
            'deleteMessage',
            data,
            read_timeout=read_timeout,
            write_timeout=write_timeout,
            connect_timeout=connect_timeout,
            pool_timeout=pool_timeout,
            api_kwargs=api_kwargs,
        )
        return result  # type: ignore[return-value]

    @_log
    async def forward_message(
        self,
        chat_id: Union[int, str],
        from_chat_id: Union[str, int],
        message_id: int,
        disable_notification: DVInput[bool] = DEFAULT_NONE,
        read_timeout: ODVInput[float] = DEFAULT_NONE,
        write_timeout: ODVInput[float] = DEFAULT_NONE,
        connect_timeout: ODVInput[float] = DEFAULT_NONE,
        pool_timeout: ODVInput[float] = DEFAULT_NONE,
        api_kwargs: JSONDict = None,
        protect_content: ODVInput[bool] = DEFAULT_NONE,
    ) -> Message:
        """Use this method to forward messages of any kind. Service messages can't be forwarded.

        Note:
            Since the release of Bot API 5.5 it can be impossible to forward messages from
            some chats. Use the attributes :attr:`telegram.Message.has_protected_content` and
            :attr:`telegram.Chat.has_protected_content` to check this.

            As a workaround, it is still possible to use :meth:`copy_message`. However, this
            behaviour is undocumented and might be changed by Telegram.

        Args:
            chat_id (:obj:`int` | :obj:`str`): Unique identifier for the target chat or username
                of the target channel (in the format ``@channelusername``).
            from_chat_id (:obj:`int` | :obj:`str`): Unique identifier for the chat where the
                original message was sent (or channel username in the format ``@channelusername``).
            message_id (:obj:`int`): Message identifier in the chat specified in from_chat_id.
            disable_notification (:obj:`bool`, optional): Sends the message silently. Users will
                receive a notification with no sound.
            protect_content (:obj:`bool`, optional): Protects the contents of the sent message from
                forwarding and saving.

                .. versionadded:: 13.10

            read_timeout (:obj:`float` | :obj:`None`, optional): Value to pass to
                :paramref:`telegram.request.BaseRequest.post.read_timeout`. Defaults to
                :attr:`~telegram.request.BaseRequest.DEFAULT_NONE`.
            write_timeout (:obj:`float` | :obj:`None`, optional):  Value to pass to
                :paramref:`telegram.request.BaseRequest.post.write_timeout`. Defaults to
                :attr:`~telegram.request.BaseRequest.DEFAULT_NONE`.
            connect_timeout (:obj:`float` | :obj:`None`, optional): Value to pass to
                :paramref:`telegram.request.BaseRequest.post.connect_timeout`. Defaults to
                :attr:`~telegram.request.BaseRequest.DEFAULT_NONE`.
            pool_timeout (:obj:`float` | :obj:`None`, optional):  Value to pass to
                :paramref:`telegram.request.BaseRequest.post.pool_timeout`. Defaults to
                :attr:`~telegram.request.BaseRequest.DEFAULT_NONE`.
            api_kwargs (:obj:`dict`, optional): Arbitrary keyword arguments to be passed to the
                Telegram API.

        Returns:
            :class:`telegram.Message`: On success, the sent Message is returned.

        Raises:
            :class:`telegram.error.TelegramError`

        """
        data: JSONDict = {}

        if chat_id:
            data['chat_id'] = chat_id
        if from_chat_id:
            data['from_chat_id'] = from_chat_id
        if message_id:
            data['message_id'] = message_id
        return await self._send_message(  # type: ignore[return-value]
            'forwardMessage',
            data,
            disable_notification=disable_notification,
            read_timeout=read_timeout,
            write_timeout=write_timeout,
            connect_timeout=connect_timeout,
            pool_timeout=pool_timeout,
            api_kwargs=api_kwargs,
            protect_content=protect_content,
        )

    @_log
    async def send_photo(
        self,
        chat_id: Union[int, str],
        photo: Union[FileInput, 'PhotoSize'],
        caption: str = None,
        disable_notification: DVInput[bool] = DEFAULT_NONE,
        reply_to_message_id: int = None,
        reply_markup: ReplyMarkup = None,
        read_timeout: ODVInput[float] = DEFAULT_NONE,
        write_timeout: ODVInput[float] = 20,
        connect_timeout: ODVInput[float] = DEFAULT_NONE,
        pool_timeout: ODVInput[float] = DEFAULT_NONE,
        parse_mode: ODVInput[str] = DEFAULT_NONE,
        api_kwargs: JSONDict = None,
        allow_sending_without_reply: ODVInput[bool] = DEFAULT_NONE,
        caption_entities: Union[List['MessageEntity'], Tuple['MessageEntity', ...]] = None,
        filename: str = None,
        protect_content: ODVInput[bool] = DEFAULT_NONE,
    ) -> Message:
        """Use this method to send photos.

        Note:
            The photo argument can be either a file_id, an URL or a file from disk
            ``open(filename, 'rb')``

        Args:
            chat_id (:obj:`int` | :obj:`str`): Unique identifier for the target chat or username
                of the target channel (in the format ``@channelusername``).
            photo (:obj:`str` | :term:`file object` | :obj:`bytes` | :class:`pathlib.Path` | \
                :class:`telegram.PhotoSize`): Photo to send.
                Pass a file_id as String to send a photo that exists on the Telegram servers
                (recommended), pass an HTTP URL as a String for Telegram to get a photo from the
                Internet, or upload a new photo using multipart/form-data. Lastly you can pass
                an existing :class:`telegram.PhotoSize` object to send.

                .. versionchanged:: 13.2
                   Accept :obj:`bytes` as input.
            filename (:obj:`str`, optional): Custom file name for the photo, when uploading a
                new file. Convenience parameter, useful e.g. when sending files generated by the
                :obj:`tempfile` module.

                .. versionadded:: 13.1
            caption (:obj:`str`, optional): Photo caption (may also be used when resending photos
                by file_id), 0-:tg-const:`telegram.constants.MessageLimit.CAPTION_LENGTH`
                characters after entities parsing.
            parse_mode (:obj:`str`, optional): Send Markdown or HTML, if you want Telegram apps to
                show bold, italic, fixed-width text or inline URLs in the media caption. See the
                constants in :class:`telegram.constants.ParseMode` for the available modes.
            caption_entities (List[:class:`telegram.MessageEntity`], optional): List of special
                entities that appear in message text, which can be specified instead of
                :paramref:`parse_mode`.
            disable_notification (:obj:`bool`, optional): Sends the message silently. Users will
                receive a notification with no sound.
            protect_content (:obj:`bool`, optional): Protects the contents of the sent message from
                forwarding and saving.

                .. versionadded:: 13.10

            reply_to_message_id (:obj:`int`, optional): If the message is a reply, ID of the
                original message.
            allow_sending_without_reply (:obj:`bool`, optional): Pass :obj:`True`, if the message
                should be sent even if the specified replied-to message is not found.
            reply_markup (:class:`InlineKeyboardMarkup` | :class:`ReplyKeyboardMarkup` | \
                :class:`ReplyKeyboardRemove` | :class:`ForceReply`, optional):
                Additional interface options. An object for an inline keyboard, custom reply
                keyboard, instructions to remove reply keyboard or to force a reply from the user.
            read_timeout (:obj:`float` | :obj:`None`, optional): Value to pass to
                :paramref:`telegram.request.BaseRequest.post.read_timeout`. Defaults to
                :attr:`~telegram.request.BaseRequest.DEFAULT_NONE`.
            write_timeout (:obj:`float` | :obj:`None`, optional):  Value to pass to
                :paramref:`telegram.request.BaseRequest.post.write_timeout`. Defaults to ``20``.
            connect_timeout (:obj:`float` | :obj:`None`, optional): Value to pass to
                :paramref:`telegram.request.BaseRequest.post.connect_timeout`. Defaults to
                :attr:`~telegram.request.BaseRequest.DEFAULT_NONE`.
            pool_timeout (:obj:`float` | :obj:`None`, optional):  Value to pass to
                :paramref:`telegram.request.BaseRequest.post.pool_timeout`. Defaults to
                :attr:`~telegram.request.BaseRequest.DEFAULT_NONE`.
            api_kwargs (:obj:`dict`, optional): Arbitrary keyword arguments to be passed to the
                Telegram API.

        Returns:
            :class:`telegram.Message`: On success, the sent Message is returned.

        Raises:
            :class:`telegram.error.TelegramError`

        """
        data: JSONDict = {
            'chat_id': chat_id,
            'photo': parse_file_input(photo, PhotoSize, filename=filename),
            'parse_mode': parse_mode,
        }

        if caption:
            data['caption'] = caption

        if caption_entities:
            data['caption_entities'] = caption_entities

        return await self._send_message(  # type: ignore[return-value]
            'sendPhoto',
            data,
            reply_to_message_id=reply_to_message_id,
            disable_notification=disable_notification,
            reply_markup=reply_markup,
            allow_sending_without_reply=allow_sending_without_reply,
            read_timeout=read_timeout,
            write_timeout=write_timeout,
            connect_timeout=connect_timeout,
            pool_timeout=pool_timeout,
            api_kwargs=api_kwargs,
            protect_content=protect_content,
        )

    @_log
    async def send_audio(
        self,
        chat_id: Union[int, str],
        audio: Union[FileInput, 'Audio'],
        duration: int = None,
        performer: str = None,
        title: str = None,
        caption: str = None,
        disable_notification: DVInput[bool] = DEFAULT_NONE,
        reply_to_message_id: int = None,
        reply_markup: ReplyMarkup = None,
        read_timeout: ODVInput[float] = DEFAULT_NONE,
        write_timeout: ODVInput[float] = 20,
        connect_timeout: ODVInput[float] = DEFAULT_NONE,
        pool_timeout: ODVInput[float] = DEFAULT_NONE,
        parse_mode: ODVInput[str] = DEFAULT_NONE,
        thumb: FileInput = None,
        api_kwargs: JSONDict = None,
        allow_sending_without_reply: ODVInput[bool] = DEFAULT_NONE,
        caption_entities: Union[List['MessageEntity'], Tuple['MessageEntity', ...]] = None,
        filename: str = None,
        protect_content: ODVInput[bool] = DEFAULT_NONE,
    ) -> Message:
        """
        Use this method to send audio files, if you want Telegram clients to display them in the
        music player. Your audio must be in the .mp3 or .m4a format.

        Bots can currently send audio files of up to
        :tg-const:`telegram.constants.FileSizeLimit.FILESIZE_UPLOAD` in size, this limit may be
        changed in the future.

        For sending voice messages, use the :meth:`send_voice` method instead.

        Note:
            The audio argument can be either a file_id, an URL or a file from disk
            ``open(filename, 'rb')``

        Args:
            chat_id (:obj:`int` | :obj:`str`): Unique identifier for the target chat or username
                of the target channel (in the format ``@channelusername``).
            audio (:obj:`str` | :term:`file object` | :obj:`bytes` | :class:`pathlib.Path` | \
                :class:`telegram.Audio`): Audio file to send.
                Pass a file_id as String to send an audio file that exists on the Telegram servers
                (recommended), pass an HTTP URL as a String for Telegram to get an audio file from
                the Internet, or upload a new one using multipart/form-data. Lastly you can pass
                an existing :class:`telegram.Audio` object to send.

                .. versionchanged:: 13.2
                   Accept :obj:`bytes` as input.
            filename (:obj:`str`, optional): Custom file name for the audio, when uploading a
                new file. Convenience parameter, useful e.g. when sending files generated by the
                :obj:`tempfile` module.

                .. versionadded:: 13.1
            caption (:obj:`str`, optional): Audio caption,
                0-:tg-const:`telegram.constants.MessageLimit.CAPTION_LENGTH` characters after
                entities parsing.
            parse_mode (:obj:`str`, optional): Send Markdown or HTML, if you want Telegram apps to
                show bold, italic, fixed-width text or inline URLs in the media caption. See the
                constants in :class:`telegram.constants.ParseMode` for the available modes.
            caption_entities (List[:class:`telegram.MessageEntity`], optional): List of special
                entities that appear in message text, which can be specified instead of
                :paramref:`parse_mode`.
            duration (:obj:`int`, optional): Duration of sent audio in seconds.
            performer (:obj:`str`, optional): Performer.
            title (:obj:`str`, optional): Track name.
            disable_notification (:obj:`bool`, optional): Sends the message silently. Users will
                receive a notification with no sound.
            protect_content (:obj:`bool`, optional): Protects the contents of the sent message from
                forwarding and saving.

                .. versionadded:: 13.10

            reply_to_message_id (:obj:`int`, optional): If the message is a reply, ID of the
                original message.
            allow_sending_without_reply (:obj:`bool`, optional): Pass :obj:`True`, if the message
                should be sent even if the specified replied-to message is not found.
            reply_markup (:class:`InlineKeyboardMarkup` | :class:`ReplyKeyboardMarkup` | \
                :class:`ReplyKeyboardRemove` | :class:`ForceReply`, optional):
                Additional interface options. An object for an inline keyboard, custom reply
                keyboard, instructions to remove reply keyboard or to force a reply from the user.
            thumb (:term:`file object` | :obj:`bytes` | :class:`pathlib.Path`, optional): Thumbnail
                of the file sent; can be ignored if
                thumbnail generation for the file is supported server-side. The thumbnail should be
                in JPEG format and less than 200 kB in size. A thumbnail's width and height should
                not exceed 320. Ignored if the file is not uploaded using multipart/form-data.
                Thumbnails can't be reused and can be only uploaded as a new file.

                .. versionchanged:: 13.2
                   Accept :obj:`bytes` as input.
            read_timeout (:obj:`float` | :obj:`None`, optional): Value to pass to
                :paramref:`telegram.request.BaseRequest.post.read_timeout`. Defaults to
                :attr:`~telegram.request.BaseRequest.DEFAULT_NONE`.
            write_timeout (:obj:`float` | :obj:`None`, optional):  Value to pass to
                :paramref:`telegram.request.BaseRequest.post.write_timeout`. Defaults to ``20``.
            connect_timeout (:obj:`float` | :obj:`None`, optional): Value to pass to
                :paramref:`telegram.request.BaseRequest.post.connect_timeout`. Defaults to
                :attr:`~telegram.request.BaseRequest.DEFAULT_NONE`.
            pool_timeout (:obj:`float` | :obj:`None`, optional):  Value to pass to
                :paramref:`telegram.request.BaseRequest.post.pool_timeout`. Defaults to
                :attr:`~telegram.request.BaseRequest.DEFAULT_NONE`.
            api_kwargs (:obj:`dict`, optional): Arbitrary keyword arguments to be passed to the
                Telegram API.

        Returns:
            :class:`telegram.Message`: On success, the sent Message is returned.

        Raises:
            :class:`telegram.error.TelegramError`

        """
        data: JSONDict = {
            'chat_id': chat_id,
            'audio': parse_file_input(audio, Audio, filename=filename),
            'parse_mode': parse_mode,
        }

        if duration:
            data['duration'] = duration
        if performer:
            data['performer'] = performer
        if title:
            data['title'] = title
        if caption:
            data['caption'] = caption

        if caption_entities:
            data['caption_entities'] = caption_entities
        if thumb:
            data['thumb'] = parse_file_input(thumb, attach=True)

        return await self._send_message(  # type: ignore[return-value]
            'sendAudio',
            data,
            reply_to_message_id=reply_to_message_id,
            disable_notification=disable_notification,
            reply_markup=reply_markup,
            allow_sending_without_reply=allow_sending_without_reply,
            read_timeout=read_timeout,
            write_timeout=write_timeout,
            connect_timeout=connect_timeout,
            pool_timeout=pool_timeout,
            api_kwargs=api_kwargs,
            protect_content=protect_content,
        )

    @_log
    async def send_document(
        self,
        chat_id: Union[int, str],
        document: Union[FileInput, 'Document'],
        filename: str = None,
        caption: str = None,
        disable_notification: DVInput[bool] = DEFAULT_NONE,
        reply_to_message_id: int = None,
        reply_markup: ReplyMarkup = None,
        read_timeout: ODVInput[float] = DEFAULT_NONE,
        write_timeout: ODVInput[float] = 20,
        connect_timeout: ODVInput[float] = DEFAULT_NONE,
        pool_timeout: ODVInput[float] = DEFAULT_NONE,
        parse_mode: ODVInput[str] = DEFAULT_NONE,
        thumb: FileInput = None,
        api_kwargs: JSONDict = None,
        disable_content_type_detection: bool = None,
        allow_sending_without_reply: ODVInput[bool] = DEFAULT_NONE,
        caption_entities: Union[List['MessageEntity'], Tuple['MessageEntity', ...]] = None,
        protect_content: ODVInput[bool] = DEFAULT_NONE,
    ) -> Message:
        """
        Use this method to send general files.

        Bots can currently send files of any type of up to
        :tg-const:`telegram.constants.FileSizeLimit.FILESIZE_UPLOAD` in size, this limit may be
        changed in the future.

        Note:
            * The document argument can be either a file_id, an URL or a file from disk
              ``open(filename, 'rb')``.

            * Sending by URL will currently only work ``GIF``, ``PDF`` & ``ZIP`` files.

        Args:
            chat_id (:obj:`int` | :obj:`str`): Unique identifier for the target chat or username
                of the target channel (in the format ``@channelusername``).
            document (:obj:`str` | :term:`file object` | :obj:`bytes` | :class:`pathlib.Path` | \
                :class:`telegram.Document`): File to send.
                Pass a file_id as String to send a file that exists on the Telegram servers
                (recommended), pass an HTTP URL as a String for Telegram to get a file from the
                Internet, or upload a new one using multipart/form-data. Lastly you can pass
                an existing :class:`telegram.Document` object to send.

                .. versionchanged:: 13.2
                   Accept :obj:`bytes` as input.
            filename (:obj:`str`, optional): Custom file name for the document, when uploading a
                new file. Convenience parameter, useful e.g. when sending files generated by the
                :obj:`tempfile` module.
            caption (:obj:`str`, optional): Document caption (may also be used when resending
                documents by file_id), 0-:tg-const:`telegram.constants.MessageLimit.CAPTION_LENGTH`
                characters after entities parsing.
            disable_content_type_detection (:obj:`bool`, optional): Disables automatic server-side
                content type detection for files uploaded using multipart/form-data.
            parse_mode (:obj:`str`, optional): Send Markdown or HTML, if you want Telegram apps to
                show bold, italic, fixed-width text or inline URLs in the media caption. See the
                constants in :class:`telegram.constants.ParseMode` for the available modes.
            caption_entities (List[:class:`telegram.MessageEntity`], optional): List of special
                entities that appear in message text, which can be specified instead of
                :paramref:`parse_mode`.
            disable_notification (:obj:`bool`, optional): Sends the message silently. Users will
                receive a notification with no sound.
            protect_content (:obj:`bool`, optional): Protects the contents of the sent message from
                forwarding and saving.

                .. versionadded:: 13.10

            reply_to_message_id (:obj:`int`, optional): If the message is a reply, ID of the
                original message.
            allow_sending_without_reply (:obj:`bool`, optional): Pass :obj:`True`, if the message
                should be sent even if the specified replied-to message is not found.
            reply_markup (:class:`InlineKeyboardMarkup` | :class:`ReplyKeyboardMarkup` | \
                :class:`ReplyKeyboardRemove` | :class:`ForceReply`, optional):
                Additional interface options. An object for an inline keyboard, custom reply
                keyboard, instructions to remove reply keyboard or to force a reply from the user.
            thumb (:term:`file object` | :obj:`bytes` | :class:`pathlib.Path`, optional): Thumbnail
                of the file sent; can be ignored if
                thumbnail generation for the file is supported server-side. The thumbnail should be
                in JPEG format and less than 200 kB in size. A thumbnail's width and height should
                not exceed 320. Ignored if the file is not uploaded using multipart/form-data.
                Thumbnails can't be reused and can be only uploaded as a new file.

                .. versionchanged:: 13.2
                   Accept :obj:`bytes` as input.
            read_timeout (:obj:`float` | :obj:`None`, optional): Value to pass to
                :paramref:`telegram.request.BaseRequest.post.read_timeout`. Defaults to
                :attr:`~telegram.request.BaseRequest.DEFAULT_NONE`.
            write_timeout (:obj:`float` | :obj:`None`, optional):  Value to pass to
                :paramref:`telegram.request.BaseRequest.post.write_timeout`. Defaults to ``20``.
            connect_timeout (:obj:`float` | :obj:`None`, optional): Value to pass to
                :paramref:`telegram.request.BaseRequest.post.connect_timeout`. Defaults to
                :attr:`~telegram.request.BaseRequest.DEFAULT_NONE`.
            pool_timeout (:obj:`float` | :obj:`None`, optional):  Value to pass to
                :paramref:`telegram.request.BaseRequest.post.pool_timeout`. Defaults to
                :attr:`~telegram.request.BaseRequest.DEFAULT_NONE`.
            api_kwargs (:obj:`dict`, optional): Arbitrary keyword arguments to be passed to the
                Telegram API.

        Returns:
            :class:`telegram.Message`: On success, the sent Message is returned.

        Raises:
            :class:`telegram.error.TelegramError`

        """
        data: JSONDict = {
            'chat_id': chat_id,
            'document': parse_file_input(document, Document, filename=filename),
            'parse_mode': parse_mode,
        }

        if caption:
            data['caption'] = caption

        if caption_entities:
            data['caption_entities'] = caption_entities
        if disable_content_type_detection is not None:
            data['disable_content_type_detection'] = disable_content_type_detection
        if thumb:
            data['thumb'] = parse_file_input(thumb, attach=True)

        return await self._send_message(  # type: ignore[return-value]
            'sendDocument',
            data,
            reply_to_message_id=reply_to_message_id,
            disable_notification=disable_notification,
            reply_markup=reply_markup,
            allow_sending_without_reply=allow_sending_without_reply,
            read_timeout=read_timeout,
            write_timeout=write_timeout,
            connect_timeout=connect_timeout,
            pool_timeout=pool_timeout,
            api_kwargs=api_kwargs,
            protect_content=protect_content,
        )

    @_log
    async def send_sticker(
        self,
        chat_id: Union[int, str],
        sticker: Union[FileInput, 'Sticker'],
        disable_notification: DVInput[bool] = DEFAULT_NONE,
        reply_to_message_id: int = None,
        reply_markup: ReplyMarkup = None,
        read_timeout: ODVInput[float] = DEFAULT_NONE,
        write_timeout: ODVInput[float] = 20,
        connect_timeout: ODVInput[float] = DEFAULT_NONE,
        pool_timeout: ODVInput[float] = DEFAULT_NONE,
        api_kwargs: JSONDict = None,
        allow_sending_without_reply: ODVInput[bool] = DEFAULT_NONE,
        protect_content: ODVInput[bool] = DEFAULT_NONE,
    ) -> Message:
        """
        Use this method to send static ``.WEBP``, animated ``.TGS``, or video ``.WEBM`` stickers.

        Note:
            The sticker argument can be either a file_id, an URL or a file from disk
            ``open(filename, 'rb')``

        Args:
            chat_id (:obj:`int` | :obj:`str`): Unique identifier for the target chat or username
                of the target channel (in the format ``@channelusername``).
            sticker (:obj:`str` | :term:`file object` | :obj:`bytes` | :class:`pathlib.Path` | \
                :class:`telegram.Sticker`): Sticker to send.
                Pass a file_id as String to send a file that exists on the Telegram servers
                (recommended), pass an HTTP URL as a String for Telegram to get a .webp file from
                the Internet, or upload a new one using multipart/form-data. Lastly you can pass
                an existing :class:`telegram.Sticker` object to send.

                .. versionchanged:: 13.2
                   Accept :obj:`bytes` as input.
            disable_notification (:obj:`bool`, optional): Sends the message silently. Users will
                receive a notification with no sound.
            protect_content (:obj:`bool`, optional): Protects the contents of the sent message from
                forwarding and saving.

                .. versionadded:: 13.10

            reply_to_message_id (:obj:`int`, optional): If the message is a reply, ID of the
                original message.
            allow_sending_without_reply (:obj:`bool`, optional): Pass :obj:`True`, if the message
                should be sent even if the specified replied-to message is not found.
            reply_markup (:class:`InlineKeyboardMarkup` | :class:`ReplyKeyboardMarkup` | \
                :class:`ReplyKeyboardRemove` | :class:`ForceReply`, optional):
                Additional interface options. An object for an inline keyboard, custom reply
                keyboard, instructions to remove reply keyboard or to force a reply from the user.
            read_timeout (:obj:`float` | :obj:`None`, optional): Value to pass to
                :paramref:`telegram.request.BaseRequest.post.read_timeout`. Defaults to
                :attr:`~telegram.request.BaseRequest.DEFAULT_NONE`.
            write_timeout (:obj:`float` | :obj:`None`, optional):  Value to pass to
                :paramref:`telegram.request.BaseRequest.post.write_timeout`. Defaults to ``20``.
            connect_timeout (:obj:`float` | :obj:`None`, optional): Value to pass to
                :paramref:`telegram.request.BaseRequest.post.connect_timeout`. Defaults to
                :attr:`~telegram.request.BaseRequest.DEFAULT_NONE`.
            pool_timeout (:obj:`float` | :obj:`None`, optional):  Value to pass to
                :paramref:`telegram.request.BaseRequest.post.pool_timeout`. Defaults to
                :attr:`~telegram.request.BaseRequest.DEFAULT_NONE`.
            api_kwargs (:obj:`dict`, optional): Arbitrary keyword arguments to be passed to the
                Telegram API.

        Returns:
            :class:`telegram.Message`: On success, the sent Message is returned.

        Raises:
            :class:`telegram.error.TelegramError`

        """
        data: JSONDict = {'chat_id': chat_id, 'sticker': parse_file_input(sticker, Sticker)}
        return await self._send_message(  # type: ignore[return-value]
            'sendSticker',
            data,
            reply_to_message_id=reply_to_message_id,
            disable_notification=disable_notification,
            reply_markup=reply_markup,
            allow_sending_without_reply=allow_sending_without_reply,
            read_timeout=read_timeout,
            write_timeout=write_timeout,
            connect_timeout=connect_timeout,
            pool_timeout=pool_timeout,
            api_kwargs=api_kwargs,
            protect_content=protect_content,
        )

    @_log
    async def send_video(
        self,
        chat_id: Union[int, str],
        video: Union[FileInput, 'Video'],
        duration: int = None,
        caption: str = None,
        disable_notification: DVInput[bool] = DEFAULT_NONE,
        reply_to_message_id: int = None,
        reply_markup: ReplyMarkup = None,
        read_timeout: ODVInput[float] = DEFAULT_NONE,
        write_timeout: ODVInput[float] = 20,
        connect_timeout: ODVInput[float] = DEFAULT_NONE,
        pool_timeout: ODVInput[float] = DEFAULT_NONE,
        width: int = None,
        height: int = None,
        parse_mode: ODVInput[str] = DEFAULT_NONE,
        supports_streaming: bool = None,
        thumb: FileInput = None,
        api_kwargs: JSONDict = None,
        allow_sending_without_reply: ODVInput[bool] = DEFAULT_NONE,
        caption_entities: Union[List['MessageEntity'], Tuple['MessageEntity', ...]] = None,
        filename: str = None,
        protect_content: ODVInput[bool] = DEFAULT_NONE,
    ) -> Message:
        """
        Use this method to send video files, Telegram clients support mp4 videos
        (other formats may be sent as Document).

        Bots can currently send video files of up to
        :tg-const:`telegram.constants.FileSizeLimit.FILESIZE_UPLOAD` in size, this limit may be
        changed in the future.

        Note:
            * The video argument can be either a file_id, an URL or a file from disk
              ``open(filename, 'rb')``
            * ``thumb`` will be ignored for small video files, for which Telegram can easily
              generate thumb nails. However, this behaviour is undocumented and might be changed
              by Telegram.

        Args:
            chat_id (:obj:`int` | :obj:`str`): Unique identifier for the target chat or username
                of the target channel (in the format ``@channelusername``).
            video (:obj:`str` | :term:`file object` | :obj:`bytes` | :class:`pathlib.Path` | \
                :class:`telegram.Video`): Video file to send.
                Pass a file_id as String to send an video file that exists on the Telegram servers
                (recommended), pass an HTTP URL as a String for Telegram to get an video file from
                the Internet, or upload a new one using multipart/form-data. Lastly you can pass
                an existing :class:`telegram.Video` object to send.

                .. versionchanged:: 13.2
                   Accept :obj:`bytes` as input.
            filename (:obj:`str`, optional): Custom file name for the video, when uploading a
                new file. Convenience parameter, useful e.g. when sending files generated by the
                :obj:`tempfile` module.

                .. versionadded:: 13.1
            duration (:obj:`int`, optional): Duration of sent video in seconds.
            width (:obj:`int`, optional): Video width.
            height (:obj:`int`, optional): Video height.
            caption (:obj:`str`, optional): Video caption (may also be used when resending videos
                by file_id), 0-:tg-const:`telegram.constants.MessageLimit.CAPTION_LENGTH`
                characters after entities parsing.
            parse_mode (:obj:`str`, optional): Send Markdown or HTML, if you want Telegram apps to
                show bold, italic, fixed-width text or inline URLs in the media caption. See the
                constants in :class:`telegram.constants.ParseMode` for the available modes.
            caption_entities (List[:class:`telegram.MessageEntity`], optional): List of special
                entities that appear in message text, which can be specified instead of
                :paramref:`parse_mode`.
            supports_streaming (:obj:`bool`, optional): Pass :obj:`True`, if the uploaded video is
                suitable for streaming.
            disable_notification (:obj:`bool`, optional): Sends the message silently. Users will
                receive a notification with no sound.
            protect_content (:obj:`bool`, optional): Protects the contents of the sent message from
                forwarding and saving.

                .. versionadded:: 13.10

            reply_to_message_id (:obj:`int`, optional): If the message is a reply, ID of the
                original message.
            allow_sending_without_reply (:obj:`bool`, optional): Pass :obj:`True`, if the message
                should be sent even if the specified replied-to message is not found.
            reply_markup (:class:`InlineKeyboardMarkup` | :class:`ReplyKeyboardMarkup` | \
                :class:`ReplyKeyboardRemove` | :class:`ForceReply`, optional):
                Additional interface options. An object for an inline keyboard, custom reply
                keyboard, instructions to remove reply keyboard or to force a reply from the user.
            thumb (:term:`file object` | :obj:`bytes` | :class:`pathlib.Path`, optional): Thumbnail
                of the file sent; can be ignored if
                thumbnail generation for the file is supported server-side. The thumbnail should be
                in JPEG format and less than 200 kB in size. A thumbnail's width and height should
                not exceed 320. Ignored if the file is not uploaded using multipart/form-data.
                Thumbnails can't be reused and can be only uploaded as a new file.

                .. versionchanged:: 13.2
                   Accept :obj:`bytes` as input.
            read_timeout (:obj:`float` | :obj:`None`, optional): Value to pass to
                :paramref:`telegram.request.BaseRequest.post.read_timeout`. Defaults to
                :attr:`~telegram.request.BaseRequest.DEFAULT_NONE`.
            write_timeout (:obj:`float` | :obj:`None`, optional):  Value to pass to
                :paramref:`telegram.request.BaseRequest.post.write_timeout`. Defaults to ``20``.
            connect_timeout (:obj:`float` | :obj:`None`, optional): Value to pass to
                :paramref:`telegram.request.BaseRequest.post.connect_timeout`. Defaults to
                :attr:`~telegram.request.BaseRequest.DEFAULT_NONE`.
            pool_timeout (:obj:`float` | :obj:`None`, optional):  Value to pass to
                :paramref:`telegram.request.BaseRequest.post.pool_timeout`. Defaults to
                :attr:`~telegram.request.BaseRequest.DEFAULT_NONE`.
            api_kwargs (:obj:`dict`, optional): Arbitrary keyword arguments to be passed to the
                Telegram API.

        Returns:
            :class:`telegram.Message`: On success, the sent Message is returned.

        Raises:
            :class:`telegram.error.TelegramError`

        """
        data: JSONDict = {
            'chat_id': chat_id,
            'video': parse_file_input(video, Video, filename=filename),
            'parse_mode': parse_mode,
        }

        if duration:
            data['duration'] = duration
        if caption:
            data['caption'] = caption
        if caption_entities:
            data['caption_entities'] = caption_entities
        if supports_streaming:
            data['supports_streaming'] = supports_streaming
        if width:
            data['width'] = width
        if height:
            data['height'] = height
        if thumb:
            data['thumb'] = parse_file_input(thumb, attach=True)

        return await self._send_message(  # type: ignore[return-value]
            'sendVideo',
            data,
            reply_to_message_id=reply_to_message_id,
            disable_notification=disable_notification,
            reply_markup=reply_markup,
            allow_sending_without_reply=allow_sending_without_reply,
            read_timeout=read_timeout,
            write_timeout=write_timeout,
            connect_timeout=connect_timeout,
            pool_timeout=pool_timeout,
            api_kwargs=api_kwargs,
            protect_content=protect_content,
        )

    @_log
    async def send_video_note(
        self,
        chat_id: Union[int, str],
        video_note: Union[FileInput, 'VideoNote'],
        duration: int = None,
        length: int = None,
        disable_notification: DVInput[bool] = DEFAULT_NONE,
        reply_to_message_id: int = None,
        reply_markup: ReplyMarkup = None,
        read_timeout: ODVInput[float] = DEFAULT_NONE,
        write_timeout: ODVInput[float] = 20,
        connect_timeout: ODVInput[float] = DEFAULT_NONE,
        pool_timeout: ODVInput[float] = DEFAULT_NONE,
        thumb: FileInput = None,
        api_kwargs: JSONDict = None,
        allow_sending_without_reply: ODVInput[bool] = DEFAULT_NONE,
        filename: str = None,
        protect_content: ODVInput[bool] = DEFAULT_NONE,
    ) -> Message:
        """
        As of v.4.0, Telegram clients support rounded square mp4 videos of up to 1 minute long.
        Use this method to send video messages.

        Note:
            * The video_note argument can be either a file_id or a file from disk
              ``open(filename, 'rb')``
            * ``thumb`` will be ignored for small video files, for which Telegram can easily
              generate thumb nails. However, this behaviour is undocumented and might be changed
              by Telegram.

        Args:
            chat_id (:obj:`int` | :obj:`str`): Unique identifier for the target chat or username
                of the target channel (in the format ``@channelusername``).
            video_note (:obj:`str` | :term:`file object` | :obj:`bytes` | :class:`pathlib.Path` | \
                :class:`telegram.VideoNote`): Video note
                to send. Pass a file_id as String to send a video note that exists on the Telegram
                servers (recommended) or upload a new video using multipart/form-data. Or you can
                pass an existing :class:`telegram.VideoNote` object to send. Sending video notes by
                a URL is currently unsupported.

                .. versionchanged:: 13.2
                   Accept :obj:`bytes` as input.
            filename (:obj:`str`, optional): Custom file name for the video note, when uploading a
                new file. Convenience parameter, useful e.g. when sending files generated by the
                :obj:`tempfile` module.

                .. versionadded:: 13.1
            duration (:obj:`int`, optional): Duration of sent video in seconds.
            length (:obj:`int`, optional): Video width and height, i.e. diameter of the video
                message.
            disable_notification (:obj:`bool`, optional): Sends the message silently. Users will
                receive a notification with no sound.
            protect_content (:obj:`bool`, optional): Protects the contents of the sent message from
                forwarding and saving.

                .. versionadded:: 13.10

            reply_to_message_id (:obj:`int`, optional): If the message is a reply, ID of the
                original message.
            allow_sending_without_reply (:obj:`bool`, optional): Pass :obj:`True`, if the message
                should be sent even if the specified replied-to message is not found.
            reply_markup (:class:`InlineKeyboardMarkup` | :class:`ReplyKeyboardMarkup` | \
                :class:`ReplyKeyboardRemove` | :class:`ForceReply`, optional):
                Additional interface options. An object for an inline keyboard, custom reply
                keyboard, instructions to remove reply keyboard or to force a reply from the user.
            thumb (:term:`file object` | :obj:`bytes` | :class:`pathlib.Path`, optional): Thumbnail
                of the file sent; can be ignored if
                thumbnail generation for the file is supported server-side. The thumbnail should be
                in JPEG format and less than 200 kB in size. A thumbnail's width and height should
                not exceed 320. Ignored if the file is not uploaded using multipart/form-data.
                Thumbnails can't be reused and can be only uploaded as a new file.

                .. versionchanged:: 13.2
                   Accept :obj:`bytes` as input.
            read_timeout (:obj:`float` | :obj:`None`, optional): Value to pass to
                :paramref:`telegram.request.BaseRequest.post.read_timeout`. Defaults to
                :attr:`~telegram.request.BaseRequest.DEFAULT_NONE`.
            write_timeout (:obj:`float` | :obj:`None`, optional):  Value to pass to
                :paramref:`telegram.request.BaseRequest.post.write_timeout`. Defaults to ``20``.
            connect_timeout (:obj:`float` | :obj:`None`, optional): Value to pass to
                :paramref:`telegram.request.BaseRequest.post.connect_timeout`. Defaults to
                :attr:`~telegram.request.BaseRequest.DEFAULT_NONE`.
            pool_timeout (:obj:`float` | :obj:`None`, optional):  Value to pass to
                :paramref:`telegram.request.BaseRequest.post.pool_timeout`. Defaults to
                :attr:`~telegram.request.BaseRequest.DEFAULT_NONE`.
            api_kwargs (:obj:`dict`, optional): Arbitrary keyword arguments to be passed to the
                Telegram API.

        Returns:
            :class:`telegram.Message`: On success, the sent Message is returned.

        Raises:
            :class:`telegram.error.TelegramError`

        """
        data: JSONDict = {
            'chat_id': chat_id,
            'video_note': parse_file_input(video_note, VideoNote, filename=filename),
        }

        if duration is not None:
            data['duration'] = duration
        if length is not None:
            data['length'] = length
        if thumb:
            data['thumb'] = parse_file_input(thumb, attach=True)

        return await self._send_message(  # type: ignore[return-value]
            'sendVideoNote',
            data,
            reply_to_message_id=reply_to_message_id,
            disable_notification=disable_notification,
            reply_markup=reply_markup,
            allow_sending_without_reply=allow_sending_without_reply,
            read_timeout=read_timeout,
            write_timeout=write_timeout,
            connect_timeout=connect_timeout,
            pool_timeout=pool_timeout,
            api_kwargs=api_kwargs,
            protect_content=protect_content,
        )

    @_log
    async def send_animation(
        self,
        chat_id: Union[int, str],
        animation: Union[FileInput, 'Animation'],
        duration: int = None,
        width: int = None,
        height: int = None,
        thumb: FileInput = None,
        caption: str = None,
        parse_mode: ODVInput[str] = DEFAULT_NONE,
        disable_notification: DVInput[bool] = DEFAULT_NONE,
        reply_to_message_id: int = None,
        reply_markup: ReplyMarkup = None,
        read_timeout: ODVInput[float] = DEFAULT_NONE,
        write_timeout: ODVInput[float] = 20,
        connect_timeout: ODVInput[float] = DEFAULT_NONE,
        pool_timeout: ODVInput[float] = DEFAULT_NONE,
        api_kwargs: JSONDict = None,
        allow_sending_without_reply: ODVInput[bool] = DEFAULT_NONE,
        caption_entities: Union[List['MessageEntity'], Tuple['MessageEntity', ...]] = None,
        filename: str = None,
        protect_content: ODVInput[bool] = DEFAULT_NONE,
    ) -> Message:
        """
        Use this method to send animation files (GIF or H.264/MPEG-4 AVC video without sound).
        Bots can currently send animation files of up to
        :tg-const:`telegram.constants.FileSizeLimit.FILESIZE_UPLOAD` in size, this limit may be
        changed in the future.

        Note:
            ``thumb`` will be ignored for small files, for which Telegram can easily
            generate thumb nails. However, this behaviour is undocumented and might be changed
            by Telegram.

        Args:
            chat_id (:obj:`int` | :obj:`str`): Unique identifier for the target chat or username
                of the target channel (in the format ``@channelusername``).
            animation (:obj:`str` | :term:`file object` | :obj:`bytes` | :class:`pathlib.Path` | \
                :class:`telegram.Animation`): Animation to
                send. Pass a file_id as String to send an animation that exists on the Telegram
                servers (recommended), pass an HTTP URL as a String for Telegram to get an
                animation from the Internet, or upload a new animation using multipart/form-data.
                Lastly you can pass an existing :class:`telegram.Animation` object to send.

                .. versionchanged:: 13.2
                   Accept :obj:`bytes` as input.
            filename (:obj:`str`, optional): Custom file name for the animation, when uploading a
                new file. Convenience parameter, useful e.g. when sending files generated by the
                :obj:`tempfile` module.

                .. versionadded:: 13.1
            duration (:obj:`int`, optional): Duration of sent animation in seconds.
            width (:obj:`int`, optional): Animation width.
            height (:obj:`int`, optional): Animation height.
            thumb (:term:`file object` | :obj:`bytes` | :class:`pathlib.Path`, optional): Thumbnail
                of the file sent; can be ignored if
                thumbnail generation for the file is supported server-side. The thumbnail should be
                in JPEG format and less than 200 kB in size. A thumbnail's width and height should
                not exceed 320. Ignored if the file is not uploaded using multipart/form-data.
                Thumbnails can't be reused and can be only uploaded as a new file.

                .. versionchanged:: 13.2
                   Accept :obj:`bytes` as input.
            caption (:obj:`str`, optional): Animation caption (may also be used when resending
                animations by file_id),
                0-:tg-const:`telegram.constants.MessageLimit.CAPTION_LENGTH` characters after
                entities parsing.
            parse_mode (:obj:`str`, optional): Send Markdown or HTML, if you want Telegram apps to
                show bold, italic, fixed-width text or inline URLs in the media caption. See the
                constants in :class:`telegram.constants.ParseMode` for the available modes.
            caption_entities (List[:class:`telegram.MessageEntity`], optional): List of special
                entities that appear in message text, which can be specified instead of
                :paramref:`parse_mode`.
            disable_notification (:obj:`bool`, optional): Sends the message silently. Users will
                receive a notification with no sound.
            protect_content (:obj:`bool`, optional): Protects the contents of the sent message from
                forwarding and saving.

                .. versionadded:: 13.10

            reply_to_message_id (:obj:`int`, optional): If the message is a reply, ID of the
                original message.
            allow_sending_without_reply (:obj:`bool`, optional): Pass :obj:`True`, if the message
                should be sent even if the specified replied-to message is not found.
            reply_markup (:class:`InlineKeyboardMarkup` | :class:`ReplyKeyboardMarkup` | \
                :class:`ReplyKeyboardRemove` | :class:`ForceReply`, optional):
                Additional interface options. An object for an inline keyboard, custom reply
                keyboard, instructions to remove reply keyboard or to force a reply from the user.
            read_timeout (:obj:`float` | :obj:`None`, optional): Value to pass to
                :paramref:`telegram.request.BaseRequest.post.read_timeout`. Defaults to
                :attr:`~telegram.request.BaseRequest.DEFAULT_NONE`.
            write_timeout (:obj:`float` | :obj:`None`, optional):  Value to pass to
                :paramref:`telegram.request.BaseRequest.post.write_timeout`. Defaults to ``20``.
            connect_timeout (:obj:`float` | :obj:`None`, optional): Value to pass to
                :paramref:`telegram.request.BaseRequest.post.connect_timeout`. Defaults to
                :attr:`~telegram.request.BaseRequest.DEFAULT_NONE`.
            pool_timeout (:obj:`float` | :obj:`None`, optional):  Value to pass to
                :paramref:`telegram.request.BaseRequest.post.pool_timeout`. Defaults to
                :attr:`~telegram.request.BaseRequest.DEFAULT_NONE`.
            api_kwargs (:obj:`dict`, optional): Arbitrary keyword arguments to be passed to the
                Telegram API.

        Returns:
            :class:`telegram.Message`: On success, the sent Message is returned.

        Raises:
            :class:`telegram.error.TelegramError`

        """
        data: JSONDict = {
            'chat_id': chat_id,
            'animation': parse_file_input(animation, Animation, filename=filename),
            'parse_mode': parse_mode,
        }

        if duration:
            data['duration'] = duration
        if width:
            data['width'] = width
        if height:
            data['height'] = height
        if thumb:
            data['thumb'] = parse_file_input(thumb, attach=True)
        if caption:
            data['caption'] = caption
        if caption_entities:
            data['caption_entities'] = caption_entities

        return await self._send_message(  # type: ignore[return-value]
            'sendAnimation',
            data,
            reply_to_message_id=reply_to_message_id,
            disable_notification=disable_notification,
            reply_markup=reply_markup,
            allow_sending_without_reply=allow_sending_without_reply,
            read_timeout=read_timeout,
            write_timeout=write_timeout,
            connect_timeout=connect_timeout,
            pool_timeout=pool_timeout,
            api_kwargs=api_kwargs,
            protect_content=protect_content,
        )

    @_log
    async def send_voice(
        self,
        chat_id: Union[int, str],
        voice: Union[FileInput, 'Voice'],
        duration: int = None,
        caption: str = None,
        disable_notification: DVInput[bool] = DEFAULT_NONE,
        reply_to_message_id: int = None,
        reply_markup: ReplyMarkup = None,
        read_timeout: ODVInput[float] = DEFAULT_NONE,
        write_timeout: ODVInput[float] = 20,
        connect_timeout: ODVInput[float] = DEFAULT_NONE,
        pool_timeout: ODVInput[float] = DEFAULT_NONE,
        parse_mode: ODVInput[str] = DEFAULT_NONE,
        api_kwargs: JSONDict = None,
        allow_sending_without_reply: ODVInput[bool] = DEFAULT_NONE,
        caption_entities: Union[List['MessageEntity'], Tuple['MessageEntity', ...]] = None,
        filename: str = None,
        protect_content: ODVInput[bool] = DEFAULT_NONE,
    ) -> Message:
        """
        Use this method to send audio files, if you want Telegram clients to display the file
        as a playable voice message. For this to work, your audio must be in an ``.ogg`` file
        encoded with OPUS (other formats may be sent as Audio or Document). Bots can currently
        send voice messages of up to :tg-const:`telegram.constants.FileSizeLimit.FILESIZE_UPLOAD`
        in size, this limit may be changed in the future.

        Note:
            * The voice argument can be either a file_id, an URL or a file from disk
              ``open(filename, 'rb')``.

            * To use this method, the file must have the type ``audio/ogg`` and be no more than 1MB
              in size. 1-20MB voice notes will be sent as files.

        Args:
            chat_id (:obj:`int` | :obj:`str`): Unique identifier for the target chat or username
                of the target channel (in the format ``@channelusername``).
            voice (:obj:`str` | :term:`file object` | :obj:`bytes` | :class:`pathlib.Path` | \
                :class:`telegram.Voice`): Voice file to send.
                Pass a file_id as String to send an voice file that exists on the Telegram servers
                (recommended), pass an HTTP URL as a String for Telegram to get an voice file from
                the Internet, or upload a new one using multipart/form-data. Lastly you can pass
                an existing :class:`telegram.Voice` object to send.

                .. versionchanged:: 13.2
                   Accept :obj:`bytes` as input.
            filename (:obj:`str`, optional): Custom file name for the voice, when uploading a
                new file. Convenience parameter, useful e.g. when sending files generated by the
                :obj:`tempfile` module.

                .. versionadded:: 13.1
            caption (:obj:`str`, optional): Voice message caption,
                0-:tg-const:`telegram.constants.MessageLimit.CAPTION_LENGTH` characters after
                entities parsing.
            parse_mode (:obj:`str`, optional): Send Markdown or HTML, if you want Telegram apps to
                show bold, italic, fixed-width text or inline URLs in the media caption. See the
                constants in :class:`telegram.constants.ParseMode` for the available modes.
            caption_entities (List[:class:`telegram.MessageEntity`], optional): List of special
                entities that appear in message text, which can be specified instead of
                :paramref:`parse_mode`.
            duration (:obj:`int`, optional): Duration of the voice message in seconds.
            disable_notification (:obj:`bool`, optional): Sends the message silently. Users will
                receive a notification with no sound.
            protect_content (:obj:`bool`, optional): Protects the contents of the sent message from
                forwarding and saving.

                .. versionadded:: 13.10

            reply_to_message_id (:obj:`int`, optional): If the message is a reply, ID of the
                original message.
            allow_sending_without_reply (:obj:`bool`, optional): Pass :obj:`True`, if the message
                should be sent even if the specified replied-to message is not found.
            reply_markup (:class:`InlineKeyboardMarkup` | :class:`ReplyKeyboardMarkup` | \
                :class:`ReplyKeyboardRemove` | :class:`ForceReply`, optional):
                Additional interface options. An object for an inline keyboard, custom reply
                keyboard, instructions to remove reply keyboard or to force a reply from the user.
            read_timeout (:obj:`float` | :obj:`None`, optional): Value to pass to
                :paramref:`telegram.request.BaseRequest.post.read_timeout`. Defaults to
                :attr:`~telegram.request.BaseRequest.DEFAULT_NONE`.
            write_timeout (:obj:`float` | :obj:`None`, optional):  Value to pass to
                :paramref:`telegram.request.BaseRequest.post.write_timeout`. Defaults to ``20``.
            connect_timeout (:obj:`float` | :obj:`None`, optional): Value to pass to
                :paramref:`telegram.request.BaseRequest.post.connect_timeout`. Defaults to
                :attr:`~telegram.request.BaseRequest.DEFAULT_NONE`.
            pool_timeout (:obj:`float` | :obj:`None`, optional):  Value to pass to
                :paramref:`telegram.request.BaseRequest.post.pool_timeout`. Defaults to
                :attr:`~telegram.request.BaseRequest.DEFAULT_NONE`.
            api_kwargs (:obj:`dict`, optional): Arbitrary keyword arguments to be passed to the
                Telegram API.

        Returns:
            :class:`telegram.Message`: On success, the sent Message is returned.

        Raises:
            :class:`telegram.error.TelegramError`

        """
        data: JSONDict = {
            'chat_id': chat_id,
            'voice': parse_file_input(voice, Voice, filename=filename),
            'parse_mode': parse_mode,
        }

        if duration:
            data['duration'] = duration
        if caption:
            data['caption'] = caption

        if caption_entities:
            data['caption_entities'] = caption_entities

        return await self._send_message(  # type: ignore[return-value]
            'sendVoice',
            data,
            reply_to_message_id=reply_to_message_id,
            disable_notification=disable_notification,
            reply_markup=reply_markup,
            allow_sending_without_reply=allow_sending_without_reply,
            read_timeout=read_timeout,
            write_timeout=write_timeout,
            connect_timeout=connect_timeout,
            pool_timeout=pool_timeout,
            api_kwargs=api_kwargs,
            protect_content=protect_content,
        )

    @_log
    async def send_media_group(
        self,
        chat_id: Union[int, str],
        media: List[
            Union['InputMediaAudio', 'InputMediaDocument', 'InputMediaPhoto', 'InputMediaVideo']
        ],
        disable_notification: ODVInput[bool] = DEFAULT_NONE,
        reply_to_message_id: int = None,
        read_timeout: ODVInput[float] = DEFAULT_NONE,
        write_timeout: ODVInput[float] = 20,
        connect_timeout: ODVInput[float] = DEFAULT_NONE,
        pool_timeout: ODVInput[float] = DEFAULT_NONE,
        api_kwargs: JSONDict = None,
        allow_sending_without_reply: ODVInput[bool] = DEFAULT_NONE,
        protect_content: ODVInput[bool] = DEFAULT_NONE,
    ) -> List[Message]:
        """Use this method to send a group of photos or videos as an album.

        Args:
            chat_id (:obj:`int` | :obj:`str`): Unique identifier for the target chat or username
                of the target channel (in the format ``@channelusername``).
            media (List[:class:`telegram.InputMediaAudio`, :class:`telegram.InputMediaDocument`, \
                :class:`telegram.InputMediaPhoto`, :class:`telegram.InputMediaVideo`]): An array
                describing messages to be sent, must include 2–10 items.
            disable_notification (:obj:`bool`, optional): Sends the message silently. Users will
                receive a notification with no sound.
            protect_content (:obj:`bool`, optional): Protects the contents of the sent message from
                forwarding and saving.

                .. versionadded:: 13.10

            reply_to_message_id (:obj:`int`, optional): If the message is a reply, ID of the
                original message.
            allow_sending_without_reply (:obj:`bool`, optional): Pass :obj:`True`, if the message
                should be sent even if the specified replied-to message is not found.
            read_timeout (:obj:`float` | :obj:`None`, optional): Value to pass to
                :paramref:`telegram.request.BaseRequest.post.read_timeout`. Defaults to
                :attr:`~telegram.request.BaseRequest.DEFAULT_NONE`.
            write_timeout (:obj:`float` | :obj:`None`, optional):  Value to pass to
                :paramref:`telegram.request.BaseRequest.post.write_timeout`. Defaults to ``20``.
            connect_timeout (:obj:`float` | :obj:`None`, optional): Value to pass to
                :paramref:`telegram.request.BaseRequest.post.connect_timeout`. Defaults to
                :attr:`~telegram.request.BaseRequest.DEFAULT_NONE`.
            pool_timeout (:obj:`float` | :obj:`None`, optional):  Value to pass to
                :paramref:`telegram.request.BaseRequest.post.pool_timeout`. Defaults to
                :attr:`~telegram.request.BaseRequest.DEFAULT_NONE`.
            api_kwargs (:obj:`dict`, optional): Arbitrary keyword arguments to be passed to the
                Telegram API.

        Returns:
            List[:class:`telegram.Message`]: An array of the sent Messages.

        Raises:
            :class:`telegram.error.TelegramError`
        """
        data: JSONDict = {
            'chat_id': chat_id,
            'media': media,
            'disable_notification': disable_notification,
            'allow_sending_without_reply': allow_sending_without_reply,
            'protect_content': protect_content,
        }

        if reply_to_message_id:
            data['reply_to_message_id'] = reply_to_message_id

        result = await self._post(
            'sendMediaGroup',
            data,
            read_timeout=read_timeout,
            write_timeout=write_timeout,
            connect_timeout=connect_timeout,
            pool_timeout=pool_timeout,
            api_kwargs=api_kwargs,
        )

        return Message.de_list(result, self)  # type: ignore

    @_log
    async def send_location(
        self,
        chat_id: Union[int, str],
        latitude: float = None,
        longitude: float = None,
        disable_notification: DVInput[bool] = DEFAULT_NONE,
        reply_to_message_id: int = None,
        reply_markup: ReplyMarkup = None,
        read_timeout: ODVInput[float] = DEFAULT_NONE,
        write_timeout: ODVInput[float] = DEFAULT_NONE,
        connect_timeout: ODVInput[float] = DEFAULT_NONE,
        pool_timeout: ODVInput[float] = DEFAULT_NONE,
        location: Location = None,
        live_period: int = None,
        api_kwargs: JSONDict = None,
        horizontal_accuracy: float = None,
        heading: int = None,
        proximity_alert_radius: int = None,
        allow_sending_without_reply: ODVInput[bool] = DEFAULT_NONE,
        protect_content: ODVInput[bool] = DEFAULT_NONE,
    ) -> Message:
        """Use this method to send point on the map.

        Note:
            You can either supply a :paramref:`latitude` and :paramref:`longitude` or a
            :paramref:`location`.

        Args:
            chat_id (:obj:`int` | :obj:`str`): Unique identifier for the target chat or username
                of the target channel (in the format ``@channelusername``).
            latitude (:obj:`float`, optional): Latitude of location.
            longitude (:obj:`float`, optional): Longitude of location.
            location (:class:`telegram.Location`, optional): The location to send.
            horizontal_accuracy (:obj:`int`, optional): The radius of uncertainty for the location,
                measured in meters;
                0-:tg-const:`telegram.constants.LocationLimit.HORIZONTAL_ACCURACY`.
            live_period (:obj:`int`, optional): Period in seconds for which the location will be
                updated, should be between 60 and 86400.
            heading (:obj:`int`, optional): For live locations, a direction in which the user is
                moving, in degrees. Must be between 1 and
                :tg-const:`telegram.constants.LocationLimit.HEADING` if specified.
            proximity_alert_radius (:obj:`int`, optional): For live locations, a maximum distance
                for proximity alerts about approaching another chat member, in meters. Must be
                between 1 and :tg-const:`telegram.constants.LocationLimit.HEADING` if specified.
            disable_notification (:obj:`bool`, optional): Sends the message silently. Users will
                receive a notification with no sound.
            protect_content (:obj:`bool`, optional): Protects the contents of the sent message from
                forwarding and saving.

                .. versionadded:: 13.10

            reply_to_message_id (:obj:`int`, optional): If the message is a reply, ID of the
                    original message.
            allow_sending_without_reply (:obj:`bool`, optional): Pass :obj:`True`, if the message
                should be sent even if the specified replied-to message is not found.
            reply_markup (:class:`InlineKeyboardMarkup` | :class:`ReplyKeyboardMarkup` | \
                :class:`ReplyKeyboardRemove` | :class:`ForceReply`, optional):
                Additional interface options. An object for an inline keyboard, custom reply
                keyboard, instructions to remove reply keyboard or to force a reply from the user.
            read_timeout (:obj:`float` | :obj:`None`, optional): Value to pass to
                :paramref:`telegram.request.BaseRequest.post.read_timeout`. Defaults to
                :attr:`~telegram.request.BaseRequest.DEFAULT_NONE`.
            write_timeout (:obj:`float` | :obj:`None`, optional):  Value to pass to
                :paramref:`telegram.request.BaseRequest.post.write_timeout`. Defaults to
                :attr:`~telegram.request.BaseRequest.DEFAULT_NONE`.
            connect_timeout (:obj:`float` | :obj:`None`, optional): Value to pass to
                :paramref:`telegram.request.BaseRequest.post.connect_timeout`. Defaults to
                :attr:`~telegram.request.BaseRequest.DEFAULT_NONE`.
            pool_timeout (:obj:`float` | :obj:`None`, optional):  Value to pass to
                :paramref:`telegram.request.BaseRequest.post.pool_timeout`. Defaults to
                :attr:`~telegram.request.BaseRequest.DEFAULT_NONE`.
            api_kwargs (:obj:`dict`, optional): Arbitrary keyword arguments to be passed to the
                Telegram API.

        Returns:
            :class:`telegram.Message`: On success, the sent Message is returned.

        Raises:
            :class:`telegram.error.TelegramError`

        """
        if not ((latitude is not None and longitude is not None) or location):
            raise ValueError(
                "Either location or latitude and longitude must be passed as argument."
            )

        if not (latitude is not None or longitude is not None) ^ bool(location):
            raise ValueError(
                "Either location or latitude and longitude must be passed as argument. Not both."
            )

        if isinstance(location, Location):
            latitude = location.latitude
            longitude = location.longitude

        data: JSONDict = {'chat_id': chat_id, 'latitude': latitude, 'longitude': longitude}

        if live_period:
            data['live_period'] = live_period
        if horizontal_accuracy:
            data['horizontal_accuracy'] = horizontal_accuracy
        if heading:
            data['heading'] = heading
        if proximity_alert_radius:
            data['proximity_alert_radius'] = proximity_alert_radius

        return await self._send_message(  # type: ignore[return-value]
            'sendLocation',
            data,
            reply_to_message_id=reply_to_message_id,
            disable_notification=disable_notification,
            reply_markup=reply_markup,
            allow_sending_without_reply=allow_sending_without_reply,
            read_timeout=read_timeout,
            write_timeout=write_timeout,
            connect_timeout=connect_timeout,
            pool_timeout=pool_timeout,
            api_kwargs=api_kwargs,
            protect_content=protect_content,
        )

    @_log
    async def edit_message_live_location(
        self,
        chat_id: Union[str, int] = None,
        message_id: int = None,
        inline_message_id: int = None,
        latitude: float = None,
        longitude: float = None,
        location: Location = None,
        reply_markup: InlineKeyboardMarkup = None,
        read_timeout: ODVInput[float] = DEFAULT_NONE,
        write_timeout: ODVInput[float] = DEFAULT_NONE,
        connect_timeout: ODVInput[float] = DEFAULT_NONE,
        pool_timeout: ODVInput[float] = DEFAULT_NONE,
        api_kwargs: JSONDict = None,
        horizontal_accuracy: float = None,
        heading: int = None,
        proximity_alert_radius: int = None,
    ) -> Union[Message, bool]:
        """Use this method to edit live location messages sent by the bot or via the bot
        (for inline bots). A location can be edited until its :attr:`telegram.Location.live_period`
        expires or editing is explicitly disabled by a call to :meth:`stop_message_live_location`.

        Note:
            You can either supply a :paramref:`latitude` and :paramref:`longitude` or a
            :paramref:`location`.

        Args:
            chat_id (:obj:`int` | :obj:`str`, optional): Required if inline_message_id is not
                specified. Unique identifier for the target chat or username of the target channel
                (in the format ``@channelusername``).
            message_id (:obj:`int`, optional): Required if inline_message_id is not specified.
                Identifier of the message to edit.
            inline_message_id (:obj:`str`, optional): Required if chat_id and message_id are not
                specified. Identifier of the inline message.
            latitude (:obj:`float`, optional): Latitude of location.
            longitude (:obj:`float`, optional): Longitude of location.
            location (:class:`telegram.Location`, optional): The location to send.
            horizontal_accuracy (:obj:`float`, optional): The radius of uncertainty for the
                location, measured in meters;
                0-:tg-const:`telegram.constants.LocationLimit.HORIZONTAL_ACCURACY`.
            heading (:obj:`int`, optional): Direction in which the user is moving, in degrees. Must
                be between 1 and :tg-const:`telegram.constants.LocationLimit.HEADING` if specified.
            proximity_alert_radius (:obj:`int`, optional): Maximum distance for proximity alerts
                about approaching another chat member, in meters. Must be between 1 and
                :tg-const:`telegram.constants.LocationLimit.HEADING` if specified.
            reply_markup (:class:`telegram.InlineKeyboardMarkup`, optional): An object for a new
                inline keyboard.
            read_timeout (:obj:`float` | :obj:`None`, optional): Value to pass to
                :paramref:`telegram.request.BaseRequest.post.read_timeout`. Defaults to
                :attr:`~telegram.request.BaseRequest.DEFAULT_NONE`.
            write_timeout (:obj:`float` | :obj:`None`, optional):  Value to pass to
                :paramref:`telegram.request.BaseRequest.post.write_timeout`. Defaults to
                :attr:`~telegram.request.BaseRequest.DEFAULT_NONE`.
            connect_timeout (:obj:`float` | :obj:`None`, optional): Value to pass to
                :paramref:`telegram.request.BaseRequest.post.connect_timeout`. Defaults to
                :attr:`~telegram.request.BaseRequest.DEFAULT_NONE`.
            pool_timeout (:obj:`float` | :obj:`None`, optional):  Value to pass to
                :paramref:`telegram.request.BaseRequest.post.pool_timeout`. Defaults to
                :attr:`~telegram.request.BaseRequest.DEFAULT_NONE`.
            api_kwargs (:obj:`dict`, optional): Arbitrary keyword arguments to be passed to the
                Telegram API.

        Returns:
            :class:`telegram.Message`: On success, if edited message is not an inline message, the
            edited message is returned, otherwise :obj:`True` is returned.
        """
        if not (all([latitude, longitude]) or location):
            raise ValueError(
                "Either location or latitude and longitude must be passed as argument."
            )
        if not (latitude is not None or longitude is not None) ^ bool(location):
            raise ValueError(
                "Either location or latitude and longitude must be passed as argument. Not both."
            )

        if isinstance(location, Location):
            latitude = location.latitude
            longitude = location.longitude

        data: JSONDict = {'latitude': latitude, 'longitude': longitude}

        if chat_id:
            data['chat_id'] = chat_id
        if message_id:
            data['message_id'] = message_id
        if inline_message_id:
            data['inline_message_id'] = inline_message_id
        if horizontal_accuracy:
            data['horizontal_accuracy'] = horizontal_accuracy
        if heading:
            data['heading'] = heading
        if proximity_alert_radius:
            data['proximity_alert_radius'] = proximity_alert_radius

        return await self._send_message(
            'editMessageLiveLocation',
            data,
            reply_markup=reply_markup,
            read_timeout=read_timeout,
            write_timeout=write_timeout,
            connect_timeout=connect_timeout,
            pool_timeout=pool_timeout,
            api_kwargs=api_kwargs,
        )

    @_log
    async def stop_message_live_location(
        self,
        chat_id: Union[str, int] = None,
        message_id: int = None,
        inline_message_id: int = None,
        reply_markup: InlineKeyboardMarkup = None,
        read_timeout: ODVInput[float] = DEFAULT_NONE,
        write_timeout: ODVInput[float] = DEFAULT_NONE,
        connect_timeout: ODVInput[float] = DEFAULT_NONE,
        pool_timeout: ODVInput[float] = DEFAULT_NONE,
        api_kwargs: JSONDict = None,
    ) -> Union[Message, bool]:
        """Use this method to stop updating a live location message sent by the bot or via the bot
        (for inline bots) before live_period expires.

        Args:
            chat_id (:obj:`int` | :obj:`str`): Required if inline_message_id is not specified.
                Unique identifier for the target chat or username of the target channel
                (in the format ``@channelusername``).
            message_id (:obj:`int`, optional): Required if inline_message_id is not specified.
                Identifier of the sent message with live location to stop.
            inline_message_id (:obj:`str`, optional): Required if chat_id and message_id are not
                specified. Identifier of the inline message.
            reply_markup (:class:`telegram.InlineKeyboardMarkup`, optional): An object for a new
                inline keyboard.
            read_timeout (:obj:`float` | :obj:`None`, optional): Value to pass to
                :paramref:`telegram.request.BaseRequest.post.read_timeout`. Defaults to
                :attr:`~telegram.request.BaseRequest.DEFAULT_NONE`.
            write_timeout (:obj:`float` | :obj:`None`, optional):  Value to pass to
                :paramref:`telegram.request.BaseRequest.post.write_timeout`. Defaults to
                :attr:`~telegram.request.BaseRequest.DEFAULT_NONE`.
            connect_timeout (:obj:`float` | :obj:`None`, optional): Value to pass to
                :paramref:`telegram.request.BaseRequest.post.connect_timeout`. Defaults to
                :attr:`~telegram.request.BaseRequest.DEFAULT_NONE`.
            pool_timeout (:obj:`float` | :obj:`None`, optional):  Value to pass to
                :paramref:`telegram.request.BaseRequest.post.pool_timeout`. Defaults to
                :attr:`~telegram.request.BaseRequest.DEFAULT_NONE`.
            api_kwargs (:obj:`dict`, optional): Arbitrary keyword arguments to be passed to the
                Telegram API.

        Returns:
            :class:`telegram.Message`: On success, if edited message is not an inline message, the
            edited message is returned, otherwise :obj:`True` is returned.
        """
        data: JSONDict = {}

        if chat_id:
            data['chat_id'] = chat_id
        if message_id:
            data['message_id'] = message_id
        if inline_message_id:
            data['inline_message_id'] = inline_message_id

        return await self._send_message(
            'stopMessageLiveLocation',
            data,
            reply_markup=reply_markup,
            read_timeout=read_timeout,
            write_timeout=write_timeout,
            connect_timeout=connect_timeout,
            pool_timeout=pool_timeout,
            api_kwargs=api_kwargs,
        )

    @_log
    async def send_venue(
        self,
        chat_id: Union[int, str],
        latitude: float = None,
        longitude: float = None,
        title: str = None,
        address: str = None,
        foursquare_id: str = None,
        disable_notification: DVInput[bool] = DEFAULT_NONE,
        reply_to_message_id: int = None,
        reply_markup: ReplyMarkup = None,
        read_timeout: ODVInput[float] = DEFAULT_NONE,
        write_timeout: ODVInput[float] = DEFAULT_NONE,
        connect_timeout: ODVInput[float] = DEFAULT_NONE,
        pool_timeout: ODVInput[float] = DEFAULT_NONE,
        venue: Venue = None,
        foursquare_type: str = None,
        api_kwargs: JSONDict = None,
        google_place_id: str = None,
        google_place_type: str = None,
        allow_sending_without_reply: ODVInput[bool] = DEFAULT_NONE,
        protect_content: ODVInput[bool] = DEFAULT_NONE,
    ) -> Message:
        """Use this method to send information about a venue.

        Note:
            * You can either supply :paramref:`venue`, or :paramref:`latitude`,
              :paramref:`longitude`,
              :paramref:title` and :paramref:address` and optionally :paramref:`foursquare_id` and
              :paramref:`foursquare_type` or optionally :paramref:`google_place_id` and
              :paramref:`google_place_type`.
            * Foursquare details and Google Place details are mutually exclusive. However, this
              behaviour is undocumented and might be changed by Telegram.

        Args:
            chat_id (:obj:`int` | :obj:`str`): Unique identifier for the target chat or username
                of the target channel (in the format ``@channelusername``).
            latitude (:obj:`float`, optional): Latitude of venue.
            longitude (:obj:`float`, optional): Longitude of venue.
            title (:obj:`str`, optional): Name of the venue.
            address (:obj:`str`, optional): Address of the venue.
            foursquare_id (:obj:`str`, optional): Foursquare identifier of the venue.
            foursquare_type (:obj:`str`, optional): Foursquare type of the venue, if known.
                (For example, "arts_entertainment/default", "arts_entertainment/aquarium" or
                "food/icecream".)
            google_place_id (:obj:`str`, optional): Google Places identifier of the venue.
            google_place_type (:obj:`str`, optional): Google Places type of the venue. (See
                `supported types \
                <https://developers.google.com/places/web-service/supported_types>`_.)
            venue (:class:`telegram.Venue`, optional): The venue to send.
            disable_notification (:obj:`bool`, optional): Sends the message silently. Users will
                receive a notification with no sound.
            protect_content (:obj:`bool`, optional): Protects the contents of the sent message from
                forwarding and saving.

                .. versionadded:: 13.10

            reply_to_message_id (:obj:`int`, optional): If the message is a reply, ID of the
                original message.
            allow_sending_without_reply (:obj:`bool`, optional): Pass :obj:`True`, if the message
                should be sent even if the specified replied-to message is not found.
            reply_markup (:class:`InlineKeyboardMarkup` | :class:`ReplyKeyboardMarkup` | \
                :class:`ReplyKeyboardRemove` | :class:`ForceReply`, optional):
                Additional interface options. An object for an inline keyboard, custom reply
                keyboard, instructions to remove reply keyboard or to force a reply from the user.
            read_timeout (:obj:`float` | :obj:`None`, optional): Value to pass to
                :paramref:`telegram.request.BaseRequest.post.read_timeout`. Defaults to
                :attr:`~telegram.request.BaseRequest.DEFAULT_NONE`.
            write_timeout (:obj:`float` | :obj:`None`, optional):  Value to pass to
                :paramref:`telegram.request.BaseRequest.post.write_timeout`. Defaults to
                :attr:`~telegram.request.BaseRequest.DEFAULT_NONE`.
            connect_timeout (:obj:`float` | :obj:`None`, optional): Value to pass to
                :paramref:`telegram.request.BaseRequest.post.connect_timeout`. Defaults to
                :attr:`~telegram.request.BaseRequest.DEFAULT_NONE`.
            pool_timeout (:obj:`float` | :obj:`None`, optional):  Value to pass to
                :paramref:`telegram.request.BaseRequest.post.pool_timeout`. Defaults to
                :attr:`~telegram.request.BaseRequest.DEFAULT_NONE`.
            api_kwargs (:obj:`dict`, optional): Arbitrary keyword arguments to be passed to the
                Telegram API.

        Returns:
            :class:`telegram.Message`: On success, the sent Message is returned.

        Raises:
            :class:`telegram.error.TelegramError`

        """
        if not (venue or all([latitude, longitude, address, title])):
            raise ValueError(
                "Either venue or latitude, longitude, address and title must be "
                "passed as arguments."
            )

        if isinstance(venue, Venue):
            latitude = venue.location.latitude
            longitude = venue.location.longitude
            address = venue.address
            title = venue.title
            foursquare_id = venue.foursquare_id
            foursquare_type = venue.foursquare_type
            google_place_id = venue.google_place_id
            google_place_type = venue.google_place_type

        data: JSONDict = {
            'chat_id': chat_id,
            'latitude': latitude,
            'longitude': longitude,
            'address': address,
            'title': title,
        }

        if foursquare_id:
            data['foursquare_id'] = foursquare_id
        if foursquare_type:
            data['foursquare_type'] = foursquare_type
        if google_place_id:
            data['google_place_id'] = google_place_id
        if google_place_type:
            data['google_place_type'] = google_place_type

        return await self._send_message(  # type: ignore[return-value]
            'sendVenue',
            data,
            reply_to_message_id=reply_to_message_id,
            disable_notification=disable_notification,
            reply_markup=reply_markup,
            allow_sending_without_reply=allow_sending_without_reply,
            read_timeout=read_timeout,
            write_timeout=write_timeout,
            connect_timeout=connect_timeout,
            pool_timeout=pool_timeout,
            api_kwargs=api_kwargs,
            protect_content=protect_content,
        )

    @_log
    async def send_contact(
        self,
        chat_id: Union[int, str],
        phone_number: str = None,
        first_name: str = None,
        last_name: str = None,
        disable_notification: DVInput[bool] = DEFAULT_NONE,
        reply_to_message_id: int = None,
        reply_markup: ReplyMarkup = None,
        read_timeout: ODVInput[float] = DEFAULT_NONE,
        write_timeout: ODVInput[float] = DEFAULT_NONE,
        connect_timeout: ODVInput[float] = DEFAULT_NONE,
        pool_timeout: ODVInput[float] = DEFAULT_NONE,
        contact: Contact = None,
        vcard: str = None,
        api_kwargs: JSONDict = None,
        allow_sending_without_reply: ODVInput[bool] = DEFAULT_NONE,
        protect_content: ODVInput[bool] = DEFAULT_NONE,
    ) -> Message:
        """Use this method to send phone contacts.

        Note:
            You can either supply :paramref:`contact` or :paramref:`phone_number` and
            :paramref:`first_name` with optionally :paramref:`last_name` and optionally
            :paramref:`vcard`.

        Args:
            chat_id (:obj:`int` | :obj:`str`): Unique identifier for the target chat or username
                of the target channel (in the format ``@channelusername``).
            phone_number (:obj:`str`, optional): Contact's phone number.
            first_name (:obj:`str`, optional): Contact's first name.
            last_name (:obj:`str`, optional): Contact's last name.
            vcard (:obj:`str`, optional): Additional data about the contact in the form of a vCard,
                0-2048 bytes.
            contact (:class:`telegram.Contact`, optional): The contact to send.
            disable_notification (:obj:`bool`, optional): Sends the message silently. Users will
                receive a notification with no sound.
            protect_content (:obj:`bool`, optional): Protects the contents of the sent message from
                forwarding and saving.

                .. versionadded:: 13.10

            reply_to_message_id (:obj:`int`, optional): If the message is a reply, ID of the
                original message.
            allow_sending_without_reply (:obj:`bool`, optional): Pass :obj:`True`, if the message
                should be sent even if the specified replied-to message is not found.
            reply_markup (:class:`InlineKeyboardMarkup` | :class:`ReplyKeyboardMarkup` | \
                :class:`ReplyKeyboardRemove` | :class:`ForceReply`, optional):
                Additional interface options. An object for an inline keyboard, custom reply
                keyboard, instructions to remove reply keyboard or to force a reply from the user.
            read_timeout (:obj:`float` | :obj:`None`, optional): Value to pass to
                :paramref:`telegram.request.BaseRequest.post.read_timeout`. Defaults to
                :attr:`~telegram.request.BaseRequest.DEFAULT_NONE`.
            write_timeout (:obj:`float` | :obj:`None`, optional):  Value to pass to
                :paramref:`telegram.request.BaseRequest.post.write_timeout`. Defaults to
                :attr:`~telegram.request.BaseRequest.DEFAULT_NONE`.
            connect_timeout (:obj:`float` | :obj:`None`, optional): Value to pass to
                :paramref:`telegram.request.BaseRequest.post.connect_timeout`. Defaults to
                :attr:`~telegram.request.BaseRequest.DEFAULT_NONE`.
            pool_timeout (:obj:`float` | :obj:`None`, optional):  Value to pass to
                :paramref:`telegram.request.BaseRequest.post.pool_timeout`. Defaults to
                :attr:`~telegram.request.BaseRequest.DEFAULT_NONE`.
            api_kwargs (:obj:`dict`, optional): Arbitrary keyword arguments to be passed to the
                Telegram API.

        Returns:
            :class:`telegram.Message`: On success, the sent Message is returned.

        Raises:
            :class:`telegram.error.TelegramError`

        """
        if (not contact) and (not all([phone_number, first_name])):
            raise ValueError(
                "Either contact or phone_number and first_name must be passed as arguments."
            )

        if isinstance(contact, Contact):
            phone_number = contact.phone_number
            first_name = contact.first_name
            last_name = contact.last_name
            vcard = contact.vcard

        data: JSONDict = {
            'chat_id': chat_id,
            'phone_number': phone_number,
            'first_name': first_name,
        }

        if last_name:
            data['last_name'] = last_name
        if vcard:
            data['vcard'] = vcard

        return await self._send_message(  # type: ignore[return-value]
            'sendContact',
            data,
            reply_to_message_id=reply_to_message_id,
            disable_notification=disable_notification,
            reply_markup=reply_markup,
            allow_sending_without_reply=allow_sending_without_reply,
            read_timeout=read_timeout,
            write_timeout=write_timeout,
            connect_timeout=connect_timeout,
            pool_timeout=pool_timeout,
            api_kwargs=api_kwargs,
            protect_content=protect_content,
        )

    @_log
    async def send_game(
        self,
        chat_id: Union[int, str],
        game_short_name: str,
        disable_notification: DVInput[bool] = DEFAULT_NONE,
        reply_to_message_id: int = None,
        reply_markup: InlineKeyboardMarkup = None,
        read_timeout: ODVInput[float] = DEFAULT_NONE,
        write_timeout: ODVInput[float] = DEFAULT_NONE,
        connect_timeout: ODVInput[float] = DEFAULT_NONE,
        pool_timeout: ODVInput[float] = DEFAULT_NONE,
        api_kwargs: JSONDict = None,
        allow_sending_without_reply: ODVInput[bool] = DEFAULT_NONE,
        protect_content: ODVInput[bool] = DEFAULT_NONE,
    ) -> Message:
        """Use this method to send a game.

        Args:
            chat_id (:obj:`int` | :obj:`str`): Unique identifier for the target chat.
            game_short_name (:obj:`str`): Short name of the game, serves as the unique identifier
                for the game. Set up your games via `@BotFather <https://t.me/BotFather>`_.
            disable_notification (:obj:`bool`, optional): Sends the message silently. Users will
                receive a notification with no sound.
            protect_content (:obj:`bool`, optional): Protects the contents of the sent message from
                forwarding and saving.

                .. versionadded:: 13.10

            reply_to_message_id (:obj:`int`, optional): If the message is a reply, ID of the
                original message.
            allow_sending_without_reply (:obj:`bool`, optional): Pass :obj:`True`, if the message
                should be sent even if the specified replied-to message is not found.
            reply_markup (:class:`telegram.InlineKeyboardMarkup`, optional): An object for a new
                inline keyboard. If empty, one ‘Play game_title’ button will be
                shown. If not empty, the first button must launch the game.
            read_timeout (:obj:`float` | :obj:`None`, optional): Value to pass to
                :paramref:`telegram.request.BaseRequest.post.read_timeout`. Defaults to
                :attr:`~telegram.request.BaseRequest.DEFAULT_NONE`.
            write_timeout (:obj:`float` | :obj:`None`, optional):  Value to pass to
                :paramref:`telegram.request.BaseRequest.post.write_timeout`. Defaults to
                :attr:`~telegram.request.BaseRequest.DEFAULT_NONE`.
            connect_timeout (:obj:`float` | :obj:`None`, optional): Value to pass to
                :paramref:`telegram.request.BaseRequest.post.connect_timeout`. Defaults to
                :attr:`~telegram.request.BaseRequest.DEFAULT_NONE`.
            pool_timeout (:obj:`float` | :obj:`None`, optional):  Value to pass to
                :paramref:`telegram.request.BaseRequest.post.pool_timeout`. Defaults to
                :attr:`~telegram.request.BaseRequest.DEFAULT_NONE`.
            api_kwargs (:obj:`dict`, optional): Arbitrary keyword arguments to be passed to the
                Telegram API.

        Returns:
            :class:`telegram.Message`: On success, the sent Message is returned.

        Raises:
            :class:`telegram.error.TelegramError`

        """
        data: JSONDict = {'chat_id': chat_id, 'game_short_name': game_short_name}

        return await self._send_message(  # type: ignore[return-value]
            'sendGame',
            data,
            reply_to_message_id=reply_to_message_id,
            disable_notification=disable_notification,
            reply_markup=reply_markup,
            allow_sending_without_reply=allow_sending_without_reply,
            read_timeout=read_timeout,
            write_timeout=write_timeout,
            connect_timeout=connect_timeout,
            pool_timeout=pool_timeout,
            api_kwargs=api_kwargs,
            protect_content=protect_content,
        )

    @_log
    async def send_chat_action(
        self,
        chat_id: Union[str, int],
        action: str,
        read_timeout: ODVInput[float] = DEFAULT_NONE,
        write_timeout: ODVInput[float] = DEFAULT_NONE,
        connect_timeout: ODVInput[float] = DEFAULT_NONE,
        pool_timeout: ODVInput[float] = DEFAULT_NONE,
        api_kwargs: JSONDict = None,
    ) -> bool:
        """
        Use this method when you need to tell the user that something is happening on the bot's
        side. The status is set for 5 seconds or less (when a message arrives from your bot,
        Telegram clients clear its typing status). Telegram only recommends using this method when
        a response from the bot will take a noticeable amount of time to arrive.

        Args:
            chat_id (:obj:`int` | :obj:`str`): Unique identifier for the target chat or username
                of the target channel (in the format ``@channelusername``).
            action(:obj:`str`): Type of action to broadcast. Choose one, depending on what the user
                is about to receive. For convenience look at the constants in
                :class:`telegram.constants.ChatAction`.
            read_timeout (:obj:`float` | :obj:`None`, optional): Value to pass to
                :paramref:`telegram.request.BaseRequest.post.read_timeout`. Defaults to
                :attr:`~telegram.request.BaseRequest.DEFAULT_NONE`.
            write_timeout (:obj:`float` | :obj:`None`, optional):  Value to pass to
                :paramref:`telegram.request.BaseRequest.post.write_timeout`. Defaults to
                :attr:`~telegram.request.BaseRequest.DEFAULT_NONE`.
            connect_timeout (:obj:`float` | :obj:`None`, optional): Value to pass to
                :paramref:`telegram.request.BaseRequest.post.connect_timeout`. Defaults to
                :attr:`~telegram.request.BaseRequest.DEFAULT_NONE`.
            pool_timeout (:obj:`float` | :obj:`None`, optional):  Value to pass to
                :paramref:`telegram.request.BaseRequest.post.pool_timeout`. Defaults to
                :attr:`~telegram.request.BaseRequest.DEFAULT_NONE`.
            api_kwargs (:obj:`dict`, optional): Arbitrary keyword arguments to be passed to the
                Telegram API.

        Returns:
            :obj:`bool`:  On success, :obj:`True` is returned.

        Raises:
            :class:`telegram.error.TelegramError`

        """
        data: JSONDict = {'chat_id': chat_id, 'action': action}
        result = await self._post(
            'sendChatAction',
            data,
            read_timeout=read_timeout,
            write_timeout=write_timeout,
            connect_timeout=connect_timeout,
            pool_timeout=pool_timeout,
            api_kwargs=api_kwargs,
        )
        return result  # type: ignore[return-value]

    def _effective_inline_results(  # pylint: disable=no-self-use
        self,
        results: Union[
            Sequence['InlineQueryResult'], Callable[[int], Optional[Sequence['InlineQueryResult']]]
        ],
        next_offset: str = None,
        current_offset: str = None,
    ) -> Tuple[Sequence['InlineQueryResult'], Optional[str]]:
        """
        Builds the effective results from the results input.
        We make this a stand-alone method so tg.ext.ExtBot can wrap it.

        Returns:
            Tuple of 1. the effective results and 2. correct the next_offset

        """
        if current_offset is not None and next_offset is not None:
            raise ValueError('`current_offset` and `next_offset` are mutually exclusive!')

        if current_offset is not None:
            # Convert the string input to integer
            if current_offset == '':
                current_offset_int = 0
            else:
                current_offset_int = int(current_offset)

            # for now set to empty string, stating that there are no more results
            # might change later
            next_offset = ''

            if callable(results):
                callable_output = results(current_offset_int)
                if not callable_output:
                    effective_results: Sequence['InlineQueryResult'] = []
                else:
                    effective_results = callable_output
                    # the callback *might* return more results on the next call, so we increment
                    # the page count
                    next_offset = str(current_offset_int + 1)
            else:
                if len(results) > (current_offset_int + 1) * InlineQueryLimit.RESULTS:
                    # we expect more results for the next page
                    next_offset_int = current_offset_int + 1
                    next_offset = str(next_offset_int)
                    effective_results = results[
                        current_offset_int
                        * InlineQueryLimit.RESULTS : next_offset_int
                        * InlineQueryLimit.RESULTS
                    ]
                else:
                    effective_results = results[current_offset_int * InlineQueryLimit.RESULTS :]
        else:
            effective_results = results  # type: ignore[assignment]

        return effective_results, next_offset

    @no_type_check  # mypy doesn't play too well with hasattr
    def _insert_defaults_for_ilq_results(  # pylint: disable=no-self-use
        self, res: 'InlineQueryResult'
    ) -> None:
        """The reason why this method exists is similar to the description of _insert_defaults
        The reason why we do this in rather than in _insert_defaults is because converting
        DEFAULT_NONE to NONE *before* calling to_dict() makes it way easier to drop None entries
        from the json data.
        """
        if hasattr(res, 'parse_mode'):
            res.parse_mode = DefaultValue.get_value(res.parse_mode)
        if hasattr(res, 'input_message_content') and res.input_message_content:
            if hasattr(res.input_message_content, 'parse_mode'):
                res.input_message_content.parse_mode = DefaultValue.get_value(
                    res.input_message_content.parse_mode
                )
            if hasattr(res.input_message_content, 'disable_web_page_preview'):
                res.input_message_content.disable_web_page_preview = DefaultValue.get_value(
                    res.input_message_content.disable_web_page_preview
                )

    @_log
    async def answer_inline_query(
        self,
        inline_query_id: str,
        results: Union[
            Sequence['InlineQueryResult'], Callable[[int], Optional[Sequence['InlineQueryResult']]]
        ],
        cache_time: int = 300,
        is_personal: bool = None,
        next_offset: str = None,
        switch_pm_text: str = None,
        switch_pm_parameter: str = None,
        read_timeout: ODVInput[float] = DEFAULT_NONE,
        write_timeout: ODVInput[float] = DEFAULT_NONE,
        connect_timeout: ODVInput[float] = DEFAULT_NONE,
        pool_timeout: ODVInput[float] = DEFAULT_NONE,
        current_offset: str = None,
        api_kwargs: JSONDict = None,
    ) -> bool:
        """
        Use this method to send answers to an inline query. No more than
        :tg-const:`telegram.InlineQuery.MAX_RESULTS` results per query are allowed.

        Warning:
            In most use cases :paramref:`current_offset` should not be passed manually. Instead of
            calling this method directly, use the shortcut :meth:`telegram.InlineQuery.answer` with
            :paramref:`telegram.InlineQuery.answer.auto_pagination` set to :obj:`True`, which will
            take care of passing the correct value.

        Args:
            inline_query_id (:obj:`str`): Unique identifier for the answered query.
            results (List[:class:`telegram.InlineQueryResult`] | Callable): A list of results for
                the inline query. In case :paramref:`current_offset` is passed,
                :paramref:`results` may also be
                a callable that accepts the current page index starting from 0. It must return
                either a list of :class:`telegram.InlineQueryResult` instances or :obj:`None` if
                there are no more results.
            cache_time (:obj:`int`, optional): The maximum amount of time in seconds that the
                result of the inline query may be cached on the server. Defaults to ``300``.
            is_personal (:obj:`bool`, optional): Pass :obj:`True`, if results may be cached on
                the server side only for the user that sent the query. By default,
                results may be returned to any user who sends the same query.
            next_offset (:obj:`str`, optional): Pass the offset that a client should send in the
                next query with the same text to receive more results. Pass an empty string if
                there are no more results or if you don't support pagination. Offset length can't
                exceed 64 bytes.
            switch_pm_text (:obj:`str`, optional): If passed, clients will display a button with
                specified text that switches the user to a private chat with the bot and sends the
                bot a start message with the parameter :paramref:`switch_pm_parameter`.
            switch_pm_parameter (:obj:`str`, optional): Deep-linking parameter for the
                :guilabel:`/start` message sent to the bot when user presses the switch button.
                1-:tg-const:`telegram.InlineQuery.MAX_SWITCH_PM_TEXT_LENGTH` characters,
                only ``A-Z``, ``a-z``, ``0-9``, ``_`` and ``-`` are allowed.
            current_offset (:obj:`str`, optional): The :attr:`telegram.InlineQuery.offset` of
                the inline query to answer. If passed, PTB will automatically take care of
                the pagination for you, i.e. pass the correct :paramref:`next_offset` and truncate
                the results list/get the results from the callable you passed.
            read_timeout (:obj:`float` | :obj:`None`, optional): Value to pass to
                :paramref:`telegram.request.BaseRequest.post.read_timeout`. Defaults to
                :attr:`~telegram.request.BaseRequest.DEFAULT_NONE`.
            write_timeout (:obj:`float` | :obj:`None`, optional):  Value to pass to
                :paramref:`telegram.request.BaseRequest.post.write_timeout`. Defaults to
                :attr:`~telegram.request.BaseRequest.DEFAULT_NONE`.
            connect_timeout (:obj:`float` | :obj:`None`, optional): Value to pass to
                :paramref:`telegram.request.BaseRequest.post.connect_timeout`. Defaults to
                :attr:`~telegram.request.BaseRequest.DEFAULT_NONE`.
            pool_timeout (:obj:`float` | :obj:`None`, optional):  Value to pass to
                :paramref:`telegram.request.BaseRequest.post.pool_timeout`. Defaults to
                :attr:`~telegram.request.BaseRequest.DEFAULT_NONE`.
            api_kwargs (:obj:`dict`, optional): Arbitrary keyword arguments to be passed to the
                Telegram API.

        Example:
            An inline bot that sends YouTube videos can ask the user to connect the bot to their
            YouTube account to adapt search results accordingly. To do this, it displays a
            'Connect your YouTube account' button above the results, or even before showing any.
            The user presses the button, switches to a private chat with the bot and, in doing so,
            passes a start parameter that instructs the bot to return an oauth link. Once done, the
            bot can offer a switch_inline button so that the user can easily return to the chat
            where they wanted to use the bot's inline capabilities.

        Returns:
            :obj:`bool`: On success, :obj:`True` is returned.

        Raises:
            :class:`telegram.error.TelegramError`

        """
        effective_results, next_offset = self._effective_inline_results(
            results=results, next_offset=next_offset, current_offset=current_offset
        )

        # Apply defaults
        for result in effective_results:
            self._insert_defaults_for_ilq_results(result)

        data: JSONDict = {'inline_query_id': inline_query_id, 'results': effective_results}

        if cache_time or cache_time == 0:
            data['cache_time'] = cache_time
        if is_personal:
            data['is_personal'] = is_personal
        if next_offset is not None:
            data['next_offset'] = next_offset
        if switch_pm_text:
            data['switch_pm_text'] = switch_pm_text
        if switch_pm_parameter:
            data['switch_pm_parameter'] = switch_pm_parameter

        return await self._post(  # type: ignore[return-value]
            'answerInlineQuery',
            data,
            read_timeout=read_timeout,
            write_timeout=write_timeout,
            connect_timeout=connect_timeout,
            pool_timeout=pool_timeout,
            api_kwargs=api_kwargs,
        )

    @_log
    async def get_user_profile_photos(
        self,
        user_id: Union[str, int],
        offset: int = None,
        limit: int = 100,
        read_timeout: ODVInput[float] = DEFAULT_NONE,
        write_timeout: ODVInput[float] = DEFAULT_NONE,
        connect_timeout: ODVInput[float] = DEFAULT_NONE,
        pool_timeout: ODVInput[float] = DEFAULT_NONE,
        api_kwargs: JSONDict = None,
    ) -> Optional[UserProfilePhotos]:
        """Use this method to get a list of profile pictures for a user.

        Args:
            user_id (:obj:`int`): Unique identifier of the target user.
            offset (:obj:`int`, optional): Sequential number of the first photo to be returned.
                By default, all photos are returned.
            limit (:obj:`int`, optional): Limits the number of photos to be retrieved. Values
                between 1-100 are accepted. Defaults to ``100``.
            read_timeout (:obj:`float` | :obj:`None`, optional): Value to pass to
                :paramref:`telegram.request.BaseRequest.post.read_timeout`. Defaults to
                :attr:`~telegram.request.BaseRequest.DEFAULT_NONE`.
            write_timeout (:obj:`float` | :obj:`None`, optional):  Value to pass to
                :paramref:`telegram.request.BaseRequest.post.write_timeout`. Defaults to
                :attr:`~telegram.request.BaseRequest.DEFAULT_NONE`.
            connect_timeout (:obj:`float` | :obj:`None`, optional): Value to pass to
                :paramref:`telegram.request.BaseRequest.post.connect_timeout`. Defaults to
                :attr:`~telegram.request.BaseRequest.DEFAULT_NONE`.
            pool_timeout (:obj:`float` | :obj:`None`, optional):  Value to pass to
                :paramref:`telegram.request.BaseRequest.post.pool_timeout`. Defaults to
                :attr:`~telegram.request.BaseRequest.DEFAULT_NONE`.
            api_kwargs (:obj:`dict`, optional): Arbitrary keyword arguments to be passed to the
                Telegram API.

        Returns:
            :class:`telegram.UserProfilePhotos`

        Raises:
            :class:`telegram.error.TelegramError`

        """
        data: JSONDict = {'user_id': user_id}

        if offset is not None:
            data['offset'] = offset
        if limit:
            data['limit'] = limit

        result = await self._post(
            'getUserProfilePhotos',
            data,
            read_timeout=read_timeout,
            write_timeout=write_timeout,
            connect_timeout=connect_timeout,
            pool_timeout=pool_timeout,
            api_kwargs=api_kwargs,
        )

        return UserProfilePhotos.de_json(result, self)  # type: ignore[arg-type]

    @_log
    async def get_file(
        self,
        file_id: Union[
            str, Animation, Audio, ChatPhoto, Document, PhotoSize, Sticker, Video, VideoNote, Voice
        ],
        read_timeout: ODVInput[float] = DEFAULT_NONE,
        write_timeout: ODVInput[float] = DEFAULT_NONE,
        connect_timeout: ODVInput[float] = DEFAULT_NONE,
        pool_timeout: ODVInput[float] = DEFAULT_NONE,
        api_kwargs: JSONDict = None,
    ) -> File:
        """
        Use this method to get basic info about a file and prepare it for downloading. For the
        moment, bots can download files of up to
        :tg-const:`telegram.constants.FileSizeLimit.FILESIZE_DOWNLOAD` in size. The file can then
        be downloaded
        with :meth:`telegram.File.download`. It is guaranteed that the link will be
        valid for at least 1 hour. When the link expires, a new one can be requested by
        calling get_file again.

        Note:
             This function may not preserve the original file name and MIME type.
             You should save the file's MIME type and name (if available) when the File object
             is received.

        Args:
            file_id (:obj:`str` | :class:`telegram.Animation` | :class:`telegram.Audio` |         \
                     :class:`telegram.ChatPhoto` | :class:`telegram.Document` |                   \
                     :class:`telegram.PhotoSize` | :class:`telegram.Sticker` |                    \
                     :class:`telegram.Video` | :class:`telegram.VideoNote` |                      \
                     :class:`telegram.Voice`):
                Either the file identifier or an object that has a file_id attribute
                to get file information about.
            read_timeout (:obj:`float` | :obj:`None`, optional): Value to pass to
                :paramref:`telegram.request.BaseRequest.post.read_timeout`. Defaults to
                :attr:`~telegram.request.BaseRequest.DEFAULT_NONE`.
            write_timeout (:obj:`float` | :obj:`None`, optional):  Value to pass to
                :paramref:`telegram.request.BaseRequest.post.write_timeout`. Defaults to
                :attr:`~telegram.request.BaseRequest.DEFAULT_NONE`.
            connect_timeout (:obj:`float` | :obj:`None`, optional): Value to pass to
                :paramref:`telegram.request.BaseRequest.post.connect_timeout`. Defaults to
                :attr:`~telegram.request.BaseRequest.DEFAULT_NONE`.
            pool_timeout (:obj:`float` | :obj:`None`, optional):  Value to pass to
                :paramref:`telegram.request.BaseRequest.post.pool_timeout`. Defaults to
                :attr:`~telegram.request.BaseRequest.DEFAULT_NONE`.
            api_kwargs (:obj:`dict`, optional): Arbitrary keyword arguments to be passed to the
                Telegram API.

        Returns:
            :class:`telegram.File`

        Raises:
            :class:`telegram.error.TelegramError`

        """
        try:
            file_id = file_id.file_id  # type: ignore[union-attr]
        except AttributeError:
            pass

        data: JSONDict = {'file_id': file_id}

        result = await self._post(
            'getFile',
            data,
            read_timeout=read_timeout,
            write_timeout=write_timeout,
            connect_timeout=connect_timeout,
            pool_timeout=pool_timeout,
            api_kwargs=api_kwargs,
        )

        if result.get('file_path') and not is_local_file(  # type: ignore[union-attr]
            result['file_path']  # type: ignore[index]
        ):
            result[  # type: ignore[index]
                'file_path'
            ] = f"{self.base_file_url}/{result['file_path']}"  # type: ignore[index]

        return File.de_json(result, self)  # type: ignore[return-value, arg-type]

    @_log
    async def ban_chat_member(
        self,
        chat_id: Union[str, int],
        user_id: Union[str, int],
        read_timeout: ODVInput[float] = DEFAULT_NONE,
        write_timeout: ODVInput[float] = DEFAULT_NONE,
        connect_timeout: ODVInput[float] = DEFAULT_NONE,
        pool_timeout: ODVInput[float] = DEFAULT_NONE,
        until_date: Union[int, datetime] = None,
        api_kwargs: JSONDict = None,
        revoke_messages: bool = None,
    ) -> bool:
        """
        Use this method to ban a user from a group, supergroup or a channel. In the case of
        supergroups and channels, the user will not be able to return to the group on their own
        using invite links, etc., unless unbanned first. The bot must be an administrator in the
        chat for this to work and must have the appropriate admin rights.

         .. versionadded:: 13.7

        Args:
            chat_id (:obj:`int` | :obj:`str`): Unique identifier for the target group or username
                of the target supergroup or channel (in the format ``@channelusername``).
            user_id (:obj:`int`): Unique identifier of the target user.
            read_timeout (:obj:`float` | :obj:`None`, optional): Value to pass to
                :paramref:`telegram.request.BaseRequest.post.read_timeout`. Defaults to
                :attr:`~telegram.request.BaseRequest.DEFAULT_NONE`.
            write_timeout (:obj:`float` | :obj:`None`, optional):  Value to pass to
                :paramref:`telegram.request.BaseRequest.post.write_timeout`. Defaults to
                :attr:`~telegram.request.BaseRequest.DEFAULT_NONE`.
            connect_timeout (:obj:`float` | :obj:`None`, optional): Value to pass to
                :paramref:`telegram.request.BaseRequest.post.connect_timeout`. Defaults to
                :attr:`~telegram.request.BaseRequest.DEFAULT_NONE`.
            pool_timeout (:obj:`float` | :obj:`None`, optional):  Value to pass to
                :paramref:`telegram.request.BaseRequest.post.pool_timeout`. Defaults to
                :attr:`~telegram.request.BaseRequest.DEFAULT_NONE`.
            until_date (:obj:`int` | :obj:`datetime.datetime`, optional): Date when the user will
                be unbanned, unix time. If user is banned for more than 366 days or less than 30
                seconds from the current time they are considered to be banned forever. Applied
                for supergroups and channels only.
                For timezone naive :obj:`datetime.datetime` objects, the default timezone of the
                bot will be used.
            revoke_messages (:obj:`bool`, optional): Pass :obj:`True` to delete all messages from
                the chat for the user that is being removed. If :obj:`False`, the user will be able
                to see messages in the group that were sent before the user was removed.
                Always :obj:`True` for supergroups and channels.

                .. versionadded:: 13.4
            api_kwargs (:obj:`dict`, optional): Arbitrary keyword arguments to be passed to the
                Telegram API.

        Returns:
            :obj:`bool`: On success, :obj:`True` is returned.

        Raises:
            :class:`telegram.error.TelegramError`

        """
        data: JSONDict = {'chat_id': chat_id, 'user_id': user_id}

        if until_date is not None:
            data['until_date'] = until_date

        if revoke_messages is not None:
            data['revoke_messages'] = revoke_messages

        result = await self._post(
            'banChatMember',
            data,
            read_timeout=read_timeout,
            write_timeout=write_timeout,
            connect_timeout=connect_timeout,
            pool_timeout=pool_timeout,
            api_kwargs=api_kwargs,
        )

        return result  # type: ignore[return-value]

    @_log
    async def ban_chat_sender_chat(
        self,
        chat_id: Union[str, int],
        sender_chat_id: int,
        read_timeout: ODVInput[float] = DEFAULT_NONE,
        write_timeout: ODVInput[float] = DEFAULT_NONE,
        connect_timeout: ODVInput[float] = DEFAULT_NONE,
        pool_timeout: ODVInput[float] = DEFAULT_NONE,
        api_kwargs: JSONDict = None,
    ) -> bool:
        """
        Use this method to ban a channel chat in a supergroup or a channel. Until the chat is
        unbanned, the owner of the banned chat won't be able to send messages on behalf of **any of
        their channels**. The bot must be an administrator in the supergroup or channel for this
        to work and must have the appropriate administrator rights.

        .. versionadded:: 13.9

        Args:
            chat_id (:obj:`int` | :obj:`str`): Unique identifier for the target group or username
                of the target supergroup or channel (in the format ``@channelusername``).
            sender_chat_id (:obj:`int`): Unique identifier of the target sender chat.
            read_timeout (:obj:`float` | :obj:`None`, optional): Value to pass to
                :paramref:`telegram.request.BaseRequest.post.read_timeout`. Defaults to
                :attr:`~telegram.request.BaseRequest.DEFAULT_NONE`.
            write_timeout (:obj:`float` | :obj:`None`, optional):  Value to pass to
                :paramref:`telegram.request.BaseRequest.post.write_timeout`. Defaults to
                :attr:`~telegram.request.BaseRequest.DEFAULT_NONE`.
            connect_timeout (:obj:`float` | :obj:`None`, optional): Value to pass to
                :paramref:`telegram.request.BaseRequest.post.connect_timeout`. Defaults to
                :attr:`~telegram.request.BaseRequest.DEFAULT_NONE`.
            pool_timeout (:obj:`float` | :obj:`None`, optional):  Value to pass to
                :paramref:`telegram.request.BaseRequest.post.pool_timeout`. Defaults to
                :attr:`~telegram.request.BaseRequest.DEFAULT_NONE`.
            api_kwargs (:obj:`dict`, optional): Arbitrary keyword arguments to be passed to the
                Telegram API.

        Returns:
            :obj:`bool`: On success, :obj:`True` is returned.

        Raises:
            :class:`telegram.error.TelegramError`

        """
        data: JSONDict = {'chat_id': chat_id, 'sender_chat_id': sender_chat_id}

        result = await self._post(
            'banChatSenderChat',
            data,
            read_timeout=read_timeout,
            write_timeout=write_timeout,
            connect_timeout=connect_timeout,
            pool_timeout=pool_timeout,
            api_kwargs=api_kwargs,
        )

        return result  # type: ignore[return-value]

    @_log
    async def unban_chat_member(
        self,
        chat_id: Union[str, int],
        user_id: Union[str, int],
        read_timeout: ODVInput[float] = DEFAULT_NONE,
        write_timeout: ODVInput[float] = DEFAULT_NONE,
        connect_timeout: ODVInput[float] = DEFAULT_NONE,
        pool_timeout: ODVInput[float] = DEFAULT_NONE,
        api_kwargs: JSONDict = None,
        only_if_banned: bool = None,
    ) -> bool:
        """Use this method to unban a previously kicked user in a supergroup or channel.

        The user will *not* return to the group or channel automatically, but will be able to join
        via link, etc. The bot must be an administrator for this to work. By default, this method
        guarantees that after the call the user is not a member of the chat, but will be able to
        join it. So if the user is a member of the chat they will also be *removed* from the chat.
        If you don't want this, use the parameter :paramref:`only_if_banned`.

        Args:
            chat_id (:obj:`int` | :obj:`str`): Unique identifier for the target chat or username
                of the target supergroup or channel (in the format ``@channelusername``).
            user_id (:obj:`int`): Unique identifier of the target user.
            only_if_banned (:obj:`bool`, optional): Do nothing if the user is not banned.
            read_timeout (:obj:`float` | :obj:`None`, optional): Value to pass to
                :paramref:`telegram.request.BaseRequest.post.read_timeout`. Defaults to
                :attr:`~telegram.request.BaseRequest.DEFAULT_NONE`.
            write_timeout (:obj:`float` | :obj:`None`, optional):  Value to pass to
                :paramref:`telegram.request.BaseRequest.post.write_timeout`. Defaults to
                :attr:`~telegram.request.BaseRequest.DEFAULT_NONE`.
            connect_timeout (:obj:`float` | :obj:`None`, optional): Value to pass to
                :paramref:`telegram.request.BaseRequest.post.connect_timeout`. Defaults to
                :attr:`~telegram.request.BaseRequest.DEFAULT_NONE`.
            pool_timeout (:obj:`float` | :obj:`None`, optional):  Value to pass to
                :paramref:`telegram.request.BaseRequest.post.pool_timeout`. Defaults to
                :attr:`~telegram.request.BaseRequest.DEFAULT_NONE`.
            api_kwargs (:obj:`dict`, optional): Arbitrary keyword arguments to be passed to the
                Telegram API.

        Returns:
            :obj:`bool`: On success, :obj:`True` is returned.

        Raises:
            :class:`telegram.error.TelegramError`

        """
        data: JSONDict = {'chat_id': chat_id, 'user_id': user_id}

        if only_if_banned is not None:
            data['only_if_banned'] = only_if_banned

        result = await self._post(
            'unbanChatMember',
            data,
            read_timeout=read_timeout,
            write_timeout=write_timeout,
            connect_timeout=connect_timeout,
            pool_timeout=pool_timeout,
            api_kwargs=api_kwargs,
        )

        return result  # type: ignore[return-value]

    @_log
    async def unban_chat_sender_chat(
        self,
        chat_id: Union[str, int],
        sender_chat_id: int,
        read_timeout: ODVInput[float] = DEFAULT_NONE,
        write_timeout: ODVInput[float] = DEFAULT_NONE,
        connect_timeout: ODVInput[float] = DEFAULT_NONE,
        pool_timeout: ODVInput[float] = DEFAULT_NONE,
        api_kwargs: JSONDict = None,
    ) -> bool:
        """Use this method to unban a previously banned channel in a supergroup or channel.
        The bot must be an administrator for this to work and must have the
        appropriate administrator rights.

        .. versionadded:: 13.9

        Args:
            chat_id (:obj:`int` | :obj:`str`): Unique identifier for the target chat or username
                of the target supergroup or channel (in the format ``@channelusername``).
            sender_chat_id (:obj:`int`): Unique identifier of the target sender chat.
            read_timeout (:obj:`float` | :obj:`None`, optional): Value to pass to
                :paramref:`telegram.request.BaseRequest.post.read_timeout`. Defaults to
                :attr:`~telegram.request.BaseRequest.DEFAULT_NONE`.
            write_timeout (:obj:`float` | :obj:`None`, optional):  Value to pass to
                :paramref:`telegram.request.BaseRequest.post.write_timeout`. Defaults to
                :attr:`~telegram.request.BaseRequest.DEFAULT_NONE`.
            connect_timeout (:obj:`float` | :obj:`None`, optional): Value to pass to
                :paramref:`telegram.request.BaseRequest.post.connect_timeout`. Defaults to
                :attr:`~telegram.request.BaseRequest.DEFAULT_NONE`.
            pool_timeout (:obj:`float` | :obj:`None`, optional):  Value to pass to
                :paramref:`telegram.request.BaseRequest.post.pool_timeout`. Defaults to
                :attr:`~telegram.request.BaseRequest.DEFAULT_NONE`.
            api_kwargs (:obj:`dict`, optional): Arbitrary keyword arguments to be passed to the
                Telegram API.

        Returns:
            :obj:`bool`: On success, :obj:`True` is returned.

        Raises:
            :class:`telegram.error.TelegramError`

        """
        data: JSONDict = {'chat_id': chat_id, 'sender_chat_id': sender_chat_id}

        result = await self._post(
            'unbanChatSenderChat',
            data,
            read_timeout=read_timeout,
            write_timeout=write_timeout,
            connect_timeout=connect_timeout,
            pool_timeout=pool_timeout,
            api_kwargs=api_kwargs,
        )

        return result  # type: ignore[return-value]

    @_log
    async def answer_callback_query(
        self,
        callback_query_id: str,
        text: str = None,
        show_alert: bool = False,
        url: str = None,
        cache_time: int = None,
        read_timeout: ODVInput[float] = DEFAULT_NONE,
        write_timeout: ODVInput[float] = DEFAULT_NONE,
        connect_timeout: ODVInput[float] = DEFAULT_NONE,
        pool_timeout: ODVInput[float] = DEFAULT_NONE,
        api_kwargs: JSONDict = None,
    ) -> bool:
        """
        Use this method to send answers to callback queries sent from inline keyboards. The answer
        will be displayed to the user as a notification at the top of the chat screen or as an
        alert.
        Alternatively, the user can be redirected to the specified Game URL. For this option to
        work, you must first create a game for your bot via `@BotFather <https://t.me/BotFather>`_
        and accept the terms. Otherwise, you may use links like t.me/your_bot?start=XXXX that open
        your bot with a parameter.

        Args:
            callback_query_id (:obj:`str`): Unique identifier for the query to be answered.
            text (:obj:`str`, optional): Text of the notification. If not specified, nothing will
                be shown to the user, 0-:tg-const:`telegram.CallbackQuery.MAX_ANSWER_TEXT_LENGTH`
                characters.
            show_alert (:obj:`bool`, optional): If :obj:`True`, an alert will be shown by the
                client instead of a notification at the top of the chat screen. Defaults to
                :obj:`False`.
            url (:obj:`str`, optional): URL that will be opened by the user's client. If you have
                created a Game and accepted the conditions via
                `@BotFather <https://t.me/BotFather>`_, specify the URL that
                opens your game - note that this will only work if the query comes from a callback
                game button. Otherwise, you may use links like t.me/your_bot?start=XXXX that open
                your bot with a parameter.
            cache_time (:obj:`int`, optional): The maximum amount of time in seconds that the
                result of the callback query may be cached client-side. Defaults to 0.
            read_timeout (:obj:`float` | :obj:`None`, optional): Value to pass to
                :paramref:`telegram.request.BaseRequest.post.read_timeout`. Defaults to
                :attr:`~telegram.request.BaseRequest.DEFAULT_NONE`.
            write_timeout (:obj:`float` | :obj:`None`, optional):  Value to pass to
                :paramref:`telegram.request.BaseRequest.post.write_timeout`. Defaults to
                :attr:`~telegram.request.BaseRequest.DEFAULT_NONE`.
            connect_timeout (:obj:`float` | :obj:`None`, optional): Value to pass to
                :paramref:`telegram.request.BaseRequest.post.connect_timeout`. Defaults to
                :attr:`~telegram.request.BaseRequest.DEFAULT_NONE`.
            pool_timeout (:obj:`float` | :obj:`None`, optional):  Value to pass to
                :paramref:`telegram.request.BaseRequest.post.pool_timeout`. Defaults to
                :attr:`~telegram.request.BaseRequest.DEFAULT_NONE`.
            api_kwargs (:obj:`dict`, optional): Arbitrary keyword arguments to be passed to the
                Telegram API.

        Returns:
            :obj:`bool` On success, :obj:`True` is returned.

        Raises:
            :class:`telegram.error.TelegramError`

        """
        data: JSONDict = {'callback_query_id': callback_query_id}

        if text:
            data['text'] = text
        if show_alert:
            data['show_alert'] = show_alert
        if url:
            data['url'] = url
        if cache_time is not None:
            data['cache_time'] = cache_time

        result = await self._post(
            'answerCallbackQuery',
            data,
            read_timeout=read_timeout,
            write_timeout=write_timeout,
            connect_timeout=connect_timeout,
            pool_timeout=pool_timeout,
            api_kwargs=api_kwargs,
        )

        return result  # type: ignore[return-value]

    @_log
    async def edit_message_text(
        self,
        text: str,
        chat_id: Union[str, int] = None,
        message_id: int = None,
        inline_message_id: int = None,
        parse_mode: ODVInput[str] = DEFAULT_NONE,
        disable_web_page_preview: ODVInput[bool] = DEFAULT_NONE,
        reply_markup: InlineKeyboardMarkup = None,
        read_timeout: ODVInput[float] = DEFAULT_NONE,
        write_timeout: ODVInput[float] = DEFAULT_NONE,
        connect_timeout: ODVInput[float] = DEFAULT_NONE,
        pool_timeout: ODVInput[float] = DEFAULT_NONE,
        api_kwargs: JSONDict = None,
        entities: Union[List['MessageEntity'], Tuple['MessageEntity', ...]] = None,
    ) -> Union[Message, bool]:
        """
        Use this method to edit text and game messages.

        Args:
            chat_id (:obj:`int` | :obj:`str`, optional): Required if inline_message_id is not
                specified. Unique identifier for the target chat or username of the target channel
                (in the format ``@channelusername``)
            message_id (:obj:`int`, optional): Required if inline_message_id is not specified.
                Identifier of the message to edit.
            inline_message_id (:obj:`str`, optional): Required if chat_id and message_id are not
                specified. Identifier of the inline message.
            text (:obj:`str`): New text of the message,
                1-:tg-const:`telegram.constants.MessageLimit.TEXT_LENGTH` characters after entities
                parsing.
            parse_mode (:obj:`str`, optional): Send Markdown or HTML, if you want Telegram apps to
                show bold, italic, fixed-width text or inline URLs in your bot's message. See the
                constants in :class:`telegram.constants.ParseMode` for the available modes.
            entities (List[:class:`telegram.MessageEntity`], optional): List of special entities
                that appear in message text, which can be specified instead of
                :paramref:`parse_mode`.
            disable_web_page_preview (:obj:`bool`, optional): Disables link previews for links in
                this message.
            reply_markup (:class:`telegram.InlineKeyboardMarkup`, optional): An object for an
                inline keyboard.
            read_timeout (:obj:`float` | :obj:`None`, optional): Value to pass to
                :paramref:`telegram.request.BaseRequest.post.read_timeout`. Defaults to
                :attr:`~telegram.request.BaseRequest.DEFAULT_NONE`.
            write_timeout (:obj:`float` | :obj:`None`, optional):  Value to pass to
                :paramref:`telegram.request.BaseRequest.post.write_timeout`. Defaults to
                :attr:`~telegram.request.BaseRequest.DEFAULT_NONE`.
            connect_timeout (:obj:`float` | :obj:`None`, optional): Value to pass to
                :paramref:`telegram.request.BaseRequest.post.connect_timeout`. Defaults to
                :attr:`~telegram.request.BaseRequest.DEFAULT_NONE`.
            pool_timeout (:obj:`float` | :obj:`None`, optional):  Value to pass to
                :paramref:`telegram.request.BaseRequest.post.pool_timeout`. Defaults to
                :attr:`~telegram.request.BaseRequest.DEFAULT_NONE`.
            api_kwargs (:obj:`dict`, optional): Arbitrary keyword arguments to be passed to the
                Telegram API.

        Returns:
            :class:`telegram.Message`: On success, if edited message is not an inline message, the
            edited message is returned, otherwise :obj:`True` is returned.

        Raises:
            :class:`telegram.error.TelegramError`

        """
        data: JSONDict = {
            'text': text,
            'parse_mode': parse_mode,
            'disable_web_page_preview': disable_web_page_preview,
        }

        if chat_id:
            data['chat_id'] = chat_id
        if message_id:
            data['message_id'] = message_id
        if inline_message_id:
            data['inline_message_id'] = inline_message_id
        if entities:
            data['entities'] = [me.to_dict() for me in entities]

        return await self._send_message(
            'editMessageText',
            data,
            reply_markup=reply_markup,
            read_timeout=read_timeout,
            write_timeout=write_timeout,
            connect_timeout=connect_timeout,
            pool_timeout=pool_timeout,
            api_kwargs=api_kwargs,
        )

    @_log
    async def edit_message_caption(
        self,
        chat_id: Union[str, int] = None,
        message_id: int = None,
        inline_message_id: int = None,
        caption: str = None,
        reply_markup: InlineKeyboardMarkup = None,
        read_timeout: ODVInput[float] = DEFAULT_NONE,
        write_timeout: ODVInput[float] = DEFAULT_NONE,
        connect_timeout: ODVInput[float] = DEFAULT_NONE,
        pool_timeout: ODVInput[float] = DEFAULT_NONE,
        parse_mode: ODVInput[str] = DEFAULT_NONE,
        api_kwargs: JSONDict = None,
        caption_entities: Union[List['MessageEntity'], Tuple['MessageEntity', ...]] = None,
    ) -> Union[Message, bool]:
        """
        Use this method to edit captions of messages.

        Args:
            chat_id (:obj:`int` | :obj:`str`, optional): Required if inline_message_id is not
                specified. Unique identifier for the target chat or username of the target channel
                (in the format ``@channelusername``)
            message_id (:obj:`int`, optional): Required if inline_message_id is not specified.
                Identifier of the message to edit.
            inline_message_id (:obj:`str`, optional): Required if chat_id and message_id are not
                specified. Identifier of the inline message.
            caption (:obj:`str`, optional): New caption of the message,
                0-:tg-const:`telegram.constants.MessageLimit.CAPTION_LENGTH` characters after
                entities parsing.
            parse_mode (:obj:`str`, optional): Send Markdown or HTML, if you want Telegram apps to
                show bold, italic, fixed-width text or inline URLs in the media caption. See the
                constants in :class:`telegram.constants.ParseMode` for the available modes.
            caption_entities (List[:class:`telegram.MessageEntity`], optional): List of special
                entities that appear in message text, which can be specified instead of
                :paramref:`parse_mode`.
            reply_markup (:class:`telegram.InlineKeyboardMarkup`, optional): An object for an
                inline keyboard.
            read_timeout (:obj:`float` | :obj:`None`, optional): Value to pass to
                :paramref:`telegram.request.BaseRequest.post.read_timeout`. Defaults to
                :attr:`~telegram.request.BaseRequest.DEFAULT_NONE`.
            write_timeout (:obj:`float` | :obj:`None`, optional):  Value to pass to
                :paramref:`telegram.request.BaseRequest.post.write_timeout`. Defaults to
                :attr:`~telegram.request.BaseRequest.DEFAULT_NONE`.
            connect_timeout (:obj:`float` | :obj:`None`, optional): Value to pass to
                :paramref:`telegram.request.BaseRequest.post.connect_timeout`. Defaults to
                :attr:`~telegram.request.BaseRequest.DEFAULT_NONE`.
            pool_timeout (:obj:`float` | :obj:`None`, optional):  Value to pass to
                :paramref:`telegram.request.BaseRequest.post.pool_timeout`. Defaults to
                :attr:`~telegram.request.BaseRequest.DEFAULT_NONE`.
            api_kwargs (:obj:`dict`, optional): Arbitrary keyword arguments to be passed to the
                Telegram API.

        Returns:
            :class:`telegram.Message`: On success, if edited message is not an inline message, the
            edited message is returned, otherwise :obj:`True` is returned.

        Raises:
            :class:`telegram.error.TelegramError`

        """
        if inline_message_id is None and (chat_id is None or message_id is None):
            raise ValueError(
                'edit_message_caption: Both chat_id and message_id are required when '
                'inline_message_id is not specified'
            )

        data: JSONDict = {'parse_mode': parse_mode}

        if caption:
            data['caption'] = caption
        if caption_entities:
            data['caption_entities'] = caption_entities
        if chat_id:
            data['chat_id'] = chat_id
        if message_id:
            data['message_id'] = message_id
        if inline_message_id:
            data['inline_message_id'] = inline_message_id

        return await self._send_message(
            'editMessageCaption',
            data,
            reply_markup=reply_markup,
            read_timeout=read_timeout,
            write_timeout=write_timeout,
            connect_timeout=connect_timeout,
            pool_timeout=pool_timeout,
            api_kwargs=api_kwargs,
        )

    @_log
    async def edit_message_media(
        self,
        media: 'InputMedia',
        chat_id: Union[str, int] = None,
        message_id: int = None,
        inline_message_id: int = None,
        reply_markup: InlineKeyboardMarkup = None,
        read_timeout: ODVInput[float] = DEFAULT_NONE,
        write_timeout: ODVInput[float] = DEFAULT_NONE,
        connect_timeout: ODVInput[float] = DEFAULT_NONE,
        pool_timeout: ODVInput[float] = DEFAULT_NONE,
        api_kwargs: JSONDict = None,
    ) -> Union[Message, bool]:
        """
        Use this method to edit animation, audio, document, photo, or video messages. If a message
        is part of a message album, then it can be edited only to an audio for audio albums, only
        to a document for document albums and to a photo or a video otherwise. When an inline
        message is edited, a new file can't be uploaded; use a previously uploaded file via its
        ``file_id`` or specify a URL.

        Args:
            media (:class:`telegram.InputMedia`): An object for a new media content
                of the message.
            chat_id (:obj:`int` | :obj:`str`, optional): Required if inline_message_id is not
                specified. Unique identifier for the target chat or username of the target channel
                (in the format ``@channelusername``).
            message_id (:obj:`int`, optional): Required if inline_message_id is not specified.
                Identifier of the message to edit.
            inline_message_id (:obj:`str`, optional): Required if chat_id and message_id are not
                specified. Identifier of the inline message.
            reply_markup (:class:`telegram.InlineKeyboardMarkup`, optional): An object for an
                inline keyboard.
            read_timeout (:obj:`float` | :obj:`None`, optional): Value to pass to
                :paramref:`telegram.request.BaseRequest.post.read_timeout`. Defaults to
                :attr:`~telegram.request.BaseRequest.DEFAULT_NONE`.
            write_timeout (:obj:`float` | :obj:`None`, optional):  Value to pass to
                :paramref:`telegram.request.BaseRequest.post.write_timeout`. Defaults to
                :attr:`~telegram.request.BaseRequest.DEFAULT_NONE`.
            connect_timeout (:obj:`float` | :obj:`None`, optional): Value to pass to
                :paramref:`telegram.request.BaseRequest.post.connect_timeout`. Defaults to
                :attr:`~telegram.request.BaseRequest.DEFAULT_NONE`.
            pool_timeout (:obj:`float` | :obj:`None`, optional):  Value to pass to
                :paramref:`telegram.request.BaseRequest.post.pool_timeout`. Defaults to
                :attr:`~telegram.request.BaseRequest.DEFAULT_NONE`.
            api_kwargs (:obj:`dict`, optional): Arbitrary keyword arguments to be passed to the
                Telegram API.

        Returns:
            :class:`telegram.Message`: On success, if edited message is not an inline message, the
            edited Message is returned, otherwise :obj:`True` is returned.

        Raises:
            :class:`telegram.error.TelegramError`
        """
        if inline_message_id is None and (chat_id is None or message_id is None):
            raise ValueError(
                'edit_message_media: Both chat_id and message_id are required when '
                'inline_message_id is not specified'
            )

        data: JSONDict = {'media': media}

        if chat_id:
            data['chat_id'] = chat_id
        if message_id:
            data['message_id'] = message_id
        if inline_message_id:
            data['inline_message_id'] = inline_message_id

        return await self._send_message(
            'editMessageMedia',
            data,
            reply_markup=reply_markup,
            read_timeout=read_timeout,
            write_timeout=write_timeout,
            connect_timeout=connect_timeout,
            pool_timeout=pool_timeout,
            api_kwargs=api_kwargs,
        )

    @_log
    async def edit_message_reply_markup(
        self,
        chat_id: Union[str, int] = None,
        message_id: int = None,
        inline_message_id: int = None,
        reply_markup: Optional['InlineKeyboardMarkup'] = None,
        read_timeout: ODVInput[float] = DEFAULT_NONE,
        write_timeout: ODVInput[float] = DEFAULT_NONE,
        connect_timeout: ODVInput[float] = DEFAULT_NONE,
        pool_timeout: ODVInput[float] = DEFAULT_NONE,
        api_kwargs: JSONDict = None,
    ) -> Union[Message, bool]:
        """
        Use this method to edit only the reply markup of messages sent by the bot or via the bot
        (for inline bots).

        Args:
            chat_id (:obj:`int` | :obj:`str`, optional): Required if inline_message_id is not
                specified. Unique identifier for the target chat or username of the target channel
                (in the format ``@channelusername``).
            message_id (:obj:`int`, optional): Required if inline_message_id is not specified.
                Identifier of the message to edit.
            inline_message_id (:obj:`str`, optional): Required if chat_id and message_id are not
                specified. Identifier of the inline message.
            reply_markup (:class:`telegram.InlineKeyboardMarkup`, optional): An object for an
                inline keyboard.
            read_timeout (:obj:`float` | :obj:`None`, optional): Value to pass to
                :paramref:`telegram.request.BaseRequest.post.read_timeout`. Defaults to
                :attr:`~telegram.request.BaseRequest.DEFAULT_NONE`.
            write_timeout (:obj:`float` | :obj:`None`, optional):  Value to pass to
                :paramref:`telegram.request.BaseRequest.post.write_timeout`. Defaults to
                :attr:`~telegram.request.BaseRequest.DEFAULT_NONE`.
            connect_timeout (:obj:`float` | :obj:`None`, optional): Value to pass to
                :paramref:`telegram.request.BaseRequest.post.connect_timeout`. Defaults to
                :attr:`~telegram.request.BaseRequest.DEFAULT_NONE`.
            pool_timeout (:obj:`float` | :obj:`None`, optional):  Value to pass to
                :paramref:`telegram.request.BaseRequest.post.pool_timeout`. Defaults to
                :attr:`~telegram.request.BaseRequest.DEFAULT_NONE`.
            api_kwargs (:obj:`dict`, optional): Arbitrary keyword arguments to be passed to the
                Telegram API.

        Returns:
            :class:`telegram.Message`: On success, if edited message is not an inline message, the
            edited message is returned, otherwise :obj:`True` is returned.

        Raises:
            :class:`telegram.error.TelegramError`

        """
        if inline_message_id is None and (chat_id is None or message_id is None):
            raise ValueError(
                'edit_message_reply_markup: Both chat_id and message_id are required when '
                'inline_message_id is not specified'
            )

        data: JSONDict = {}

        if chat_id:
            data['chat_id'] = chat_id
        if message_id:
            data['message_id'] = message_id
        if inline_message_id:
            data['inline_message_id'] = inline_message_id

        return await self._send_message(
            'editMessageReplyMarkup',
            data,
            reply_markup=reply_markup,
            read_timeout=read_timeout,
            write_timeout=write_timeout,
            connect_timeout=connect_timeout,
            pool_timeout=pool_timeout,
            api_kwargs=api_kwargs,
        )

    @_log
    async def get_updates(
        self,
        offset: int = None,
        limit: int = 100,
        timeout: int = 0,
        read_timeout: float = 2,
        write_timeout: ODVInput[float] = DEFAULT_NONE,
        connect_timeout: ODVInput[float] = DEFAULT_NONE,
        pool_timeout: ODVInput[float] = DEFAULT_NONE,
        allowed_updates: List[str] = None,
        api_kwargs: JSONDict = None,
    ) -> List[Update]:
        """Use this method to receive incoming updates using long polling.

        Args:
            offset (:obj:`int`, optional): Identifier of the first update to be returned. Must be
                greater by one than the highest among the identifiers of previously received
                updates. By default, updates starting with the earliest unconfirmed update are
                returned. An update is considered confirmed as soon as this method is called with
                an offset higher than its :attr:`telegram.Update.update_id`. The negative offset
                can be specified to retrieve updates starting from -offset update from the end of
                the updates queue. All previous updates will forgotten.
            limit (:obj:`int`, optional): Limits the number of updates to be retrieved. Values
                between 1-100 are accepted. Defaults to ``100``.
            timeout (:obj:`int`, optional): Timeout in seconds for long polling. Defaults to ``0``,
                i.e. usual short polling. Should be positive, short polling should be used for
                testing purposes only.
            read_timeout (:obj:`float`, optional): Value to pass to
                :paramref:`telegram.request.BaseRequest.post.read_timeout`. Defaults to
                ``2``. :paramref:`timeout` will be added to this value.
            write_timeout (:obj:`float` | :obj:`None`, optional):  Value to pass to
                :paramref:`telegram.request.BaseRequest.post.write_timeout`. Defaults to
                :attr:`~telegram.request.BaseRequest.DEFAULT_NONE`.
            connect_timeout (:obj:`float` | :obj:`None`, optional): Value to pass to
                :paramref:`telegram.request.BaseRequest.post.connect_timeout`. Defaults to
                :attr:`~telegram.request.BaseRequest.DEFAULT_NONE`.
            pool_timeout (:obj:`float` | :obj:`None`, optional):  Value to pass to
                :paramref:`telegram.request.BaseRequest.post.pool_timeout`. Defaults to
                :attr:`~telegram.request.BaseRequest.DEFAULT_NONE`.
            allowed_updates (List[:obj:`str`]), optional): A list the types of
                updates you want your bot to receive. For example, specify ["message",
                "edited_channel_post", "callback_query"] to only receive updates of these types.
                See :class:`telegram.Update` for a complete list of available update types.
                Specify an empty list to receive all updates except
                :attr:`telegram.Update.chat_member` (default). If not specified, the previous
                setting will be used. Please note that this parameter doesn't affect updates
                created before the call to the get_updates, so unwanted updates may be received for
                a short period of time.
            api_kwargs (:obj:`dict`, optional): Arbitrary keyword arguments to be passed to the
                Telegram API.

        Note:
            1. This method will not work if an outgoing webhook is set up.
            2. In order to avoid getting duplicate updates, recalculate offset after each
               server response.
            3. To take full advantage of this library take a look at :class:`telegram.ext.Updater`

        Returns:
            List[:class:`telegram.Update`]

        Raises:
            :class:`telegram.error.TelegramError`

        """
        data: JSONDict = {'timeout': timeout}

        if offset:
            data['offset'] = offset
        if limit:
            data['limit'] = limit
        if allowed_updates is not None:
            data['allowed_updates'] = allowed_updates

        # Ideally we'd use an aggressive read timeout for the polling. However,
        # * Short polling should return within 2 seconds.
        # * Long polling poses a different problem: the connection might have been dropped while
        #   waiting for the server to return and there's no way of knowing the connection had been
        #   dropped in real time.
        result = cast(
            List[JSONDict],
            await self._post(
                'getUpdates',
                data,
                read_timeout=read_timeout + timeout,
                write_timeout=write_timeout,
                connect_timeout=connect_timeout,
                pool_timeout=pool_timeout,
                api_kwargs=api_kwargs,
            ),
        )

        if result:
            self._logger.debug('Getting updates: %s', [u['update_id'] for u in result])
        else:
            self._logger.debug('No new updates found.')

        return Update.de_list(result, self)  # type: ignore[return-value]

    @_log
    async def set_webhook(
        self,
        url: str,
        certificate: FileInput = None,
        read_timeout: ODVInput[float] = DEFAULT_NONE,
        write_timeout: ODVInput[float] = DEFAULT_NONE,
        connect_timeout: ODVInput[float] = DEFAULT_NONE,
        pool_timeout: ODVInput[float] = DEFAULT_NONE,
        max_connections: int = 40,
        allowed_updates: List[str] = None,
        api_kwargs: JSONDict = None,
        ip_address: str = None,
        drop_pending_updates: bool = None,
    ) -> bool:
        """
        Use this method to specify a url and receive incoming updates via an outgoing webhook.
        Whenever there is an update for the bot, Telegram will send an HTTPS POST request to the
        specified url, containing An Update. In case of an unsuccessful request,
        Telegram will give up after a reasonable amount of attempts.

        If you'd like to make sure that the Webhook request comes from Telegram, Telegram
        recommends using a secret path in the URL, e.g. https://www.example.com/<token>. Since
        nobody else knows your bot's token, you can be pretty sure it's us.

        Note:
            The certificate argument should be a file from disk ``open(filename, 'rb')``.

        Args:
            url (:obj:`str`): HTTPS url to send updates to. Use an empty string to remove webhook
                integration.
            certificate (:term:`file object`): Upload your public key certificate so that the root
                certificate in use can be checked. See our self-signed guide for details.
                (https://goo.gl/rw7w6Y)
            ip_address (:obj:`str`, optional): The fixed IP address which will be used to send
                webhook requests instead of the IP address resolved through DNS.
            max_connections (:obj:`int`, optional): Maximum allowed number of simultaneous HTTPS
                connections to the webhook for update delivery, 1-100. Defaults to ``40``. Use
                lower values to limit the load on your bot's server, and higher values to increase
                your bot's throughput.
            allowed_updates (List[:obj:`str`], optional): A list the types of
                updates you want your bot to receive. For example, specify ["message",
                "edited_channel_post", "callback_query"] to only receive updates of these types.
                See :class:`telegram.Update` for a complete list of available update types.
                Specify an empty list to receive all updates except
                :attr:`telegram.Update.chat_member` (default). If not specified, the previous
                setting will be used. Please note that this parameter doesn't affect updates
                created before the call to the set_webhook, so unwanted updates may be received for
                a short period of time.
            drop_pending_updates (:obj:`bool`, optional): Pass :obj:`True` to drop all pending
                updates.
            read_timeout (:obj:`float` | :obj:`None`, optional): Value to pass to
                :paramref:`telegram.request.BaseRequest.post.read_timeout`. Defaults to
                :attr:`~telegram.request.BaseRequest.DEFAULT_NONE`.
            write_timeout (:obj:`float` | :obj:`None`, optional):  Value to pass to
                :paramref:`telegram.request.BaseRequest.post.write_timeout`. Defaults to
                :attr:`~telegram.request.BaseRequest.DEFAULT_NONE`.
            connect_timeout (:obj:`float` | :obj:`None`, optional): Value to pass to
                :paramref:`telegram.request.BaseRequest.post.connect_timeout`. Defaults to
                :attr:`~telegram.request.BaseRequest.DEFAULT_NONE`.
            pool_timeout (:obj:`float` | :obj:`None`, optional):  Value to pass to
                :paramref:`telegram.request.BaseRequest.post.pool_timeout`. Defaults to
                :attr:`~telegram.request.BaseRequest.DEFAULT_NONE`.
            api_kwargs (:obj:`dict`, optional): Arbitrary keyword arguments to be passed to the
                Telegram API.

        Note:
            1. You will not be able to receive updates using :meth:`get_updates` for long as an
               outgoing webhook is set up.
            2. To use a self-signed certificate, you need to upload your public key certificate
               using certificate parameter. Please upload as InputFile, sending a String will not
               work.
            3. Ports currently supported for Webhooks:
               :attr:`telegram.constants.SUPPORTED_WEBHOOK_PORTS`.

            If you're having any trouble setting up webhooks, please check out this `guide to
            Webhooks`_.

        Returns:
            :obj:`bool` On success, :obj:`True` is returned.

        Raises:
            :class:`telegram.error.TelegramError`

        .. _`guide to Webhooks`: https://core.telegram.org/bots/webhooks

        """
        data: JSONDict = {'url': url}

        if certificate:
            data['certificate'] = parse_file_input(certificate)
        if max_connections is not None:
            data['max_connections'] = max_connections
        if allowed_updates is not None:
            data['allowed_updates'] = allowed_updates
        if ip_address:
            data['ip_address'] = ip_address
        if drop_pending_updates:
            data['drop_pending_updates'] = drop_pending_updates

        result = await self._post(
            'setWebhook',
            data,
            read_timeout=read_timeout,
            write_timeout=write_timeout,
            connect_timeout=connect_timeout,
            pool_timeout=pool_timeout,
            api_kwargs=api_kwargs,
        )

        return result  # type: ignore[return-value]

    @_log
    async def delete_webhook(
        self,
        read_timeout: ODVInput[float] = DEFAULT_NONE,
        write_timeout: ODVInput[float] = DEFAULT_NONE,
        connect_timeout: ODVInput[float] = DEFAULT_NONE,
        pool_timeout: ODVInput[float] = DEFAULT_NONE,
        api_kwargs: JSONDict = None,
        drop_pending_updates: bool = None,
    ) -> bool:
        """
        Use this method to remove webhook integration if you decide to switch back to
        :meth:`get_updates()`.

        Args:
            drop_pending_updates (:obj:`bool`, optional): Pass :obj:`True` to drop all pending
                updates.
            read_timeout (:obj:`float` | :obj:`None`, optional): Value to pass to
                :paramref:`telegram.request.BaseRequest.post.read_timeout`. Defaults to
                :attr:`~telegram.request.BaseRequest.DEFAULT_NONE`.
            write_timeout (:obj:`float` | :obj:`None`, optional):  Value to pass to
                :paramref:`telegram.request.BaseRequest.post.write_timeout`. Defaults to
                :attr:`~telegram.request.BaseRequest.DEFAULT_NONE`.
            connect_timeout (:obj:`float` | :obj:`None`, optional): Value to pass to
                :paramref:`telegram.request.BaseRequest.post.connect_timeout`. Defaults to
                :attr:`~telegram.request.BaseRequest.DEFAULT_NONE`.
            pool_timeout (:obj:`float` | :obj:`None`, optional):  Value to pass to
                :paramref:`telegram.request.BaseRequest.post.pool_timeout`. Defaults to
                :attr:`~telegram.request.BaseRequest.DEFAULT_NONE`.
            api_kwargs (:obj:`dict`, optional): Arbitrary keyword arguments to be passed to the
                Telegram API.

        Returns:
            :obj:`bool`: On success, :obj:`True` is returned.

        Raises:
            :class:`telegram.error.TelegramError`

        """
        data = {}

        if drop_pending_updates:
            data['drop_pending_updates'] = drop_pending_updates

        result = await self._post(
            'deleteWebhook',
            data,
            read_timeout=read_timeout,
            write_timeout=write_timeout,
            connect_timeout=connect_timeout,
            pool_timeout=pool_timeout,
            api_kwargs=api_kwargs,
        )

        return result  # type: ignore[return-value]

    @_log
    async def leave_chat(
        self,
        chat_id: Union[str, int],
        read_timeout: ODVInput[float] = DEFAULT_NONE,
        write_timeout: ODVInput[float] = DEFAULT_NONE,
        connect_timeout: ODVInput[float] = DEFAULT_NONE,
        pool_timeout: ODVInput[float] = DEFAULT_NONE,
        api_kwargs: JSONDict = None,
    ) -> bool:
        """Use this method for your bot to leave a group, supergroup or channel.

        Args:
            chat_id (:obj:`int` | :obj:`str`): Unique identifier for the target chat or username
                of the target supergroup or channel (in the format ``@channelusername``).
            read_timeout (:obj:`float` | :obj:`None`, optional): Value to pass to
                :paramref:`telegram.request.BaseRequest.post.read_timeout`. Defaults to
                :attr:`~telegram.request.BaseRequest.DEFAULT_NONE`.
            write_timeout (:obj:`float` | :obj:`None`, optional):  Value to pass to
                :paramref:`telegram.request.BaseRequest.post.write_timeout`. Defaults to
                :attr:`~telegram.request.BaseRequest.DEFAULT_NONE`.
            connect_timeout (:obj:`float` | :obj:`None`, optional): Value to pass to
                :paramref:`telegram.request.BaseRequest.post.connect_timeout`. Defaults to
                :attr:`~telegram.request.BaseRequest.DEFAULT_NONE`.
            pool_timeout (:obj:`float` | :obj:`None`, optional):  Value to pass to
                :paramref:`telegram.request.BaseRequest.post.pool_timeout`. Defaults to
                :attr:`~telegram.request.BaseRequest.DEFAULT_NONE`.
            api_kwargs (:obj:`dict`, optional): Arbitrary keyword arguments to be passed to the
                Telegram API.

        Returns:
            :obj:`bool`: On success, :obj:`True` is returned.

        Raises:
            :class:`telegram.error.TelegramError`

        """
        data: JSONDict = {'chat_id': chat_id}

        result = await self._post(
            'leaveChat',
            data,
            read_timeout=read_timeout,
            write_timeout=write_timeout,
            connect_timeout=connect_timeout,
            pool_timeout=pool_timeout,
            api_kwargs=api_kwargs,
        )

        return result  # type: ignore[return-value]

    @_log
    async def get_chat(
        self,
        chat_id: Union[str, int],
        read_timeout: ODVInput[float] = DEFAULT_NONE,
        write_timeout: ODVInput[float] = DEFAULT_NONE,
        connect_timeout: ODVInput[float] = DEFAULT_NONE,
        pool_timeout: ODVInput[float] = DEFAULT_NONE,
        api_kwargs: JSONDict = None,
    ) -> Chat:
        """
        Use this method to get up to date information about the chat (current name of the user for
        one-on-one conversations, current username of a user, group or channel, etc.).

        Args:
            chat_id (:obj:`int` | :obj:`str`): Unique identifier for the target chat or username
                of the target supergroup or channel (in the format ``@channelusername``).
            read_timeout (:obj:`float` | :obj:`None`, optional): Value to pass to
                :paramref:`telegram.request.BaseRequest.post.read_timeout`. Defaults to
                :attr:`~telegram.request.BaseRequest.DEFAULT_NONE`.
            write_timeout (:obj:`float` | :obj:`None`, optional):  Value to pass to
                :paramref:`telegram.request.BaseRequest.post.write_timeout`. Defaults to
                :attr:`~telegram.request.BaseRequest.DEFAULT_NONE`.
            connect_timeout (:obj:`float` | :obj:`None`, optional): Value to pass to
                :paramref:`telegram.request.BaseRequest.post.connect_timeout`. Defaults to
                :attr:`~telegram.request.BaseRequest.DEFAULT_NONE`.
            pool_timeout (:obj:`float` | :obj:`None`, optional):  Value to pass to
                :paramref:`telegram.request.BaseRequest.post.pool_timeout`. Defaults to
                :attr:`~telegram.request.BaseRequest.DEFAULT_NONE`.
            api_kwargs (:obj:`dict`, optional): Arbitrary keyword arguments to be passed to the
                Telegram API.

        Returns:
            :class:`telegram.Chat`

        Raises:
            :class:`telegram.error.TelegramError`

        """
        data: JSONDict = {'chat_id': chat_id}

        result = await self._post(
            'getChat',
            data,
            read_timeout=read_timeout,
            write_timeout=write_timeout,
            connect_timeout=connect_timeout,
            pool_timeout=pool_timeout,
            api_kwargs=api_kwargs,
        )

        return Chat.de_json(result, self)  # type: ignore[return-value, arg-type]

    @_log
    async def get_chat_administrators(
        self,
        chat_id: Union[str, int],
        read_timeout: ODVInput[float] = DEFAULT_NONE,
        write_timeout: ODVInput[float] = DEFAULT_NONE,
        connect_timeout: ODVInput[float] = DEFAULT_NONE,
        pool_timeout: ODVInput[float] = DEFAULT_NONE,
        api_kwargs: JSONDict = None,
    ) -> List[ChatMember]:
        """
        Use this method to get a list of administrators in a chat.

        Args:
            chat_id (:obj:`int` | :obj:`str`): Unique identifier for the target chat or username
                of the target supergroup or channel (in the format ``@channelusername``).
            read_timeout (:obj:`float` | :obj:`None`, optional): Value to pass to
                :paramref:`telegram.request.BaseRequest.post.read_timeout`. Defaults to
                :attr:`~telegram.request.BaseRequest.DEFAULT_NONE`.
            write_timeout (:obj:`float` | :obj:`None`, optional):  Value to pass to
                :paramref:`telegram.request.BaseRequest.post.write_timeout`. Defaults to
                :attr:`~telegram.request.BaseRequest.DEFAULT_NONE`.
            connect_timeout (:obj:`float` | :obj:`None`, optional): Value to pass to
                :paramref:`telegram.request.BaseRequest.post.connect_timeout`. Defaults to
                :attr:`~telegram.request.BaseRequest.DEFAULT_NONE`.
            pool_timeout (:obj:`float` | :obj:`None`, optional):  Value to pass to
                :paramref:`telegram.request.BaseRequest.post.pool_timeout`. Defaults to
                :attr:`~telegram.request.BaseRequest.DEFAULT_NONE`.
            api_kwargs (:obj:`dict`, optional): Arbitrary keyword arguments to be passed to the
                Telegram API.

        Returns:
            List[:class:`telegram.ChatMember`]: On success, returns a list of ``ChatMember``
            objects that contains information about all chat administrators except
            other bots. If the chat is a group or a supergroup and no administrators were
            appointed, only the creator will be returned.

        Raises:
            :class:`telegram.error.TelegramError`

        """
        data: JSONDict = {'chat_id': chat_id}
        result = await self._post(
            'getChatAdministrators',
            data,
            read_timeout=read_timeout,
            write_timeout=write_timeout,
            connect_timeout=connect_timeout,
            pool_timeout=pool_timeout,
            api_kwargs=api_kwargs,
        )
        return ChatMember.de_list(result, self)  # type: ignore

    @_log
    async def get_chat_member_count(
        self,
        chat_id: Union[str, int],
        read_timeout: ODVInput[float] = DEFAULT_NONE,
        write_timeout: ODVInput[float] = DEFAULT_NONE,
        connect_timeout: ODVInput[float] = DEFAULT_NONE,
        pool_timeout: ODVInput[float] = DEFAULT_NONE,
        api_kwargs: JSONDict = None,
    ) -> int:
        """Use this method to get the number of members in a chat.

         .. versionadded:: 13.7

        Args:
            chat_id (:obj:`int` | :obj:`str`): Unique identifier for the target chat or username
                of the target supergroup or channel (in the format ``@channelusername``).
            read_timeout (:obj:`float` | :obj:`None`, optional): Value to pass to
                :paramref:`telegram.request.BaseRequest.post.read_timeout`. Defaults to
                :attr:`~telegram.request.BaseRequest.DEFAULT_NONE`.
            write_timeout (:obj:`float` | :obj:`None`, optional):  Value to pass to
                :paramref:`telegram.request.BaseRequest.post.write_timeout`. Defaults to
                :attr:`~telegram.request.BaseRequest.DEFAULT_NONE`.
            connect_timeout (:obj:`float` | :obj:`None`, optional): Value to pass to
                :paramref:`telegram.request.BaseRequest.post.connect_timeout`. Defaults to
                :attr:`~telegram.request.BaseRequest.DEFAULT_NONE`.
            pool_timeout (:obj:`float` | :obj:`None`, optional):  Value to pass to
                :paramref:`telegram.request.BaseRequest.post.pool_timeout`. Defaults to
                :attr:`~telegram.request.BaseRequest.DEFAULT_NONE`.
            api_kwargs (:obj:`dict`, optional): Arbitrary keyword arguments to be passed to the
                Telegram API.

        Returns:
            :obj:`int`: Number of members in the chat.

        Raises:
            :class:`telegram.error.TelegramError`

        """
        data: JSONDict = {'chat_id': chat_id}
        result = await self._post(
            'getChatMemberCount',
            data,
            read_timeout=read_timeout,
            write_timeout=write_timeout,
            connect_timeout=connect_timeout,
            pool_timeout=pool_timeout,
            api_kwargs=api_kwargs,
        )
        return result  # type: ignore[return-value]

    @_log
    async def get_chat_member(
        self,
        chat_id: Union[str, int],
        user_id: Union[str, int],
        read_timeout: ODVInput[float] = DEFAULT_NONE,
        write_timeout: ODVInput[float] = DEFAULT_NONE,
        connect_timeout: ODVInput[float] = DEFAULT_NONE,
        pool_timeout: ODVInput[float] = DEFAULT_NONE,
        api_kwargs: JSONDict = None,
    ) -> ChatMember:
        """Use this method to get information about a member of a chat.

        Args:
            chat_id (:obj:`int` | :obj:`str`): Unique identifier for the target chat or username
                of the target supergroup or channel (in the format ``@channelusername``).
            user_id (:obj:`int`): Unique identifier of the target user.
            read_timeout (:obj:`float` | :obj:`None`, optional): Value to pass to
                :paramref:`telegram.request.BaseRequest.post.read_timeout`. Defaults to
                :attr:`~telegram.request.BaseRequest.DEFAULT_NONE`.
            write_timeout (:obj:`float` | :obj:`None`, optional):  Value to pass to
                :paramref:`telegram.request.BaseRequest.post.write_timeout`. Defaults to
                :attr:`~telegram.request.BaseRequest.DEFAULT_NONE`.
            connect_timeout (:obj:`float` | :obj:`None`, optional): Value to pass to
                :paramref:`telegram.request.BaseRequest.post.connect_timeout`. Defaults to
                :attr:`~telegram.request.BaseRequest.DEFAULT_NONE`.
            pool_timeout (:obj:`float` | :obj:`None`, optional):  Value to pass to
                :paramref:`telegram.request.BaseRequest.post.pool_timeout`. Defaults to
                :attr:`~telegram.request.BaseRequest.DEFAULT_NONE`.
            api_kwargs (:obj:`dict`, optional): Arbitrary keyword arguments to be passed to the
                Telegram API.

        Returns:
            :class:`telegram.ChatMember`

        Raises:
            :class:`telegram.error.TelegramError`

        """
        data: JSONDict = {'chat_id': chat_id, 'user_id': user_id}
        result = await self._post(
            'getChatMember',
            data,
            read_timeout=read_timeout,
            write_timeout=write_timeout,
            connect_timeout=connect_timeout,
            pool_timeout=pool_timeout,
            api_kwargs=api_kwargs,
        )
        return ChatMember.de_json(result, self)  # type: ignore[return-value, arg-type]

    @_log
    async def set_chat_sticker_set(
        self,
        chat_id: Union[str, int],
        sticker_set_name: str,
        read_timeout: ODVInput[float] = DEFAULT_NONE,
        write_timeout: ODVInput[float] = DEFAULT_NONE,
        connect_timeout: ODVInput[float] = DEFAULT_NONE,
        pool_timeout: ODVInput[float] = DEFAULT_NONE,
        api_kwargs: JSONDict = None,
    ) -> bool:
        """Use this method to set a new group sticker set for a supergroup.
        The bot must be an administrator in the chat for this to work and must have the appropriate
        admin rights. Use the field :attr:`telegram.Chat.can_set_sticker_set` optionally returned
        in :meth:`get_chat` requests to check if the bot can use this method.

        Args:
            chat_id (:obj:`int` | :obj:`str`): Unique identifier for the target chat or username
                of the target supergroup (in the format @supergroupusername).
            sticker_set_name (:obj:`str`): Name of the sticker set to be set as the group
                sticker set.
            read_timeout (:obj:`float` | :obj:`None`, optional): Value to pass to
                :paramref:`telegram.request.BaseRequest.post.read_timeout`. Defaults to
                :attr:`~telegram.request.BaseRequest.DEFAULT_NONE`.
            write_timeout (:obj:`float` | :obj:`None`, optional):  Value to pass to
                :paramref:`telegram.request.BaseRequest.post.write_timeout`. Defaults to
                :attr:`~telegram.request.BaseRequest.DEFAULT_NONE`.
            connect_timeout (:obj:`float` | :obj:`None`, optional): Value to pass to
                :paramref:`telegram.request.BaseRequest.post.connect_timeout`. Defaults to
                :attr:`~telegram.request.BaseRequest.DEFAULT_NONE`.
            pool_timeout (:obj:`float` | :obj:`None`, optional):  Value to pass to
                :paramref:`telegram.request.BaseRequest.post.pool_timeout`. Defaults to
                :attr:`~telegram.request.BaseRequest.DEFAULT_NONE`.
            api_kwargs (:obj:`dict`, optional): Arbitrary keyword arguments to be passed to the
                Telegram API.

        Returns:
            :obj:`bool`: On success, :obj:`True` is returned.
        """
        data: JSONDict = {'chat_id': chat_id, 'sticker_set_name': sticker_set_name}
        result = await self._post(
            'setChatStickerSet',
            data,
            read_timeout=read_timeout,
            write_timeout=write_timeout,
            connect_timeout=connect_timeout,
            pool_timeout=pool_timeout,
            api_kwargs=api_kwargs,
        )
        return result  # type: ignore[return-value]

    @_log
    async def delete_chat_sticker_set(
        self,
        chat_id: Union[str, int],
        read_timeout: ODVInput[float] = DEFAULT_NONE,
        write_timeout: ODVInput[float] = DEFAULT_NONE,
        connect_timeout: ODVInput[float] = DEFAULT_NONE,
        pool_timeout: ODVInput[float] = DEFAULT_NONE,
        api_kwargs: JSONDict = None,
    ) -> bool:
        """Use this method to delete a group sticker set from a supergroup. The bot must be an
        administrator in the chat for this to work and must have the appropriate admin rights.
        Use the field :attr:`telegram.Chat.can_set_sticker_set` optionally returned in
        :meth:`get_chat` requests to check if the bot can use this method.

        Args:
            chat_id (:obj:`int` | :obj:`str`): Unique identifier for the target chat or username
                of the target supergroup (in the format @supergroupusername).
            read_timeout (:obj:`float` | :obj:`None`, optional): Value to pass to
                :paramref:`telegram.request.BaseRequest.post.read_timeout`. Defaults to
                :attr:`~telegram.request.BaseRequest.DEFAULT_NONE`.
            write_timeout (:obj:`float` | :obj:`None`, optional):  Value to pass to
                :paramref:`telegram.request.BaseRequest.post.write_timeout`. Defaults to
                :attr:`~telegram.request.BaseRequest.DEFAULT_NONE`.
            connect_timeout (:obj:`float` | :obj:`None`, optional): Value to pass to
                :paramref:`telegram.request.BaseRequest.post.connect_timeout`. Defaults to
                :attr:`~telegram.request.BaseRequest.DEFAULT_NONE`.
            pool_timeout (:obj:`float` | :obj:`None`, optional):  Value to pass to
                :paramref:`telegram.request.BaseRequest.post.pool_timeout`. Defaults to
                :attr:`~telegram.request.BaseRequest.DEFAULT_NONE`.
            api_kwargs (:obj:`dict`, optional): Arbitrary keyword arguments to be passed to the
                Telegram API.

        Returns:
             :obj:`bool`: On success, :obj:`True` is returned.
        """
        data: JSONDict = {'chat_id': chat_id}
        result = await self._post(
            'deleteChatStickerSet',
            data,
            read_timeout=read_timeout,
            write_timeout=write_timeout,
            connect_timeout=connect_timeout,
            pool_timeout=pool_timeout,
            api_kwargs=api_kwargs,
        )
        return result  # type: ignore[return-value]

    async def get_webhook_info(
        self,
        read_timeout: ODVInput[float] = DEFAULT_NONE,
        write_timeout: ODVInput[float] = DEFAULT_NONE,
        connect_timeout: ODVInput[float] = DEFAULT_NONE,
        pool_timeout: ODVInput[float] = DEFAULT_NONE,
        api_kwargs: JSONDict = None,
    ) -> WebhookInfo:
        """Use this method to get current webhook status. Requires no parameters.

        If the bot is using :meth:`get_updates`, will return an object with the
        :attr:`telegram.WebhookInfo.url` field empty.

        Args:
            read_timeout (:obj:`float` | :obj:`None`, optional): Value to pass to
                :paramref:`telegram.request.BaseRequest.post.read_timeout`. Defaults to
                :attr:`~telegram.request.BaseRequest.DEFAULT_NONE`.
            write_timeout (:obj:`float` | :obj:`None`, optional):  Value to pass to
                :paramref:`telegram.request.BaseRequest.post.write_timeout`. Defaults to
                :attr:`~telegram.request.BaseRequest.DEFAULT_NONE`.
            connect_timeout (:obj:`float` | :obj:`None`, optional): Value to pass to
                :paramref:`telegram.request.BaseRequest.post.connect_timeout`. Defaults to
                :attr:`~telegram.request.BaseRequest.DEFAULT_NONE`.
            pool_timeout (:obj:`float` | :obj:`None`, optional):  Value to pass to
                :paramref:`telegram.request.BaseRequest.post.pool_timeout`. Defaults to
                :attr:`~telegram.request.BaseRequest.DEFAULT_NONE`.
            api_kwargs (:obj:`dict`, optional): Arbitrary keyword arguments to be passed to the
                Telegram API.

        Returns:
            :class:`telegram.WebhookInfo`

        """
        result = await self._post(
            'getWebhookInfo',
            None,
            read_timeout=read_timeout,
            write_timeout=write_timeout,
            connect_timeout=connect_timeout,
            pool_timeout=pool_timeout,
            api_kwargs=api_kwargs,
        )
        return WebhookInfo.de_json(result, self)  # type: ignore[return-value, arg-type]

    @_log
    async def set_game_score(
        self,
        user_id: Union[int, str],
        score: int,
        chat_id: Union[str, int] = None,
        message_id: int = None,
        inline_message_id: int = None,
        force: bool = None,
        disable_edit_message: bool = None,
        read_timeout: ODVInput[float] = DEFAULT_NONE,
        write_timeout: ODVInput[float] = DEFAULT_NONE,
        connect_timeout: ODVInput[float] = DEFAULT_NONE,
        pool_timeout: ODVInput[float] = DEFAULT_NONE,
        api_kwargs: JSONDict = None,
    ) -> Union[Message, bool]:
        """
        Use this method to set the score of the specified user in a game message.

        Args:
            user_id (:obj:`int`): User identifier.
            score (:obj:`int`): New score, must be non-negative.
            force (:obj:`bool`, optional): Pass :obj:`True`, if the high score is allowed to
                decrease. This can be useful when fixing mistakes or banning cheaters.
            disable_edit_message (:obj:`bool`, optional): Pass :obj:`True`, if the game message
                should not be automatically edited to include the current scoreboard.
            chat_id (:obj:`int` | :obj:`str`, optional): Required if inline_message_id is not
                specified. Unique identifier for the target chat.
            message_id (:obj:`int`, optional): Required if inline_message_id is not specified.
                Identifier of the sent message.
            inline_message_id (:obj:`str`, optional): Required if chat_id and message_id are not
                specified. Identifier of the inline message.
            read_timeout (:obj:`float` | :obj:`None`, optional): Value to pass to
                :paramref:`telegram.request.BaseRequest.post.read_timeout`. Defaults to
                :attr:`~telegram.request.BaseRequest.DEFAULT_NONE`.
            write_timeout (:obj:`float` | :obj:`None`, optional):  Value to pass to
                :paramref:`telegram.request.BaseRequest.post.write_timeout`. Defaults to
                :attr:`~telegram.request.BaseRequest.DEFAULT_NONE`.
            connect_timeout (:obj:`float` | :obj:`None`, optional): Value to pass to
                :paramref:`telegram.request.BaseRequest.post.connect_timeout`. Defaults to
                :attr:`~telegram.request.BaseRequest.DEFAULT_NONE`.
            pool_timeout (:obj:`float` | :obj:`None`, optional):  Value to pass to
                :paramref:`telegram.request.BaseRequest.post.pool_timeout`. Defaults to
                :attr:`~telegram.request.BaseRequest.DEFAULT_NONE`.
            api_kwargs (:obj:`dict`, optional): Arbitrary keyword arguments to be passed to the
                Telegram API.

        Returns:
            :class:`telegram.Message`: The edited message. If the message is not an inline message
            , :obj:`True`.

        Raises:
            :class:`telegram.error.TelegramError`: If the new score is not greater than the user's
                current score in the chat and force is :obj:`False`.

        """
        data: JSONDict = {'user_id': user_id, 'score': score}

        if chat_id:
            data['chat_id'] = chat_id
        if message_id:
            data['message_id'] = message_id
        if inline_message_id:
            data['inline_message_id'] = inline_message_id
        if force is not None:
            data['force'] = force
        if disable_edit_message is not None:
            data['disable_edit_message'] = disable_edit_message

        return await self._send_message(
            'setGameScore',
            data,
            read_timeout=read_timeout,
            write_timeout=write_timeout,
            connect_timeout=connect_timeout,
            pool_timeout=pool_timeout,
            api_kwargs=api_kwargs,
        )

    @_log
    async def get_game_high_scores(
        self,
        user_id: Union[int, str],
        chat_id: Union[str, int] = None,
        message_id: int = None,
        inline_message_id: int = None,
        read_timeout: ODVInput[float] = DEFAULT_NONE,
        write_timeout: ODVInput[float] = DEFAULT_NONE,
        connect_timeout: ODVInput[float] = DEFAULT_NONE,
        pool_timeout: ODVInput[float] = DEFAULT_NONE,
        api_kwargs: JSONDict = None,
    ) -> List[GameHighScore]:
        """
        Use this method to get data for high score tables. Will return the score of the specified
        user and several of their neighbors in a game.

        Note:
            This method will currently return scores for the target user, plus two of their
            closest neighbors on each side. Will also return the top three users if the user and
            his neighbors are not among them. Please note that this behavior is subject to change.

        Args:
            user_id (:obj:`int`): Target user id.
            chat_id (:obj:`int` | :obj:`str`, optional): Required if inline_message_id is not
                specified. Unique identifier for the target chat.
            message_id (:obj:`int`, optional): Required if inline_message_id is not specified.
                Identifier of the sent message.
            inline_message_id (:obj:`str`, optional): Required if chat_id and message_id are not
                specified. Identifier of the inline message.
            read_timeout (:obj:`float` | :obj:`None`, optional): Value to pass to
                :paramref:`telegram.request.BaseRequest.post.read_timeout`. Defaults to
                :attr:`~telegram.request.BaseRequest.DEFAULT_NONE`.
            write_timeout (:obj:`float` | :obj:`None`, optional):  Value to pass to
                :paramref:`telegram.request.BaseRequest.post.write_timeout`. Defaults to
                :attr:`~telegram.request.BaseRequest.DEFAULT_NONE`.
            connect_timeout (:obj:`float` | :obj:`None`, optional): Value to pass to
                :paramref:`telegram.request.BaseRequest.post.connect_timeout`. Defaults to
                :attr:`~telegram.request.BaseRequest.DEFAULT_NONE`.
            pool_timeout (:obj:`float` | :obj:`None`, optional):  Value to pass to
                :paramref:`telegram.request.BaseRequest.post.pool_timeout`. Defaults to
                :attr:`~telegram.request.BaseRequest.DEFAULT_NONE`.
            api_kwargs (:obj:`dict`, optional): Arbitrary keyword arguments to be passed to the
                Telegram API.

        Returns:
            List[:class:`telegram.GameHighScore`]

        Raises:
            :class:`telegram.error.TelegramError`

        """
        data: JSONDict = {'user_id': user_id}

        if chat_id:
            data['chat_id'] = chat_id
        if message_id:
            data['message_id'] = message_id
        if inline_message_id:
            data['inline_message_id'] = inline_message_id

        result = await self._post(
            'getGameHighScores',
            data,
            read_timeout=read_timeout,
            write_timeout=write_timeout,
            connect_timeout=connect_timeout,
            pool_timeout=pool_timeout,
            api_kwargs=api_kwargs,
        )

        return GameHighScore.de_list(result, self)  # type: ignore

    @_log
    async def send_invoice(
        self,
        chat_id: Union[int, str],
        title: str,
        description: str,
        payload: str,
        provider_token: str,
        currency: str,
        prices: List['LabeledPrice'],
        start_parameter: str = None,
        photo_url: str = None,
        photo_size: int = None,
        photo_width: int = None,
        photo_height: int = None,
        need_name: bool = None,
        need_phone_number: bool = None,
        need_email: bool = None,
        need_shipping_address: bool = None,
        is_flexible: bool = None,
        disable_notification: DVInput[bool] = DEFAULT_NONE,
        reply_to_message_id: int = None,
        reply_markup: InlineKeyboardMarkup = None,
        provider_data: Union[str, object] = None,
        send_phone_number_to_provider: bool = None,
        send_email_to_provider: bool = None,
        read_timeout: ODVInput[float] = DEFAULT_NONE,
        write_timeout: ODVInput[float] = DEFAULT_NONE,
        connect_timeout: ODVInput[float] = DEFAULT_NONE,
        pool_timeout: ODVInput[float] = DEFAULT_NONE,
        api_kwargs: JSONDict = None,
        allow_sending_without_reply: ODVInput[bool] = DEFAULT_NONE,
        max_tip_amount: int = None,
        suggested_tip_amounts: List[int] = None,
        protect_content: ODVInput[bool] = DEFAULT_NONE,
    ) -> Message:
        """Use this method to send invoices.

        Warning:
            As of API 5.2 :paramref:`start_parameter` is an optional argument and therefore the
            order of the arguments had to be changed. Use keyword arguments to make sure that the
            arguments are passed correctly.

        .. versionchanged:: 13.5
            As of Bot API 5.2, the parameter :paramref:`start_parameter` is optional.

        Args:
            chat_id (:obj:`int` | :obj:`str`): Unique identifier for the target chat or username
                of the target channel (in the format ``@channelusername``).
            title (:obj:`str`): Product name, 1-32 characters.
            description (:obj:`str`): Product description, 1-255 characters.
            payload (:obj:`str`): Bot-defined invoice payload, 1-128 bytes. This will not be
                displayed to the user, use for your internal processes.
            provider_token (:obj:`str`): Payments provider token, obtained via
                `@BotFather <https://t.me/BotFather>`_.
            currency (:obj:`str`): Three-letter ISO 4217 currency code.
            prices (List[:class:`telegram.LabeledPrice`)]: Price breakdown, a list
                of components (e.g. product price, tax, discount, delivery cost, delivery tax,
                bonus, etc.).
            max_tip_amount (:obj:`int`, optional): The maximum accepted amount for tips in the
                smallest units of the currency (integer, not float/double). For example, for a
                maximum tip of US$ 1.45 pass ``max_tip_amount = 145``. See the exp parameter in
                `currencies.json <https://core.telegram.org/bots/payments/currencies.json>`_, it
                shows the number of digits past the decimal point for each currency (2 for the
                majority of currencies). Defaults to ``0``.

                .. versionadded:: 13.5
            suggested_tip_amounts (List[:obj:`int`], optional): An array of
                suggested amounts of tips in the smallest units of the currency (integer, not
                float/double). At most 4 suggested tip amounts can be specified. The suggested tip
                amounts must be positive, passed in a strictly increased order and must not exceed
                ``max_tip_amount``.

                .. versionadded:: 13.5
            start_parameter (:obj:`str`, optional): Unique deep-linking parameter. If left empty,
                *forwarded copies* of the sent message will have a *Pay* button, allowing
                multiple users to pay directly from the forwarded message, using the same invoice.
                If non-empty, forwarded copies of the sent message will have a *URL* button with a
                deep link to the bot (instead of a *Pay* button), with the value used as the
                start parameter.

                .. versionchanged:: 13.5
                    As of Bot API 5.2, this parameter is optional.
            provider_data (:obj:`str` | :obj:`object`, optional): data about the
                invoice, which will be shared with the payment provider. A detailed description of
                required fields should be provided by the payment provider. When an object is
                passed, it will be encoded as JSON.
            photo_url (:obj:`str`, optional): URL of the product photo for the invoice. Can be a
                photo of the goods or a marketing image for a service. People like it better when
                they see what they are paying for.
            photo_size (:obj:`str`, optional): Photo size.
            photo_width (:obj:`int`, optional): Photo width.
            photo_height (:obj:`int`, optional): Photo height.
            need_name (:obj:`bool`, optional): Pass :obj:`True`, if you require the user's full
                name to complete the order.
            need_phone_number (:obj:`bool`, optional): Pass :obj:`True`, if you require the user's
                phone number to complete the order.
            need_email (:obj:`bool`, optional): Pass :obj:`True`, if you require the user's email
                to complete the order.
            need_shipping_address (:obj:`bool`, optional): Pass :obj:`True`, if you require the
                user's shipping address to complete the order.
            send_phone_number_to_provider (:obj:`bool`, optional): Pass :obj:`True`, if user's
                phone number should be sent to provider.
            send_email_to_provider (:obj:`bool`, optional): Pass :obj:`True`, if user's email
                address should be sent to provider.
            is_flexible (:obj:`bool`, optional): Pass :obj:`True`, if the final price depends on
                the shipping method.
            disable_notification (:obj:`bool`, optional): Sends the message silently. Users will
                receive a notification with no sound.
            protect_content (:obj:`bool`, optional): Protects the contents of the sent message from
                forwarding and saving.

                .. versionadded:: 13.10

            reply_to_message_id (:obj:`int`, optional): If the message is a reply, ID of the
                original message.
            allow_sending_without_reply (:obj:`bool`, optional): Pass :obj:`True`, if the message
                should be sent even if the specified replied-to message is not found.
            reply_markup (:class:`telegram.InlineKeyboardMarkup`, optional): An object for an
                inline keyboard. If empty, one 'Pay total price' button will be
                shown. If not empty, the first button must be a Pay button.
            read_timeout (:obj:`float` | :obj:`None`, optional): Value to pass to
                :paramref:`telegram.request.BaseRequest.post.read_timeout`. Defaults to
                :attr:`~telegram.request.BaseRequest.DEFAULT_NONE`.
            write_timeout (:obj:`float` | :obj:`None`, optional):  Value to pass to
                :paramref:`telegram.request.BaseRequest.post.write_timeout`. Defaults to
                :attr:`~telegram.request.BaseRequest.DEFAULT_NONE`.
            connect_timeout (:obj:`float` | :obj:`None`, optional): Value to pass to
                :paramref:`telegram.request.BaseRequest.post.connect_timeout`. Defaults to
                :attr:`~telegram.request.BaseRequest.DEFAULT_NONE`.
            pool_timeout (:obj:`float` | :obj:`None`, optional):  Value to pass to
                :paramref:`telegram.request.BaseRequest.post.pool_timeout`. Defaults to
                :attr:`~telegram.request.BaseRequest.DEFAULT_NONE`.
            api_kwargs (:obj:`dict`, optional): Arbitrary keyword arguments to be passed to the
                Telegram API.

        Returns:
            :class:`telegram.Message`: On success, the sent Message is returned.

        Raises:
            :class:`telegram.error.TelegramError`

        """
        data: JSONDict = {
            'chat_id': chat_id,
            'title': title,
            'description': description,
            'payload': payload,
            'provider_token': provider_token,
            'currency': currency,
            'prices': prices,
        }
        if max_tip_amount is not None:
            data['max_tip_amount'] = max_tip_amount
        if suggested_tip_amounts is not None:
            data['suggested_tip_amounts'] = suggested_tip_amounts
        if start_parameter is not None:
            data['start_parameter'] = start_parameter
        if provider_data is not None:
            if isinstance(provider_data, str):
                data['provider_data'] = provider_data
            else:
                data['provider_data'] = json.dumps(provider_data)
        if photo_url is not None:
            data['photo_url'] = photo_url
        if photo_size is not None:
            data['photo_size'] = photo_size
        if photo_width is not None:
            data['photo_width'] = photo_width
        if photo_height is not None:
            data['photo_height'] = photo_height
        if need_name is not None:
            data['need_name'] = need_name
        if need_phone_number is not None:
            data['need_phone_number'] = need_phone_number
        if need_email is not None:
            data['need_email'] = need_email
        if need_shipping_address is not None:
            data['need_shipping_address'] = need_shipping_address
        if is_flexible is not None:
            data['is_flexible'] = is_flexible
        if send_phone_number_to_provider is not None:
            data['send_phone_number_to_provider'] = send_phone_number_to_provider
        if send_email_to_provider is not None:
            data['send_email_to_provider'] = send_email_to_provider

        return await self._send_message(  # type: ignore[return-value]
            'sendInvoice',
            data,
            reply_to_message_id=reply_to_message_id,
            disable_notification=disable_notification,
            reply_markup=reply_markup,
            allow_sending_without_reply=allow_sending_without_reply,
            read_timeout=read_timeout,
            write_timeout=write_timeout,
            connect_timeout=connect_timeout,
            pool_timeout=pool_timeout,
            api_kwargs=api_kwargs,
            protect_content=protect_content,
        )

    @_log
    async def answer_shipping_query(  # pylint: disable=invalid-name
        self,
        shipping_query_id: str,
        ok: bool,
        shipping_options: List[ShippingOption] = None,
        error_message: str = None,
        read_timeout: ODVInput[float] = DEFAULT_NONE,
        write_timeout: ODVInput[float] = DEFAULT_NONE,
        connect_timeout: ODVInput[float] = DEFAULT_NONE,
        pool_timeout: ODVInput[float] = DEFAULT_NONE,
        api_kwargs: JSONDict = None,
    ) -> bool:
        """
        If you sent an invoice requesting a shipping address and the parameter ``is_flexible`` was
        specified, the Bot API will send an :class:`telegram.Update` with a
        :attr:`telegram.Update.shipping_query` field to the bot. Use this method to reply to
        shipping queries.

        Args:
            shipping_query_id (:obj:`str`): Unique identifier for the query to be answered.
            ok (:obj:`bool`): Specify :obj:`True` if delivery to the specified address is possible
                and :obj:`False` if there are any problems (for example, if delivery to the
                specified address is not possible).
            shipping_options (List[:class:`telegram.ShippingOption`]), optional]: Required if ok is
                :obj:`True`. An array of available shipping options.
            error_message (:obj:`str`, optional): Required if ok is :obj:`False`. Error message in
                human readable form that explains why it is impossible to complete the order (e.g.
                "Sorry, delivery to your desired address is unavailable"). Telegram will display
                this message to the user.
            read_timeout (:obj:`float` | :obj:`None`, optional): Value to pass to
                :paramref:`telegram.request.BaseRequest.post.read_timeout`. Defaults to
                :attr:`~telegram.request.BaseRequest.DEFAULT_NONE`.
            write_timeout (:obj:`float` | :obj:`None`, optional):  Value to pass to
                :paramref:`telegram.request.BaseRequest.post.write_timeout`. Defaults to
                :attr:`~telegram.request.BaseRequest.DEFAULT_NONE`.
            connect_timeout (:obj:`float` | :obj:`None`, optional): Value to pass to
                :paramref:`telegram.request.BaseRequest.post.connect_timeout`. Defaults to
                :attr:`~telegram.request.BaseRequest.DEFAULT_NONE`.
            pool_timeout (:obj:`float` | :obj:`None`, optional):  Value to pass to
                :paramref:`telegram.request.BaseRequest.post.pool_timeout`. Defaults to
                :attr:`~telegram.request.BaseRequest.DEFAULT_NONE`.
            api_kwargs (:obj:`dict`, optional): Arbitrary keyword arguments to be passed to the
                Telegram API.

        Returns:
            :obj:`bool`: On success, :obj:`True` is returned.

        Raises:
            :class:`telegram.error.TelegramError`

        """
        ok = bool(ok)

        if ok and (shipping_options is None or error_message is not None):
            raise TelegramError(
                'answerShippingQuery: If ok is True, shipping_options '
                'should not be empty and there should not be error_message'
            )

        if not ok and (shipping_options is not None or error_message is None):
            raise TelegramError(
                'answerShippingQuery: If ok is False, error_message '
                'should not be empty and there should not be shipping_options'
            )

        data: JSONDict = {'shipping_query_id': shipping_query_id, 'ok': ok}

        if ok:
            if not shipping_options:
                # not using an assert statement directly here since they are removed in
                # the optimized bytecode
                raise AssertionError
            data['shipping_options'] = [option.to_dict() for option in shipping_options]
        if error_message is not None:
            data['error_message'] = error_message

        result = await self._post(
            'answerShippingQuery',
            data,
            read_timeout=read_timeout,
            write_timeout=write_timeout,
            connect_timeout=connect_timeout,
            pool_timeout=pool_timeout,
            api_kwargs=api_kwargs,
        )

        return result  # type: ignore[return-value]

    @_log
    async def answer_pre_checkout_query(  # pylint: disable=invalid-name
        self,
        pre_checkout_query_id: str,
        ok: bool,
        error_message: str = None,
        read_timeout: ODVInput[float] = DEFAULT_NONE,
        write_timeout: ODVInput[float] = DEFAULT_NONE,
        connect_timeout: ODVInput[float] = DEFAULT_NONE,
        pool_timeout: ODVInput[float] = DEFAULT_NONE,
        api_kwargs: JSONDict = None,
    ) -> bool:
        """
        Once the user has confirmed their payment and shipping details, the Bot API sends the final
        confirmation in the form of an :class:`telegram.Update` with the field
        :attr:`telegram.Update.pre_checkout_query`. Use this method to respond to such pre-checkout
        queries.

        Note:
            The Bot API must receive an answer within 10 seconds after the pre-checkout
            query was sent.

        Args:
            pre_checkout_query_id (:obj:`str`): Unique identifier for the query to be answered.
            ok (:obj:`bool`): Specify :obj:`True` if everything is alright
                (goods are available, etc.) and the bot is ready to proceed with the order. Use
                :obj:`False` if there are any problems.
            error_message (:obj:`str`, optional): Required if ok is :obj:`False`. Error message
                in human readable form that explains the reason for failure to proceed with
                the checkout (e.g. "Sorry, somebody just bought the last of our amazing black
                T-shirts while you were busy filling out your payment details. Please choose a
                different color or garment!"). Telegram will display this message to the user.
            read_timeout (:obj:`float` | :obj:`None`, optional): Value to pass to
                :paramref:`telegram.request.BaseRequest.post.read_timeout`. Defaults to
                :attr:`~telegram.request.BaseRequest.DEFAULT_NONE`.
            write_timeout (:obj:`float` | :obj:`None`, optional):  Value to pass to
                :paramref:`telegram.request.BaseRequest.post.write_timeout`. Defaults to
                :attr:`~telegram.request.BaseRequest.DEFAULT_NONE`.
            connect_timeout (:obj:`float` | :obj:`None`, optional): Value to pass to
                :paramref:`telegram.request.BaseRequest.post.connect_timeout`. Defaults to
                :attr:`~telegram.request.BaseRequest.DEFAULT_NONE`.
            pool_timeout (:obj:`float` | :obj:`None`, optional):  Value to pass to
                :paramref:`telegram.request.BaseRequest.post.pool_timeout`. Defaults to
                :attr:`~telegram.request.BaseRequest.DEFAULT_NONE`.
            api_kwargs (:obj:`dict`, optional): Arbitrary keyword arguments to be passed to the
                Telegram API.

        Returns:
            :obj:`bool`: On success, :obj:`True` is returned.

        Raises:
            :class:`telegram.error.TelegramError`

        """
        ok = bool(ok)

        if not (ok ^ (error_message is not None)):  # pylint: disable=superfluous-parens
            raise TelegramError(
                'answerPreCheckoutQuery: If ok is True, there should '
                'not be error_message; if ok is False, error_message '
                'should not be empty'
            )

        data: JSONDict = {'pre_checkout_query_id': pre_checkout_query_id, 'ok': ok}

        if error_message is not None:
            data['error_message'] = error_message

        result = await self._post(
            'answerPreCheckoutQuery',
            data,
            read_timeout=read_timeout,
            write_timeout=write_timeout,
            connect_timeout=connect_timeout,
            pool_timeout=pool_timeout,
            api_kwargs=api_kwargs,
        )

        return result  # type: ignore[return-value]

    @_log
    async def answer_web_app_query(
        self,
        web_app_query_id: str,
        result: 'InlineQueryResult',
        read_timeout: ODVInput[float] = DEFAULT_NONE,
        write_timeout: ODVInput[float] = DEFAULT_NONE,
        connect_timeout: ODVInput[float] = DEFAULT_NONE,
        pool_timeout: ODVInput[float] = DEFAULT_NONE,
        api_kwargs: JSONDict = None,
    ) -> SentWebAppMessage:
        """Use this method to set the result of an interaction with a Web App and send a
        corresponding message on behalf of the user to the chat from which the query originated.

        .. versionadded:: 20.0

        Args:
            web_app_query_id (:obj:`str`): Unique identifier for the query to be answered.
            result (:class:`telegram.InlineQueryResult`): An object describing the message to be
                sent.
            read_timeout (:obj:`float` | :obj:`None`, optional): Value to pass to
                :paramref:`telegram.request.BaseRequest.post.read_timeout`. Defaults to
                :attr:`~telegram.request.BaseRequest.DEFAULT_NONE`.
            write_timeout (:obj:`float` | :obj:`None`, optional):  Value to pass to
                :paramref:`telegram.request.BaseRequest.post.write_timeout`. Defaults to
                :attr:`~telegram.request.BaseRequest.DEFAULT_NONE`.
            connect_timeout (:obj:`float` | :obj:`None`, optional): Value to pass to
                :paramref:`telegram.request.BaseRequest.post.connect_timeout`. Defaults to
                :attr:`~telegram.request.BaseRequest.DEFAULT_NONE`.
            pool_timeout (:obj:`float` | :obj:`None`, optional):  Value to pass to
                :paramref:`telegram.request.BaseRequest.post.pool_timeout`. Defaults to
                :attr:`~telegram.request.BaseRequest.DEFAULT_NONE`.
            api_kwargs (:obj:`dict`, optional): Arbitrary keyword arguments to be passed to the
                Telegram API.

        Returns:
            :class:`telegram.SentWebAppMessage`: On success, a sent
            :class:`telegram.SentWebAppMessage` is returned.

        Raises:
            :class:`telegram.error.TelegramError`

        """
        data: JSONDict = {'web_app_query_id': web_app_query_id, 'result': result}

        api_result = await self._post(
            'answerWebAppQuery',
            data,
            read_timeout=read_timeout,
            write_timeout=write_timeout,
            connect_timeout=connect_timeout,
            pool_timeout=pool_timeout,
            api_kwargs=api_kwargs,
        )

        return SentWebAppMessage.de_json(api_result, self)  # type: ignore[return-value, arg-type]

    @_log
    async def restrict_chat_member(
        self,
        chat_id: Union[str, int],
        user_id: Union[str, int],
        permissions: ChatPermissions,
        until_date: Union[int, datetime] = None,
        read_timeout: ODVInput[float] = DEFAULT_NONE,
        write_timeout: ODVInput[float] = DEFAULT_NONE,
        connect_timeout: ODVInput[float] = DEFAULT_NONE,
        pool_timeout: ODVInput[float] = DEFAULT_NONE,
        api_kwargs: JSONDict = None,
    ) -> bool:
        """
        Use this method to restrict a user in a supergroup. The bot must be an administrator in
        the supergroup for this to work and must have the appropriate admin rights. Pass
        :obj:`True` for all boolean parameters to lift restrictions from a user.

        .. seealso:: :meth:`telegram.ChatPermissions.all_permissions`

        Args:
            chat_id (:obj:`int` | :obj:`str`): Unique identifier for the target chat or username
                of the target supergroup (in the format @supergroupusername).
            user_id (:obj:`int`): Unique identifier of the target user.
            until_date (:obj:`int` | :obj:`datetime.datetime`, optional): Date when restrictions
                will be lifted for the user, unix time. If user is restricted for more than 366
                days or less than 30 seconds from the current time, they are considered to be
                restricted forever.
                For timezone naive :obj:`datetime.datetime` objects, the default timezone of the
                bot will be used.
            permissions (:class:`telegram.ChatPermissions`): An object for new user
                permissions.
            read_timeout (:obj:`float` | :obj:`None`, optional): Value to pass to
                :paramref:`telegram.request.BaseRequest.post.read_timeout`. Defaults to
                :attr:`~telegram.request.BaseRequest.DEFAULT_NONE`.
            write_timeout (:obj:`float` | :obj:`None`, optional):  Value to pass to
                :paramref:`telegram.request.BaseRequest.post.write_timeout`. Defaults to
                :attr:`~telegram.request.BaseRequest.DEFAULT_NONE`.
            connect_timeout (:obj:`float` | :obj:`None`, optional): Value to pass to
                :paramref:`telegram.request.BaseRequest.post.connect_timeout`. Defaults to
                :attr:`~telegram.request.BaseRequest.DEFAULT_NONE`.
            pool_timeout (:obj:`float` | :obj:`None`, optional):  Value to pass to
                :paramref:`telegram.request.BaseRequest.post.pool_timeout`. Defaults to
                :attr:`~telegram.request.BaseRequest.DEFAULT_NONE`.
            api_kwargs (:obj:`dict`, optional): Arbitrary keyword arguments to be passed to the
                Telegram API.

        Returns:
            :obj:`bool`: On success, :obj:`True` is returned.

        Raises:
            :class:`telegram.error.TelegramError`
        """
        data: JSONDict = {
            'chat_id': chat_id,
            'user_id': user_id,
            'permissions': permissions,
        }

        if until_date is not None:
            data['until_date'] = until_date

        result = await self._post(
            'restrictChatMember',
            data,
            read_timeout=read_timeout,
            write_timeout=write_timeout,
            connect_timeout=connect_timeout,
            pool_timeout=pool_timeout,
            api_kwargs=api_kwargs,
        )

        return result  # type: ignore[return-value]

    @_log
    async def promote_chat_member(
        self,
        chat_id: Union[str, int],
        user_id: Union[str, int],
        can_change_info: bool = None,
        can_post_messages: bool = None,
        can_edit_messages: bool = None,
        can_delete_messages: bool = None,
        can_invite_users: bool = None,
        can_restrict_members: bool = None,
        can_pin_messages: bool = None,
        can_promote_members: bool = None,
        read_timeout: ODVInput[float] = DEFAULT_NONE,
        write_timeout: ODVInput[float] = DEFAULT_NONE,
        connect_timeout: ODVInput[float] = DEFAULT_NONE,
        pool_timeout: ODVInput[float] = DEFAULT_NONE,
        api_kwargs: JSONDict = None,
        is_anonymous: bool = None,
        can_manage_chat: bool = None,
        can_manage_video_chats: bool = None,
    ) -> bool:
        """
        Use this method to promote or demote a user in a supergroup or a channel. The bot must be
        an administrator in the chat for this to work and must have the appropriate admin rights.
        Pass :obj:`False` for all boolean parameters to demote a user.

        .. versionchanged:: 20.0
           The argument ``can_manage_voice_chats`` was renamed to
           :paramref:`can_manage_video_chats` in accordance to Bot API 6.0.

        Args:
            chat_id (:obj:`int` | :obj:`str`): Unique identifier for the target chat or username
                of the target channel (in the format ``@channelusername``).
            user_id (:obj:`int`): Unique identifier of the target user.
            is_anonymous (:obj:`bool`, optional): Pass :obj:`True`, if the administrator's presence
                in the chat is hidden.
            can_manage_chat (:obj:`bool`, optional): Pass :obj:`True`, if the administrator can
                access the chat event log, chat statistics, message statistics in channels, see
                channel members, see anonymous administrators in supergroups and ignore slow mode.
                Implied by any other administrator privilege.

                .. versionadded:: 13.4

            can_manage_video_chats (:obj:`bool`, optional): Pass :obj:`True`, if the administrator
                can manage video chats.

                .. versionadded:: 20.0

            can_change_info (:obj:`bool`, optional): Pass :obj:`True`, if the administrator can
                change chat title, photo and other settings.
            can_post_messages (:obj:`bool`, optional): Pass :obj:`True`, if the administrator can
                create channel posts, channels only.
            can_edit_messages (:obj:`bool`, optional): Pass :obj:`True`, if the administrator can
                edit messages of other users and can pin messages, channels only.
            can_delete_messages (:obj:`bool`, optional): Pass :obj:`True`, if the administrator can
                delete messages of other users.
            can_invite_users (:obj:`bool`, optional): Pass :obj:`True`, if the administrator can
                invite new users to the chat.
            can_restrict_members (:obj:`bool`, optional): Pass :obj:`True`, if the administrator
                can restrict, ban or unban chat members.
            can_pin_messages (:obj:`bool`, optional): Pass :obj:`True`, if the administrator can
                pin messages, supergroups only.
            can_promote_members (:obj:`bool`, optional): Pass :obj:`True`, if the administrator can
                add new administrators with a subset of his own privileges or demote administrators
                that he has promoted, directly or indirectly (promoted by administrators that were
                appointed by him).
            read_timeout (:obj:`float` | :obj:`None`, optional): Value to pass to
                :paramref:`telegram.request.BaseRequest.post.read_timeout`. Defaults to
                :attr:`~telegram.request.BaseRequest.DEFAULT_NONE`.
            write_timeout (:obj:`float` | :obj:`None`, optional):  Value to pass to
                :paramref:`telegram.request.BaseRequest.post.write_timeout`. Defaults to
                :attr:`~telegram.request.BaseRequest.DEFAULT_NONE`.
            connect_timeout (:obj:`float` | :obj:`None`, optional): Value to pass to
                :paramref:`telegram.request.BaseRequest.post.connect_timeout`. Defaults to
                :attr:`~telegram.request.BaseRequest.DEFAULT_NONE`.
            pool_timeout (:obj:`float` | :obj:`None`, optional):  Value to pass to
                :paramref:`telegram.request.BaseRequest.post.pool_timeout`. Defaults to
                :attr:`~telegram.request.BaseRequest.DEFAULT_NONE`.
            api_kwargs (:obj:`dict`, optional): Arbitrary keyword arguments to be passed to the
                Telegram API.

        Returns:
            :obj:`bool`: On success, :obj:`True` is returned.

        Raises:
            :class:`telegram.error.TelegramError`

        """
        data: JSONDict = {'chat_id': chat_id, 'user_id': user_id}

        if is_anonymous is not None:
            data['is_anonymous'] = is_anonymous
        if can_change_info is not None:
            data['can_change_info'] = can_change_info
        if can_post_messages is not None:
            data['can_post_messages'] = can_post_messages
        if can_edit_messages is not None:
            data['can_edit_messages'] = can_edit_messages
        if can_delete_messages is not None:
            data['can_delete_messages'] = can_delete_messages
        if can_invite_users is not None:
            data['can_invite_users'] = can_invite_users
        if can_restrict_members is not None:
            data['can_restrict_members'] = can_restrict_members
        if can_pin_messages is not None:
            data['can_pin_messages'] = can_pin_messages
        if can_promote_members is not None:
            data['can_promote_members'] = can_promote_members
        if can_manage_chat is not None:
            data['can_manage_chat'] = can_manage_chat
        if can_manage_video_chats is not None:
            data['can_manage_video_chats'] = can_manage_video_chats

        result = await self._post(
            'promoteChatMember',
            data,
            read_timeout=read_timeout,
            write_timeout=write_timeout,
            connect_timeout=connect_timeout,
            pool_timeout=pool_timeout,
            api_kwargs=api_kwargs,
        )

        return result  # type: ignore[return-value]

    @_log
    async def set_chat_permissions(
        self,
        chat_id: Union[str, int],
        permissions: ChatPermissions,
        read_timeout: ODVInput[float] = DEFAULT_NONE,
        write_timeout: ODVInput[float] = DEFAULT_NONE,
        connect_timeout: ODVInput[float] = DEFAULT_NONE,
        pool_timeout: ODVInput[float] = DEFAULT_NONE,
        api_kwargs: JSONDict = None,
    ) -> bool:
        """
        Use this method to set default chat permissions for all members. The bot must be an
        administrator in the group or a supergroup for this to work and must have the
        :attr:`telegram.ChatMemberAdministrator.can_restrict_members` admin rights.

        Args:
            chat_id (:obj:`int` | :obj:`str`): Unique identifier for the target chat or username of
                the target supergroup (in the format `@supergroupusername`).
            permissions (:class:`telegram.ChatPermissions`): New default chat permissions.
            read_timeout (:obj:`float` | :obj:`None`, optional): Value to pass to
                :paramref:`telegram.request.BaseRequest.post.read_timeout`. Defaults to
                :attr:`~telegram.request.BaseRequest.DEFAULT_NONE`.
            write_timeout (:obj:`float` | :obj:`None`, optional):  Value to pass to
                :paramref:`telegram.request.BaseRequest.post.write_timeout`. Defaults to
                :attr:`~telegram.request.BaseRequest.DEFAULT_NONE`.
            connect_timeout (:obj:`float` | :obj:`None`, optional): Value to pass to
                :paramref:`telegram.request.BaseRequest.post.connect_timeout`. Defaults to
                :attr:`~telegram.request.BaseRequest.DEFAULT_NONE`.
            pool_timeout (:obj:`float` | :obj:`None`, optional):  Value to pass to
                :paramref:`telegram.request.BaseRequest.post.pool_timeout`. Defaults to
                :attr:`~telegram.request.BaseRequest.DEFAULT_NONE`.
            api_kwargs (:obj:`dict`, optional): Arbitrary keyword arguments to be passed to the
                Telegram API.

        Returns:
            :obj:`bool`: On success, :obj:`True` is returned.

        Raises:
            :class:`telegram.error.TelegramError`

        """
        data: JSONDict = {'chat_id': chat_id, 'permissions': permissions}
        result = await self._post(
            'setChatPermissions',
            data,
            read_timeout=read_timeout,
            write_timeout=write_timeout,
            connect_timeout=connect_timeout,
            pool_timeout=pool_timeout,
            api_kwargs=api_kwargs,
        )
        return result  # type: ignore[return-value]

    @_log
    async def set_chat_administrator_custom_title(
        self,
        chat_id: Union[int, str],
        user_id: Union[int, str],
        custom_title: str,
        read_timeout: ODVInput[float] = DEFAULT_NONE,
        write_timeout: ODVInput[float] = DEFAULT_NONE,
        connect_timeout: ODVInput[float] = DEFAULT_NONE,
        pool_timeout: ODVInput[float] = DEFAULT_NONE,
        api_kwargs: JSONDict = None,
    ) -> bool:
        """
        Use this method to set a custom title for administrators promoted by the bot in a
        supergroup. The bot must be an administrator for this to work.

        Args:
            chat_id (:obj:`int` | :obj:`str`): Unique identifier for the target chat or username of
                the target supergroup (in the format `@supergroupusername`).
            user_id (:obj:`int`): Unique identifier of the target administrator.
            custom_title (:obj:`str`): New custom title for the administrator; 0-16 characters,
                emoji are not allowed.
            read_timeout (:obj:`float` | :obj:`None`, optional): Value to pass to
                :paramref:`telegram.request.BaseRequest.post.read_timeout`. Defaults to
                :attr:`~telegram.request.BaseRequest.DEFAULT_NONE`.
            write_timeout (:obj:`float` | :obj:`None`, optional):  Value to pass to
                :paramref:`telegram.request.BaseRequest.post.write_timeout`. Defaults to
                :attr:`~telegram.request.BaseRequest.DEFAULT_NONE`.
            connect_timeout (:obj:`float` | :obj:`None`, optional): Value to pass to
                :paramref:`telegram.request.BaseRequest.post.connect_timeout`. Defaults to
                :attr:`~telegram.request.BaseRequest.DEFAULT_NONE`.
            pool_timeout (:obj:`float` | :obj:`None`, optional):  Value to pass to
                :paramref:`telegram.request.BaseRequest.post.pool_timeout`. Defaults to
                :attr:`~telegram.request.BaseRequest.DEFAULT_NONE`.
            api_kwargs (:obj:`dict`, optional): Arbitrary keyword arguments to be passed to the
                Telegram API.

        Returns:
            :obj:`bool`: On success, :obj:`True` is returned.

        Raises:
            :class:`telegram.error.TelegramError`

        """
        data: JSONDict = {'chat_id': chat_id, 'user_id': user_id, 'custom_title': custom_title}

        result = await self._post(
            'setChatAdministratorCustomTitle',
            data,
            read_timeout=read_timeout,
            write_timeout=write_timeout,
            connect_timeout=connect_timeout,
            pool_timeout=pool_timeout,
            api_kwargs=api_kwargs,
        )

        return result  # type: ignore[return-value]

    @_log
    async def export_chat_invite_link(
        self,
        chat_id: Union[str, int],
        read_timeout: ODVInput[float] = DEFAULT_NONE,
        write_timeout: ODVInput[float] = DEFAULT_NONE,
        connect_timeout: ODVInput[float] = DEFAULT_NONE,
        pool_timeout: ODVInput[float] = DEFAULT_NONE,
        api_kwargs: JSONDict = None,
    ) -> str:
        """
        Use this method to generate a new primary invite link for a chat; any previously generated
        link is revoked. The bot must be an administrator in the chat for this to work and must
        have the appropriate admin rights.

        Args:
            chat_id (:obj:`int` | :obj:`str`): Unique identifier for the target chat or username
                of the target channel (in the format ``@channelusername``).
            read_timeout (:obj:`float` | :obj:`None`, optional): Value to pass to
                :paramref:`telegram.request.BaseRequest.post.read_timeout`. Defaults to
                :attr:`~telegram.request.BaseRequest.DEFAULT_NONE`.
            write_timeout (:obj:`float` | :obj:`None`, optional):  Value to pass to
                :paramref:`telegram.request.BaseRequest.post.write_timeout`. Defaults to
                :attr:`~telegram.request.BaseRequest.DEFAULT_NONE`.
            connect_timeout (:obj:`float` | :obj:`None`, optional): Value to pass to
                :paramref:`telegram.request.BaseRequest.post.connect_timeout`. Defaults to
                :attr:`~telegram.request.BaseRequest.DEFAULT_NONE`.
            pool_timeout (:obj:`float` | :obj:`None`, optional):  Value to pass to
                :paramref:`telegram.request.BaseRequest.post.pool_timeout`. Defaults to
                :attr:`~telegram.request.BaseRequest.DEFAULT_NONE`.
            api_kwargs (:obj:`dict`, optional): Arbitrary keyword arguments to be passed to the
                Telegram API.

        Note:
            Each administrator in a chat generates their own invite links. Bots can't use invite
            links generated by other administrators. If you want your bot to work with invite
            links, it will need to generate its own link using :meth:`export_chat_invite_link` or
            by calling the :meth:`get_chat` method. If your bot needs to generate a new primary
            invite link replacing its previous one, use :attr:`export_chat_invite_link` again.

        Returns:
            :obj:`str`: New invite link on success.

        Raises:
            :class:`telegram.error.TelegramError`

        """
        data: JSONDict = {'chat_id': chat_id}
        result = await self._post(
            'exportChatInviteLink',
            data,
            read_timeout=read_timeout,
            write_timeout=write_timeout,
            connect_timeout=connect_timeout,
            pool_timeout=pool_timeout,
            api_kwargs=api_kwargs,
        )
        return result  # type: ignore[return-value]

    @_log
    async def create_chat_invite_link(
        self,
        chat_id: Union[str, int],
        expire_date: Union[int, datetime] = None,
        member_limit: int = None,
        read_timeout: ODVInput[float] = DEFAULT_NONE,
        write_timeout: ODVInput[float] = DEFAULT_NONE,
        connect_timeout: ODVInput[float] = DEFAULT_NONE,
        pool_timeout: ODVInput[float] = DEFAULT_NONE,
        api_kwargs: JSONDict = None,
        name: str = None,
        creates_join_request: bool = None,
    ) -> ChatInviteLink:
        """
        Use this method to create an additional invite link for a chat. The bot must be an
        administrator in the chat for this to work and must have the appropriate admin rights.
        The link can be revoked using the method :meth:`revoke_chat_invite_link`.

        .. versionadded:: 13.4

        Args:
            chat_id (:obj:`int` | :obj:`str`): Unique identifier for the target chat or username
                of the target channel (in the format ``@channelusername``).
            expire_date (:obj:`int` | :obj:`datetime.datetime`, optional): Date when the link will
                expire. Integer input will be interpreted as Unix timestamp.
                For timezone naive :obj:`datetime.datetime` objects, the default timezone of the
                bot will be used.
            member_limit (:obj:`int`, optional): Maximum number of users that can be members of
                the chat simultaneously after joining the chat via this invite link;
                1-:tg-const:`telegram.constants.ChatInviteLinkLimit.MEMBER_LIMIT`.
            read_timeout (:obj:`float` | :obj:`None`, optional): Value to pass to
                :paramref:`telegram.request.BaseRequest.post.read_timeout`. Defaults to
                :attr:`~telegram.request.BaseRequest.DEFAULT_NONE`.
            write_timeout (:obj:`float` | :obj:`None`, optional):  Value to pass to
                :paramref:`telegram.request.BaseRequest.post.write_timeout`. Defaults to
                :attr:`~telegram.request.BaseRequest.DEFAULT_NONE`.
            connect_timeout (:obj:`float` | :obj:`None`, optional): Value to pass to
                :paramref:`telegram.request.BaseRequest.post.connect_timeout`. Defaults to
                :attr:`~telegram.request.BaseRequest.DEFAULT_NONE`.
            pool_timeout (:obj:`float` | :obj:`None`, optional):  Value to pass to
                :paramref:`telegram.request.BaseRequest.post.pool_timeout`. Defaults to
                :attr:`~telegram.request.BaseRequest.DEFAULT_NONE`.
            api_kwargs (:obj:`dict`, optional): Arbitrary keyword arguments to be passed to the
                Telegram API.
            name (:obj:`str`, optional): Invite link name;
                0-:tg-const:`telegram.constants.ChatInviteLinkLimit.NAME_LENGTH` characters.

                .. versionadded:: 13.8
            creates_join_request (:obj:`bool`, optional): :obj:`True`, if users joining the chat
                via the link need to be approved by chat administrators.
                If :obj:`True`, ``member_limit`` can't be specified.

                .. versionadded:: 13.8

        Returns:
            :class:`telegram.ChatInviteLink`

        Raises:
            :class:`telegram.error.TelegramError`

        """
        if creates_join_request and member_limit:
            raise ValueError(
                "If `creates_join_request` is `True`, `member_limit` can't be specified."
            )

        data: JSONDict = {
            'chat_id': chat_id,
        }

        if expire_date is not None:
            data['expire_date'] = expire_date

        if member_limit is not None:
            data['member_limit'] = member_limit

        if name is not None:
            data['name'] = name

        if creates_join_request is not None:
            data['creates_join_request'] = creates_join_request

        result = await self._post(
            'createChatInviteLink',
            data,
            read_timeout=read_timeout,
            write_timeout=write_timeout,
            connect_timeout=connect_timeout,
            pool_timeout=pool_timeout,
            api_kwargs=api_kwargs,
        )

        return ChatInviteLink.de_json(result, self)  # type: ignore[return-value, arg-type]

    @_log
    async def edit_chat_invite_link(
        self,
        chat_id: Union[str, int],
        invite_link: Union[str, 'ChatInviteLink'],
        expire_date: Union[int, datetime] = None,
        member_limit: int = None,
        read_timeout: ODVInput[float] = DEFAULT_NONE,
        write_timeout: ODVInput[float] = DEFAULT_NONE,
        connect_timeout: ODVInput[float] = DEFAULT_NONE,
        pool_timeout: ODVInput[float] = DEFAULT_NONE,
        api_kwargs: JSONDict = None,
        name: str = None,
        creates_join_request: bool = None,
    ) -> ChatInviteLink:
        """
        Use this method to edit a non-primary invite link created by the bot. The bot must be an
        administrator in the chat for this to work and must have the appropriate admin rights.

        Note:
            Though not stated explicitly in the official docs, Telegram changes not only the
            optional parameters that are explicitly passed, but also replaces all other optional
            parameters to the default values. However, since not documented, this behaviour may
            change unbeknown to PTB.

        .. versionadded:: 13.4

        Args:
            chat_id (:obj:`int` | :obj:`str`): Unique identifier for the target chat or username
                of the target channel (in the format ``@channelusername``).
            invite_link (:obj:`str` | :obj:`telegram.ChatInviteLink`): The invite link to edit.

                .. versionchanged:: 14.0
                    Now also accepts :obj:`telegram.ChatInviteLink` instances.
            expire_date (:obj:`int` | :obj:`datetime.datetime`, optional): Date when the link will
                expire.
                For timezone naive :obj:`datetime.datetime` objects, the default timezone of the
                bot will be used.
            member_limit (:obj:`int`, optional): Maximum number of users that can be members of
                the chat simultaneously after joining the chat via this invite link;
                1-:tg-const:`telegram.constants.ChatInviteLinkLimit.MEMBER_LIMIT`.
            read_timeout (:obj:`float` | :obj:`None`, optional): Value to pass to
                :paramref:`telegram.request.BaseRequest.post.read_timeout`. Defaults to
                :attr:`~telegram.request.BaseRequest.DEFAULT_NONE`.
            write_timeout (:obj:`float` | :obj:`None`, optional):  Value to pass to
                :paramref:`telegram.request.BaseRequest.post.write_timeout`. Defaults to
                :attr:`~telegram.request.BaseRequest.DEFAULT_NONE`.
            connect_timeout (:obj:`float` | :obj:`None`, optional): Value to pass to
                :paramref:`telegram.request.BaseRequest.post.connect_timeout`. Defaults to
                :attr:`~telegram.request.BaseRequest.DEFAULT_NONE`.
            pool_timeout (:obj:`float` | :obj:`None`, optional):  Value to pass to
                :paramref:`telegram.request.BaseRequest.post.pool_timeout`. Defaults to
                :attr:`~telegram.request.BaseRequest.DEFAULT_NONE`.
            api_kwargs (:obj:`dict`, optional): Arbitrary keyword arguments to be passed to the
                Telegram API.
            name (:obj:`str`, optional): Invite link name;
                0-:tg-const:`telegram.constants.ChatInviteLinkLimit.NAME_LENGTH` characters.

                .. versionadded:: 13.8
            creates_join_request (:obj:`bool`, optional): :obj:`True`, if users joining the chat
                via the link need to be approved by chat administrators.
                If :obj:`True`, ``member_limit`` can't be specified.

                .. versionadded:: 13.8

        Returns:
            :class:`telegram.ChatInviteLink`

        Raises:
            :class:`telegram.error.TelegramError`

        """
        if creates_join_request and member_limit:
            raise ValueError(
                "If `creates_join_request` is `True`, `member_limit` can't be specified."
            )

        link = invite_link.invite_link if isinstance(invite_link, ChatInviteLink) else invite_link
        data: JSONDict = {'chat_id': chat_id, 'invite_link': link}

        if expire_date is not None:
            data['expire_date'] = expire_date

        if member_limit is not None:
            data['member_limit'] = member_limit

        if name is not None:
            data['name'] = name

        if creates_join_request is not None:
            data['creates_join_request'] = creates_join_request

        result = await self._post(
            'editChatInviteLink',
            data,
            read_timeout=read_timeout,
            write_timeout=write_timeout,
            connect_timeout=connect_timeout,
            pool_timeout=pool_timeout,
            api_kwargs=api_kwargs,
        )

        return ChatInviteLink.de_json(result, self)  # type: ignore[return-value, arg-type]

    @_log
    async def revoke_chat_invite_link(
        self,
        chat_id: Union[str, int],
        invite_link: Union[str, 'ChatInviteLink'],
        read_timeout: ODVInput[float] = DEFAULT_NONE,
        write_timeout: ODVInput[float] = DEFAULT_NONE,
        connect_timeout: ODVInput[float] = DEFAULT_NONE,
        pool_timeout: ODVInput[float] = DEFAULT_NONE,
        api_kwargs: JSONDict = None,
    ) -> ChatInviteLink:
        """
        Use this method to revoke an invite link created by the bot. If the primary link is
        revoked, a new link is automatically generated. The bot must be an administrator in the
        chat for this to work and must have the appropriate admin rights.

        .. versionadded:: 13.4

        Args:
            chat_id (:obj:`int` | :obj:`str`): Unique identifier for the target chat or username
                of the target channel (in the format ``@channelusername``).
            invite_link (:obj:`str` | :obj:`telegram.ChatInviteLink`): The invite link to revoke.

                .. versionchanged:: 14.0
                    Now also accepts :obj:`telegram.ChatInviteLink` instances.
            read_timeout (:obj:`float` | :obj:`None`, optional): Value to pass to
                :paramref:`telegram.request.BaseRequest.post.read_timeout`. Defaults to
                :attr:`~telegram.request.BaseRequest.DEFAULT_NONE`.
            write_timeout (:obj:`float` | :obj:`None`, optional):  Value to pass to
                :paramref:`telegram.request.BaseRequest.post.write_timeout`. Defaults to
                :attr:`~telegram.request.BaseRequest.DEFAULT_NONE`.
            connect_timeout (:obj:`float` | :obj:`None`, optional): Value to pass to
                :paramref:`telegram.request.BaseRequest.post.connect_timeout`. Defaults to
                :attr:`~telegram.request.BaseRequest.DEFAULT_NONE`.
            pool_timeout (:obj:`float` | :obj:`None`, optional):  Value to pass to
                :paramref:`telegram.request.BaseRequest.post.pool_timeout`. Defaults to
                :attr:`~telegram.request.BaseRequest.DEFAULT_NONE`.
            api_kwargs (:obj:`dict`, optional): Arbitrary keyword arguments to be passed to the
                Telegram API.

        Returns:
            :class:`telegram.ChatInviteLink`

        Raises:
            :class:`telegram.error.TelegramError`

        """
        link = invite_link.invite_link if isinstance(invite_link, ChatInviteLink) else invite_link
        data: JSONDict = {'chat_id': chat_id, 'invite_link': link}

        result = await self._post(
            'revokeChatInviteLink',
            data,
            read_timeout=read_timeout,
            write_timeout=write_timeout,
            connect_timeout=connect_timeout,
            pool_timeout=pool_timeout,
            api_kwargs=api_kwargs,
        )

        return ChatInviteLink.de_json(result, self)  # type: ignore[return-value, arg-type]

    @_log
    async def approve_chat_join_request(
        self,
        chat_id: Union[str, int],
        user_id: int,
        read_timeout: ODVInput[float] = DEFAULT_NONE,
        write_timeout: ODVInput[float] = DEFAULT_NONE,
        connect_timeout: ODVInput[float] = DEFAULT_NONE,
        pool_timeout: ODVInput[float] = DEFAULT_NONE,
        api_kwargs: JSONDict = None,
    ) -> bool:
        """Use this method to approve a chat join request.

        The bot must be an administrator in the chat for this to work and must have the
        :attr:`telegram.ChatPermissions.can_invite_users` administrator right.

        .. versionadded:: 13.8

        Args:
            chat_id (:obj:`int` | :obj:`str`): Unique identifier for the target chat or username
                of the target channel (in the format ``@channelusername``).
            user_id (:obj:`int`): Unique identifier of the target user.
            read_timeout (:obj:`float` | :obj:`None`, optional): Value to pass to
                :paramref:`telegram.request.BaseRequest.post.read_timeout`. Defaults to
                :attr:`~telegram.request.BaseRequest.DEFAULT_NONE`.
            write_timeout (:obj:`float` | :obj:`None`, optional):  Value to pass to
                :paramref:`telegram.request.BaseRequest.post.write_timeout`. Defaults to
                :attr:`~telegram.request.BaseRequest.DEFAULT_NONE`.
            connect_timeout (:obj:`float` | :obj:`None`, optional): Value to pass to
                :paramref:`telegram.request.BaseRequest.post.connect_timeout`. Defaults to
                :attr:`~telegram.request.BaseRequest.DEFAULT_NONE`.
            pool_timeout (:obj:`float` | :obj:`None`, optional):  Value to pass to
                :paramref:`telegram.request.BaseRequest.post.pool_timeout`. Defaults to
                :attr:`~telegram.request.BaseRequest.DEFAULT_NONE`.
            api_kwargs (:obj:`dict`, optional): Arbitrary keyword arguments to be passed to the
                Telegram API.

        Returns:
            :obj:`bool`: On success, :obj:`True` is returned.

        Raises:
            :class:`telegram.error.TelegramError`
        """
        data: JSONDict = {'chat_id': chat_id, 'user_id': user_id}

        result = await self._post(
            'approveChatJoinRequest',
            data,
            read_timeout=read_timeout,
            write_timeout=write_timeout,
            connect_timeout=connect_timeout,
            pool_timeout=pool_timeout,
            api_kwargs=api_kwargs,
        )

        return result  # type: ignore[return-value]

    @_log
    async def decline_chat_join_request(
        self,
        chat_id: Union[str, int],
        user_id: int,
        read_timeout: ODVInput[float] = DEFAULT_NONE,
        write_timeout: ODVInput[float] = DEFAULT_NONE,
        connect_timeout: ODVInput[float] = DEFAULT_NONE,
        pool_timeout: ODVInput[float] = DEFAULT_NONE,
        api_kwargs: JSONDict = None,
    ) -> bool:
        """Use this method to decline a chat join request.

        The bot must be an administrator in the chat for this to work and must have the
        :attr:`telegram.ChatPermissions.can_invite_users` administrator right.

        .. versionadded:: 13.8

        Args:
            chat_id (:obj:`int` | :obj:`str`): Unique identifier for the target chat or username
                of the target channel (in the format ``@channelusername``).
            user_id (:obj:`int`): Unique identifier of the target user.
            read_timeout (:obj:`float` | :obj:`None`, optional): Value to pass to
                :paramref:`telegram.request.BaseRequest.post.read_timeout`. Defaults to
                :attr:`~telegram.request.BaseRequest.DEFAULT_NONE`.
            write_timeout (:obj:`float` | :obj:`None`, optional):  Value to pass to
                :paramref:`telegram.request.BaseRequest.post.write_timeout`. Defaults to
                :attr:`~telegram.request.BaseRequest.DEFAULT_NONE`.
            connect_timeout (:obj:`float` | :obj:`None`, optional): Value to pass to
                :paramref:`telegram.request.BaseRequest.post.connect_timeout`. Defaults to
                :attr:`~telegram.request.BaseRequest.DEFAULT_NONE`.
            pool_timeout (:obj:`float` | :obj:`None`, optional):  Value to pass to
                :paramref:`telegram.request.BaseRequest.post.pool_timeout`. Defaults to
                :attr:`~telegram.request.BaseRequest.DEFAULT_NONE`.
            api_kwargs (:obj:`dict`, optional): Arbitrary keyword arguments to be passed to the
                Telegram API.

        Returns:
            :obj:`bool`: On success, :obj:`True` is returned.

        Raises:
            :class:`telegram.error.TelegramError`
        """
        data: JSONDict = {'chat_id': chat_id, 'user_id': user_id}

        result = await self._post(
            'declineChatJoinRequest',
            data,
            read_timeout=read_timeout,
            write_timeout=write_timeout,
            connect_timeout=connect_timeout,
            pool_timeout=pool_timeout,
            api_kwargs=api_kwargs,
        )

        return result  # type: ignore[return-value]

    @_log
    async def set_chat_photo(
        self,
        chat_id: Union[str, int],
        photo: FileInput,
        read_timeout: ODVInput[float] = DEFAULT_NONE,
        write_timeout: ODVInput[float] = 20,
        connect_timeout: ODVInput[float] = DEFAULT_NONE,
        pool_timeout: ODVInput[float] = DEFAULT_NONE,
        api_kwargs: JSONDict = None,
    ) -> bool:
        """Use this method to set a new profile photo for the chat.

        Photos can't be changed for private chats. The bot must be an administrator in the chat
        for this to work and must have the appropriate admin rights.

        Args:
            chat_id (:obj:`int` | :obj:`str`): Unique identifier for the target chat or username
                of the target channel (in the format ``@channelusername``).
            photo (:term:`file object` | :obj:`bytes` | :class:`pathlib.Path`): New chat photo.

                .. versionchanged:: 13.2
                   Accept :obj:`bytes` as input.
            read_timeout (:obj:`float` | :obj:`None`, optional): Value to pass to
                :paramref:`telegram.request.BaseRequest.post.read_timeout`. Defaults to
                :attr:`~telegram.request.BaseRequest.DEFAULT_NONE`.
            write_timeout (:obj:`float` | :obj:`None`, optional):  Value to pass to
                :paramref:`telegram.request.BaseRequest.post.write_timeout`. Defaults to
                :attr:`~telegram.request.BaseRequest.DEFAULT_NONE`.
            connect_timeout (:obj:`float` | :obj:`None`, optional): Value to pass to
                :paramref:`telegram.request.BaseRequest.post.connect_timeout`. Defaults to
                :attr:`~telegram.request.BaseRequest.DEFAULT_NONE`.
            pool_timeout (:obj:`float` | :obj:`None`, optional):  Value to pass to
                :paramref:`telegram.request.BaseRequest.post.pool_timeout`. Defaults to
                :attr:`~telegram.request.BaseRequest.DEFAULT_NONE`.
            api_kwargs (:obj:`dict`, optional): Arbitrary keyword arguments to be passed to the
                Telegram API.

        Returns:
            :obj:`bool`: On success, :obj:`True` is returned.

        Raises:
            :class:`telegram.error.TelegramError`

        """
        data: JSONDict = {'chat_id': chat_id, 'photo': parse_file_input(photo)}
        result = await self._post(
            'setChatPhoto',
            data,
            read_timeout=read_timeout,
            write_timeout=write_timeout,
            connect_timeout=connect_timeout,
            pool_timeout=pool_timeout,
            api_kwargs=api_kwargs,
        )
        return result  # type: ignore[return-value]

    @_log
    async def delete_chat_photo(
        self,
        chat_id: Union[str, int],
        read_timeout: ODVInput[float] = DEFAULT_NONE,
        write_timeout: ODVInput[float] = DEFAULT_NONE,
        connect_timeout: ODVInput[float] = DEFAULT_NONE,
        pool_timeout: ODVInput[float] = DEFAULT_NONE,
        api_kwargs: JSONDict = None,
    ) -> bool:
        """
        Use this method to delete a chat photo. Photos can't be changed for private chats. The bot
        must be an administrator in the chat for this to work and must have the appropriate admin
        rights.

        Args:
            chat_id (:obj:`int` | :obj:`str`): Unique identifier for the target chat or username
                of the target channel (in the format ``@channelusername``).
            read_timeout (:obj:`float` | :obj:`None`, optional): Value to pass to
                :paramref:`telegram.request.BaseRequest.post.read_timeout`. Defaults to
                :attr:`~telegram.request.BaseRequest.DEFAULT_NONE`.
            write_timeout (:obj:`float` | :obj:`None`, optional):  Value to pass to
                :paramref:`telegram.request.BaseRequest.post.write_timeout`. Defaults to
                :attr:`~telegram.request.BaseRequest.DEFAULT_NONE`.
            connect_timeout (:obj:`float` | :obj:`None`, optional): Value to pass to
                :paramref:`telegram.request.BaseRequest.post.connect_timeout`. Defaults to
                :attr:`~telegram.request.BaseRequest.DEFAULT_NONE`.
            pool_timeout (:obj:`float` | :obj:`None`, optional):  Value to pass to
                :paramref:`telegram.request.BaseRequest.post.pool_timeout`. Defaults to
                :attr:`~telegram.request.BaseRequest.DEFAULT_NONE`.
            api_kwargs (:obj:`dict`, optional): Arbitrary keyword arguments to be passed to the
                Telegram API.

        Returns:
            :obj:`bool`: On success, :obj:`True` is returned.

        Raises:
            :class:`telegram.error.TelegramError`

        """
        data: JSONDict = {'chat_id': chat_id}
        result = await self._post(
            'deleteChatPhoto',
            data,
            read_timeout=read_timeout,
            write_timeout=write_timeout,
            connect_timeout=connect_timeout,
            pool_timeout=pool_timeout,
            api_kwargs=api_kwargs,
        )
        return result  # type: ignore[return-value]

    @_log
    async def set_chat_title(
        self,
        chat_id: Union[str, int],
        title: str,
        read_timeout: ODVInput[float] = DEFAULT_NONE,
        write_timeout: ODVInput[float] = DEFAULT_NONE,
        connect_timeout: ODVInput[float] = DEFAULT_NONE,
        pool_timeout: ODVInput[float] = DEFAULT_NONE,
        api_kwargs: JSONDict = None,
    ) -> bool:
        """
        Use this method to change the title of a chat. Titles can't be changed for private chats.
        The bot must be an administrator in the chat for this to work and must have the appropriate
        admin rights.

        Args:
            chat_id (:obj:`int` | :obj:`str`): Unique identifier for the target chat or username
                of the target channel (in the format ``@channelusername``).
            title (:obj:`str`): New chat title, 1-255 characters.
            read_timeout (:obj:`float` | :obj:`None`, optional): Value to pass to
                :paramref:`telegram.request.BaseRequest.post.read_timeout`. Defaults to
                :attr:`~telegram.request.BaseRequest.DEFAULT_NONE`.
            write_timeout (:obj:`float` | :obj:`None`, optional):  Value to pass to
                :paramref:`telegram.request.BaseRequest.post.write_timeout`. Defaults to
                :attr:`~telegram.request.BaseRequest.DEFAULT_NONE`.
            connect_timeout (:obj:`float` | :obj:`None`, optional): Value to pass to
                :paramref:`telegram.request.BaseRequest.post.connect_timeout`. Defaults to
                :attr:`~telegram.request.BaseRequest.DEFAULT_NONE`.
            pool_timeout (:obj:`float` | :obj:`None`, optional):  Value to pass to
                :paramref:`telegram.request.BaseRequest.post.pool_timeout`. Defaults to
                :attr:`~telegram.request.BaseRequest.DEFAULT_NONE`.
            api_kwargs (:obj:`dict`, optional): Arbitrary keyword arguments to be passed to the
                Telegram API.

        Returns:
            :obj:`bool`: On success, :obj:`True` is returned.

        Raises:
            :class:`telegram.error.TelegramError`

        """
        data: JSONDict = {'chat_id': chat_id, 'title': title}
        result = await self._post(
            'setChatTitle',
            data,
            read_timeout=read_timeout,
            write_timeout=write_timeout,
            connect_timeout=connect_timeout,
            pool_timeout=pool_timeout,
            api_kwargs=api_kwargs,
        )
        return result  # type: ignore[return-value]

    @_log
    async def set_chat_description(
        self,
        chat_id: Union[str, int],
        description: str = None,
        read_timeout: ODVInput[float] = DEFAULT_NONE,
        write_timeout: ODVInput[float] = DEFAULT_NONE,
        connect_timeout: ODVInput[float] = DEFAULT_NONE,
        pool_timeout: ODVInput[float] = DEFAULT_NONE,
        api_kwargs: JSONDict = None,
    ) -> bool:
        """
        Use this method to change the description of a group, a supergroup or a channel. The bot
        must be an administrator in the chat for this to work and must have the appropriate admin
        rights.

        Args:
            chat_id (:obj:`int` | :obj:`str`): Unique identifier for the target chat or username
                of the target channel (in the format ``@channelusername``).
            description (:obj:`str`, optional): New chat description, 0-255 characters.
            read_timeout (:obj:`float` | :obj:`None`, optional): Value to pass to
                :paramref:`telegram.request.BaseRequest.post.read_timeout`. Defaults to
                :attr:`~telegram.request.BaseRequest.DEFAULT_NONE`.
            write_timeout (:obj:`float` | :obj:`None`, optional):  Value to pass to
                :paramref:`telegram.request.BaseRequest.post.write_timeout`. Defaults to
                :attr:`~telegram.request.BaseRequest.DEFAULT_NONE`.
            connect_timeout (:obj:`float` | :obj:`None`, optional): Value to pass to
                :paramref:`telegram.request.BaseRequest.post.connect_timeout`. Defaults to
                :attr:`~telegram.request.BaseRequest.DEFAULT_NONE`.
            pool_timeout (:obj:`float` | :obj:`None`, optional):  Value to pass to
                :paramref:`telegram.request.BaseRequest.post.pool_timeout`. Defaults to
                :attr:`~telegram.request.BaseRequest.DEFAULT_NONE`.
            api_kwargs (:obj:`dict`, optional): Arbitrary keyword arguments to be passed to the
                Telegram API.

        Returns:
            :obj:`bool`: On success, :obj:`True` is returned.

        Raises:
            :class:`telegram.error.TelegramError`

        """
        data: JSONDict = {'chat_id': chat_id}

        if description is not None:
            data['description'] = description
        result = await self._post(
            'setChatDescription',
            data,
            read_timeout=read_timeout,
            write_timeout=write_timeout,
            connect_timeout=connect_timeout,
            pool_timeout=pool_timeout,
            api_kwargs=api_kwargs,
        )
        return result  # type: ignore[return-value]

    @_log
    async def pin_chat_message(
        self,
        chat_id: Union[str, int],
        message_id: int,
        disable_notification: ODVInput[bool] = DEFAULT_NONE,
        read_timeout: ODVInput[float] = DEFAULT_NONE,
        write_timeout: ODVInput[float] = DEFAULT_NONE,
        connect_timeout: ODVInput[float] = DEFAULT_NONE,
        pool_timeout: ODVInput[float] = DEFAULT_NONE,
        api_kwargs: JSONDict = None,
    ) -> bool:
        """
        Use this method to add a message to the list of pinned messages in a chat. If the
        chat is not a private chat, the bot must be an administrator in the chat for this to work
        and must have the ``can_pin_messages`` admin right in a supergroup
        or :attr:`telegram.ChatMemberAdministrator.can_edit_messages` admin right in a channel.

        Args:
            chat_id (:obj:`int` | :obj:`str`): Unique identifier for the target chat or username
                of the target channel (in the format ``@channelusername``).
            message_id (:obj:`int`): Identifier of a message to pin.
            disable_notification (:obj:`bool`, optional): Pass :obj:`True`, if it is not necessary
                to send a notification to all chat members about the new pinned message.
                Notifications are always disabled in channels and private chats.
            read_timeout (:obj:`float` | :obj:`None`, optional): Value to pass to
                :paramref:`telegram.request.BaseRequest.post.read_timeout`. Defaults to
                :attr:`~telegram.request.BaseRequest.DEFAULT_NONE`.
            write_timeout (:obj:`float` | :obj:`None`, optional):  Value to pass to
                :paramref:`telegram.request.BaseRequest.post.write_timeout`. Defaults to
                :attr:`~telegram.request.BaseRequest.DEFAULT_NONE`.
            connect_timeout (:obj:`float` | :obj:`None`, optional): Value to pass to
                :paramref:`telegram.request.BaseRequest.post.connect_timeout`. Defaults to
                :attr:`~telegram.request.BaseRequest.DEFAULT_NONE`.
            pool_timeout (:obj:`float` | :obj:`None`, optional):  Value to pass to
                :paramref:`telegram.request.BaseRequest.post.pool_timeout`. Defaults to
                :attr:`~telegram.request.BaseRequest.DEFAULT_NONE`.
            api_kwargs (:obj:`dict`, optional): Arbitrary keyword arguments to be passed to the
                Telegram API.

        Returns:
            :obj:`bool`: On success, :obj:`True` is returned.

        Raises:
            :class:`telegram.error.TelegramError`

        """
        data: JSONDict = {
            'chat_id': chat_id,
            'message_id': message_id,
            'disable_notification': disable_notification,
        }

        return await self._post(  # type: ignore[return-value]
            'pinChatMessage',
            data,
            read_timeout=read_timeout,
            write_timeout=write_timeout,
            connect_timeout=connect_timeout,
            pool_timeout=pool_timeout,
            api_kwargs=api_kwargs,
        )

    @_log
    async def unpin_chat_message(
        self,
        chat_id: Union[str, int],
        read_timeout: ODVInput[float] = DEFAULT_NONE,
        write_timeout: ODVInput[float] = DEFAULT_NONE,
        connect_timeout: ODVInput[float] = DEFAULT_NONE,
        pool_timeout: ODVInput[float] = DEFAULT_NONE,
        api_kwargs: JSONDict = None,
        message_id: int = None,
    ) -> bool:
        """
        Use this method to remove a message from the list of pinned messages in a chat. If the
        chat is not a private chat, the bot must be an administrator in the chat for this to work
        and must have the ``can_pin_messages`` admin right in a
        supergroup or :attr:`telegram.ChatMemberAdministrator.can_edit_messages` admin right in a
        channel.

        Args:
            chat_id (:obj:`int` | :obj:`str`): Unique identifier for the target chat or username
                of the target channel (in the format ``@channelusername``).
            message_id (:obj:`int`, optional): Identifier of a message to unpin. If not specified,
                the most recent pinned message (by sending date) will be unpinned.
            read_timeout (:obj:`float` | :obj:`None`, optional): Value to pass to
                :paramref:`telegram.request.BaseRequest.post.read_timeout`. Defaults to
                :attr:`~telegram.request.BaseRequest.DEFAULT_NONE`.
            write_timeout (:obj:`float` | :obj:`None`, optional):  Value to pass to
                :paramref:`telegram.request.BaseRequest.post.write_timeout`. Defaults to
                :attr:`~telegram.request.BaseRequest.DEFAULT_NONE`.
            connect_timeout (:obj:`float` | :obj:`None`, optional): Value to pass to
                :paramref:`telegram.request.BaseRequest.post.connect_timeout`. Defaults to
                :attr:`~telegram.request.BaseRequest.DEFAULT_NONE`.
            pool_timeout (:obj:`float` | :obj:`None`, optional):  Value to pass to
                :paramref:`telegram.request.BaseRequest.post.pool_timeout`. Defaults to
                :attr:`~telegram.request.BaseRequest.DEFAULT_NONE`.
            api_kwargs (:obj:`dict`, optional): Arbitrary keyword arguments to be passed to the
                Telegram API.

        Returns:
            :obj:`bool`: On success, :obj:`True` is returned.

        Raises:
            :class:`telegram.error.TelegramError`

        """
        data: JSONDict = {'chat_id': chat_id}

        if message_id is not None:
            data['message_id'] = message_id

        return await self._post(  # type: ignore[return-value]
            'unpinChatMessage',
            data,
            read_timeout=read_timeout,
            write_timeout=write_timeout,
            connect_timeout=connect_timeout,
            pool_timeout=pool_timeout,
            api_kwargs=api_kwargs,
        )

    @_log
    async def unpin_all_chat_messages(
        self,
        chat_id: Union[str, int],
        read_timeout: ODVInput[float] = DEFAULT_NONE,
        write_timeout: ODVInput[float] = DEFAULT_NONE,
        connect_timeout: ODVInput[float] = DEFAULT_NONE,
        pool_timeout: ODVInput[float] = DEFAULT_NONE,
        api_kwargs: JSONDict = None,
    ) -> bool:
        """
        Use this method to clear the list of pinned messages in a chat. If the
        chat is not a private chat, the bot must be an administrator in the chat for this
        to work and must have the ``can_pin_messages`` admin right in a
        supergroup or :attr:`telegram.ChatMemberAdministrator.can_edit_messages` admin right in a
        channel.

        Args:
            chat_id (:obj:`int` | :obj:`str`): Unique identifier for the target chat or username
                of the target channel (in the format ``@channelusername``).
            read_timeout (:obj:`float` | :obj:`None`, optional): Value to pass to
                :paramref:`telegram.request.BaseRequest.post.read_timeout`. Defaults to
                :attr:`~telegram.request.BaseRequest.DEFAULT_NONE`.
            write_timeout (:obj:`float` | :obj:`None`, optional):  Value to pass to
                :paramref:`telegram.request.BaseRequest.post.write_timeout`. Defaults to
                :attr:`~telegram.request.BaseRequest.DEFAULT_NONE`.
            connect_timeout (:obj:`float` | :obj:`None`, optional): Value to pass to
                :paramref:`telegram.request.BaseRequest.post.connect_timeout`. Defaults to
                :attr:`~telegram.request.BaseRequest.DEFAULT_NONE`.
            pool_timeout (:obj:`float` | :obj:`None`, optional):  Value to pass to
                :paramref:`telegram.request.BaseRequest.post.pool_timeout`. Defaults to
                :attr:`~telegram.request.BaseRequest.DEFAULT_NONE`.
            api_kwargs (:obj:`dict`, optional): Arbitrary keyword arguments to be passed to the
                Telegram API.

        Returns:
            :obj:`bool`: On success, :obj:`True` is returned.

        Raises:
            :class:`telegram.error.TelegramError`

        """
        data: JSONDict = {'chat_id': chat_id}
        return await self._post(  # type: ignore[return-value]
            'unpinAllChatMessages',
            data,
            read_timeout=read_timeout,
            write_timeout=write_timeout,
            connect_timeout=connect_timeout,
            pool_timeout=pool_timeout,
            api_kwargs=api_kwargs,
        )

    @_log
    async def get_sticker_set(
        self,
        name: str,
        read_timeout: ODVInput[float] = DEFAULT_NONE,
        write_timeout: ODVInput[float] = DEFAULT_NONE,
        connect_timeout: ODVInput[float] = DEFAULT_NONE,
        pool_timeout: ODVInput[float] = DEFAULT_NONE,
        api_kwargs: JSONDict = None,
    ) -> StickerSet:
        """Use this method to get a sticker set.

        Args:
            name (:obj:`str`): Name of the sticker set.
            read_timeout (:obj:`float` | :obj:`None`, optional): Value to pass to
                :paramref:`telegram.request.BaseRequest.post.read_timeout`. Defaults to
                :attr:`~telegram.request.BaseRequest.DEFAULT_NONE`.
            write_timeout (:obj:`float` | :obj:`None`, optional):  Value to pass to
                :paramref:`telegram.request.BaseRequest.post.write_timeout`. Defaults to
                :attr:`~telegram.request.BaseRequest.DEFAULT_NONE`.
            connect_timeout (:obj:`float` | :obj:`None`, optional): Value to pass to
                :paramref:`telegram.request.BaseRequest.post.connect_timeout`. Defaults to
                :attr:`~telegram.request.BaseRequest.DEFAULT_NONE`.
            pool_timeout (:obj:`float` | :obj:`None`, optional):  Value to pass to
                :paramref:`telegram.request.BaseRequest.post.pool_timeout`. Defaults to
                :attr:`~telegram.request.BaseRequest.DEFAULT_NONE`.
            api_kwargs (:obj:`dict`, optional): Arbitrary keyword arguments to be passed to the
                Telegram API.

        Returns:
            :class:`telegram.StickerSet`

        Raises:
            :class:`telegram.error.TelegramError`

        """
        data: JSONDict = {'name': name}
        result = await self._post(
            'getStickerSet',
            data,
            read_timeout=read_timeout,
            write_timeout=write_timeout,
            connect_timeout=connect_timeout,
            pool_timeout=pool_timeout,
            api_kwargs=api_kwargs,
        )
        return StickerSet.de_json(result, self)  # type: ignore[return-value, arg-type]

    @_log
    async def upload_sticker_file(
        self,
        user_id: Union[str, int],
        png_sticker: FileInput,
        read_timeout: ODVInput[float] = DEFAULT_NONE,
        write_timeout: ODVInput[float] = 20,
        connect_timeout: ODVInput[float] = DEFAULT_NONE,
        pool_timeout: ODVInput[float] = DEFAULT_NONE,
        api_kwargs: JSONDict = None,
    ) -> File:
        """
        Use this method to upload a ``.PNG`` file with a sticker for later use in
        :meth:`create_new_sticker_set` and :meth:`add_sticker_to_set` methods (can be used multiple
        times).

        Note:
            The png_sticker argument can be either a file_id, an URL or a file from disk
            ``open(filename, 'rb')``

        Args:
            user_id (:obj:`int`): User identifier of sticker file owner.
            png_sticker (:obj:`str` | :term:`file object` | :obj:`bytes` | :class:`pathlib.Path`):
                **PNG** image with the sticker, must be up to 512 kilobytes in size,
                dimensions must not exceed 512px, and either width or height must be exactly 512px.

                .. versionchanged:: 13.2
                   Accept :obj:`bytes` as input.
            read_timeout (:obj:`float` | :obj:`None`, optional): Value to pass to
                :paramref:`telegram.request.BaseRequest.post.read_timeout`. Defaults to
                :attr:`~telegram.request.BaseRequest.DEFAULT_NONE`.
            write_timeout (:obj:`float` | :obj:`None`, optional):  Value to pass to
                :paramref:`telegram.request.BaseRequest.post.write_timeout`. Defaults to
                :attr:`~telegram.request.BaseRequest.DEFAULT_NONE`.
            connect_timeout (:obj:`float` | :obj:`None`, optional): Value to pass to
                :paramref:`telegram.request.BaseRequest.post.connect_timeout`. Defaults to
                :attr:`~telegram.request.BaseRequest.DEFAULT_NONE`.
            pool_timeout (:obj:`float` | :obj:`None`, optional):  Value to pass to
                :paramref:`telegram.request.BaseRequest.post.pool_timeout`. Defaults to
                :attr:`~telegram.request.BaseRequest.DEFAULT_NONE`.
            api_kwargs (:obj:`dict`, optional): Arbitrary keyword arguments to be passed to the
                Telegram API.

        Returns:
            :class:`telegram.File`: On success, the uploaded File is returned.

        Raises:
            :class:`telegram.error.TelegramError`

        """
        data: JSONDict = {'user_id': user_id, 'png_sticker': parse_file_input(png_sticker)}
        result = await self._post(
            'uploadStickerFile',
            data,
            read_timeout=read_timeout,
            write_timeout=write_timeout,
            connect_timeout=connect_timeout,
            pool_timeout=pool_timeout,
            api_kwargs=api_kwargs,
        )
        return File.de_json(result, self)  # type: ignore[return-value, arg-type]

    @_log
    async def create_new_sticker_set(
        self,
        user_id: Union[str, int],
        name: str,
        title: str,
        emojis: str,
        png_sticker: FileInput = None,
        contains_masks: bool = None,
        mask_position: MaskPosition = None,
        read_timeout: ODVInput[float] = DEFAULT_NONE,
        write_timeout: ODVInput[float] = 20,
        connect_timeout: ODVInput[float] = DEFAULT_NONE,
        pool_timeout: ODVInput[float] = DEFAULT_NONE,
        tgs_sticker: FileInput = None,
        api_kwargs: JSONDict = None,
        webm_sticker: FileInput = None,
    ) -> bool:
        """
        Use this method to create new sticker set owned by a user.
        The bot will be able to edit the created sticker set.
        You must use exactly one of the fields ``png_sticker``, ``tgs_sticker``, or
        ``webm_sticker``.

        Warning:
            As of API 4.7 ``png_sticker`` is an optional argument and therefore the order of the
            arguments had to be changed. Use keyword arguments to make sure that the arguments are
            passed correctly.

        Note:
            The png_sticker and tgs_sticker argument can be either a file_id, an URL or a file from
            disk ``open(filename, 'rb')``

        Args:
            user_id (:obj:`int`): User identifier of created sticker set owner.
            name (:obj:`str`): Short name of sticker set, to be used in t.me/addstickers/ URLs
                (e.g., animals). Can contain only english letters, digits and underscores.
                Must begin with a letter, can't contain consecutive underscores and
                must end in "_by_<bot username>". <bot_username> is case insensitive.
                1-64 characters.
            title (:obj:`str`): Sticker set title, 1-64 characters.
            png_sticker (:obj:`str` | :term:`file object` | :obj:`bytes` | :class:`pathlib.Path`, \
                optional): **PNG** image with the sticker,
                must be up to 512 kilobytes in size, dimensions must not exceed 512px,
                and either width or height must be exactly 512px. Pass a file_id as a String to
                send a file that already exists on the Telegram servers, pass an HTTP URL as a
                String for Telegram to get a file from the Internet, or upload a new one
                using multipart/form-data.

                .. versionchanged:: 13.2
                   Accept :obj:`bytes` as input.
            tgs_sticker (:obj:`str` | :term:`file object` | :obj:`bytes` | :class:`pathlib.Path`, \
                optional): **TGS** animation with the sticker, uploaded using multipart/form-data.
                See https://core.telegram.org/stickers#animated-sticker-requirements for technical
                requirements.

                .. versionchanged:: 13.2
                   Accept :obj:`bytes` as input.
            webm_sticker (:obj:`str` | :term:`file object` | :obj:`bytes` | :class:`pathlib.Path`,\
                optional): **WEBM** video with the sticker, uploaded using multipart/form-data.
                See https://core.telegram.org/stickers#video-sticker-requirements for
                technical requirements.

                .. versionadded:: 13.11

            emojis (:obj:`str`): One or more emoji corresponding to the sticker.
            contains_masks (:obj:`bool`, optional): Pass :obj:`True`, if a set of mask stickers
                should be created.
            mask_position (:class:`telegram.MaskPosition`, optional): Position where the mask
                should be placed on faces.
            read_timeout (:obj:`float` | :obj:`None`, optional): Value to pass to
                :paramref:`telegram.request.BaseRequest.post.read_timeout`. Defaults to
                :attr:`~telegram.request.BaseRequest.DEFAULT_NONE`.
            write_timeout (:obj:`float` | :obj:`None`, optional):  Value to pass to
                :paramref:`telegram.request.BaseRequest.post.write_timeout`. Defaults to
                :attr:`~telegram.request.BaseRequest.DEFAULT_NONE`.
            connect_timeout (:obj:`float` | :obj:`None`, optional): Value to pass to
                :paramref:`telegram.request.BaseRequest.post.connect_timeout`. Defaults to
                :attr:`~telegram.request.BaseRequest.DEFAULT_NONE`.
            pool_timeout (:obj:`float` | :obj:`None`, optional):  Value to pass to
                :paramref:`telegram.request.BaseRequest.post.pool_timeout`. Defaults to
                :attr:`~telegram.request.BaseRequest.DEFAULT_NONE`.
            api_kwargs (:obj:`dict`, optional): Arbitrary keyword arguments to be passed to the
                Telegram API.

        Returns:
            :obj:`bool`: On success, :obj:`True` is returned.

        Raises:
            :class:`telegram.error.TelegramError`

        """
        data: JSONDict = {'user_id': user_id, 'name': name, 'title': title, 'emojis': emojis}

        if png_sticker is not None:
            data['png_sticker'] = parse_file_input(png_sticker)
        if tgs_sticker is not None:
            data['tgs_sticker'] = parse_file_input(tgs_sticker)
        if webm_sticker is not None:
            data['webm_sticker'] = parse_file_input(webm_sticker)
        if contains_masks is not None:
            data['contains_masks'] = contains_masks
        if mask_position is not None:
            data['mask_position'] = mask_position

        result = await self._post(
            'createNewStickerSet',
            data,
            read_timeout=read_timeout,
            write_timeout=write_timeout,
            connect_timeout=connect_timeout,
            pool_timeout=pool_timeout,
            api_kwargs=api_kwargs,
        )

        return result  # type: ignore[return-value]

    @_log
    async def add_sticker_to_set(
        self,
        user_id: Union[str, int],
        name: str,
        emojis: str,
        png_sticker: FileInput = None,
        mask_position: MaskPosition = None,
        read_timeout: ODVInput[float] = DEFAULT_NONE,
        write_timeout: ODVInput[float] = 20,
        connect_timeout: ODVInput[float] = DEFAULT_NONE,
        pool_timeout: ODVInput[float] = DEFAULT_NONE,
        tgs_sticker: FileInput = None,
        api_kwargs: JSONDict = None,
        webm_sticker: FileInput = None,
    ) -> bool:
        """
        Use this method to add a new sticker to a set created by the bot.
        You **must** use exactly one of the fields ``png_sticker``, ``tgs_sticker`` or
        ``webm_sticker``. Animated stickers can be added to animated sticker sets and only to them.
        Animated sticker sets can have up to 50 stickers. Static sticker sets can have up to 120
        stickers.

        Warning:
            As of API 4.7 ``png_sticker`` is an optional argument and therefore the order of the
            arguments had to be changed. Use keyword arguments to make sure that the arguments are
            passed correctly.

        Note:
            The png_sticker and tgs_sticker argument can be either a file_id, an URL or a file from
            disk ``open(filename, 'rb')``

        Args:
            user_id (:obj:`int`): User identifier of created sticker set owner.

            name (:obj:`str`): Sticker set name.
            png_sticker (:obj:`str` | :term:`file object` | :obj:`bytes` | :class:`pathlib.Path`, \
                optional): **PNG** image with the sticker,
                must be up to 512 kilobytes in size, dimensions must not exceed 512px,
                and either width or height must be exactly 512px. Pass a file_id as a String to
                send a file that already exists on the Telegram servers, pass an HTTP URL as a
                String for Telegram to get a file from the Internet, or upload a new one
                using multipart/form-data.

                .. versionchanged:: 13.2
                   Accept :obj:`bytes` as input.
            tgs_sticker (:obj:`str` | :term:`file object` | :obj:`bytes` | :class:`pathlib.Path`, \
                optional): **TGS** animation with the sticker, uploaded using multipart/form-data.
                See https://core.telegram.org/stickers#animated-sticker-requirements for technical
                requirements.

                .. versionchanged:: 13.2
                   Accept :obj:`bytes` as input.
            webm_sticker (:obj:`str` | :term:`file object` | :obj:`bytes` | :class:`pathlib.Path`,\
                optional): **WEBM** video with the sticker, uploaded using multipart/form-data.
                See https://core.telegram.org/stickers#video-sticker-requirements for
                technical requirements.

                .. versionadded:: 13.11
            emojis (:obj:`str`): One or more emoji corresponding to the sticker.
            mask_position (:class:`telegram.MaskPosition`, optional): Position where the mask
                should be placed on faces.
            read_timeout (:obj:`float` | :obj:`None`, optional): Value to pass to
                :paramref:`telegram.request.BaseRequest.post.read_timeout`. Defaults to
                :attr:`~telegram.request.BaseRequest.DEFAULT_NONE`.
            write_timeout (:obj:`float` | :obj:`None`, optional):  Value to pass to
                :paramref:`telegram.request.BaseRequest.post.write_timeout`. Defaults to
                :attr:`~telegram.request.BaseRequest.DEFAULT_NONE`.
            connect_timeout (:obj:`float` | :obj:`None`, optional): Value to pass to
                :paramref:`telegram.request.BaseRequest.post.connect_timeout`. Defaults to
                :attr:`~telegram.request.BaseRequest.DEFAULT_NONE`.
            pool_timeout (:obj:`float` | :obj:`None`, optional):  Value to pass to
                :paramref:`telegram.request.BaseRequest.post.pool_timeout`. Defaults to
                :attr:`~telegram.request.BaseRequest.DEFAULT_NONE`.
            api_kwargs (:obj:`dict`, optional): Arbitrary keyword arguments to be passed to the
                Telegram API.

        Returns:
            :obj:`bool`: On success, :obj:`True` is returned.

        Raises:
            :class:`telegram.error.TelegramError`

        """
        data: JSONDict = {'user_id': user_id, 'name': name, 'emojis': emojis}

        if png_sticker is not None:
            data['png_sticker'] = parse_file_input(png_sticker)
        if tgs_sticker is not None:
            data['tgs_sticker'] = parse_file_input(tgs_sticker)
        if webm_sticker is not None:
            data['webm_sticker'] = parse_file_input(webm_sticker)
        if mask_position is not None:
            data['mask_position'] = mask_position

        result = await self._post(
            'addStickerToSet',
            data,
            read_timeout=read_timeout,
            write_timeout=write_timeout,
            connect_timeout=connect_timeout,
            pool_timeout=pool_timeout,
            api_kwargs=api_kwargs,
        )

        return result  # type: ignore[return-value]

    @_log
    async def set_sticker_position_in_set(
        self,
        sticker: str,
        position: int,
        read_timeout: ODVInput[float] = DEFAULT_NONE,
        write_timeout: ODVInput[float] = DEFAULT_NONE,
        connect_timeout: ODVInput[float] = DEFAULT_NONE,
        pool_timeout: ODVInput[float] = DEFAULT_NONE,
        api_kwargs: JSONDict = None,
    ) -> bool:
        """Use this method to move a sticker in a set created by the bot to a specific position.

        Args:
            sticker (:obj:`str`): File identifier of the sticker.
            position (:obj:`int`): New sticker position in the set, zero-based.
            read_timeout (:obj:`float` | :obj:`None`, optional): Value to pass to
                :paramref:`telegram.request.BaseRequest.post.read_timeout`. Defaults to
                :attr:`~telegram.request.BaseRequest.DEFAULT_NONE`.
            write_timeout (:obj:`float` | :obj:`None`, optional):  Value to pass to
                :paramref:`telegram.request.BaseRequest.post.write_timeout`. Defaults to
                :attr:`~telegram.request.BaseRequest.DEFAULT_NONE`.
            connect_timeout (:obj:`float` | :obj:`None`, optional): Value to pass to
                :paramref:`telegram.request.BaseRequest.post.connect_timeout`. Defaults to
                :attr:`~telegram.request.BaseRequest.DEFAULT_NONE`.
            pool_timeout (:obj:`float` | :obj:`None`, optional):  Value to pass to
                :paramref:`telegram.request.BaseRequest.post.pool_timeout`. Defaults to
                :attr:`~telegram.request.BaseRequest.DEFAULT_NONE`.
            api_kwargs (:obj:`dict`, optional): Arbitrary keyword arguments to be passed to the
                Telegram API.

        Returns:
            :obj:`bool`: On success, :obj:`True` is returned.

        Raises:
            :class:`telegram.error.TelegramError`

        """
        data: JSONDict = {'sticker': sticker, 'position': position}
        result = await self._post(
            'setStickerPositionInSet',
            data,
            read_timeout=read_timeout,
            write_timeout=write_timeout,
            connect_timeout=connect_timeout,
            pool_timeout=pool_timeout,
            api_kwargs=api_kwargs,
        )
        return result  # type: ignore[return-value]

    @_log
    async def delete_sticker_from_set(
        self,
        sticker: str,
        read_timeout: ODVInput[float] = DEFAULT_NONE,
        write_timeout: ODVInput[float] = DEFAULT_NONE,
        connect_timeout: ODVInput[float] = DEFAULT_NONE,
        pool_timeout: ODVInput[float] = DEFAULT_NONE,
        api_kwargs: JSONDict = None,
    ) -> bool:
        """Use this method to delete a sticker from a set created by the bot.

        Args:
            sticker (:obj:`str`): File identifier of the sticker.
            read_timeout (:obj:`float` | :obj:`None`, optional): Value to pass to
                :paramref:`telegram.request.BaseRequest.post.read_timeout`. Defaults to
                :attr:`~telegram.request.BaseRequest.DEFAULT_NONE`.
            write_timeout (:obj:`float` | :obj:`None`, optional):  Value to pass to
                :paramref:`telegram.request.BaseRequest.post.write_timeout`. Defaults to
                :attr:`~telegram.request.BaseRequest.DEFAULT_NONE`.
            connect_timeout (:obj:`float` | :obj:`None`, optional): Value to pass to
                :paramref:`telegram.request.BaseRequest.post.connect_timeout`. Defaults to
                :attr:`~telegram.request.BaseRequest.DEFAULT_NONE`.
            pool_timeout (:obj:`float` | :obj:`None`, optional):  Value to pass to
                :paramref:`telegram.request.BaseRequest.post.pool_timeout`. Defaults to
                :attr:`~telegram.request.BaseRequest.DEFAULT_NONE`.
            api_kwargs (:obj:`dict`, optional): Arbitrary keyword arguments to be passed to the
                Telegram API.

        Returns:
            :obj:`bool`: On success, :obj:`True` is returned.

        Raises:
            :class:`telegram.error.TelegramError`

        """
        data: JSONDict = {'sticker': sticker}
        result = await self._post(
            'deleteStickerFromSet',
            data,
            read_timeout=read_timeout,
            write_timeout=write_timeout,
            connect_timeout=connect_timeout,
            pool_timeout=pool_timeout,
            api_kwargs=api_kwargs,
        )
        return result  # type: ignore[return-value]

    @_log
    async def set_sticker_set_thumb(
        self,
        name: str,
        user_id: Union[str, int],
        thumb: FileInput = None,
        read_timeout: ODVInput[float] = DEFAULT_NONE,
        write_timeout: ODVInput[float] = DEFAULT_NONE,
        connect_timeout: ODVInput[float] = DEFAULT_NONE,
        pool_timeout: ODVInput[float] = DEFAULT_NONE,
        api_kwargs: JSONDict = None,
    ) -> bool:
        """Use this method to set the thumbnail of a sticker set. Animated thumbnails can be set
        for animated sticker sets only. Video thumbnails can be set only for video sticker sets
        only.

        Note:
            The thumb can be either a file_id, an URL or a file from disk ``open(filename, 'rb')``

        Args:
            name (:obj:`str`): Sticker set name
            user_id (:obj:`int`): User identifier of created sticker set owner.
            thumb (:obj:`str` | :term:`file object` | :obj:`bytes` | :class:`pathlib.Path`, \
                optional): A **PNG** image with the thumbnail, must
                be up to 128 kilobytes in size and have width and height exactly 100px, or a
                **TGS** animation with the thumbnail up to 32 kilobytes in size; see
                https://core.telegram.org/stickers#animated-sticker-requirements for animated
                sticker technical requirements, or a **WEBM** video with the thumbnail up to 32
                kilobytes in size; see
                https://core.telegram.org/stickers#video-sticker-requirements for video sticker
                technical requirements. Pass a file_id as a String to send a file that
                already exists on the Telegram servers, pass an HTTP URL as a String for Telegram
                to get a file from the Internet, or upload a new one using multipart/form-data.
                Animated sticker set thumbnails can't be uploaded via HTTP URL.

                .. versionchanged:: 13.2
                   Accept :obj:`bytes` as input.
            read_timeout (:obj:`float` | :obj:`None`, optional): Value to pass to
                :paramref:`telegram.request.BaseRequest.post.read_timeout`. Defaults to
                :attr:`~telegram.request.BaseRequest.DEFAULT_NONE`.
            write_timeout (:obj:`float` | :obj:`None`, optional):  Value to pass to
                :paramref:`telegram.request.BaseRequest.post.write_timeout`. Defaults to
                :attr:`~telegram.request.BaseRequest.DEFAULT_NONE`.
            connect_timeout (:obj:`float` | :obj:`None`, optional): Value to pass to
                :paramref:`telegram.request.BaseRequest.post.connect_timeout`. Defaults to
                :attr:`~telegram.request.BaseRequest.DEFAULT_NONE`.
            pool_timeout (:obj:`float` | :obj:`None`, optional):  Value to pass to
                :paramref:`telegram.request.BaseRequest.post.pool_timeout`. Defaults to
                :attr:`~telegram.request.BaseRequest.DEFAULT_NONE`.
            api_kwargs (:obj:`dict`, optional): Arbitrary keyword arguments to be passed to the
                Telegram API.

        Returns:
            :obj:`bool`: On success, :obj:`True` is returned.

        Raises:
            :class:`telegram.error.TelegramError`

        """
        data: JSONDict = {'name': name, 'user_id': user_id}
        if thumb is not None:
            data['thumb'] = parse_file_input(thumb)

        result = await self._post(
            'setStickerSetThumb',
            data,
            read_timeout=read_timeout,
            write_timeout=write_timeout,
            connect_timeout=connect_timeout,
            pool_timeout=pool_timeout,
            api_kwargs=api_kwargs,
        )

        return result  # type: ignore[return-value]

    @_log
    async def set_passport_data_errors(
        self,
        user_id: Union[str, int],
        errors: List[PassportElementError],
        read_timeout: ODVInput[float] = DEFAULT_NONE,
        write_timeout: ODVInput[float] = DEFAULT_NONE,
        connect_timeout: ODVInput[float] = DEFAULT_NONE,
        pool_timeout: ODVInput[float] = DEFAULT_NONE,
        api_kwargs: JSONDict = None,
    ) -> bool:
        """
        Informs a user that some of the Telegram Passport elements they provided contains errors.
        The user will not be able to re-submit their Passport to you until the errors are fixed
        (the contents of the field for which you returned the error must change).

        Use this if the data submitted by the user doesn't satisfy the standards your service
        requires for any reason. For example, if a birthday date seems invalid, a submitted
        document is blurry, a scan shows evidence of tampering, etc. Supply some details in the
        error message to make sure the user knows how to correct the issues.

        Args:
            user_id (:obj:`int`): User identifier
            errors (List[:class:`PassportElementError`]): An array describing the
                errors.
            read_timeout (:obj:`float` | :obj:`None`, optional): Value to pass to
                :paramref:`telegram.request.BaseRequest.post.read_timeout`. Defaults to
                :attr:`~telegram.request.BaseRequest.DEFAULT_NONE`.
            write_timeout (:obj:`float` | :obj:`None`, optional):  Value to pass to
                :paramref:`telegram.request.BaseRequest.post.write_timeout`. Defaults to
                :attr:`~telegram.request.BaseRequest.DEFAULT_NONE`.
            connect_timeout (:obj:`float` | :obj:`None`, optional): Value to pass to
                :paramref:`telegram.request.BaseRequest.post.connect_timeout`. Defaults to
                :attr:`~telegram.request.BaseRequest.DEFAULT_NONE`.
            pool_timeout (:obj:`float` | :obj:`None`, optional):  Value to pass to
                :paramref:`telegram.request.BaseRequest.post.pool_timeout`. Defaults to
                :attr:`~telegram.request.BaseRequest.DEFAULT_NONE`.
            api_kwargs (:obj:`dict`, optional): Arbitrary keyword arguments to be passed to the
                Telegram API.

        Returns:
            :obj:`bool`: On success, :obj:`True` is returned.

        Raises:
            :class:`telegram.error.TelegramError`

        """
        data: JSONDict = {'user_id': user_id, 'errors': errors}
        result = await self._post(
            'setPassportDataErrors',
            data,
            read_timeout=read_timeout,
            write_timeout=write_timeout,
            connect_timeout=connect_timeout,
            pool_timeout=pool_timeout,
            api_kwargs=api_kwargs,
        )
        return result  # type: ignore[return-value]

    @_log
    async def send_poll(
        self,
        chat_id: Union[int, str],
        question: str,
        options: List[str],
        is_anonymous: bool = True,
        type: str = Poll.REGULAR,  # pylint: disable=redefined-builtin
        allows_multiple_answers: bool = False,
        correct_option_id: int = None,
        is_closed: bool = None,
        disable_notification: ODVInput[bool] = DEFAULT_NONE,
        reply_to_message_id: int = None,
        reply_markup: ReplyMarkup = None,
        read_timeout: ODVInput[float] = DEFAULT_NONE,
        write_timeout: ODVInput[float] = DEFAULT_NONE,
        connect_timeout: ODVInput[float] = DEFAULT_NONE,
        pool_timeout: ODVInput[float] = DEFAULT_NONE,
        explanation: str = None,
        explanation_parse_mode: ODVInput[str] = DEFAULT_NONE,
        open_period: int = None,
        close_date: Union[int, datetime] = None,
        api_kwargs: JSONDict = None,
        allow_sending_without_reply: ODVInput[bool] = DEFAULT_NONE,
        explanation_entities: Union[List['MessageEntity'], Tuple['MessageEntity', ...]] = None,
        protect_content: ODVInput[bool] = DEFAULT_NONE,
    ) -> Message:
        """
        Use this method to send a native poll.

        Args:
            chat_id (:obj:`int` | :obj:`str`): Unique identifier for the target chat or username
                of the target channel (in the format ``@channelusername``).
            question (:obj:`str`): Poll question, 1-:tg-const:`telegram.Poll.MAX_QUESTION_LENGTH`
                characters.
            options (List[:obj:`str`]): List of answer options,
                2-:tg-const:`telegram.Poll.MAX_OPTION_NUMBER` strings
                1-:tg-const:`telegram.Poll.MAX_OPTION_LENGTH` characters each.
            is_anonymous (:obj:`bool`, optional): :obj:`True`, if the poll needs to be anonymous,
                defaults to :obj:`True`.
            type (:obj:`str`, optional): Poll type, :tg-const:`telegram.Poll.QUIZ` or
                :tg-const:`telegram.Poll.REGULAR`, defaults to :tg-const:`telegram.Poll.REGULAR`.
            allows_multiple_answers (:obj:`bool`, optional): :obj:`True`, if the poll allows
                multiple answers, ignored for polls in quiz mode, defaults to :obj:`False`.
            correct_option_id (:obj:`int`, optional): 0-based identifier of the correct answer
                option, required for polls in quiz mode.
            explanation (:obj:`str`, optional): Text that is shown when a user chooses an incorrect
                answer or taps on the lamp icon in a quiz-style poll, 0-200 characters with at most
                2 line feeds after entities parsing.
            explanation_parse_mode (:obj:`str`, optional): Mode for parsing entities in the
                explanation. See the constants in :class:`telegram.constants.ParseMode` for the
                available modes.
            explanation_entities (List[:class:`telegram.MessageEntity`], optional): List of special
                entities that appear in message text, which can be specified instead of
                :paramref:`parse_mode`.
            open_period (:obj:`int`, optional): Amount of time in seconds the poll will be active
                after creation, 5-600. Can't be used together with :paramref:`close_date`.
            close_date (:obj:`int` | :obj:`datetime.datetime`, optional): Point in time (Unix
                timestamp) when the poll will be automatically closed. Must be at least 5 and no
                more than 600 seconds in the future. Can't be used together with
                :paramref:`open_period`.
                For timezone naive :obj:`datetime.datetime` objects, the default timezone of the
                bot will be used.
            is_closed (:obj:`bool`, optional): Pass :obj:`True`, if the poll needs to be
                immediately closed. This can be useful for poll preview.
            disable_notification (:obj:`bool`, optional): Sends the message silently. Users will
                receive a notification with no sound.
            protect_content (:obj:`bool`, optional): Protects the contents of the sent message from
                forwarding and saving.

                .. versionadded:: 13.10

            reply_to_message_id (:obj:`int`, optional): If the message is a reply, ID of the
                original message.
            allow_sending_without_reply (:obj:`bool`, optional): Pass :obj:`True`, if the message
                should be sent even if the specified replied-to message is not found.
            reply_markup (:class:`InlineKeyboardMarkup` | :class:`ReplyKeyboardMarkup` | \
                :class:`ReplyKeyboardRemove` | :class:`ForceReply`, optional):
                Additional interface options. An object for an inline keyboard, custom reply
                keyboard, instructions to remove reply keyboard or to force a reply from the user.
            read_timeout (:obj:`float` | :obj:`None`, optional): Value to pass to
                :paramref:`telegram.request.BaseRequest.post.read_timeout`. Defaults to
                :attr:`~telegram.request.BaseRequest.DEFAULT_NONE`.
            write_timeout (:obj:`float` | :obj:`None`, optional):  Value to pass to
                :paramref:`telegram.request.BaseRequest.post.write_timeout`. Defaults to
                :attr:`~telegram.request.BaseRequest.DEFAULT_NONE`.
            connect_timeout (:obj:`float` | :obj:`None`, optional): Value to pass to
                :paramref:`telegram.request.BaseRequest.post.connect_timeout`. Defaults to
                :attr:`~telegram.request.BaseRequest.DEFAULT_NONE`.
            pool_timeout (:obj:`float` | :obj:`None`, optional):  Value to pass to
                :paramref:`telegram.request.BaseRequest.post.pool_timeout`. Defaults to
                :attr:`~telegram.request.BaseRequest.DEFAULT_NONE`.
            api_kwargs (:obj:`dict`, optional): Arbitrary keyword arguments to be passed to the
                Telegram API.

        Returns:
            :class:`telegram.Message`: On success, the sent Message is returned.

        Raises:
            :class:`telegram.error.TelegramError`

        """
        data: JSONDict = {
            'chat_id': chat_id,
            'question': question,
            'options': options,
            'explanation_parse_mode': explanation_parse_mode,
        }

        if not is_anonymous:
            data['is_anonymous'] = is_anonymous
        if type:
            data['type'] = type
        if allows_multiple_answers:
            data['allows_multiple_answers'] = allows_multiple_answers
        if correct_option_id is not None:
            data['correct_option_id'] = correct_option_id
        if is_closed:
            data['is_closed'] = is_closed
        if explanation:
            data['explanation'] = explanation
        if explanation_entities:
            data['explanation_entities'] = explanation_entities
        if open_period:
            data['open_period'] = open_period
        if close_date:
            data['close_date'] = close_date

        return await self._send_message(  # type: ignore[return-value]
            'sendPoll',
            data,
            reply_to_message_id=reply_to_message_id,
            disable_notification=disable_notification,
            reply_markup=reply_markup,
            allow_sending_without_reply=allow_sending_without_reply,
            read_timeout=read_timeout,
            write_timeout=write_timeout,
            connect_timeout=connect_timeout,
            pool_timeout=pool_timeout,
            api_kwargs=api_kwargs,
            protect_content=protect_content,
        )

    @_log
    async def stop_poll(
        self,
        chat_id: Union[int, str],
        message_id: int,
        reply_markup: InlineKeyboardMarkup = None,
        read_timeout: ODVInput[float] = DEFAULT_NONE,
        write_timeout: ODVInput[float] = DEFAULT_NONE,
        connect_timeout: ODVInput[float] = DEFAULT_NONE,
        pool_timeout: ODVInput[float] = DEFAULT_NONE,
        api_kwargs: JSONDict = None,
    ) -> Poll:
        """
        Use this method to stop a poll which was sent by the bot.

        Args:
            chat_id (:obj:`int` | :obj:`str`): Unique identifier for the target chat or username
                of the target channel (in the format ``@channelusername``).
            message_id (:obj:`int`): Identifier of the original message with the poll.
            reply_markup (:class:`telegram.InlineKeyboardMarkup`, optional): An object for a new
                message inline keyboard.
            read_timeout (:obj:`float` | :obj:`None`, optional): Value to pass to
                :paramref:`telegram.request.BaseRequest.post.read_timeout`. Defaults to
                :attr:`~telegram.request.BaseRequest.DEFAULT_NONE`.
            write_timeout (:obj:`float` | :obj:`None`, optional):  Value to pass to
                :paramref:`telegram.request.BaseRequest.post.write_timeout`. Defaults to
                :attr:`~telegram.request.BaseRequest.DEFAULT_NONE`.
            connect_timeout (:obj:`float` | :obj:`None`, optional): Value to pass to
                :paramref:`telegram.request.BaseRequest.post.connect_timeout`. Defaults to
                :attr:`~telegram.request.BaseRequest.DEFAULT_NONE`.
            pool_timeout (:obj:`float` | :obj:`None`, optional):  Value to pass to
                :paramref:`telegram.request.BaseRequest.post.pool_timeout`. Defaults to
                :attr:`~telegram.request.BaseRequest.DEFAULT_NONE`.
            api_kwargs (:obj:`dict`, optional): Arbitrary keyword arguments to be passed to the
                Telegram API.

        Returns:
            :class:`telegram.Poll`: On success, the stopped Poll is returned.

        Raises:
            :class:`telegram.error.TelegramError`

        """
        data: JSONDict = {'chat_id': chat_id, 'message_id': message_id}

        if reply_markup:
            data['reply_markup'] = reply_markup

        result = await self._post(
            'stopPoll',
            data,
            read_timeout=read_timeout,
            write_timeout=write_timeout,
            connect_timeout=connect_timeout,
            pool_timeout=pool_timeout,
            api_kwargs=api_kwargs,
        )
        return Poll.de_json(result, self)  # type: ignore[return-value, arg-type]

    @_log
    async def send_dice(
        self,
        chat_id: Union[int, str],
        disable_notification: ODVInput[bool] = DEFAULT_NONE,
        reply_to_message_id: int = None,
        reply_markup: ReplyMarkup = None,
        read_timeout: ODVInput[float] = DEFAULT_NONE,
        write_timeout: ODVInput[float] = DEFAULT_NONE,
        connect_timeout: ODVInput[float] = DEFAULT_NONE,
        pool_timeout: ODVInput[float] = DEFAULT_NONE,
        emoji: str = None,
        api_kwargs: JSONDict = None,
        allow_sending_without_reply: ODVInput[bool] = DEFAULT_NONE,
        protect_content: ODVInput[bool] = DEFAULT_NONE,
    ) -> Message:
        """
        Use this method to send an animated emoji that will display a random value.

        Args:
            chat_id (:obj:`int` | :obj:`str`): Unique identifier for the target chat or username
                of the target channel (in the format ``@channelusername``).
            emoji (:obj:`str`, optional): Emoji on which the dice throw animation is based.
                Currently, must be one of :class:`telegram.constants.DiceEmoji`. Dice can have
                values 1-6 for :tg-const:`telegram.constants.DiceEmoji.DICE`,
                :tg-const:`telegram.constants.DiceEmoji.DARTS` and
                :tg-const:`telegram.constants.DiceEmoji.BOWLING`, values 1-5 for
                :tg-const:`telegram.constants.DiceEmoji.BASKETBALL` and
                :tg-const:`telegram.constants.DiceEmoji.FOOTBALL`, and values 1-64
                for :tg-const:`telegram.constants.DiceEmoji.SLOT_MACHINE`. Defaults to
                :tg-const:`telegram.constants.DiceEmoji.DICE`.

                .. versionchanged:: 13.4
                   Added the :tg-const:`telegram.constants.DiceEmoji.BOWLING` emoji.
            disable_notification (:obj:`bool`, optional): Sends the message silently. Users will
                receive a notification with no sound.
            protect_content (:obj:`bool`, optional): Protects the contents of the sent message from
                forwarding and saving.

                .. versionadded:: 13.10

            reply_to_message_id (:obj:`int`, optional): If the message is a reply, ID of the
                original message.
            allow_sending_without_reply (:obj:`bool`, optional): Pass :obj:`True`, if the message
                should be sent even if the specified replied-to message is not found.
            reply_markup (:class:`InlineKeyboardMarkup` | :class:`ReplyKeyboardMarkup` | \
                :class:`ReplyKeyboardRemove` | :class:`ForceReply`, optional):
                Additional interface options. An object for an inline keyboard, custom reply
                keyboard, instructions to remove reply keyboard or to force a reply from the user.
            read_timeout (:obj:`float` | :obj:`None`, optional): Value to pass to
                :paramref:`telegram.request.BaseRequest.post.read_timeout`. Defaults to
                :attr:`~telegram.request.BaseRequest.DEFAULT_NONE`.
            write_timeout (:obj:`float` | :obj:`None`, optional):  Value to pass to
                :paramref:`telegram.request.BaseRequest.post.write_timeout`. Defaults to
                :attr:`~telegram.request.BaseRequest.DEFAULT_NONE`.
            connect_timeout (:obj:`float` | :obj:`None`, optional): Value to pass to
                :paramref:`telegram.request.BaseRequest.post.connect_timeout`. Defaults to
                :attr:`~telegram.request.BaseRequest.DEFAULT_NONE`.
            pool_timeout (:obj:`float` | :obj:`None`, optional):  Value to pass to
                :paramref:`telegram.request.BaseRequest.post.pool_timeout`. Defaults to
                :attr:`~telegram.request.BaseRequest.DEFAULT_NONE`.
            api_kwargs (:obj:`dict`, optional): Arbitrary keyword arguments to be passed to the
                Telegram API.

        Returns:
            :class:`telegram.Message`: On success, the sent Message is returned.

        Raises:
            :class:`telegram.error.TelegramError`

        """
        data: JSONDict = {'chat_id': chat_id}
        if emoji:
            data['emoji'] = emoji

        return await self._send_message(  # type: ignore[return-value]
            'sendDice',
            data,
            reply_to_message_id=reply_to_message_id,
            disable_notification=disable_notification,
            reply_markup=reply_markup,
            allow_sending_without_reply=allow_sending_without_reply,
            read_timeout=read_timeout,
            write_timeout=write_timeout,
            connect_timeout=connect_timeout,
            pool_timeout=pool_timeout,
            api_kwargs=api_kwargs,
            protect_content=protect_content,
        )

    @_log
    async def get_my_default_administrator_rights(
        self,
        for_channels: bool = None,
        read_timeout: ODVInput[float] = DEFAULT_NONE,
        write_timeout: ODVInput[float] = DEFAULT_NONE,
        connect_timeout: ODVInput[float] = DEFAULT_NONE,
        pool_timeout: ODVInput[float] = DEFAULT_NONE,
        api_kwargs: JSONDict = None,
    ) -> ChatAdministratorRights:
        """Use this method to get the current default administrator rights of the bot.

        .. seealso:: :meth:`set_my_default_administrator_rights`

        .. versionadded:: 20.0

        Args:
            for_channels (:obj:`bool`, optional): Pass :obj:`True` to get default administrator
                rights of the bot in channels. Otherwise, default administrator rights of the bot
                for groups and supergroups will be returned.
            read_timeout (:obj:`float` | :obj:`None`, optional): Value to pass to
                :paramref:`telegram.request.BaseRequest.post.read_timeout`. Defaults to
                :attr:`~telegram.request.BaseRequest.DEFAULT_NONE`.
            write_timeout (:obj:`float` | :obj:`None`, optional): Value to pass to
                :paramref:`telegram.request.BaseRequest.post.write_timeout`. Defaults to
                :attr:`~telegram.request.BaseRequest.DEFAULT_NONE`.
            connect_timeout (:obj:`float` | :obj:`None`, optional): Value to pass to
                :paramref:`telegram.request.BaseRequest.post.connect_timeout`. Defaults to
                :attr:`~telegram.request.BaseRequest.DEFAULT_NONE`.
            pool_timeout (:obj:`float` | :obj:`None`, optional): Value to pass to
                :paramref:`telegram.request.BaseRequest.post.pool_timeout`. Defaults to
                :attr:`~telegram.request.BaseRequest.DEFAULT_NONE`.
            api_kwargs (:obj:`dict`, optional): Arbitrary keyword arguments to be passed to the
                Telegram API.

        Returns:
            :class:`telegram.ChatAdministratorRights`: On success.

        Raises:
            :class:`telegram.error.TelegramError`
        """
        data: JSONDict = {}

        if for_channels is not None:
            data['for_channels'] = for_channels

        result = await self._post(
            'getMyDefaultAdministratorRights',
            data,
            read_timeout=read_timeout,
            write_timeout=write_timeout,
            connect_timeout=connect_timeout,
            pool_timeout=pool_timeout,
            api_kwargs=api_kwargs,
        )

        return ChatAdministratorRights.de_json(result, self)  # type: ignore[return-value,arg-type]

    @_log
    async def set_my_default_administrator_rights(
        self,
        rights: ChatAdministratorRights = None,
        for_channels: bool = None,
        read_timeout: ODVInput[float] = DEFAULT_NONE,
        write_timeout: ODVInput[float] = DEFAULT_NONE,
        connect_timeout: ODVInput[float] = DEFAULT_NONE,
        pool_timeout: ODVInput[float] = DEFAULT_NONE,
        api_kwargs: JSONDict = None,
    ) -> bool:
        """Use this method to change the default administrator rights requested by the bot when
        it's added as an administrator to groups or channels. These rights will be suggested to
        users, but they are are free to modify the list before adding the bot.

        .. seealso:: :meth:`get_my_default_administrator_rights`

        .. versionadded:: 20.0

        Args:
            rights (:obj:`telegram.ChatAdministratorRights`, optional): A
                :obj:`telegram.ChatAdministratorRights` object describing new default administrator
                rights. If not specified, the default administrator rights will be cleared.
            for_channels (:obj:`bool`, optional): Pass :obj:`True` to change the default
                administrator rights of the bot in channels. Otherwise, the default administrator
                rights of the bot for groups and supergroups will be changed.
            read_timeout (:obj:`float` | :obj:`None`, optional): Value to pass to
                :paramref:`telegram.request.BaseRequest.post.read_timeout`. Defaults to
                :attr:`~telegram.request.BaseRequest.DEFAULT_NONE`.
            write_timeout (:obj:`float` | :obj:`None`, optional):  Value to pass to
                :paramref:`telegram.request.BaseRequest.post.write_timeout`. Defaults to
                :attr:`~telegram.request.BaseRequest.DEFAULT_NONE`.
            connect_timeout (:obj:`float` | :obj:`None`, optional): Value to pass to
                :paramref:`telegram.request.BaseRequest.post.connect_timeout`. Defaults to
                :attr:`~telegram.request.BaseRequest.DEFAULT_NONE`.
            pool_timeout (:obj:`float` | :obj:`None`, optional):  Value to pass to
                :paramref:`telegram.request.BaseRequest.post.pool_timeout`. Defaults to
                :attr:`~telegram.request.BaseRequest.DEFAULT_NONE`.
            api_kwargs (:obj:`dict`, optional): Arbitrary keyword arguments to be passed to the
                Telegram API.

        Returns:
            :obj:`bool`: Returns :obj:`True` on success.

        Raises:
            :obj:`telegram.error.TelegramError`
        """
        data: JSONDict = {}

        if rights is not None:
            data['rights'] = rights

        if for_channels is not None:
            data['for_channels'] = for_channels

        result = await self._post(
            'setMyDefaultAdministratorRights',
            data,
            read_timeout=read_timeout,
            write_timeout=write_timeout,
            connect_timeout=connect_timeout,
            pool_timeout=pool_timeout,
            api_kwargs=api_kwargs,
        )

        return result  # type: ignore[return-value]

    @_log
    async def get_my_commands(
        self,
        read_timeout: ODVInput[float] = DEFAULT_NONE,
        write_timeout: ODVInput[float] = DEFAULT_NONE,
        connect_timeout: ODVInput[float] = DEFAULT_NONE,
        pool_timeout: ODVInput[float] = DEFAULT_NONE,
        api_kwargs: JSONDict = None,
        scope: BotCommandScope = None,
        language_code: str = None,
    ) -> List[BotCommand]:
        """
        Use this method to get the current list of the bot's commands for the given scope and user
        language.

        Args:
            read_timeout (:obj:`float` | :obj:`None`, optional): Value to pass to
                :paramref:`telegram.request.BaseRequest.post.read_timeout`. Defaults to
                :attr:`~telegram.request.BaseRequest.DEFAULT_NONE`.
            write_timeout (:obj:`float` | :obj:`None`, optional):  Value to pass to
                :paramref:`telegram.request.BaseRequest.post.write_timeout`. Defaults to
                :attr:`~telegram.request.BaseRequest.DEFAULT_NONE`.
            connect_timeout (:obj:`float` | :obj:`None`, optional): Value to pass to
                :paramref:`telegram.request.BaseRequest.post.connect_timeout`. Defaults to
                :attr:`~telegram.request.BaseRequest.DEFAULT_NONE`.
            pool_timeout (:obj:`float` | :obj:`None`, optional):  Value to pass to
                :paramref:`telegram.request.BaseRequest.post.pool_timeout`. Defaults to
                :attr:`~telegram.request.BaseRequest.DEFAULT_NONE`.
            api_kwargs (:obj:`dict`, optional): Arbitrary keyword arguments to be passed to the
                Telegram API.
            scope (:class:`telegram.BotCommandScope`, optional): An object,
                describing scope of users. Defaults to :class:`telegram.BotCommandScopeDefault`.

                .. versionadded:: 13.7

            language_code (:obj:`str`, optional): A two-letter ISO 639-1 language code or an empty
                string.

                .. versionadded:: 13.7

        Returns:
            List[:class:`telegram.BotCommand`]: On success, the commands set for the bot. An empty
            list is returned if commands are not set.

        Raises:
            :class:`telegram.error.TelegramError`

        """
        data: JSONDict = {}

        if scope:
            data['scope'] = scope

        if language_code:
            data['language_code'] = language_code

        result = await self._post(
            'getMyCommands',
            data,
            read_timeout=read_timeout,
            write_timeout=write_timeout,
            connect_timeout=connect_timeout,
            pool_timeout=pool_timeout,
            api_kwargs=api_kwargs,
        )

        return BotCommand.de_list(result, self)  # type: ignore[return-value,arg-type]

    @_log
    async def set_my_commands(
        self,
        commands: List[Union[BotCommand, Tuple[str, str]]],
        read_timeout: ODVInput[float] = DEFAULT_NONE,
        write_timeout: ODVInput[float] = DEFAULT_NONE,
        connect_timeout: ODVInput[float] = DEFAULT_NONE,
        pool_timeout: ODVInput[float] = DEFAULT_NONE,
        api_kwargs: JSONDict = None,
        scope: BotCommandScope = None,
        language_code: str = None,
    ) -> bool:
        """
        Use this method to change the list of the bot's commands. See the
        `Telegram docs <https://core.telegram.org/bots#commands>`_ for more details about bot
        commands.

        Args:
            commands (List[:class:`BotCommand` | (:obj:`str`, :obj:`str`)]): A list
                of bot commands to be set as the list of the bot's commands. At most 100 commands
                can be specified.
            read_timeout (:obj:`float` | :obj:`None`, optional): Value to pass to
                :paramref:`telegram.request.BaseRequest.post.read_timeout`. Defaults to
                :attr:`~telegram.request.BaseRequest.DEFAULT_NONE`.
            write_timeout (:obj:`float` | :obj:`None`, optional):  Value to pass to
                :paramref:`telegram.request.BaseRequest.post.write_timeout`. Defaults to
                :attr:`~telegram.request.BaseRequest.DEFAULT_NONE`.
            connect_timeout (:obj:`float` | :obj:`None`, optional): Value to pass to
                :paramref:`telegram.request.BaseRequest.post.connect_timeout`. Defaults to
                :attr:`~telegram.request.BaseRequest.DEFAULT_NONE`.
            pool_timeout (:obj:`float` | :obj:`None`, optional):  Value to pass to
                :paramref:`telegram.request.BaseRequest.post.pool_timeout`. Defaults to
                :attr:`~telegram.request.BaseRequest.DEFAULT_NONE`.
            api_kwargs (:obj:`dict`, optional): Arbitrary keyword arguments to be passed to the
                Telegram API.
            scope (:class:`telegram.BotCommandScope`, optional): An object,
                describing scope of users for which the commands are relevant. Defaults to
                :class:`telegram.BotCommandScopeDefault`.

                .. versionadded:: 13.7

            language_code (:obj:`str`, optional): A two-letter ISO 639-1 language code. If empty,
                commands will be applied to all users from the given scope, for whose language
                there are no dedicated commands.

                .. versionadded:: 13.7

        Returns:
            :obj:`bool`: On success, :obj:`True` is returned.

        Raises:
            :class:`telegram.error.TelegramError`

        """
        cmds = [c if isinstance(c, BotCommand) else BotCommand(c[0], c[1]) for c in commands]
        data: JSONDict = {'commands': cmds}

        if scope:
            data['scope'] = scope

        if language_code:
            data['language_code'] = language_code

        result = await self._post(
            'setMyCommands',
            data,
            read_timeout=read_timeout,
            write_timeout=write_timeout,
            connect_timeout=connect_timeout,
            pool_timeout=pool_timeout,
            api_kwargs=api_kwargs,
        )

        return result  # type: ignore[return-value]

    @_log
    def delete_my_commands(
        self,
        scope: BotCommandScope = None,
        language_code: str = None,
        api_kwargs: JSONDict = None,
        read_timeout: ODVInput[float] = DEFAULT_NONE,
        write_timeout: ODVInput[float] = DEFAULT_NONE,
        connect_timeout: ODVInput[float] = DEFAULT_NONE,
        pool_timeout: ODVInput[float] = DEFAULT_NONE,
    ) -> bool:
        """
        Use this method to delete the list of the bot's commands for the given scope and user
        language. After deletion,
        `higher level commands <https://core.telegram.org/bots/api#determining-list-of-commands>`_
        will be shown to affected users.

        .. versionadded:: 13.7

        Args:
            scope (:class:`telegram.BotCommandScope`, optional): An object,
                describing scope of users for which the commands are relevant. Defaults to
                :class:`telegram.BotCommandScopeDefault`.
            language_code (:obj:`str`, optional): A two-letter ISO 639-1 language code. If empty,
                commands will be applied to all users from the given scope, for whose language
                there are no dedicated commands.
            read_timeout (:obj:`float` | :obj:`None`, optional): Value to pass to
                :paramref:`telegram.request.BaseRequest.post.read_timeout`. Defaults to
                :attr:`~telegram.request.BaseRequest.DEFAULT_NONE`.
            write_timeout (:obj:`float` | :obj:`None`, optional):  Value to pass to
                :paramref:`telegram.request.BaseRequest.post.write_timeout`. Defaults to
                :attr:`~telegram.request.BaseRequest.DEFAULT_NONE`.
            connect_timeout (:obj:`float` | :obj:`None`, optional): Value to pass to
                :paramref:`telegram.request.BaseRequest.post.connect_timeout`. Defaults to
                :attr:`~telegram.request.BaseRequest.DEFAULT_NONE`.
            pool_timeout (:obj:`float` | :obj:`None`, optional):  Value to pass to
                :paramref:`telegram.request.BaseRequest.post.pool_timeout`. Defaults to
                :attr:`~telegram.request.BaseRequest.DEFAULT_NONE`.
            api_kwargs (:obj:`dict`, optional): Arbitrary keyword arguments to be passed to the
                Telegram API.

        Returns:
            :obj:`bool`: On success, :obj:`True` is returned.

        Raises:
            :class:`telegram.error.TelegramError`
        """
        data: JSONDict = {}

        if scope:
            data['scope'] = scope

        if language_code:
            data['language_code'] = language_code

        result = self._post(
            'deleteMyCommands',
            data,
            read_timeout=read_timeout,
            write_timeout=write_timeout,
            connect_timeout=connect_timeout,
            pool_timeout=pool_timeout,
            api_kwargs=api_kwargs,
        )

        return result  # type: ignore[return-value]

    @_log
    async def log_out(
        self,
        read_timeout: ODVInput[float] = DEFAULT_NONE,
        write_timeout: ODVInput[float] = DEFAULT_NONE,
        connect_timeout: ODVInput[float] = DEFAULT_NONE,
        pool_timeout: ODVInput[float] = DEFAULT_NONE,
    ) -> bool:
        """
        Use this method to log out from the cloud Bot API server before launching the bot locally.
        You *must* log out the bot before running it locally, otherwise there is no guarantee that
        the bot will receive updates. After a successful call, you can immediately log in on a
        local server, but will not be able to log in back to the cloud Bot API server for 10
        minutes.

        Args:
            read_timeout (:obj:`float` | :obj:`None`, optional): Value to pass to
                :paramref:`telegram.request.BaseRequest.post.read_timeout`. Defaults to
                :attr:`~telegram.request.BaseRequest.DEFAULT_NONE`.
            write_timeout (:obj:`float` | :obj:`None`, optional):  Value to pass to
                :paramref:`telegram.request.BaseRequest.post.write_timeout`. Defaults to
                :attr:`~telegram.request.BaseRequest.DEFAULT_NONE`.
            connect_timeout (:obj:`float` | :obj:`None`, optional): Value to pass to
                :paramref:`telegram.request.BaseRequest.post.connect_timeout`. Defaults to
                :attr:`~telegram.request.BaseRequest.DEFAULT_NONE`.
            pool_timeout (:obj:`float` | :obj:`None`, optional):  Value to pass to
                :paramref:`telegram.request.BaseRequest.post.pool_timeout`. Defaults to
                :attr:`~telegram.request.BaseRequest.DEFAULT_NONE`.

        Returns:
            :obj:`True`: On success

        Raises:
            :class:`telegram.error.TelegramError`

        """
        return await self._post(  # type: ignore[return-value]
            'logOut',
            read_timeout=read_timeout,
            write_timeout=write_timeout,
            connect_timeout=connect_timeout,
            pool_timeout=pool_timeout,
        )

    @_log
    async def close(
        self,
        read_timeout: ODVInput[float] = DEFAULT_NONE,
        write_timeout: ODVInput[float] = DEFAULT_NONE,
        connect_timeout: ODVInput[float] = DEFAULT_NONE,
        pool_timeout: ODVInput[float] = DEFAULT_NONE,
    ) -> bool:
        """
        Use this method to close the bot instance before moving it from one local server to
        another. You need to delete the webhook before calling this method to ensure that the bot
        isn't launched again after server restart. The method will return error 429 in the first
        10 minutes after the bot is launched.

        Args:
            read_timeout (:obj:`float` | :obj:`None`, optional): Value to pass to
                :paramref:`telegram.request.BaseRequest.post.read_timeout`. Defaults to
                :attr:`~telegram.request.BaseRequest.DEFAULT_NONE`.
            write_timeout (:obj:`float` | :obj:`None`, optional):  Value to pass to
                :paramref:`telegram.request.BaseRequest.post.write_timeout`. Defaults to
                :attr:`~telegram.request.BaseRequest.DEFAULT_NONE`.
            connect_timeout (:obj:`float` | :obj:`None`, optional): Value to pass to
                :paramref:`telegram.request.BaseRequest.post.connect_timeout`. Defaults to
                :attr:`~telegram.request.BaseRequest.DEFAULT_NONE`.
            pool_timeout (:obj:`float` | :obj:`None`, optional):  Value to pass to
                :paramref:`telegram.request.BaseRequest.post.pool_timeout`. Defaults to
                :attr:`~telegram.request.BaseRequest.DEFAULT_NONE`.

        Returns:
            :obj:`True`: On success

        Raises:
            :class:`telegram.error.TelegramError`

        """
        return await self._post(  # type: ignore[return-value]
            'close',
            read_timeout=read_timeout,
            write_timeout=write_timeout,
            connect_timeout=connect_timeout,
            pool_timeout=pool_timeout,
        )

    @_log
    async def copy_message(
        self,
        chat_id: Union[int, str],
        from_chat_id: Union[str, int],
        message_id: int,
        caption: str = None,
        parse_mode: ODVInput[str] = DEFAULT_NONE,
        caption_entities: Union[Tuple['MessageEntity', ...], List['MessageEntity']] = None,
        disable_notification: DVInput[bool] = DEFAULT_NONE,
        reply_to_message_id: int = None,
        allow_sending_without_reply: DVInput[bool] = DEFAULT_NONE,
        reply_markup: ReplyMarkup = None,
        read_timeout: ODVInput[float] = DEFAULT_NONE,
        write_timeout: ODVInput[float] = DEFAULT_NONE,
        connect_timeout: ODVInput[float] = DEFAULT_NONE,
        pool_timeout: ODVInput[float] = DEFAULT_NONE,
        api_kwargs: JSONDict = None,
        protect_content: ODVInput[bool] = DEFAULT_NONE,
    ) -> MessageId:
        """
        Use this method to copy messages of any kind. Service messages and invoice messages can't
        be copied. The method is analogous to the method :meth:`forward_message`, but the copied
        message doesn't have a link to the original message.

        Args:
            chat_id (:obj:`int` | :obj:`str`): Unique identifier for the target chat or username
                of the target channel (in the format ``@channelusername``).
            from_chat_id (:obj:`int` | :obj:`str`): Unique identifier for the chat where the
                original message was sent (or channel username in the format ``@channelusername``).
            message_id (:obj:`int`): Message identifier in the chat specified in from_chat_id.
            caption (:obj:`str`, optional): New caption for media,
                0-:tg-const:`telegram.constants.MessageLimit.CAPTION_LENGTH` characters after
                entities parsing. If not specified, the original caption is kept.
            parse_mode (:obj:`str`, optional): Mode for parsing entities in the new caption. See
                the constants in :class:`telegram.constants.ParseMode` for the available modes.
            caption_entities (List[:class:`telegram.MessageEntity`], optional): List of special
                entities that appear in the new caption, which can be specified instead
                of parse_mode.
            disable_notification (:obj:`bool`, optional): Sends the message silently. Users will
                receive a notification with no sound.
            protect_content (:obj:`bool`, optional): Protects the contents of the sent message from
                forwarding and saving.

                .. versionadded:: 13.10

            reply_to_message_id (:obj:`int`, optional): If the message is a reply, ID of the
                original message.
            allow_sending_without_reply (:obj:`bool`, optional): Pass :obj:`True`, if the message
                should be sent even if the specified replied-to message is not found.
            reply_markup (:class:`InlineKeyboardMarkup` | :class:`ReplyKeyboardMarkup` | \
                :class:`ReplyKeyboardRemove` | :class:`ForceReply`, optional):
                Additional interface options. An object for an inline keyboard, custom reply
                keyboard, instructions to remove reply keyboard or to force a reply from the user.
            read_timeout (:obj:`float` | :obj:`None`, optional): Value to pass to
                :paramref:`telegram.request.BaseRequest.post.read_timeout`. Defaults to
                :attr:`~telegram.request.BaseRequest.DEFAULT_NONE`.
            write_timeout (:obj:`float` | :obj:`None`, optional):  Value to pass to
                :paramref:`telegram.request.BaseRequest.post.write_timeout`. Defaults to
                :attr:`~telegram.request.BaseRequest.DEFAULT_NONE`.
            connect_timeout (:obj:`float` | :obj:`None`, optional): Value to pass to
                :paramref:`telegram.request.BaseRequest.post.connect_timeout`. Defaults to
                :attr:`~telegram.request.BaseRequest.DEFAULT_NONE`.
            pool_timeout (:obj:`float` | :obj:`None`, optional):  Value to pass to
                :paramref:`telegram.request.BaseRequest.post.pool_timeout`. Defaults to
                :attr:`~telegram.request.BaseRequest.DEFAULT_NONE`.
            api_kwargs (:obj:`dict`, optional): Arbitrary keyword arguments to be passed to the
                Telegram API.

        Returns:
            :class:`telegram.MessageId`: On success

        Raises:
            :class:`telegram.error.TelegramError`
        """
        data: JSONDict = {
            'chat_id': chat_id,
            'from_chat_id': from_chat_id,
            'message_id': message_id,
            'parse_mode': parse_mode,
            'disable_notification': disable_notification,
            'allow_sending_without_reply': allow_sending_without_reply,
            'protect_content': protect_content,
        }
        if caption is not None:
            data['caption'] = caption
        if caption_entities:
            data['caption_entities'] = caption_entities
        if reply_to_message_id:
            data['reply_to_message_id'] = reply_to_message_id
        if reply_markup:
            data['reply_markup'] = reply_markup

        result = await self._post(
            'copyMessage',
            data,
            read_timeout=read_timeout,
            write_timeout=write_timeout,
            connect_timeout=connect_timeout,
            pool_timeout=pool_timeout,
            api_kwargs=api_kwargs,
        )
        return MessageId.de_json(result, self)  # type: ignore[return-value, arg-type]

    @_log
    async def set_chat_menu_button(
        self,
        chat_id: int = None,
        menu_button: MenuButton = None,
        read_timeout: ODVInput[float] = DEFAULT_NONE,
        write_timeout: ODVInput[float] = DEFAULT_NONE,
        connect_timeout: ODVInput[float] = DEFAULT_NONE,
        pool_timeout: ODVInput[float] = DEFAULT_NONE,
        api_kwargs: JSONDict = None,
    ) -> bool:
        """Use this method to change the bot's menu button in a private chat, or the default menu
        button.

        .. seealso:: :meth:`get_chat_menu_button`, :meth:`telegram.Chat.set_menu_button`,
            :meth:`telegram.User.set_menu_button`

        .. versionadded:: 20.0

        Args:
            chat_id (:obj:`int`, optional): Unique identifier for the target private chat. If not
                specified, default bot's menu button will be changed
            menu_button (:class:`telegram.MenuButton`, optional): An object for the new bot's menu
                button. Defaults to :class:`telegram.MenuButtonDefault`.
            read_timeout (:obj:`float` | :obj:`None`, optional): Value to pass to
                :paramref:`telegram.request.BaseRequest.post.read_timeout`. Defaults to
                :attr:`~telegram.request.BaseRequest.DEFAULT_NONE`.
            write_timeout (:obj:`float` | :obj:`None`, optional):  Value to pass to
                :paramref:`telegram.request.BaseRequest.post.write_timeout`. Defaults to
                :attr:`~telegram.request.BaseRequest.DEFAULT_NONE`.
            connect_timeout (:obj:`float` | :obj:`None`, optional): Value to pass to
                :paramref:`telegram.request.BaseRequest.post.connect_timeout`. Defaults to
                :attr:`~telegram.request.BaseRequest.DEFAULT_NONE`.
            pool_timeout (:obj:`float` | :obj:`None`, optional):  Value to pass to
                :paramref:`telegram.request.BaseRequest.post.pool_timeout`. Defaults to
                :attr:`~telegram.request.BaseRequest.DEFAULT_NONE`.
            api_kwargs (:obj:`dict`, optional): Arbitrary keyword arguments to be passed to the
                Telegram API.

        Returns:
            :obj:`bool`: On success, :obj:`True` is returned.
        """
        data: JSONDict = {}
        if chat_id is not None:
            data['chat_id'] = chat_id
        if menu_button is not None:
            data['menu_button'] = menu_button

        return await self._post(  # type: ignore[return-value]
            'setChatMenuButton',
            data,
            read_timeout=read_timeout,
            write_timeout=write_timeout,
            connect_timeout=connect_timeout,
            pool_timeout=pool_timeout,
            api_kwargs=api_kwargs,
        )

    @_log
    async def get_chat_menu_button(
        self,
        chat_id: int = None,
        read_timeout: ODVInput[float] = DEFAULT_NONE,
        write_timeout: ODVInput[float] = DEFAULT_NONE,
        connect_timeout: ODVInput[float] = DEFAULT_NONE,
        pool_timeout: ODVInput[float] = DEFAULT_NONE,
        api_kwargs: JSONDict = None,
    ) -> MenuButton:
        """Use this method to get the current value of the bot's menu button in a private chat, or
        the default menu button.

        .. seealso:: :meth:`set_chat_menu_button`, :meth:`telegram.Chat.get_menu_button`,
            :meth:`telegram.User.get_menu_button`

        .. versionadded:: 20.0

        Args:
            chat_id (:obj:`int`, optional): Unique identifier for the target private chat. If not
                specified, default bot's menu button will be returned.
            read_timeout (:obj:`float` | :obj:`None`, optional): Value to pass to
                :paramref:`telegram.request.BaseRequest.post.read_timeout`. Defaults to
                :attr:`~telegram.request.BaseRequest.DEFAULT_NONE`.
            write_timeout (:obj:`float` | :obj:`None`, optional):  Value to pass to
                :paramref:`telegram.request.BaseRequest.post.write_timeout`. Defaults to
                :attr:`~telegram.request.BaseRequest.DEFAULT_NONE`.
            connect_timeout (:obj:`float` | :obj:`None`, optional): Value to pass to
                :paramref:`telegram.request.BaseRequest.post.connect_timeout`. Defaults to
                :attr:`~telegram.request.BaseRequest.DEFAULT_NONE`.
            pool_timeout (:obj:`float` | :obj:`None`, optional):  Value to pass to
                :paramref:`telegram.request.BaseRequest.post.pool_timeout`. Defaults to
                :attr:`~telegram.request.BaseRequest.DEFAULT_NONE`.
            api_kwargs (:obj:`dict`, optional): Arbitrary keyword arguments to be passed to the
                Telegram API.

        Returns:
            :class:`telegram.MenuButton`: On success, the current menu button is returned.
        """
        data = {}
        if chat_id is not None:
            data['chat_id'] = chat_id

        result = await self._post(
            'getChatMenuButton',
            data,
            read_timeout=read_timeout,
            write_timeout=write_timeout,
            connect_timeout=connect_timeout,
            pool_timeout=pool_timeout,
            api_kwargs=api_kwargs,
        )
        return MenuButton.de_json(result, bot=self)  # type: ignore[return-value, arg-type]

    def to_dict(self) -> JSONDict:
        """See :meth:`telegram.TelegramObject.to_dict`."""
        data: JSONDict = {'id': self.id, 'username': self.username, 'first_name': self.first_name}

        if self.last_name:
            data['last_name'] = self.last_name

        return data

    def __eq__(self, other: object) -> bool:
        return self.bot == other

    def __hash__(self) -> int:
        return hash(self.bot)

    # camelCase aliases
    getMe = get_me
    """Alias for :meth:`get_me`"""
    sendMessage = send_message
    """Alias for :meth:`send_message`"""
    deleteMessage = delete_message
    """Alias for :meth:`delete_message`"""
    forwardMessage = forward_message
    """Alias for :meth:`forward_message`"""
    sendPhoto = send_photo
    """Alias for :meth:`send_photo`"""
    sendAudio = send_audio
    """Alias for :meth:`send_audio`"""
    sendDocument = send_document
    """Alias for :meth:`send_document`"""
    sendSticker = send_sticker
    """Alias for :meth:`send_sticker`"""
    sendVideo = send_video
    """Alias for :meth:`send_video`"""
    sendAnimation = send_animation
    """Alias for :meth:`send_animation`"""
    sendVoice = send_voice
    """Alias for :meth:`send_voice`"""
    sendVideoNote = send_video_note
    """Alias for :meth:`send_video_note`"""
    sendMediaGroup = send_media_group
    """Alias for :meth:`send_media_group`"""
    sendLocation = send_location
    """Alias for :meth:`send_location`"""
    editMessageLiveLocation = edit_message_live_location
    """Alias for :meth:`edit_message_live_location`"""
    stopMessageLiveLocation = stop_message_live_location
    """Alias for :meth:`stop_message_live_location`"""
    sendVenue = send_venue
    """Alias for :meth:`send_venue`"""
    sendContact = send_contact
    """Alias for :meth:`send_contact`"""
    sendGame = send_game
    """Alias for :meth:`send_game`"""
    sendChatAction = send_chat_action
    """Alias for :meth:`send_chat_action`"""
    answerInlineQuery = answer_inline_query
    """Alias for :meth:`answer_inline_query`"""
    getUserProfilePhotos = get_user_profile_photos
    """Alias for :meth:`get_user_profile_photos`"""
    getFile = get_file
    """Alias for :meth:`get_file`"""
    banChatMember = ban_chat_member
    """Alias for :meth:`ban_chat_member`"""
    banChatSenderChat = ban_chat_sender_chat
    """Alias for :meth:`ban_chat_sender_chat`"""
    unbanChatMember = unban_chat_member
    """Alias for :meth:`unban_chat_member`"""
    unbanChatSenderChat = unban_chat_sender_chat
    """Alias for :meth:`unban_chat_sender_chat`"""
    answerCallbackQuery = answer_callback_query
    """Alias for :meth:`answer_callback_query`"""
    editMessageText = edit_message_text
    """Alias for :meth:`edit_message_text`"""
    editMessageCaption = edit_message_caption
    """Alias for :meth:`edit_message_caption`"""
    editMessageMedia = edit_message_media
    """Alias for :meth:`edit_message_media`"""
    editMessageReplyMarkup = edit_message_reply_markup
    """Alias for :meth:`edit_message_reply_markup`"""
    getUpdates = get_updates
    """Alias for :meth:`get_updates`"""
    setWebhook = set_webhook
    """Alias for :meth:`set_webhook`"""
    deleteWebhook = delete_webhook
    """Alias for :meth:`delete_webhook`"""
    leaveChat = leave_chat
    """Alias for :meth:`leave_chat`"""
    getChat = get_chat
    """Alias for :meth:`get_chat`"""
    getChatAdministrators = get_chat_administrators
    """Alias for :meth:`get_chat_administrators`"""
    getChatMember = get_chat_member
    """Alias for :meth:`get_chat_member`"""
    setChatStickerSet = set_chat_sticker_set
    """Alias for :meth:`set_chat_sticker_set`"""
    deleteChatStickerSet = delete_chat_sticker_set
    """Alias for :meth:`delete_chat_sticker_set`"""
    getChatMemberCount = get_chat_member_count
    """Alias for :meth:`get_chat_member_count`"""
    getWebhookInfo = get_webhook_info
    """Alias for :meth:`get_webhook_info`"""
    setGameScore = set_game_score
    """Alias for :meth:`set_game_score`"""
    getGameHighScores = get_game_high_scores
    """Alias for :meth:`get_game_high_scores`"""
    sendInvoice = send_invoice
    """Alias for :meth:`send_invoice`"""
    answerShippingQuery = answer_shipping_query
    """Alias for :meth:`answer_shipping_query`"""
    answerPreCheckoutQuery = answer_pre_checkout_query
    """Alias for :meth:`answer_pre_checkout_query`"""
    answerWebAppQuery = answer_web_app_query
    """Alias for :meth:`answer_web_app_query`"""
    restrictChatMember = restrict_chat_member
    """Alias for :meth:`restrict_chat_member`"""
    promoteChatMember = promote_chat_member
    """Alias for :meth:`promote_chat_member`"""
    setChatPermissions = set_chat_permissions
    """Alias for :meth:`set_chat_permissions`"""
    setChatAdministratorCustomTitle = set_chat_administrator_custom_title
    """Alias for :meth:`set_chat_administrator_custom_title`"""
    exportChatInviteLink = export_chat_invite_link
    """Alias for :meth:`export_chat_invite_link`"""
    createChatInviteLink = create_chat_invite_link
    """Alias for :meth:`create_chat_invite_link`"""
    editChatInviteLink = edit_chat_invite_link
    """Alias for :meth:`edit_chat_invite_link`"""
    revokeChatInviteLink = revoke_chat_invite_link
    """Alias for :meth:`revoke_chat_invite_link`"""
    approveChatJoinRequest = approve_chat_join_request
    """Alias for :meth:`approve_chat_join_request`"""
    declineChatJoinRequest = decline_chat_join_request
    """Alias for :meth:`decline_chat_join_request`"""
    setChatPhoto = set_chat_photo
    """Alias for :meth:`set_chat_photo`"""
    deleteChatPhoto = delete_chat_photo
    """Alias for :meth:`delete_chat_photo`"""
    setChatTitle = set_chat_title
    """Alias for :meth:`set_chat_title`"""
    setChatDescription = set_chat_description
    """Alias for :meth:`set_chat_description`"""
    pinChatMessage = pin_chat_message
    """Alias for :meth:`pin_chat_message`"""
    unpinChatMessage = unpin_chat_message
    """Alias for :meth:`unpin_chat_message`"""
    unpinAllChatMessages = unpin_all_chat_messages
    """Alias for :meth:`unpin_all_chat_messages`"""
    getStickerSet = get_sticker_set
    """Alias for :meth:`get_sticker_set`"""
    uploadStickerFile = upload_sticker_file
    """Alias for :meth:`upload_sticker_file`"""
    createNewStickerSet = create_new_sticker_set
    """Alias for :meth:`create_new_sticker_set`"""
    addStickerToSet = add_sticker_to_set
    """Alias for :meth:`add_sticker_to_set`"""
    setStickerPositionInSet = set_sticker_position_in_set
    """Alias for :meth:`set_sticker_position_in_set`"""
    deleteStickerFromSet = delete_sticker_from_set
    """Alias for :meth:`delete_sticker_from_set`"""
    setStickerSetThumb = set_sticker_set_thumb
    """Alias for :meth:`set_sticker_set_thumb`"""
    setPassportDataErrors = set_passport_data_errors
    """Alias for :meth:`set_passport_data_errors`"""
    sendPoll = send_poll
    """Alias for :meth:`send_poll`"""
    stopPoll = stop_poll
    """Alias for :meth:`stop_poll`"""
    sendDice = send_dice
    """Alias for :meth:`send_dice`"""
    getMyCommands = get_my_commands
    """Alias for :meth:`get_my_commands`"""
    setMyCommands = set_my_commands
    """Alias for :meth:`set_my_commands`"""
    deleteMyCommands = delete_my_commands
    """Alias for :meth:`delete_my_commands`"""
    logOut = log_out
    """Alias for :meth:`log_out`"""
    copyMessage = copy_message
    """Alias for :meth:`copy_message`"""
    getChatMenuButton = get_chat_menu_button
    """Alias for :meth:`get_chat_menu_button`"""
    setChatMenuButton = set_chat_menu_button
    """Alias for :meth:`set_chat_menu_button`"""
    getMyDefaultAdministratorRights = get_my_default_administrator_rights
    """Alias for :meth:`get_my_default_administrator_rights`"""
    setMyDefaultAdministratorRights = set_my_default_administrator_rights
    """Alias for :meth:`set_my_default_administrator_rights`"""<|MERGE_RESOLUTION|>--- conflicted
+++ resolved
@@ -57,10 +57,10 @@
     serialization = None  # type: ignore[assignment]
     CRYPTO_INSTALLED = False
 
-<<<<<<< HEAD
 from telegram._botcommand import BotCommand
 from telegram._botcommandscope import BotCommandScope
 from telegram._chat import Chat
+from telegram._chatadministratorrights import ChatAdministratorRights
 from telegram._chatinvitelink import ChatInviteLink
 from telegram._chatmember import ChatMember
 from telegram._chatpermissions import ChatPermissions
@@ -80,11 +80,13 @@
 from telegram._files.voice import Voice
 from telegram._games.gamehighscore import GameHighScore
 from telegram._inline.inlinekeyboardmarkup import InlineKeyboardMarkup
+from telegram._menubutton import MenuButton
 from telegram._message import Message
 from telegram._messageid import MessageId
 from telegram._passport.passportelementerrors import PassportElementError
 from telegram._payment.shippingoption import ShippingOption
 from telegram._poll import Poll
+from telegram._sentwebappmessage import SentWebAppMessage
 from telegram._telegramobject import TelegramObject
 from telegram._update import Update
 from telegram._user import User
@@ -93,48 +95,6 @@
 from telegram._utils.files import is_local_file, parse_file_input
 from telegram._utils.types import DVInput, FileInput, JSONDict, ODVInput, ReplyMarkup
 from telegram._webhookinfo import WebhookInfo
-=======
-from telegram import (
-    Animation,
-    Audio,
-    BotCommand,
-    BotCommandScope,
-    Chat,
-    ChatMember,
-    ChatPermissions,
-    ChatPhoto,
-    Contact,
-    Document,
-    File,
-    GameHighScore,
-    InputMedia,
-    Location,
-    MaskPosition,
-    Message,
-    MessageId,
-    PassportElementError,
-    PhotoSize,
-    Poll,
-    ShippingOption,
-    Sticker,
-    StickerSet,
-    TelegramObject,
-    Update,
-    User,
-    UserProfilePhotos,
-    Venue,
-    Video,
-    VideoNote,
-    Voice,
-    WebhookInfo,
-    InlineKeyboardMarkup,
-    ChatInviteLink,
-    SentWebAppMessage,
-    ChatAdministratorRights,
-    MenuButton,
-)
-from telegram.error import InvalidToken, TelegramError
->>>>>>> 52e02d3b
 from telegram.constants import InlineQueryLimit
 from telegram.error import InvalidToken, TelegramError
 from telegram.request import BaseRequest, RequestData
@@ -150,7 +110,6 @@
         InputMediaVideo,
         LabeledPrice,
         MessageEntity,
-        InlineQueryResult,
     )
 
 RT = TypeVar('RT')
