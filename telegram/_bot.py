#!/usr/bin/env python
# pylint: disable=no-self-argument, not-callable, no-member, too-many-arguments
#
# A library that provides a Python interface to the Telegram Bot API
# Copyright (C) 2015-2022
# Leandro Toledo de Souza <devs@python-telegram-bot.org>
#
# This program is free software: you can redistribute it and/or modify
# it under the terms of the GNU Lesser Public License as published by
# the Free Software Foundation, either version 3 of the License, or
# (at your option) any later version.
#
# This program is distributed in the hope that it will be useful,
# but WITHOUT ANY WARRANTY; without even the implied warranty of
# MERCHANTABILITY or FITNESS FOR A PARTICULAR PURPOSE.  See the
# GNU Lesser Public License for more details.
#
# You should have received a copy of the GNU Lesser Public License
# along with this program.  If not, see [http://www.gnu.org/licenses/].
"""This module contains an object that represents a Telegram Bot."""
import asyncio
import functools
import logging
import pickle
from contextlib import AbstractAsyncContextManager
from datetime import datetime
from types import TracebackType
from typing import (
    TYPE_CHECKING,
    Any,
    Callable,
    Dict,
    List,
    NoReturn,
    Optional,
    Sequence,
    Tuple,
    Type,
    TypeVar,
    Union,
    cast,
    no_type_check,
)

try:
    from cryptography.hazmat.backends import default_backend
    from cryptography.hazmat.primitives import serialization

    CRYPTO_INSTALLED = True
except ImportError:
    default_backend = None  # type: ignore[assignment]
    serialization = None  # type: ignore[assignment]
    CRYPTO_INSTALLED = False

from telegram._botcommand import BotCommand
from telegram._botcommandscope import BotCommandScope
from telegram._chat import Chat
from telegram._chatadministratorrights import ChatAdministratorRights
from telegram._chatinvitelink import ChatInviteLink
from telegram._chatmember import ChatMember
from telegram._chatpermissions import ChatPermissions
from telegram._files.animation import Animation
from telegram._files.audio import Audio
from telegram._files.chatphoto import ChatPhoto
from telegram._files.contact import Contact
from telegram._files.document import Document
from telegram._files.file import File
from telegram._files.inputmedia import InputMedia
from telegram._files.location import Location
from telegram._files.photosize import PhotoSize
from telegram._files.sticker import MaskPosition, Sticker, StickerSet
from telegram._files.venue import Venue
from telegram._files.video import Video
from telegram._files.videonote import VideoNote
from telegram._files.voice import Voice
from telegram._games.gamehighscore import GameHighScore
from telegram._inline.inlinekeyboardmarkup import InlineKeyboardMarkup
from telegram._menubutton import MenuButton
from telegram._message import Message
from telegram._messageid import MessageId
from telegram._passport.passportelementerrors import PassportElementError
from telegram._payment.shippingoption import ShippingOption
from telegram._poll import Poll
from telegram._sentwebappmessage import SentWebAppMessage
from telegram._telegramobject import TelegramObject
from telegram._update import Update
from telegram._user import User
from telegram._userprofilephotos import UserProfilePhotos
from telegram._utils.defaultvalue import DEFAULT_NONE, DefaultValue
from telegram._utils.files import is_local_file, parse_file_input
from telegram._utils.types import DVInput, FileInput, JSONDict, ODVInput, ReplyMarkup
from telegram._webhookinfo import WebhookInfo
from telegram.constants import InlineQueryLimit
from telegram.error import InvalidToken
from telegram.request import BaseRequest, RequestData
from telegram.request._httpxrequest import HTTPXRequest
from telegram.request._requestparameter import RequestParameter

if TYPE_CHECKING:
    from telegram import (
        InlineQueryResult,
        InputFile,
        InputMediaAudio,
        InputMediaDocument,
        InputMediaPhoto,
        InputMediaVideo,
        LabeledPrice,
        MessageEntity,
    )

BT = TypeVar("BT", bound="Bot")


class Bot(TelegramObject, AbstractAsyncContextManager):
    """This object represents a Telegram Bot.

    Instances of this class can be used as asyncio context managers, where

    .. code:: python

        async with bot:
            # code

    is roughly equivalent to

    .. code:: python

        try:
            await bot.initialize()
            # code
        finally:
            await request_object.shutdown()

    Note:
        * Most bot methods have the argument ``api_kwargs`` which allows passing arbitrary keywords
          to the Telegram API. This can be used to access new features of the API before they are
          incorporated into PTB. However, this is not guaranteed to work, i.e. it will fail for
          passing files.
        * Bots should not be serialized since if you for e.g. change the bots token, then your
          serialized instance will not reflect that change. Trying to pickle a bot instance will
          raise :exc:`pickle.PicklingError`.

    .. seealso:: :attr:`telegram.ext.Application.bot`,
        :attr:`telegram.ext.CallbackContext.bot`,
        :attr:`telegram.ext.Updater.bot`

    .. versionadded:: 13.2
        Objects of this class are comparable in terms of equality. Two objects of this class are
        considered equal, if their :attr:`bot` is equal.

    .. versionchanged:: 20.0

        * Removed the deprecated methods ``kick_chat_member``, ``kickChatMember``,
          ``get_chat_members_count`` and ``getChatMembersCount``.
        * Removed the deprecated property ``commands``.
        * Removed the deprecated ``defaults`` parameter. If you want to use
          :class:`telegram.ext.Defaults`, please use the subclass :class:`telegram.ext.ExtBot`
          instead.
        * Attempting to pickle a bot instance will now raise :exc:`pickle.PicklingError`.
        * The following are now keyword-only arguments in Bot methods:
          ``location``, ``filename``, ``venue``, ``contact``,
          ``{read, write, connect, pool}_timeout``, ``api_kwargs``. Use a named argument for those,
          and notice that some positional arguments changed position as a result.
        * For uploading files, file paths are now always accepted. If :paramref:`local_mode` is
          :obj:`False`, the file contents will be read in binary mode and uploaded. Otherwise,
          the file path will be passed in the
          `file URI scheme <https://en.wikipedia.org/wiki/File_URI_scheme>`_.

    Args:
        token (:obj:`str`): Bot's unique authentication token.
        base_url (:obj:`str`, optional): Telegram Bot API service URL.
        base_file_url (:obj:`str`, optional): Telegram Bot API file URL.
        request (:class:`telegram.request.BaseRequest`, optional): Pre initialized
            :class:`telegram.request.BaseRequest` instances. Will be used for all bot methods
            *except* for :meth:`get_updates`. If not passed, an instance of
            :class:`telegram.request.HTTPXRequest` will be used.
        get_updates_request (:class:`telegram.request.BaseRequest`, optional): Pre initialized
            :class:`telegram.request.BaseRequest` instances. Will be used exclusively for
            :meth:`get_updates`. If not passed, an instance of
            :class:`telegram.request.HTTPXRequest` will be used.
        private_key (:obj:`bytes`, optional): Private key for decryption of telegram passport data.
        private_key_password (:obj:`bytes`, optional): Password for above private key.
        local_mode (:obj:`bool`, optional): Set to :obj:`True`, if the :paramref:`base_url` is
            the URI of a `Local Bot API Server <https://core.telegram.org/bots/api#using-a-local\
            -bot-api-server>`_ that runs with the ``--local`` flag. Currently the only effect of
            this is that files are uploaded using their local path in the
            `file URI scheme <https://en.wikipedia.org/wiki/File_URI_scheme>`_.
            Defaults to :obj:`False`.

            .. versionadded:: 20.0.

    .. include:: inclusions/bot_methods.rst

    """

    __slots__ = (
        "_token",
        "_base_url",
        "_base_file_url",
        "_private_key",
        "_bot_user",
        "_request",
        "_logger",
        "_initialized",
        "local_mode",
    )

    def __init__(
        self,
        token: str,
        base_url: str = "https://api.telegram.org/bot",
        base_file_url: str = "https://api.telegram.org/file/bot",
        request: BaseRequest = None,
        get_updates_request: BaseRequest = None,
        private_key: bytes = None,
        private_key_password: bytes = None,
        local_mode: bool = False,
    ):
        if not token:
            raise InvalidToken("You must pass the token you received from https://t.me/Botfather!")
        self._token = token

<<<<<<< HEAD
        self.base_url = base_url + self.token
        self.base_file_url = base_file_url + self.token
        self.local_mode = local_mode
=======
        self._base_url = base_url + self._token
        self._base_file_url = base_file_url + self._token
>>>>>>> aed8e68f
        self._bot_user: Optional[User] = None
        self._private_key = None
        self._logger = logging.getLogger(__name__)
        self._initialized = False

        self._request: Tuple[BaseRequest, BaseRequest] = (
            HTTPXRequest() if get_updates_request is None else get_updates_request,
            HTTPXRequest() if request is None else request,
        )

        if private_key:
            if not CRYPTO_INSTALLED:
                raise RuntimeError(
                    "To use Telegram Passports, PTB must be installed via `pip install "
                    "python-telegram-bot[passport]`."
                )
            self._private_key = serialization.load_pem_private_key(
                private_key, password=private_key_password, backend=default_backend()
            )

    @property
    def token(self) -> str:
        """:obj:`str`: Bot's unique authentication token.

        .. versionadded:: 20.0
        """
        return self._token

    @property
    def base_url(self) -> str:
        """:obj:`str`: Telegram Bot API service URL, built from :paramref:`Bot.base_url` and
        :paramref:`Bot.token`.

        .. versionadded:: 20.0
        """
        return self._base_url

    @property
    def base_file_url(self) -> str:
        """:obj:`str`: Telegram Bot API file URL, built from :paramref:`Bot.base_file_url` and
        :paramref:`Bot.token`.

        .. versionadded:: 20.0
        """
        return self._base_file_url

    # Proper type hints are difficult because:
    # 1. cryptography doesn't have a nice base class, so it would get lengthy
    # 2. we can't import cryptography if it's not installed
    @property
    def private_key(self) -> Optional[Any]:
        """Deserialized private key for decryption of telegram passport data.

        .. versionadded:: 20.0
        """
        return self._private_key

    def __reduce__(self) -> NoReturn:
        """Called by pickle.dumps(). Serializing bots is unadvisable, so we forbid pickling."""
        raise pickle.PicklingError("Bot objects cannot be pickled!")

    # TODO: After https://youtrack.jetbrains.com/issue/PY-50952 is fixed, we can revisit this and
    # consider adding Paramspec from typing_extensions to properly fix this. Currently a workaround
    def _log(func: Any):  # type: ignore[no-untyped-def] # skipcq: PY-D0003
        logger = logging.getLogger(func.__module__)

        @functools.wraps(func)
        async def decorator(*args, **kwargs):  # type: ignore[no-untyped-def]
            logger.debug("Entering: %s", func.__name__)
            result = await func(*args, **kwargs)
            logger.debug(result)
            logger.debug("Exiting: %s", func.__name__)
            return result

        return decorator

    def _parse_file_input(
        self,
        file_input: Union[FileInput, "TelegramObject"],
        tg_type: Type["TelegramObject"] = None,
        filename: str = None,
        attach: bool = False,
    ) -> Union[str, "InputFile", Any]:
        return parse_file_input(
            file_input=file_input,
            tg_type=tg_type,
            filename=filename,
            attach=attach,
            local_mode=self.local_mode,
        )

    def _insert_defaults(self, data: Dict[str, object]) -> None:  # skipcq: PYL-R0201
        """This method is here to make ext.Defaults work. Because we need to be able to tell
        e.g. `send_message(chat_id, text)` from `send_message(chat_id, text, parse_mode=None)`, the
        default values for `parse_mode` etc are not `None` but `DEFAULT_NONE`. While this *could*
        be done in ExtBot instead of Bot, shortcuts like `Message.reply_text` need to work for both
        Bot and ExtBot, so they also have the `DEFAULT_NONE` default values.

        This makes it necessary to convert `DefaultValue(obj)` to `obj` at some point between
        `Message.reply_text` and the request to TG. Doing this here in a centralized manner is a
        rather clean and minimally invasive solution, i.e. the link between tg and tg.ext is as
        small as possible.
        See also _insert_defaults_for_ilq
        ExtBot overrides this method to actually insert default values.

        If in the future we come up with a better way of making `Defaults` work, we can cut this
        link as well.
        """
        # We
        # 1) set the correct parse_mode for all InputMedia objects
        # 2) replace all DefaultValue instances with the corresponding normal value.
        for key, val in data.items():
            # 1)
            if isinstance(val, InputMedia):
                val.parse_mode = DefaultValue.get_value(val.parse_mode)
            elif key == "media" and isinstance(val, list):
                for media in val:
                    media.parse_mode = DefaultValue.get_value(media.parse_mode)
            # 2)
            else:
                data[key] = DefaultValue.get_value(val)

    async def _post(
        self,
        endpoint: str,
        data: JSONDict = None,
        *,
        read_timeout: ODVInput[float] = DEFAULT_NONE,
        write_timeout: ODVInput[float] = DEFAULT_NONE,
        connect_timeout: ODVInput[float] = DEFAULT_NONE,
        pool_timeout: ODVInput[float] = DEFAULT_NONE,
        api_kwargs: JSONDict = None,
    ) -> Union[bool, JSONDict, None]:
        if data is None:
            data = {}

        if api_kwargs:
            data.update(api_kwargs)

        # Insert is in-place, so no return value for data
        self._insert_defaults(data)

        # Drop any None values because Telegram doesn't handle them well
        data = {key: value for key, value in data.items() if value is not None}

        return await self._do_post(
            endpoint=endpoint,
            data=data,
            read_timeout=read_timeout,
            write_timeout=write_timeout,
            connect_timeout=connect_timeout,
            pool_timeout=pool_timeout,
        )

    async def _do_post(
        self,
        endpoint: str,
        data: JSONDict,
        *,
        read_timeout: ODVInput[float] = DEFAULT_NONE,
        write_timeout: ODVInput[float] = DEFAULT_NONE,
        connect_timeout: ODVInput[float] = DEFAULT_NONE,
        pool_timeout: ODVInput[float] = DEFAULT_NONE,
    ) -> Union[bool, JSONDict, None]:
        # This also converts datetimes into timestamps.
        # We don't do this earlier so that _insert_defaults (see above) has a chance to convert
        # to the default timezone in case this is called by ExtBot
        request_data = RequestData(
            parameters=[RequestParameter.from_input(key, value) for key, value in data.items()],
        )

        if endpoint == "getUpdates":
            request = self._request[0]
        else:
            request = self._request[1]

        return await request.post(
            url=f"{self._base_url}/{endpoint}",
            request_data=request_data,
            read_timeout=read_timeout,
            write_timeout=write_timeout,
            connect_timeout=connect_timeout,
            pool_timeout=pool_timeout,
        )

    async def _send_message(
        self,
        endpoint: str,
        data: JSONDict,
        reply_to_message_id: int = None,
        disable_notification: ODVInput[bool] = DEFAULT_NONE,
        reply_markup: ReplyMarkup = None,
        allow_sending_without_reply: ODVInput[bool] = DEFAULT_NONE,
        protect_content: ODVInput[bool] = DEFAULT_NONE,
        *,
        read_timeout: ODVInput[float] = DEFAULT_NONE,
        write_timeout: ODVInput[float] = DEFAULT_NONE,
        connect_timeout: ODVInput[float] = DEFAULT_NONE,
        pool_timeout: ODVInput[float] = DEFAULT_NONE,
        api_kwargs: JSONDict = None,
    ) -> Union[bool, Message]:
        if reply_to_message_id is not None:
            data["reply_to_message_id"] = reply_to_message_id

        # We don't check if (DEFAULT_)None here, so that _post is able to insert the defaults
        # correctly, if necessary
        data["disable_notification"] = disable_notification
        data["allow_sending_without_reply"] = allow_sending_without_reply
        data["protect_content"] = protect_content

        if reply_markup is not None:
            data["reply_markup"] = reply_markup

        result = await self._post(
            endpoint,
            data,
            read_timeout=read_timeout,
            write_timeout=write_timeout,
            connect_timeout=connect_timeout,
            pool_timeout=pool_timeout,
            api_kwargs=api_kwargs,
        )

        if result is True:
            return result

        return Message.de_json(result, self)  # type: ignore[return-value, arg-type]

    async def initialize(self) -> None:
        """Initialize resources used by this class. Currently calls :meth:`get_me` to
        cache :attr:`bot` and calls :meth:`telegram.request.BaseRequest.initialize` for
        the request objects used by this bot.

        .. seealso:: :meth:`shutdown`

        .. versionadded:: 20.0
        """
        if self._initialized:
            self._logger.debug("This Bot is already initialized.")
            return

        await asyncio.gather(self._request[0].initialize(), self._request[1].initialize())
        # Since the bot is to be initialized only once, we can also use it for
        # verifying the token passed and raising an exception if it's invalid.
        try:
            await self.get_me()
        except InvalidToken as exc:
            raise InvalidToken(f"The token `{self._token}` was rejected by the server.") from exc
        self._initialized = True

    async def shutdown(self) -> None:
        """Stop & clear resources used by this class. Currently just calls
        :meth:`telegram.request.BaseRequest.shutdown` for the request objects used by this bot.

        .. seealso:: :meth:`initialize`

        .. versionadded:: 20.0
        """
        if not self._initialized:
            self._logger.debug("This Bot is already shut down. Returning.")
            return

        await asyncio.gather(self._request[0].shutdown(), self._request[1].shutdown())
        self._initialized = False

    async def __aenter__(self: BT) -> BT:
        try:
            await self.initialize()
            return self
        except Exception as exc:
            await self.shutdown()
            raise exc

    async def __aexit__(
        self,
        exc_type: Optional[Type[BaseException]],
        exc_val: Optional[BaseException],
        exc_tb: Optional[TracebackType],
    ) -> None:
        # Make sure not to return `True` so that exceptions are not suppressed
        # https://docs.python.org/3/reference/datamodel.html?#object.__aexit__
        await self.shutdown()

    @property
    def request(self) -> BaseRequest:
        """The :class:`~telegram.request.BaseRequest` object used by this bot.

        Warning:
            Requests to the Bot API are made by the various methods of this class. This attribute
            should *not* be used manually.
        """
        return self._request[1]

    @property
    def bot(self) -> User:
        """:class:`telegram.User`: User instance for the bot as returned by :meth:`get_me`.

        Warning:
            This value is the cached return value of :meth:`get_me`. If the bots profile is
            changed during runtime, this value won't reflect the changes until :meth:`get_me` is
            called again.

        .. seealso:: :meth:`initialize`
        """
        if self._bot_user is None:
            raise RuntimeError(
                f"{self.__class__.__name__} is not properly initialized. Call "
                f"`{self.__class__.__name__}.initialize` before accessing this property."
            )
        return self._bot_user

    @property
    def id(self) -> int:  # pylint: disable=invalid-name
        """:obj:`int`: Unique identifier for this bot. Shortcut for the corresponding attribute of
        :attr:`bot`.
        """
        return self.bot.id

    @property
    def first_name(self) -> str:
        """:obj:`str`: Bot's first name. Shortcut for the corresponding attribute of
        :attr:`bot`.
        """
        return self.bot.first_name

    @property
    def last_name(self) -> str:
        """:obj:`str`: Optional. Bot's last name. Shortcut for the corresponding attribute of
        :attr:`bot`.
        """
        return self.bot.last_name  # type: ignore

    @property
    def username(self) -> str:
        """:obj:`str`: Bot's username. Shortcut for the corresponding attribute of
        :attr:`bot`.
        """
        return self.bot.username  # type: ignore

    @property
    def link(self) -> str:
        """:obj:`str`: Convenience property. Returns the t.me link of the bot."""
        return f"https://t.me/{self.username}"

    @property
    def can_join_groups(self) -> bool:
        """:obj:`bool`: Bot's :attr:`telegram.User.can_join_groups` attribute. Shortcut for the
        corresponding attribute of :attr:`bot`.
        """
        return self.bot.can_join_groups  # type: ignore

    @property
    def can_read_all_group_messages(self) -> bool:
        """:obj:`bool`: Bot's :attr:`telegram.User.can_read_all_group_messages` attribute.
        Shortcut for the corresponding attribute of :attr:`bot`.
        """
        return self.bot.can_read_all_group_messages  # type: ignore

    @property
    def supports_inline_queries(self) -> bool:
        """:obj:`bool`: Bot's :attr:`telegram.User.supports_inline_queries` attribute.
        Shortcut for the corresponding attribute of :attr:`bot`.
        """
        return self.bot.supports_inline_queries  # type: ignore

    @property
    def name(self) -> str:
        """:obj:`str`: Bot's @username. Shortcut for the corresponding attribute of :attr:`bot`."""
        return f"@{self.username}"

    @_log
    async def get_me(
        self,
        *,
        read_timeout: ODVInput[float] = DEFAULT_NONE,
        write_timeout: ODVInput[float] = DEFAULT_NONE,
        connect_timeout: ODVInput[float] = DEFAULT_NONE,
        pool_timeout: ODVInput[float] = DEFAULT_NONE,
        api_kwargs: JSONDict = None,
    ) -> User:
        """A simple method for testing your bot's auth token. Requires no parameters.

        Keyword Args:
            read_timeout (:obj:`float` | :obj:`None`, optional): Value to pass to
                :paramref:`telegram.request.BaseRequest.post.read_timeout`. Defaults to
                :attr:`~telegram.request.BaseRequest.DEFAULT_NONE`.
            write_timeout (:obj:`float` | :obj:`None`, optional): Value to pass to
                :paramref:`telegram.request.BaseRequest.post.write_timeout`. Defaults to
                :attr:`~telegram.request.BaseRequest.DEFAULT_NONE`.
            connect_timeout (:obj:`float` | :obj:`None`, optional): Value to pass to
                :paramref:`telegram.request.BaseRequest.post.connect_timeout`. Defaults to
                :attr:`~telegram.request.BaseRequest.DEFAULT_NONE`.
            pool_timeout (:obj:`float` | :obj:`None`, optional): Value to pass to
                :paramref:`telegram.request.BaseRequest.post.pool_timeout`. Defaults to
                :attr:`~telegram.request.BaseRequest.DEFAULT_NONE`.
            api_kwargs (:obj:`dict`, optional): Arbitrary keyword arguments to be passed to the
                Telegram API.

        Returns:
            :class:`telegram.User`: A :class:`telegram.User` instance representing that bot if the
            credentials are valid, :obj:`None` otherwise.

        Raises:
            :class:`telegram.error.TelegramError`

        """
        result = await self._post(
            "getMe",
            read_timeout=read_timeout,
            write_timeout=write_timeout,
            connect_timeout=connect_timeout,
            pool_timeout=pool_timeout,
            api_kwargs=api_kwargs,
        )
        self._bot_user = User.de_json(result, self)  # type: ignore[arg-type]
        return self._bot_user  # type: ignore[return-value]

    @_log
    async def send_message(
        self,
        chat_id: Union[int, str],
        text: str,
        parse_mode: ODVInput[str] = DEFAULT_NONE,
        entities: Union[List["MessageEntity"], Tuple["MessageEntity", ...]] = None,
        disable_web_page_preview: ODVInput[bool] = DEFAULT_NONE,
        disable_notification: DVInput[bool] = DEFAULT_NONE,
        protect_content: ODVInput[bool] = DEFAULT_NONE,
        reply_to_message_id: int = None,
        allow_sending_without_reply: ODVInput[bool] = DEFAULT_NONE,
        reply_markup: ReplyMarkup = None,
        *,
        read_timeout: ODVInput[float] = DEFAULT_NONE,
        write_timeout: ODVInput[float] = DEFAULT_NONE,
        connect_timeout: ODVInput[float] = DEFAULT_NONE,
        pool_timeout: ODVInput[float] = DEFAULT_NONE,
        api_kwargs: JSONDict = None,
    ) -> Message:
        """Use this method to send text messages.

        .. seealso:: :attr:`telegram.Message.reply_text`, :attr:`telegram.Chat.send_message`,
            :attr:`telegram.User.send_message`

        Args:
            chat_id (:obj:`int` | :obj:`str`): Unique identifier for the target chat or username
                of the target channel (in the format ``@channelusername``).
            text (:obj:`str`): Text of the message to be sent. Max
                :tg-const:`telegram.constants.MessageLimit.TEXT_LENGTH` characters after entities
                parsing.
            parse_mode (:obj:`str`): Send Markdown or HTML, if you want Telegram apps to show bold,
                italic, fixed-width text or inline URLs in your bot's message. See the constants in
                :class:`telegram.constants.ParseMode` for the available modes.
            entities (List[:class:`telegram.MessageEntity`], optional): List of special entities
                that appear in message text, which can be specified instead of
                :paramref:`parse_mode`.
            disable_web_page_preview (:obj:`bool`, optional): Disables link previews for links in
                this message.
            disable_notification (:obj:`bool`, optional): Sends the message silently. Users will
                receive a notification with no sound.
            protect_content (:obj:`bool`, optional): Protects the contents of sent messages from
                forwarding and saving.

                .. versionadded:: 13.10
            reply_to_message_id (:obj:`int`, optional): If the message is a reply, ID of the
                original message.
            allow_sending_without_reply (:obj:`bool`, optional): Pass :obj:`True`, if the message
                should be sent even if the specified replied-to message is not found.
            reply_markup (:class:`InlineKeyboardMarkup` | :class:`ReplyKeyboardMarkup` | \
                :class:`ReplyKeyboardRemove` | :class:`ForceReply`, optional):
                Additional interface options. An object for an inline keyboard, custom reply
                keyboard, instructions to remove reply keyboard or to force a reply from the user.

        Keyword Args:
            read_timeout (:obj:`float` | :obj:`None`, optional): Value to pass to
                :paramref:`telegram.request.BaseRequest.post.read_timeout`. Defaults to
                :attr:`~telegram.request.BaseRequest.DEFAULT_NONE`.
            write_timeout (:obj:`float` | :obj:`None`, optional): Value to pass to
                :paramref:`telegram.request.BaseRequest.post.write_timeout`. Defaults to
                :attr:`~telegram.request.BaseRequest.DEFAULT_NONE`.
            connect_timeout (:obj:`float` | :obj:`None`, optional): Value to pass to
                :paramref:`telegram.request.BaseRequest.post.connect_timeout`. Defaults to
                :attr:`~telegram.request.BaseRequest.DEFAULT_NONE`.
            pool_timeout (:obj:`float` | :obj:`None`, optional): Value to pass to
                :paramref:`telegram.request.BaseRequest.post.pool_timeout`. Defaults to
                :attr:`~telegram.request.BaseRequest.DEFAULT_NONE`.
            api_kwargs (:obj:`dict`, optional): Arbitrary keyword arguments to be passed to the
                Telegram API.

        Returns:
            :class:`telegram.Message`: On success, the sent message is returned.

        Raises:
            :class:`telegram.error.TelegramError`

        """
        data: JSONDict = {
            "chat_id": chat_id,
            "text": text,
            "parse_mode": parse_mode,
            "disable_web_page_preview": disable_web_page_preview,
        }

        if entities:
            data["entities"] = entities

        return await self._send_message(  # type: ignore[return-value]
            "sendMessage",
            data,
            reply_to_message_id=reply_to_message_id,
            disable_notification=disable_notification,
            reply_markup=reply_markup,
            allow_sending_without_reply=allow_sending_without_reply,
            protect_content=protect_content,
            read_timeout=read_timeout,
            write_timeout=write_timeout,
            connect_timeout=connect_timeout,
            pool_timeout=pool_timeout,
            api_kwargs=api_kwargs,
        )

    @_log
    async def delete_message(
        self,
        chat_id: Union[str, int],
        message_id: int,
        *,
        read_timeout: ODVInput[float] = DEFAULT_NONE,
        write_timeout: ODVInput[float] = DEFAULT_NONE,
        connect_timeout: ODVInput[float] = DEFAULT_NONE,
        pool_timeout: ODVInput[float] = DEFAULT_NONE,
        api_kwargs: JSONDict = None,
    ) -> bool:
        """
        Use this method to delete a message, including service messages, with the following
        limitations:

        - A message can only be deleted if it was sent less than 48 hours ago.
        - A dice message in a private chat can only be deleted if it was sent more than 24
          hours ago.
        - Bots can delete outgoing messages in private chats, groups, and supergroups.
        - Bots can delete incoming messages in private chats.
        - Bots granted :attr:`~telegram.ChatMemberAdministrator.can_post_messages` permissions
          can delete outgoing messages in channels.
        - If the bot is an administrator of a group, it can delete any message there.
        - If the bot has :attr:`~telegram.ChatMemberAdministrator.can_delete_messages`
          permission in a supergroup or a channel, it can delete any message there.

        .. seealso:: :meth:`telegram.Message.delete`,
            :meth:`telegram.CallbackQuery.delete_message`

        Args:
            chat_id (:obj:`int` | :obj:`str`): Unique identifier for the target chat or username
                of the target channel (in the format ``@channelusername``).
            message_id (:obj:`int`): Identifier of the message to delete.

        Keyword Args:
            read_timeout (:obj:`float` | :obj:`None`, optional): Value to pass to
                :paramref:`telegram.request.BaseRequest.post.read_timeout`. Defaults to
                :attr:`~telegram.request.BaseRequest.DEFAULT_NONE`.
            write_timeout (:obj:`float` | :obj:`None`, optional): Value to pass to
                :paramref:`telegram.request.BaseRequest.post.write_timeout`. Defaults to
                :attr:`~telegram.request.BaseRequest.DEFAULT_NONE`.
            connect_timeout (:obj:`float` | :obj:`None`, optional): Value to pass to
                :paramref:`telegram.request.BaseRequest.post.connect_timeout`. Defaults to
                :attr:`~telegram.request.BaseRequest.DEFAULT_NONE`.
            pool_timeout (:obj:`float` | :obj:`None`, optional): Value to pass to
                :paramref:`telegram.request.BaseRequest.post.pool_timeout`. Defaults to
                :attr:`~telegram.request.BaseRequest.DEFAULT_NONE`.
            api_kwargs (:obj:`dict`, optional): Arbitrary keyword arguments to be passed to the
                Telegram API.

        Returns:
            :obj:`bool`: On success, :obj:`True` is returned.

        Raises:
            :class:`telegram.error.TelegramError`

        """
        data: JSONDict = {"chat_id": chat_id, "message_id": message_id}
        result = await self._post(
            "deleteMessage",
            data,
            read_timeout=read_timeout,
            write_timeout=write_timeout,
            connect_timeout=connect_timeout,
            pool_timeout=pool_timeout,
            api_kwargs=api_kwargs,
        )
        return result  # type: ignore[return-value]

    @_log
    async def forward_message(
        self,
        chat_id: Union[int, str],
        from_chat_id: Union[str, int],
        message_id: int,
        disable_notification: DVInput[bool] = DEFAULT_NONE,
        protect_content: ODVInput[bool] = DEFAULT_NONE,
        *,
        read_timeout: ODVInput[float] = DEFAULT_NONE,
        write_timeout: ODVInput[float] = DEFAULT_NONE,
        connect_timeout: ODVInput[float] = DEFAULT_NONE,
        pool_timeout: ODVInput[float] = DEFAULT_NONE,
        api_kwargs: JSONDict = None,
    ) -> Message:
        """
        Use this method to forward messages of any kind. Service messages can't be forwarded.

        Note:
            Since the release of Bot API 5.5 it can be impossible to forward messages from
            some chats. Use the attributes :attr:`telegram.Message.has_protected_content` and
            :attr:`telegram.Chat.has_protected_content` to check this.

            As a workaround, it is still possible to use :meth:`copy_message`. However, this
            behaviour is undocumented and might be changed by Telegram.

        .. seealso:: :attr:`telegram.Message.forward`, :attr:`telegram.Chat.forward_to`,
            :attr:`telegram.Chat.forward_from`

        Args:
            chat_id (:obj:`int` | :obj:`str`): Unique identifier for the target chat or username
                of the target channel (in the format ``@channelusername``).
            from_chat_id (:obj:`int` | :obj:`str`): Unique identifier for the chat where the
                original message was sent (or channel username in the format ``@channelusername``).
            message_id (:obj:`int`): Message identifier in the chat specified in from_chat_id.
            disable_notification (:obj:`bool`, optional): Sends the message silently. Users will
                receive a notification with no sound.
            protect_content (:obj:`bool`, optional): Protects the contents of the sent message from
                forwarding and saving.

                .. versionadded:: 13.10

        Keyword Args:
            read_timeout (:obj:`float` | :obj:`None`, optional): Value to pass to
                :paramref:`telegram.request.BaseRequest.post.read_timeout`. Defaults to
                :attr:`~telegram.request.BaseRequest.DEFAULT_NONE`.
            write_timeout (:obj:`float` | :obj:`None`, optional): Value to pass to
                :paramref:`telegram.request.BaseRequest.post.write_timeout`. Defaults to
                :attr:`~telegram.request.BaseRequest.DEFAULT_NONE`.
            connect_timeout (:obj:`float` | :obj:`None`, optional): Value to pass to
                :paramref:`telegram.request.BaseRequest.post.connect_timeout`. Defaults to
                :attr:`~telegram.request.BaseRequest.DEFAULT_NONE`.
            pool_timeout (:obj:`float` | :obj:`None`, optional): Value to pass to
                :paramref:`telegram.request.BaseRequest.post.pool_timeout`. Defaults to
                :attr:`~telegram.request.BaseRequest.DEFAULT_NONE`.
            api_kwargs (:obj:`dict`, optional): Arbitrary keyword arguments to be passed to the
                Telegram API.

        Returns:
            :class:`telegram.Message`: On success, the sent Message is returned.

        Raises:
            :class:`telegram.error.TelegramError`
        """
        data: JSONDict = {}

        if chat_id:
            data["chat_id"] = chat_id
        if from_chat_id:
            data["from_chat_id"] = from_chat_id
        if message_id:
            data["message_id"] = message_id
        return await self._send_message(  # type: ignore[return-value]
            "forwardMessage",
            data,
            disable_notification=disable_notification,
            protect_content=protect_content,
            read_timeout=read_timeout,
            write_timeout=write_timeout,
            connect_timeout=connect_timeout,
            pool_timeout=pool_timeout,
            api_kwargs=api_kwargs,
        )

    @_log
    async def send_photo(
        self,
        chat_id: Union[int, str],
        photo: Union[FileInput, "PhotoSize"],
        caption: str = None,
        disable_notification: DVInput[bool] = DEFAULT_NONE,
        reply_to_message_id: int = None,
        reply_markup: ReplyMarkup = None,
        parse_mode: ODVInput[str] = DEFAULT_NONE,
        allow_sending_without_reply: ODVInput[bool] = DEFAULT_NONE,
        caption_entities: Union[List["MessageEntity"], Tuple["MessageEntity", ...]] = None,
        protect_content: ODVInput[bool] = DEFAULT_NONE,
        *,
        filename: str = None,
        read_timeout: ODVInput[float] = DEFAULT_NONE,
        write_timeout: ODVInput[float] = 20,
        connect_timeout: ODVInput[float] = DEFAULT_NONE,
        pool_timeout: ODVInput[float] = DEFAULT_NONE,
        api_kwargs: JSONDict = None,
    ) -> Message:
        """Use this method to send photos.

        .. seealso:: :attr:`telegram.Message.reply_photo`, :attr:`telegram.Chat.send_photo`,
            :attr:`telegram.User.send_photo`

        Args:
            chat_id (:obj:`int` | :obj:`str`): Unique identifier for the target chat or username
                of the target channel (in the format ``@channelusername``).
            photo (:obj:`str` | :term:`file object` | :obj:`bytes` | :class:`pathlib.Path` | \
                :class:`telegram.PhotoSize`): Photo to send.
                |fileinput|
                Lastly you can pass an existing :class:`telegram.PhotoSize` object to send.

                .. versionchanged:: 13.2
                   Accept :obj:`bytes` as input.

                .. versionchanged:: 20.0
                    File paths as input is also accepted for bots *not* running in
                    :paramref:`~telegram.Bot.local_mode`.
            caption (:obj:`str`, optional): Photo caption (may also be used when resending photos
                by file_id), 0-:tg-const:`telegram.constants.MessageLimit.CAPTION_LENGTH`
                characters after entities parsing.
            parse_mode (:obj:`str`, optional): Send Markdown or HTML, if you want Telegram apps to
                show bold, italic, fixed-width text or inline URLs in the media caption. See the
                constants in :class:`telegram.constants.ParseMode` for the available modes.
            caption_entities (List[:class:`telegram.MessageEntity`], optional): List of special
                entities that appear in message text, which can be specified instead of
                :paramref:`parse_mode`.
            disable_notification (:obj:`bool`, optional): Sends the message silently. Users will
                receive a notification with no sound.
            protect_content (:obj:`bool`, optional): Protects the contents of the sent message from
                forwarding and saving.

                .. versionadded:: 13.10

            reply_to_message_id (:obj:`int`, optional): If the message is a reply, ID of the
                original message.
            allow_sending_without_reply (:obj:`bool`, optional): Pass :obj:`True`, if the message
                should be sent even if the specified replied-to message is not found.
            reply_markup (:class:`InlineKeyboardMarkup` | :class:`ReplyKeyboardMarkup` | \
                :class:`ReplyKeyboardRemove` | :class:`ForceReply`, optional):
                Additional interface options. An object for an inline keyboard, custom reply
                keyboard, instructions to remove reply keyboard or to force a reply from the user.

        Keyword Args:
            filename (:obj:`str`, optional): Custom file name for the photo, when uploading a
                new file. Convenience parameter, useful e.g. when sending files generated by the
                :obj:`tempfile` module.

                .. versionadded:: 13.1
            read_timeout (:obj:`float` | :obj:`None`, optional): Value to pass to
                :paramref:`telegram.request.BaseRequest.post.read_timeout`. Defaults to
                :attr:`~telegram.request.BaseRequest.DEFAULT_NONE`.
            write_timeout (:obj:`float` | :obj:`None`, optional): Value to pass to
                :paramref:`telegram.request.BaseRequest.post.write_timeout`. Defaults to ``20``.
            connect_timeout (:obj:`float` | :obj:`None`, optional): Value to pass to
                :paramref:`telegram.request.BaseRequest.post.connect_timeout`. Defaults to
                :attr:`~telegram.request.BaseRequest.DEFAULT_NONE`.
            pool_timeout (:obj:`float` | :obj:`None`, optional): Value to pass to
                :paramref:`telegram.request.BaseRequest.post.pool_timeout`. Defaults to
                :attr:`~telegram.request.BaseRequest.DEFAULT_NONE`.
            api_kwargs (:obj:`dict`, optional): Arbitrary keyword arguments to be passed to the
                Telegram API.

        Returns:
            :class:`telegram.Message`: On success, the sent Message is returned.

        Raises:
            :class:`telegram.error.TelegramError`

        """
        data: JSONDict = {
            "chat_id": chat_id,
            "photo": self._parse_file_input(photo, PhotoSize, filename=filename),
            "parse_mode": parse_mode,
        }

        if caption:
            data["caption"] = caption

        if caption_entities:
            data["caption_entities"] = caption_entities

        return await self._send_message(  # type: ignore[return-value]
            "sendPhoto",
            data,
            reply_to_message_id=reply_to_message_id,
            disable_notification=disable_notification,
            reply_markup=reply_markup,
            allow_sending_without_reply=allow_sending_without_reply,
            protect_content=protect_content,
            read_timeout=read_timeout,
            write_timeout=write_timeout,
            connect_timeout=connect_timeout,
            pool_timeout=pool_timeout,
            api_kwargs=api_kwargs,
        )

    @_log
    async def send_audio(
        self,
        chat_id: Union[int, str],
        audio: Union[FileInput, "Audio"],
        duration: int = None,
        performer: str = None,
        title: str = None,
        caption: str = None,
        disable_notification: DVInput[bool] = DEFAULT_NONE,
        reply_to_message_id: int = None,
        reply_markup: ReplyMarkup = None,
        parse_mode: ODVInput[str] = DEFAULT_NONE,
        thumb: FileInput = None,
        allow_sending_without_reply: ODVInput[bool] = DEFAULT_NONE,
        caption_entities: Union[List["MessageEntity"], Tuple["MessageEntity", ...]] = None,
        protect_content: ODVInput[bool] = DEFAULT_NONE,
        *,
        filename: str = None,
        read_timeout: ODVInput[float] = DEFAULT_NONE,
        write_timeout: ODVInput[float] = 20,
        connect_timeout: ODVInput[float] = DEFAULT_NONE,
        pool_timeout: ODVInput[float] = DEFAULT_NONE,
        api_kwargs: JSONDict = None,
    ) -> Message:
        """
        Use this method to send audio files, if you want Telegram clients to display them in the
        music player. Your audio must be in the .mp3 or .m4a format.

        Bots can currently send audio files of up to
        :tg-const:`telegram.constants.FileSizeLimit.FILESIZE_UPLOAD` in size, this limit may be
        changed in the future.

        For sending voice messages, use the :meth:`send_voice` method instead.

        .. seealso:: :attr:`telegram.Message.reply_audio`, :attr:`telegram.Chat.send_audio`,
            :attr:`telegram.User.send_audio`

        Args:
            chat_id (:obj:`int` | :obj:`str`): Unique identifier for the target chat or username
                of the target channel (in the format ``@channelusername``).
            audio (:obj:`str` | :term:`file object` | :obj:`bytes` | :class:`pathlib.Path` | \
                :class:`telegram.Audio`): Audio file to send.
                |fileinput|
                Lastly you can pass an existing :class:`telegram.Audio` object to send.

                .. versionchanged:: 13.2
                   Accept :obj:`bytes` as input.

                .. versionchanged:: 20.0
                    File paths as input is also accepted for bots *not* running in
                    :paramref:`~telegram.Bot.local_mode`.
            caption (:obj:`str`, optional): Audio caption,
                0-:tg-const:`telegram.constants.MessageLimit.CAPTION_LENGTH` characters after
                entities parsing.
            parse_mode (:obj:`str`, optional): Send Markdown or HTML, if you want Telegram apps to
                show bold, italic, fixed-width text or inline URLs in the media caption. See the
                constants in :class:`telegram.constants.ParseMode` for the available modes.
            caption_entities (List[:class:`telegram.MessageEntity`], optional): List of special
                entities that appear in message text, which can be specified instead of
                :paramref:`parse_mode`.
            duration (:obj:`int`, optional): Duration of sent audio in seconds.
            performer (:obj:`str`, optional): Performer.
            title (:obj:`str`, optional): Track name.
            disable_notification (:obj:`bool`, optional): Sends the message silently. Users will
                receive a notification with no sound.
            protect_content (:obj:`bool`, optional): Protects the contents of the sent message from
                forwarding and saving.

                .. versionadded:: 13.10

            reply_to_message_id (:obj:`int`, optional): If the message is a reply, ID of the
                original message.
            allow_sending_without_reply (:obj:`bool`, optional): Pass :obj:`True`, if the message
                should be sent even if the specified replied-to message is not found.
            reply_markup (:class:`InlineKeyboardMarkup` | :class:`ReplyKeyboardMarkup` | \
                :class:`ReplyKeyboardRemove` | :class:`ForceReply`, optional):
                Additional interface options. An object for an inline keyboard, custom reply
                keyboard, instructions to remove reply keyboard or to force a reply from the user.
            thumb (:term:`file object` | :obj:`bytes` | :class:`pathlib.Path` | :obj:`str`, \
                optional): |thumbdocstring|

                .. versionchanged:: 13.2
                   Accept :obj:`bytes` as input.

                .. versionchanged:: 20.0
                    File paths as input is also accepted for bots *not* running in
                    :paramref:`~telegram.Bot.local_mode`.

        Keyword Args:
            filename (:obj:`str`, optional): Custom file name for the audio, when uploading a
                new file. Convenience parameter, useful e.g. when sending files generated by the
                :obj:`tempfile` module.

                .. versionadded:: 13.1
            read_timeout (:obj:`float` | :obj:`None`, optional): Value to pass to
                :paramref:`telegram.request.BaseRequest.post.read_timeout`. Defaults to
                :attr:`~telegram.request.BaseRequest.DEFAULT_NONE`.
            write_timeout (:obj:`float` | :obj:`None`, optional): Value to pass to
                :paramref:`telegram.request.BaseRequest.post.write_timeout`. Defaults to ``20``.
            connect_timeout (:obj:`float` | :obj:`None`, optional): Value to pass to
                :paramref:`telegram.request.BaseRequest.post.connect_timeout`. Defaults to
                :attr:`~telegram.request.BaseRequest.DEFAULT_NONE`.
            pool_timeout (:obj:`float` | :obj:`None`, optional): Value to pass to
                :paramref:`telegram.request.BaseRequest.post.pool_timeout`. Defaults to
                :attr:`~telegram.request.BaseRequest.DEFAULT_NONE`.
            api_kwargs (:obj:`dict`, optional): Arbitrary keyword arguments to be passed to the
                Telegram API.

        Returns:
            :class:`telegram.Message`: On success, the sent Message is returned.

        Raises:
            :class:`telegram.error.TelegramError`

        """
        data: JSONDict = {
            "chat_id": chat_id,
            "audio": self._parse_file_input(audio, Audio, filename=filename),
            "parse_mode": parse_mode,
        }

        if duration:
            data["duration"] = duration
        if performer:
            data["performer"] = performer
        if title:
            data["title"] = title
        if caption:
            data["caption"] = caption

        if caption_entities:
            data["caption_entities"] = caption_entities
        if thumb:
            data["thumb"] = self._parse_file_input(thumb, attach=True)

        return await self._send_message(  # type: ignore[return-value]
            "sendAudio",
            data,
            reply_to_message_id=reply_to_message_id,
            disable_notification=disable_notification,
            reply_markup=reply_markup,
            allow_sending_without_reply=allow_sending_without_reply,
            protect_content=protect_content,
            read_timeout=read_timeout,
            write_timeout=write_timeout,
            connect_timeout=connect_timeout,
            pool_timeout=pool_timeout,
            api_kwargs=api_kwargs,
        )

    @_log
    async def send_document(
        self,
        chat_id: Union[int, str],
        document: Union[FileInput, "Document"],
        caption: str = None,
        disable_notification: DVInput[bool] = DEFAULT_NONE,
        reply_to_message_id: int = None,
        reply_markup: ReplyMarkup = None,
        parse_mode: ODVInput[str] = DEFAULT_NONE,
        thumb: FileInput = None,
        disable_content_type_detection: bool = None,
        allow_sending_without_reply: ODVInput[bool] = DEFAULT_NONE,
        caption_entities: Union[List["MessageEntity"], Tuple["MessageEntity", ...]] = None,
        protect_content: ODVInput[bool] = DEFAULT_NONE,
        *,
        filename: str = None,
        read_timeout: ODVInput[float] = DEFAULT_NONE,
        write_timeout: ODVInput[float] = 20,
        connect_timeout: ODVInput[float] = DEFAULT_NONE,
        pool_timeout: ODVInput[float] = DEFAULT_NONE,
        api_kwargs: JSONDict = None,
    ) -> Message:
        """
        Use this method to send general files.

        Bots can currently send files of any type of up to
        :tg-const:`telegram.constants.FileSizeLimit.FILESIZE_UPLOAD` in size, this limit may be
        changed in the future.

        .. seealso:: :attr:`telegram.Message.reply_document`, :attr:`telegram.Chat.send_document`,
            :attr:`telegram.User.send_document`

        Args:
            chat_id (:obj:`int` | :obj:`str`): Unique identifier for the target chat or username
                of the target channel (in the format ``@channelusername``).
            document (:obj:`str` | :term:`file object` | :obj:`bytes` | :class:`pathlib.Path` | \
                :class:`telegram.Document`): File to send.
                |fileinput|
                Lastly you can pass an existing :class:`telegram.Document` object to send.

                Note:
                    Sending by URL will currently only work ``GIF``, ``PDF`` & ``ZIP`` files.

                .. versionchanged:: 13.2
                   Accept :obj:`bytes` as input.

                .. versionchanged:: 20.0
                    File paths as input is also accepted for bots *not* running in
                    :paramref:`~telegram.Bot.local_mode`.
            caption (:obj:`str`, optional): Document caption (may also be used when resending
                documents by file_id), 0-:tg-const:`telegram.constants.MessageLimit.CAPTION_LENGTH`
                characters after entities parsing.
            disable_content_type_detection (:obj:`bool`, optional): Disables automatic server-side
                content type detection for files uploaded using multipart/form-data.
            parse_mode (:obj:`str`, optional): Send Markdown or HTML, if you want Telegram apps to
                show bold, italic, fixed-width text or inline URLs in the media caption. See the
                constants in :class:`telegram.constants.ParseMode` for the available modes.
            caption_entities (List[:class:`telegram.MessageEntity`], optional): List of special
                entities that appear in message text, which can be specified instead of
                :paramref:`parse_mode`.
            disable_notification (:obj:`bool`, optional): Sends the message silently. Users will
                receive a notification with no sound.
            protect_content (:obj:`bool`, optional): Protects the contents of the sent message from
                forwarding and saving.

                .. versionadded:: 13.10

            reply_to_message_id (:obj:`int`, optional): If the message is a reply, ID of the
                original message.
            allow_sending_without_reply (:obj:`bool`, optional): Pass :obj:`True`, if the message
                should be sent even if the specified replied-to message is not found.
            reply_markup (:class:`InlineKeyboardMarkup` | :class:`ReplyKeyboardMarkup` | \
                :class:`ReplyKeyboardRemove` | :class:`ForceReply`, optional):
                Additional interface options. An object for an inline keyboard, custom reply
                keyboard, instructions to remove reply keyboard or to force a reply from the user.
            thumb (:term:`file object` | :obj:`bytes` | :class:`pathlib.Path` | :obj:`str`, \
                optional): |thumbdocstring|

                .. versionchanged:: 13.2
                   Accept :obj:`bytes` as input.

                .. versionchanged:: 20.0
                    File paths as input is also accepted for bots *not* running in
                    :paramref:`~telegram.Bot.local_mode`.

        Keyword Args:
            filename (:obj:`str`, optional): Custom file name for the document, when uploading a
                new file. Convenience parameter, useful e.g. when sending files generated by the
                :obj:`tempfile` module.
            read_timeout (:obj:`float` | :obj:`None`, optional): Value to pass to
                :paramref:`telegram.request.BaseRequest.post.read_timeout`. Defaults to
                :attr:`~telegram.request.BaseRequest.DEFAULT_NONE`.
            write_timeout (:obj:`float` | :obj:`None`, optional): Value to pass to
                :paramref:`telegram.request.BaseRequest.post.write_timeout`. Defaults to ``20``.
            connect_timeout (:obj:`float` | :obj:`None`, optional): Value to pass to
                :paramref:`telegram.request.BaseRequest.post.connect_timeout`. Defaults to
                :attr:`~telegram.request.BaseRequest.DEFAULT_NONE`.
            pool_timeout (:obj:`float` | :obj:`None`, optional): Value to pass to
                :paramref:`telegram.request.BaseRequest.post.pool_timeout`. Defaults to
                :attr:`~telegram.request.BaseRequest.DEFAULT_NONE`.
            api_kwargs (:obj:`dict`, optional): Arbitrary keyword arguments to be passed to the
                Telegram API.

        Returns:
            :class:`telegram.Message`: On success, the sent Message is returned.

        Raises:
            :class:`telegram.error.TelegramError`

        """
        data: JSONDict = {
            "chat_id": chat_id,
            "document": self._parse_file_input(document, Document, filename=filename),
            "parse_mode": parse_mode,
        }

        if caption:
            data["caption"] = caption

        if caption_entities:
            data["caption_entities"] = caption_entities
        if disable_content_type_detection is not None:
            data["disable_content_type_detection"] = disable_content_type_detection
        if thumb:
            data["thumb"] = self._parse_file_input(thumb, attach=True)

        return await self._send_message(  # type: ignore[return-value]
            "sendDocument",
            data,
            reply_to_message_id=reply_to_message_id,
            disable_notification=disable_notification,
            reply_markup=reply_markup,
            allow_sending_without_reply=allow_sending_without_reply,
            protect_content=protect_content,
            read_timeout=read_timeout,
            write_timeout=write_timeout,
            connect_timeout=connect_timeout,
            pool_timeout=pool_timeout,
            api_kwargs=api_kwargs,
        )

    @_log
    async def send_sticker(
        self,
        chat_id: Union[int, str],
        sticker: Union[FileInput, "Sticker"],
        disable_notification: DVInput[bool] = DEFAULT_NONE,
        reply_to_message_id: int = None,
        reply_markup: ReplyMarkup = None,
        allow_sending_without_reply: ODVInput[bool] = DEFAULT_NONE,
        protect_content: ODVInput[bool] = DEFAULT_NONE,
        *,
        read_timeout: ODVInput[float] = DEFAULT_NONE,
        write_timeout: ODVInput[float] = 20,
        connect_timeout: ODVInput[float] = DEFAULT_NONE,
        pool_timeout: ODVInput[float] = DEFAULT_NONE,
        api_kwargs: JSONDict = None,
    ) -> Message:
        """
        Use this method to send static ``.WEBP``, animated ``.TGS``, or video ``.WEBM`` stickers.

        .. seealso:: :attr:`telegram.Message.reply_sticker`, :attr:`telegram.Chat.send_sticker`,
            :attr:`telegram.User.send_sticker`

        Args:
            chat_id (:obj:`int` | :obj:`str`): Unique identifier for the target chat or username
                of the target channel (in the format ``@channelusername``).
            sticker (:obj:`str` | :term:`file object` | :obj:`bytes` | :class:`pathlib.Path` | \
                :class:`telegram.Sticker`): Sticker to send.
                |fileinput|
                Lastly you can pass an existing :class:`telegram.Sticker` object to send.

                .. versionchanged:: 13.2
                   Accept :obj:`bytes` as input.

                .. versionchanged:: 20.0
                    File paths as input is also accepted for bots *not* running in
                    :paramref:`~telegram.Bot.local_mode`.
            disable_notification (:obj:`bool`, optional): Sends the message silently. Users will
                receive a notification with no sound.
            protect_content (:obj:`bool`, optional): Protects the contents of the sent message from
                forwarding and saving.

                .. versionadded:: 13.10

            reply_to_message_id (:obj:`int`, optional): If the message is a reply, ID of the
                original message.
            allow_sending_without_reply (:obj:`bool`, optional): Pass :obj:`True`, if the message
                should be sent even if the specified replied-to message is not found.
            reply_markup (:class:`InlineKeyboardMarkup` | :class:`ReplyKeyboardMarkup` | \
                :class:`ReplyKeyboardRemove` | :class:`ForceReply`, optional):
                Additional interface options. An object for an inline keyboard, custom reply
                keyboard, instructions to remove reply keyboard or to force a reply from the user.

        Keyword Args:
            read_timeout (:obj:`float` | :obj:`None`, optional): Value to pass to
                :paramref:`telegram.request.BaseRequest.post.read_timeout`. Defaults to
                :attr:`~telegram.request.BaseRequest.DEFAULT_NONE`.
            write_timeout (:obj:`float` | :obj:`None`, optional): Value to pass to
                :paramref:`telegram.request.BaseRequest.post.write_timeout`. Defaults to ``20``.
            connect_timeout (:obj:`float` | :obj:`None`, optional): Value to pass to
                :paramref:`telegram.request.BaseRequest.post.connect_timeout`. Defaults to
                :attr:`~telegram.request.BaseRequest.DEFAULT_NONE`.
            pool_timeout (:obj:`float` | :obj:`None`, optional): Value to pass to
                :paramref:`telegram.request.BaseRequest.post.pool_timeout`. Defaults to
                :attr:`~telegram.request.BaseRequest.DEFAULT_NONE`.
            api_kwargs (:obj:`dict`, optional): Arbitrary keyword arguments to be passed to the
                Telegram API.

        Returns:
            :class:`telegram.Message`: On success, the sent Message is returned.

        Raises:
            :class:`telegram.error.TelegramError`

        """
        data: JSONDict = {"chat_id": chat_id, "sticker": self._parse_file_input(sticker, Sticker)}
        return await self._send_message(  # type: ignore[return-value]
            "sendSticker",
            data,
            reply_to_message_id=reply_to_message_id,
            disable_notification=disable_notification,
            reply_markup=reply_markup,
            allow_sending_without_reply=allow_sending_without_reply,
            protect_content=protect_content,
            read_timeout=read_timeout,
            write_timeout=write_timeout,
            connect_timeout=connect_timeout,
            pool_timeout=pool_timeout,
            api_kwargs=api_kwargs,
        )

    @_log
    async def send_video(
        self,
        chat_id: Union[int, str],
        video: Union[FileInput, "Video"],
        duration: int = None,
        caption: str = None,
        disable_notification: DVInput[bool] = DEFAULT_NONE,
        reply_to_message_id: int = None,
        reply_markup: ReplyMarkup = None,
        width: int = None,
        height: int = None,
        parse_mode: ODVInput[str] = DEFAULT_NONE,
        supports_streaming: bool = None,
        thumb: FileInput = None,
        allow_sending_without_reply: ODVInput[bool] = DEFAULT_NONE,
        caption_entities: Union[List["MessageEntity"], Tuple["MessageEntity", ...]] = None,
        protect_content: ODVInput[bool] = DEFAULT_NONE,
        *,
        filename: str = None,
        read_timeout: ODVInput[float] = DEFAULT_NONE,
        write_timeout: ODVInput[float] = 20,
        connect_timeout: ODVInput[float] = DEFAULT_NONE,
        pool_timeout: ODVInput[float] = DEFAULT_NONE,
        api_kwargs: JSONDict = None,
    ) -> Message:
        """
        Use this method to send video files, Telegram clients support mp4 videos
        (other formats may be sent as Document).

        Bots can currently send video files of up to
        :tg-const:`telegram.constants.FileSizeLimit.FILESIZE_UPLOAD` in size, this limit may be
        changed in the future.

        Note:
            :paramref:`thumb` will be ignored for small video files, for which Telegram can
            easily generate thumbnails. However, this behaviour is undocumented and might be
            changed by Telegram.

        .. seealso:: :attr:`telegram.Message.reply_video`, :attr:`telegram.Chat.send_video`,
            :attr:`telegram.User.send_video`

        Args:
            chat_id (:obj:`int` | :obj:`str`): Unique identifier for the target chat or username
                of the target channel (in the format ``@channelusername``).
            video (:obj:`str` | :term:`file object` | :obj:`bytes` | :class:`pathlib.Path` | \
                :class:`telegram.Video`): Video file to send.
                |fileinput|
                Lastly you can pass an existing :class:`telegram.Video` object to send.

                .. versionchanged:: 13.2
                   Accept :obj:`bytes` as input.

                .. versionchanged:: 20.0
                    File paths as input is also accepted for bots *not* running in
                    :paramref:`~telegram.Bot.local_mode`.
            duration (:obj:`int`, optional): Duration of sent video in seconds.
            width (:obj:`int`, optional): Video width.
            height (:obj:`int`, optional): Video height.
            caption (:obj:`str`, optional): Video caption (may also be used when resending videos
                by file_id), 0-:tg-const:`telegram.constants.MessageLimit.CAPTION_LENGTH`
                characters after entities parsing.
            parse_mode (:obj:`str`, optional): Send Markdown or HTML, if you want Telegram apps to
                show bold, italic, fixed-width text or inline URLs in the media caption. See the
                constants in :class:`telegram.constants.ParseMode` for the available modes.
            caption_entities (List[:class:`telegram.MessageEntity`], optional): List of special
                entities that appear in message text, which can be specified instead of
                :paramref:`parse_mode`.
            supports_streaming (:obj:`bool`, optional): Pass :obj:`True`, if the uploaded video is
                suitable for streaming.
            disable_notification (:obj:`bool`, optional): Sends the message silently. Users will
                receive a notification with no sound.
            protect_content (:obj:`bool`, optional): Protects the contents of the sent message from
                forwarding and saving.

                .. versionadded:: 13.10

            reply_to_message_id (:obj:`int`, optional): If the message is a reply, ID of the
                original message.
            allow_sending_without_reply (:obj:`bool`, optional): Pass :obj:`True`, if the message
                should be sent even if the specified replied-to message is not found.
            reply_markup (:class:`InlineKeyboardMarkup` | :class:`ReplyKeyboardMarkup` | \
                :class:`ReplyKeyboardRemove` | :class:`ForceReply`, optional):
                Additional interface options. An object for an inline keyboard, custom reply
                keyboard, instructions to remove reply keyboard or to force a reply from the user.
            thumb (:term:`file object` | :obj:`bytes` | :class:`pathlib.Path` | :obj:`str`, \
                optional): |thumbdocstring|

                .. versionchanged:: 13.2
                   Accept :obj:`bytes` as input.

                .. versionchanged:: 20.0
                    File paths as input is also accepted for bots *not* running in
                    :paramref:`~telegram.Bot.local_mode`.

        Keyword Args:
            filename (:obj:`str`, optional): Custom file name for the video, when uploading a
                new file. Convenience parameter, useful e.g. when sending files generated by the
                :obj:`tempfile` module.

                .. versionadded:: 13.1
            read_timeout (:obj:`float` | :obj:`None`, optional): Value to pass to
                :paramref:`telegram.request.BaseRequest.post.read_timeout`. Defaults to
                :attr:`~telegram.request.BaseRequest.DEFAULT_NONE`.
            write_timeout (:obj:`float` | :obj:`None`, optional): Value to pass to
                :paramref:`telegram.request.BaseRequest.post.write_timeout`. Defaults to ``20``.
            connect_timeout (:obj:`float` | :obj:`None`, optional): Value to pass to
                :paramref:`telegram.request.BaseRequest.post.connect_timeout`. Defaults to
                :attr:`~telegram.request.BaseRequest.DEFAULT_NONE`.
            pool_timeout (:obj:`float` | :obj:`None`, optional): Value to pass to
                :paramref:`telegram.request.BaseRequest.post.pool_timeout`. Defaults to
                :attr:`~telegram.request.BaseRequest.DEFAULT_NONE`.
            api_kwargs (:obj:`dict`, optional): Arbitrary keyword arguments to be passed to the
                Telegram API.

        Returns:
            :class:`telegram.Message`: On success, the sent Message is returned.

        Raises:
            :class:`telegram.error.TelegramError`

        """
        data: JSONDict = {
            "chat_id": chat_id,
            "video": self._parse_file_input(video, Video, filename=filename),
            "parse_mode": parse_mode,
        }

        if duration:
            data["duration"] = duration
        if caption:
            data["caption"] = caption
        if caption_entities:
            data["caption_entities"] = caption_entities
        if supports_streaming:
            data["supports_streaming"] = supports_streaming
        if width:
            data["width"] = width
        if height:
            data["height"] = height
        if thumb:
            data["thumb"] = self._parse_file_input(thumb, attach=True)

        return await self._send_message(  # type: ignore[return-value]
            "sendVideo",
            data,
            reply_to_message_id=reply_to_message_id,
            disable_notification=disable_notification,
            reply_markup=reply_markup,
            allow_sending_without_reply=allow_sending_without_reply,
            protect_content=protect_content,
            read_timeout=read_timeout,
            write_timeout=write_timeout,
            connect_timeout=connect_timeout,
            pool_timeout=pool_timeout,
            api_kwargs=api_kwargs,
        )

    @_log
    async def send_video_note(
        self,
        chat_id: Union[int, str],
        video_note: Union[FileInput, "VideoNote"],
        duration: int = None,
        length: int = None,
        disable_notification: DVInput[bool] = DEFAULT_NONE,
        reply_to_message_id: int = None,
        reply_markup: ReplyMarkup = None,
        thumb: FileInput = None,
        allow_sending_without_reply: ODVInput[bool] = DEFAULT_NONE,
        protect_content: ODVInput[bool] = DEFAULT_NONE,
        *,
        filename: str = None,
        read_timeout: ODVInput[float] = DEFAULT_NONE,
        write_timeout: ODVInput[float] = 20,
        connect_timeout: ODVInput[float] = DEFAULT_NONE,
        pool_timeout: ODVInput[float] = DEFAULT_NONE,
        api_kwargs: JSONDict = None,
    ) -> Message:
        """
        As of v.4.0, Telegram clients support rounded square mp4 videos of up to 1 minute long.
        Use this method to send video messages.

        Note:
            :paramref:`thumb` will be ignored for small video files, for which Telegram can
            easily generate thumbnails. However, this behaviour is undocumented and might be
            changed by Telegram.

        .. seealso:: :attr:`telegram.Message.reply_video_note`,
            :attr:`telegram.Chat.send_video_note`,
            :attr:`telegram.User.send_video_note`

        Args:
            chat_id (:obj:`int` | :obj:`str`): Unique identifier for the target chat or username
                of the target channel (in the format ``@channelusername``).
            video_note (:obj:`str` | :term:`file object` | :obj:`bytes` | :class:`pathlib.Path` | \
                :class:`telegram.VideoNote`): Video note to send.
                Pass a file_id as String to send a video note that exists on the Telegram
                servers (recommended) or upload a new video using multipart/form-data.
                |uploadinput|
                Lastly you can pass an existing :class:`telegram.VideoNote` object to send.
                Sending video notes by a URL is currently unsupported.

                .. versionchanged:: 13.2
                   Accept :obj:`bytes` as input.

                .. versionchanged:: 20.0
                    File paths as input is also accepted for bots *not* running in
                    :paramref:`~telegram.Bot.local_mode`.
            duration (:obj:`int`, optional): Duration of sent video in seconds.
            length (:obj:`int`, optional): Video width and height, i.e. diameter of the video
                message.
            disable_notification (:obj:`bool`, optional): Sends the message silently. Users will
                receive a notification with no sound.
            protect_content (:obj:`bool`, optional): Protects the contents of the sent message from
                forwarding and saving.

                .. versionadded:: 13.10

            reply_to_message_id (:obj:`int`, optional): If the message is a reply, ID of the
                original message.
            allow_sending_without_reply (:obj:`bool`, optional): Pass :obj:`True`, if the message
                should be sent even if the specified replied-to message is not found.
            reply_markup (:class:`InlineKeyboardMarkup` | :class:`ReplyKeyboardMarkup` | \
                :class:`ReplyKeyboardRemove` | :class:`ForceReply`, optional):
                Additional interface options. An object for an inline keyboard, custom reply
                keyboard, instructions to remove reply keyboard or to force a reply from the user.
            thumb (:term:`file object` | :obj:`bytes` | :class:`pathlib.Path` | :obj:`str`, \
                optional): |thumbdocstring|

                .. versionchanged:: 13.2
                   Accept :obj:`bytes` as input.

                .. versionchanged:: 20.0
                    File paths as input is also accepted for bots *not* running in
                    :paramref:`~telegram.Bot.local_mode`.

        Keyword Args:
            filename (:obj:`str`, optional): Custom file name for the video note, when uploading a
                new file. Convenience parameter, useful e.g. when sending files generated by the
                :obj:`tempfile` module.

                .. versionadded:: 13.1
            read_timeout (:obj:`float` | :obj:`None`, optional): Value to pass to
                :paramref:`telegram.request.BaseRequest.post.read_timeout`. Defaults to
                :attr:`~telegram.request.BaseRequest.DEFAULT_NONE`.
            write_timeout (:obj:`float` | :obj:`None`, optional): Value to pass to
                :paramref:`telegram.request.BaseRequest.post.write_timeout`. Defaults to ``20``.
            connect_timeout (:obj:`float` | :obj:`None`, optional): Value to pass to
                :paramref:`telegram.request.BaseRequest.post.connect_timeout`. Defaults to
                :attr:`~telegram.request.BaseRequest.DEFAULT_NONE`.
            pool_timeout (:obj:`float` | :obj:`None`, optional): Value to pass to
                :paramref:`telegram.request.BaseRequest.post.pool_timeout`. Defaults to
                :attr:`~telegram.request.BaseRequest.DEFAULT_NONE`.
            api_kwargs (:obj:`dict`, optional): Arbitrary keyword arguments to be passed to the
                Telegram API.

        Returns:
            :class:`telegram.Message`: On success, the sent Message is returned.

        Raises:
            :class:`telegram.error.TelegramError`

        """
        data: JSONDict = {
            "chat_id": chat_id,
            "video_note": self._parse_file_input(video_note, VideoNote, filename=filename),
        }

        if duration is not None:
            data["duration"] = duration
        if length is not None:
            data["length"] = length
        if thumb:
            data["thumb"] = self._parse_file_input(thumb, attach=True)

        return await self._send_message(  # type: ignore[return-value]
            "sendVideoNote",
            data,
            reply_to_message_id=reply_to_message_id,
            disable_notification=disable_notification,
            reply_markup=reply_markup,
            allow_sending_without_reply=allow_sending_without_reply,
            protect_content=protect_content,
            read_timeout=read_timeout,
            write_timeout=write_timeout,
            connect_timeout=connect_timeout,
            pool_timeout=pool_timeout,
            api_kwargs=api_kwargs,
        )

    @_log
    async def send_animation(
        self,
        chat_id: Union[int, str],
        animation: Union[FileInput, "Animation"],
        duration: int = None,
        width: int = None,
        height: int = None,
        thumb: FileInput = None,
        caption: str = None,
        parse_mode: ODVInput[str] = DEFAULT_NONE,
        disable_notification: DVInput[bool] = DEFAULT_NONE,
        reply_to_message_id: int = None,
        reply_markup: ReplyMarkup = None,
        allow_sending_without_reply: ODVInput[bool] = DEFAULT_NONE,
        caption_entities: Union[List["MessageEntity"], Tuple["MessageEntity", ...]] = None,
        protect_content: ODVInput[bool] = DEFAULT_NONE,
        *,
        filename: str = None,
        read_timeout: ODVInput[float] = DEFAULT_NONE,
        write_timeout: ODVInput[float] = 20,
        connect_timeout: ODVInput[float] = DEFAULT_NONE,
        pool_timeout: ODVInput[float] = DEFAULT_NONE,
        api_kwargs: JSONDict = None,
    ) -> Message:
        """
        Use this method to send animation files (GIF or H.264/MPEG-4 AVC video without sound).
        Bots can currently send animation files of up to
        :tg-const:`telegram.constants.FileSizeLimit.FILESIZE_UPLOAD` in size, this limit may be
        changed in the future.

        Note:
            :paramref:`thumb` will be ignored for small files, for which Telegram can easily
            generate thumbnails. However, this behaviour is undocumented and might be changed
            by Telegram.

        .. seealso:: :attr:`telegram.Message.reply_animation`,
            :attr:`telegram.Chat.send_animation`,
            :attr:`telegram.User.send_animation`

        Args:
            chat_id (:obj:`int` | :obj:`str`): Unique identifier for the target chat or username
                of the target channel (in the format ``@channelusername``).
            animation (:obj:`str` | :term:`file object` | :obj:`bytes` | :class:`pathlib.Path` | \
                :class:`telegram.Animation`): Animation to send.
                |fileinput|
                Lastly you can pass an existing :class:`telegram.Animation` object to send.

                .. versionchanged:: 13.2
                   Accept :obj:`bytes` as input.
            duration (:obj:`int`, optional): Duration of sent animation in seconds.
            width (:obj:`int`, optional): Animation width.
            height (:obj:`int`, optional): Animation height.
            thumb (:term:`file object` | :obj:`bytes` | :class:`pathlib.Path` | :obj:`str`, \
                optional): |thumbdocstring|

                .. versionchanged:: 13.2
                   Accept :obj:`bytes` as input.

                .. versionchanged:: 20.0
                    File paths as input is also accepted for bots *not* running in
                    :paramref:`~telegram.Bot.local_mode`.

            caption (:obj:`str`, optional): Animation caption (may also be used when resending
                animations by file_id),
                0-:tg-const:`telegram.constants.MessageLimit.CAPTION_LENGTH` characters after
                entities parsing.
            parse_mode (:obj:`str`, optional): Send Markdown or HTML, if you want Telegram apps to
                show bold, italic, fixed-width text or inline URLs in the media caption. See the
                constants in :class:`telegram.constants.ParseMode` for the available modes.
            caption_entities (List[:class:`telegram.MessageEntity`], optional): List of special
                entities that appear in message text, which can be specified instead of
                :paramref:`parse_mode`.
            disable_notification (:obj:`bool`, optional): Sends the message silently. Users will
                receive a notification with no sound.
            protect_content (:obj:`bool`, optional): Protects the contents of the sent message from
                forwarding and saving.

                .. versionadded:: 13.10

            reply_to_message_id (:obj:`int`, optional): If the message is a reply, ID of the
                original message.
            allow_sending_without_reply (:obj:`bool`, optional): Pass :obj:`True`, if the message
                should be sent even if the specified replied-to message is not found.
            reply_markup (:class:`InlineKeyboardMarkup` | :class:`ReplyKeyboardMarkup` | \
                :class:`ReplyKeyboardRemove` | :class:`ForceReply`, optional):
                Additional interface options. An object for an inline keyboard, custom reply
                keyboard, instructions to remove reply keyboard or to force a reply from the user.

        Keyword Args:
            filename (:obj:`str`, optional): Custom file name for the animation, when uploading a
                new file. Convenience parameter, useful e.g. when sending files generated by the
                :obj:`tempfile` module.

                .. versionadded:: 13.1
            read_timeout (:obj:`float` | :obj:`None`, optional): Value to pass to
                :paramref:`telegram.request.BaseRequest.post.read_timeout`. Defaults to
                :attr:`~telegram.request.BaseRequest.DEFAULT_NONE`.
            write_timeout (:obj:`float` | :obj:`None`, optional): Value to pass to
                :paramref:`telegram.request.BaseRequest.post.write_timeout`. Defaults to ``20``.
            connect_timeout (:obj:`float` | :obj:`None`, optional): Value to pass to
                :paramref:`telegram.request.BaseRequest.post.connect_timeout`. Defaults to
                :attr:`~telegram.request.BaseRequest.DEFAULT_NONE`.
            pool_timeout (:obj:`float` | :obj:`None`, optional): Value to pass to
                :paramref:`telegram.request.BaseRequest.post.pool_timeout`. Defaults to
                :attr:`~telegram.request.BaseRequest.DEFAULT_NONE`.
            api_kwargs (:obj:`dict`, optional): Arbitrary keyword arguments to be passed to the
                Telegram API.

        Returns:
            :class:`telegram.Message`: On success, the sent Message is returned.

        Raises:
            :class:`telegram.error.TelegramError`

        """
        data: JSONDict = {
            "chat_id": chat_id,
            "animation": self._parse_file_input(animation, Animation, filename=filename),
            "parse_mode": parse_mode,
        }

        if duration:
            data["duration"] = duration
        if width:
            data["width"] = width
        if height:
            data["height"] = height
        if thumb:
            data["thumb"] = self._parse_file_input(thumb, attach=True)
        if caption:
            data["caption"] = caption
        if caption_entities:
            data["caption_entities"] = caption_entities

        return await self._send_message(  # type: ignore[return-value]
            "sendAnimation",
            data,
            reply_to_message_id=reply_to_message_id,
            disable_notification=disable_notification,
            reply_markup=reply_markup,
            allow_sending_without_reply=allow_sending_without_reply,
            protect_content=protect_content,
            read_timeout=read_timeout,
            write_timeout=write_timeout,
            connect_timeout=connect_timeout,
            pool_timeout=pool_timeout,
            api_kwargs=api_kwargs,
        )

    @_log
    async def send_voice(
        self,
        chat_id: Union[int, str],
        voice: Union[FileInput, "Voice"],
        duration: int = None,
        caption: str = None,
        disable_notification: DVInput[bool] = DEFAULT_NONE,
        reply_to_message_id: int = None,
        reply_markup: ReplyMarkup = None,
        parse_mode: ODVInput[str] = DEFAULT_NONE,
        allow_sending_without_reply: ODVInput[bool] = DEFAULT_NONE,
        caption_entities: Union[List["MessageEntity"], Tuple["MessageEntity", ...]] = None,
        protect_content: ODVInput[bool] = DEFAULT_NONE,
        *,
        filename: str = None,
        read_timeout: ODVInput[float] = DEFAULT_NONE,
        write_timeout: ODVInput[float] = 20,
        connect_timeout: ODVInput[float] = DEFAULT_NONE,
        pool_timeout: ODVInput[float] = DEFAULT_NONE,
        api_kwargs: JSONDict = None,
    ) -> Message:
        """
        Use this method to send audio files, if you want Telegram clients to display the file
        as a playable voice message. For this to work, your audio must be in an ``.ogg`` file
        encoded with OPUS (other formats may be sent as Audio or Document). Bots can currently
        send voice messages of up to :tg-const:`telegram.constants.FileSizeLimit.FILESIZE_UPLOAD`
        in size, this limit may be changed in the future.

        Note:
            To use this method, the file must have the type :mimetype:`audio/ogg` and be no more
            than ``1MB`` in size. ``1-20MB`` voice notes will be sent as files.

        .. seealso:: :attr:`telegram.Message.reply_voice`, :attr:`telegram.Chat.send_voice`,
            :attr:`telegram.User.send_voice`

        Args:
            chat_id (:obj:`int` | :obj:`str`): Unique identifier for the target chat or username
                of the target channel (in the format ``@channelusername``).
            voice (:obj:`str` | :term:`file object` | :obj:`bytes` | :class:`pathlib.Path` | \
                :class:`telegram.Voice`): Voice file to send.
                |fileinput|
                Lastly you can pass an existing :class:`telegram.Voice` object to send.

                .. versionchanged:: 13.2
                   Accept :obj:`bytes` as input.

                .. versionchanged:: 20.0
                    File paths as input is also accepted for bots *not* running in
                    :paramref:`~telegram.Bot.local_mode`.
            caption (:obj:`str`, optional): Voice message caption,
                0-:tg-const:`telegram.constants.MessageLimit.CAPTION_LENGTH` characters after
                entities parsing.
            parse_mode (:obj:`str`, optional): Send Markdown or HTML, if you want Telegram apps to
                show bold, italic, fixed-width text or inline URLs in the media caption. See the
                constants in :class:`telegram.constants.ParseMode` for the available modes.
            caption_entities (List[:class:`telegram.MessageEntity`], optional): List of special
                entities that appear in message text, which can be specified instead of
                :paramref:`parse_mode`.
            duration (:obj:`int`, optional): Duration of the voice message in seconds.
            disable_notification (:obj:`bool`, optional): Sends the message silently. Users will
                receive a notification with no sound.
            protect_content (:obj:`bool`, optional): Protects the contents of the sent message from
                forwarding and saving.

                .. versionadded:: 13.10

            reply_to_message_id (:obj:`int`, optional): If the message is a reply, ID of the
                original message.
            allow_sending_without_reply (:obj:`bool`, optional): Pass :obj:`True`, if the message
                should be sent even if the specified replied-to message is not found.
            reply_markup (:class:`InlineKeyboardMarkup` | :class:`ReplyKeyboardMarkup` | \
                :class:`ReplyKeyboardRemove` | :class:`ForceReply`, optional):
                Additional interface options. An object for an inline keyboard, custom reply
                keyboard, instructions to remove reply keyboard or to force a reply from the user.

        Keyword Args:
            filename (:obj:`str`, optional): Custom file name for the voice, when uploading a
                new file. Convenience parameter, useful e.g. when sending files generated by the
                :obj:`tempfile` module.

                .. versionadded:: 13.1
            read_timeout (:obj:`float` | :obj:`None`, optional): Value to pass to
                :paramref:`telegram.request.BaseRequest.post.read_timeout`. Defaults to
                :attr:`~telegram.request.BaseRequest.DEFAULT_NONE`.
            write_timeout (:obj:`float` | :obj:`None`, optional): Value to pass to
                :paramref:`telegram.request.BaseRequest.post.write_timeout`. Defaults to ``20``.
            connect_timeout (:obj:`float` | :obj:`None`, optional): Value to pass to
                :paramref:`telegram.request.BaseRequest.post.connect_timeout`. Defaults to
                :attr:`~telegram.request.BaseRequest.DEFAULT_NONE`.
            pool_timeout (:obj:`float` | :obj:`None`, optional): Value to pass to
                :paramref:`telegram.request.BaseRequest.post.pool_timeout`. Defaults to
                :attr:`~telegram.request.BaseRequest.DEFAULT_NONE`.
            api_kwargs (:obj:`dict`, optional): Arbitrary keyword arguments to be passed to the
                Telegram API.

        Returns:
            :class:`telegram.Message`: On success, the sent Message is returned.

        Raises:
            :class:`telegram.error.TelegramError`

        """
        data: JSONDict = {
            "chat_id": chat_id,
            "voice": self._parse_file_input(voice, Voice, filename=filename),
            "parse_mode": parse_mode,
        }

        if duration:
            data["duration"] = duration
        if caption:
            data["caption"] = caption

        if caption_entities:
            data["caption_entities"] = caption_entities

        return await self._send_message(  # type: ignore[return-value]
            "sendVoice",
            data,
            reply_to_message_id=reply_to_message_id,
            disable_notification=disable_notification,
            reply_markup=reply_markup,
            allow_sending_without_reply=allow_sending_without_reply,
            protect_content=protect_content,
            read_timeout=read_timeout,
            write_timeout=write_timeout,
            connect_timeout=connect_timeout,
            pool_timeout=pool_timeout,
            api_kwargs=api_kwargs,
        )

    @_log
    async def send_media_group(
        self,
        chat_id: Union[int, str],
        media: List[
            Union["InputMediaAudio", "InputMediaDocument", "InputMediaPhoto", "InputMediaVideo"]
        ],
        disable_notification: ODVInput[bool] = DEFAULT_NONE,
        reply_to_message_id: int = None,
        allow_sending_without_reply: ODVInput[bool] = DEFAULT_NONE,
        protect_content: ODVInput[bool] = DEFAULT_NONE,
        *,
        read_timeout: ODVInput[float] = DEFAULT_NONE,
        write_timeout: ODVInput[float] = 20,
        connect_timeout: ODVInput[float] = DEFAULT_NONE,
        pool_timeout: ODVInput[float] = DEFAULT_NONE,
        api_kwargs: JSONDict = None,
    ) -> List[Message]:
        """Use this method to send a group of photos or videos as an album.

        .. seealso:: :attr:`telegram.Message.reply_media_group`,
            :attr:`telegram.Chat.send_media_group`,
            :attr:`telegram.User.send_media_group`

        Args:
            chat_id (:obj:`int` | :obj:`str`): Unique identifier for the target chat or username
                of the target channel (in the format ``@channelusername``).
            media (List[:class:`telegram.InputMediaAudio`, :class:`telegram.InputMediaDocument`, \
                :class:`telegram.InputMediaPhoto`, :class:`telegram.InputMediaVideo`]): An array
                describing messages to be sent, must include 2–10 items.
            disable_notification (:obj:`bool`, optional): Sends the message silently. Users will
                receive a notification with no sound.
            protect_content (:obj:`bool`, optional): Protects the contents of the sent message from
                forwarding and saving.

                .. versionadded:: 13.10

            reply_to_message_id (:obj:`int`, optional): If the message is a reply, ID of the
                original message.
            allow_sending_without_reply (:obj:`bool`, optional): Pass :obj:`True`, if the message
                should be sent even if the specified replied-to message is not found.

        Keyword Args:
            read_timeout (:obj:`float` | :obj:`None`, optional): Value to pass to
                :paramref:`telegram.request.BaseRequest.post.read_timeout`. Defaults to
                :attr:`~telegram.request.BaseRequest.DEFAULT_NONE`.
            write_timeout (:obj:`float` | :obj:`None`, optional): Value to pass to
                :paramref:`telegram.request.BaseRequest.post.write_timeout`. Defaults to ``20``.
            connect_timeout (:obj:`float` | :obj:`None`, optional): Value to pass to
                :paramref:`telegram.request.BaseRequest.post.connect_timeout`. Defaults to
                :attr:`~telegram.request.BaseRequest.DEFAULT_NONE`.
            pool_timeout (:obj:`float` | :obj:`None`, optional): Value to pass to
                :paramref:`telegram.request.BaseRequest.post.pool_timeout`. Defaults to
                :attr:`~telegram.request.BaseRequest.DEFAULT_NONE`.
            api_kwargs (:obj:`dict`, optional): Arbitrary keyword arguments to be passed to the
                Telegram API.

        Returns:
            List[:class:`telegram.Message`]: An array of the sent Messages.

        Raises:
            :class:`telegram.error.TelegramError`
        """
        data: JSONDict = {
            "chat_id": chat_id,
            "media": media,
            "disable_notification": disable_notification,
            "allow_sending_without_reply": allow_sending_without_reply,
            "protect_content": protect_content,
        }

        if reply_to_message_id:
            data["reply_to_message_id"] = reply_to_message_id

        result = await self._post(
            "sendMediaGroup",
            data,
            read_timeout=read_timeout,
            write_timeout=write_timeout,
            connect_timeout=connect_timeout,
            pool_timeout=pool_timeout,
            api_kwargs=api_kwargs,
        )

        return Message.de_list(result, self)  # type: ignore

    @_log
    async def send_location(
        self,
        chat_id: Union[int, str],
        latitude: float = None,
        longitude: float = None,
        disable_notification: DVInput[bool] = DEFAULT_NONE,
        reply_to_message_id: int = None,
        reply_markup: ReplyMarkup = None,
        live_period: int = None,
        horizontal_accuracy: float = None,
        heading: int = None,
        proximity_alert_radius: int = None,
        allow_sending_without_reply: ODVInput[bool] = DEFAULT_NONE,
        protect_content: ODVInput[bool] = DEFAULT_NONE,
        *,
        location: Location = None,
        read_timeout: ODVInput[float] = DEFAULT_NONE,
        write_timeout: ODVInput[float] = DEFAULT_NONE,
        connect_timeout: ODVInput[float] = DEFAULT_NONE,
        pool_timeout: ODVInput[float] = DEFAULT_NONE,
        api_kwargs: JSONDict = None,
    ) -> Message:
        """Use this method to send point on the map.

        Note:
            You can either supply a :paramref:`latitude` and :paramref:`longitude` or a
            :paramref:`location`.

        .. seealso:: :attr:`telegram.Message.reply_location`,  :attr:`telegram.Chat.send_location`,
            :attr:`telegram.User.send_location`

        Args:
            chat_id (:obj:`int` | :obj:`str`): Unique identifier for the target chat or username
                of the target channel (in the format ``@channelusername``).
            latitude (:obj:`float`, optional): Latitude of location.
            longitude (:obj:`float`, optional): Longitude of location.
            horizontal_accuracy (:obj:`int`, optional): The radius of uncertainty for the location,
                measured in meters;
                0-:tg-const:`telegram.constants.LocationLimit.HORIZONTAL_ACCURACY`.
            live_period (:obj:`int`, optional): Period in seconds for which the location will be
                updated, should be between 60 and 86400.
            heading (:obj:`int`, optional): For live locations, a direction in which the user is
                moving, in degrees. Must be between 1 and
                :tg-const:`telegram.constants.LocationLimit.HEADING` if specified.
            proximity_alert_radius (:obj:`int`, optional): For live locations, a maximum distance
                for proximity alerts about approaching another chat member, in meters. Must be
                between 1 and :tg-const:`telegram.constants.LocationLimit.HEADING` if specified.
            disable_notification (:obj:`bool`, optional): Sends the message silently. Users will
                receive a notification with no sound.
            protect_content (:obj:`bool`, optional): Protects the contents of the sent message from
                forwarding and saving.

                .. versionadded:: 13.10

            reply_to_message_id (:obj:`int`, optional): If the message is a reply, ID of the
                    original message.
            allow_sending_without_reply (:obj:`bool`, optional): Pass :obj:`True`, if the message
                should be sent even if the specified replied-to message is not found.
            reply_markup (:class:`InlineKeyboardMarkup` | :class:`ReplyKeyboardMarkup` | \
                :class:`ReplyKeyboardRemove` | :class:`ForceReply`, optional):
                Additional interface options. An object for an inline keyboard, custom reply
                keyboard, instructions to remove reply keyboard or to force a reply from the user.

        Keyword Args:
            location (:class:`telegram.Location`, optional): The location to send.
            read_timeout (:obj:`float` | :obj:`None`, optional): Value to pass to
                :paramref:`telegram.request.BaseRequest.post.read_timeout`. Defaults to
                :attr:`~telegram.request.BaseRequest.DEFAULT_NONE`.
            write_timeout (:obj:`float` | :obj:`None`, optional): Value to pass to
                :paramref:`telegram.request.BaseRequest.post.write_timeout`. Defaults to
                :attr:`~telegram.request.BaseRequest.DEFAULT_NONE`.
            connect_timeout (:obj:`float` | :obj:`None`, optional): Value to pass to
                :paramref:`telegram.request.BaseRequest.post.connect_timeout`. Defaults to
                :attr:`~telegram.request.BaseRequest.DEFAULT_NONE`.
            pool_timeout (:obj:`float` | :obj:`None`, optional): Value to pass to
                :paramref:`telegram.request.BaseRequest.post.pool_timeout`. Defaults to
                :attr:`~telegram.request.BaseRequest.DEFAULT_NONE`.
            api_kwargs (:obj:`dict`, optional): Arbitrary keyword arguments to be passed to the
                Telegram API.

        Returns:
            :class:`telegram.Message`: On success, the sent Message is returned.

        Raises:
            :class:`telegram.error.TelegramError`

        """
        if not ((latitude is not None and longitude is not None) or location):
            raise ValueError(
                "Either location or latitude and longitude must be passed as argument."
            )

        if not (latitude is not None or longitude is not None) ^ bool(location):
            raise ValueError(
                "Either location or latitude and longitude must be passed as argument. Not both."
            )

        if isinstance(location, Location):
            latitude = location.latitude
            longitude = location.longitude

        data: JSONDict = {"chat_id": chat_id, "latitude": latitude, "longitude": longitude}

        if live_period:
            data["live_period"] = live_period
        if horizontal_accuracy:
            data["horizontal_accuracy"] = horizontal_accuracy
        if heading:
            data["heading"] = heading
        if proximity_alert_radius:
            data["proximity_alert_radius"] = proximity_alert_radius

        return await self._send_message(  # type: ignore[return-value]
            "sendLocation",
            data,
            reply_to_message_id=reply_to_message_id,
            disable_notification=disable_notification,
            reply_markup=reply_markup,
            allow_sending_without_reply=allow_sending_without_reply,
            protect_content=protect_content,
            read_timeout=read_timeout,
            write_timeout=write_timeout,
            connect_timeout=connect_timeout,
            pool_timeout=pool_timeout,
            api_kwargs=api_kwargs,
        )

    @_log
    async def edit_message_live_location(
        self,
        chat_id: Union[str, int] = None,
        message_id: int = None,
        inline_message_id: str = None,
        latitude: float = None,
        longitude: float = None,
        reply_markup: InlineKeyboardMarkup = None,
        horizontal_accuracy: float = None,
        heading: int = None,
        proximity_alert_radius: int = None,
        *,
        location: Location = None,
        read_timeout: ODVInput[float] = DEFAULT_NONE,
        write_timeout: ODVInput[float] = DEFAULT_NONE,
        connect_timeout: ODVInput[float] = DEFAULT_NONE,
        pool_timeout: ODVInput[float] = DEFAULT_NONE,
        api_kwargs: JSONDict = None,
    ) -> Union[Message, bool]:
        """Use this method to edit live location messages sent by the bot or via the bot
        (for inline bots). A location can be edited until its :attr:`telegram.Location.live_period`
        expires or editing is explicitly disabled by a call to :meth:`stop_message_live_location`.

        Note:
            You can either supply a :paramref:`latitude` and :paramref:`longitude` or a
            :paramref:`location`.

        .. seealso:: :attr:`telegram.Message.edit_live_location`,
            :attr:`telegram.CallbackQuery.edit_message_live_location`

        Args:
            chat_id (:obj:`int` | :obj:`str`, optional): Required if inline_message_id is not
                specified. Unique identifier for the target chat or username of the target channel
                (in the format ``@channelusername``).
            message_id (:obj:`int`, optional): Required if inline_message_id is not specified.
                Identifier of the message to edit.
            inline_message_id (:obj:`str`, optional): Required if chat_id and message_id are not
                specified. Identifier of the inline message.
            latitude (:obj:`float`, optional): Latitude of location.
            longitude (:obj:`float`, optional): Longitude of location.
            horizontal_accuracy (:obj:`float`, optional): The radius of uncertainty for the
                location, measured in meters;
                0-:tg-const:`telegram.constants.LocationLimit.HORIZONTAL_ACCURACY`.
            heading (:obj:`int`, optional): Direction in which the user is moving, in degrees. Must
                be between 1 and :tg-const:`telegram.constants.LocationLimit.HEADING` if specified.
            proximity_alert_radius (:obj:`int`, optional): Maximum distance for proximity alerts
                about approaching another chat member, in meters. Must be between 1 and
                :tg-const:`telegram.constants.LocationLimit.HEADING` if specified.
            reply_markup (:class:`telegram.InlineKeyboardMarkup`, optional): An object for a new
                inline keyboard.

        Keyword Args:
            location (:class:`telegram.Location`, optional): The location to send.
            read_timeout (:obj:`float` | :obj:`None`, optional): Value to pass to
                :paramref:`telegram.request.BaseRequest.post.read_timeout`. Defaults to
                :attr:`~telegram.request.BaseRequest.DEFAULT_NONE`.
            write_timeout (:obj:`float` | :obj:`None`, optional): Value to pass to
                :paramref:`telegram.request.BaseRequest.post.write_timeout`. Defaults to
                :attr:`~telegram.request.BaseRequest.DEFAULT_NONE`.
            connect_timeout (:obj:`float` | :obj:`None`, optional): Value to pass to
                :paramref:`telegram.request.BaseRequest.post.connect_timeout`. Defaults to
                :attr:`~telegram.request.BaseRequest.DEFAULT_NONE`.
            pool_timeout (:obj:`float` | :obj:`None`, optional): Value to pass to
                :paramref:`telegram.request.BaseRequest.post.pool_timeout`. Defaults to
                :attr:`~telegram.request.BaseRequest.DEFAULT_NONE`.
            api_kwargs (:obj:`dict`, optional): Arbitrary keyword arguments to be passed to the
                Telegram API.

        Returns:
            :class:`telegram.Message`: On success, if edited message is not an inline message, the
            edited message is returned, otherwise :obj:`True` is returned.
        """
        # The location parameter is a convenience functionality added by us, so enforcing the
        # mutual exclusivity here is nothing that Telegram would handle anyway
        if not (all([latitude, longitude]) or location):
            raise ValueError(
                "Either location or latitude and longitude must be passed as argument."
            )
        if not (latitude is not None or longitude is not None) ^ bool(location):
            raise ValueError(
                "Either location or latitude and longitude must be passed as argument. Not both."
            )

        if isinstance(location, Location):
            latitude = location.latitude
            longitude = location.longitude

        data: JSONDict = {"latitude": latitude, "longitude": longitude}

        if chat_id:
            data["chat_id"] = chat_id
        if message_id:
            data["message_id"] = message_id
        if inline_message_id:
            data["inline_message_id"] = inline_message_id
        if horizontal_accuracy:
            data["horizontal_accuracy"] = horizontal_accuracy
        if heading:
            data["heading"] = heading
        if proximity_alert_radius:
            data["proximity_alert_radius"] = proximity_alert_radius

        return await self._send_message(
            "editMessageLiveLocation",
            data,
            reply_markup=reply_markup,
            read_timeout=read_timeout,
            write_timeout=write_timeout,
            connect_timeout=connect_timeout,
            pool_timeout=pool_timeout,
            api_kwargs=api_kwargs,
        )

    @_log
    async def stop_message_live_location(
        self,
        chat_id: Union[str, int] = None,
        message_id: int = None,
        inline_message_id: str = None,
        reply_markup: InlineKeyboardMarkup = None,
        *,
        read_timeout: ODVInput[float] = DEFAULT_NONE,
        write_timeout: ODVInput[float] = DEFAULT_NONE,
        connect_timeout: ODVInput[float] = DEFAULT_NONE,
        pool_timeout: ODVInput[float] = DEFAULT_NONE,
        api_kwargs: JSONDict = None,
    ) -> Union[Message, bool]:
        """Use this method to stop updating a live location message sent by the bot or via the bot
        (for inline bots) before live_period expires.

        .. seealso:: :attr:`telegram.Message.stop_live_location`
            :attr:`telegram.CallbackQuery.stop_message_live_location`

        Args:
            chat_id (:obj:`int` | :obj:`str`): Required if inline_message_id is not specified.
                Unique identifier for the target chat or username of the target channel
                (in the format ``@channelusername``).
            message_id (:obj:`int`, optional): Required if inline_message_id is not specified.
                Identifier of the sent message with live location to stop.
            inline_message_id (:obj:`str`, optional): Required if chat_id and message_id are not
                specified. Identifier of the inline message.
            reply_markup (:class:`telegram.InlineKeyboardMarkup`, optional): An object for a new
                inline keyboard.

        Keyword Args:
            read_timeout (:obj:`float` | :obj:`None`, optional): Value to pass to
                :paramref:`telegram.request.BaseRequest.post.read_timeout`. Defaults to
                :attr:`~telegram.request.BaseRequest.DEFAULT_NONE`.
            write_timeout (:obj:`float` | :obj:`None`, optional): Value to pass to
                :paramref:`telegram.request.BaseRequest.post.write_timeout`. Defaults to
                :attr:`~telegram.request.BaseRequest.DEFAULT_NONE`.
            connect_timeout (:obj:`float` | :obj:`None`, optional): Value to pass to
                :paramref:`telegram.request.BaseRequest.post.connect_timeout`. Defaults to
                :attr:`~telegram.request.BaseRequest.DEFAULT_NONE`.
            pool_timeout (:obj:`float` | :obj:`None`, optional): Value to pass to
                :paramref:`telegram.request.BaseRequest.post.pool_timeout`. Defaults to
                :attr:`~telegram.request.BaseRequest.DEFAULT_NONE`.
            api_kwargs (:obj:`dict`, optional): Arbitrary keyword arguments to be passed to the
                Telegram API.

        Returns:
            :class:`telegram.Message`: On success, if edited message is not an inline message, the
            edited message is returned, otherwise :obj:`True` is returned.
        """
        data: JSONDict = {}

        if chat_id:
            data["chat_id"] = chat_id
        if message_id:
            data["message_id"] = message_id
        if inline_message_id:
            data["inline_message_id"] = inline_message_id

        return await self._send_message(
            "stopMessageLiveLocation",
            data,
            reply_markup=reply_markup,
            read_timeout=read_timeout,
            write_timeout=write_timeout,
            connect_timeout=connect_timeout,
            pool_timeout=pool_timeout,
            api_kwargs=api_kwargs,
        )

    @_log
    async def send_venue(
        self,
        chat_id: Union[int, str],
        latitude: float = None,
        longitude: float = None,
        title: str = None,
        address: str = None,
        foursquare_id: str = None,
        disable_notification: DVInput[bool] = DEFAULT_NONE,
        reply_to_message_id: int = None,
        reply_markup: ReplyMarkup = None,
        foursquare_type: str = None,
        google_place_id: str = None,
        google_place_type: str = None,
        allow_sending_without_reply: ODVInput[bool] = DEFAULT_NONE,
        protect_content: ODVInput[bool] = DEFAULT_NONE,
        *,
        venue: Venue = None,
        read_timeout: ODVInput[float] = DEFAULT_NONE,
        write_timeout: ODVInput[float] = DEFAULT_NONE,
        connect_timeout: ODVInput[float] = DEFAULT_NONE,
        pool_timeout: ODVInput[float] = DEFAULT_NONE,
        api_kwargs: JSONDict = None,
    ) -> Message:
        """Use this method to send information about a venue.

        Note:
            * You can either supply :paramref:`venue`, or :paramref:`latitude`,
              :paramref:`longitude`, :paramref:`title` and :paramref:`address` and optionally
              :paramref:`foursquare_id` and :paramref:`foursquare_type` or optionally
              :paramref:`google_place_id` and :paramref:`google_place_type`.
            * Foursquare details and Google Place details are mutually exclusive. However, this
              behaviour is undocumented and might be changed by Telegram.

        .. seealso:: :attr:`telegram.Message.reply_venue`, :attr:`telegram.Chat.send_venue`,
            :attr:`telegram.User.send_venue`

        Args:
            chat_id (:obj:`int` | :obj:`str`): Unique identifier for the target chat or username
                of the target channel (in the format ``@channelusername``).
            latitude (:obj:`float`, optional): Latitude of venue.
            longitude (:obj:`float`, optional): Longitude of venue.
            title (:obj:`str`, optional): Name of the venue.
            address (:obj:`str`, optional): Address of the venue.
            foursquare_id (:obj:`str`, optional): Foursquare identifier of the venue.
            foursquare_type (:obj:`str`, optional): Foursquare type of the venue, if known.
                (For example, "arts_entertainment/default", "arts_entertainment/aquarium" or
                "food/icecream".)
            google_place_id (:obj:`str`, optional): Google Places identifier of the venue.
            google_place_type (:obj:`str`, optional): Google Places type of the venue. (See
                `supported types \
                <https://developers.google.com/maps/documentation/places/web-service/supported_types>`_.)
            disable_notification (:obj:`bool`, optional): Sends the message silently. Users will
                receive a notification with no sound.
            protect_content (:obj:`bool`, optional): Protects the contents of the sent message from
                forwarding and saving.

                .. versionadded:: 13.10

            reply_to_message_id (:obj:`int`, optional): If the message is a reply, ID of the
                original message.
            allow_sending_without_reply (:obj:`bool`, optional): Pass :obj:`True`, if the message
                should be sent even if the specified replied-to message is not found.
            reply_markup (:class:`InlineKeyboardMarkup` | :class:`ReplyKeyboardMarkup` | \
                :class:`ReplyKeyboardRemove` | :class:`ForceReply`, optional):
                Additional interface options. An object for an inline keyboard, custom reply
                keyboard, instructions to remove reply keyboard or to force a reply from the user.

        Keyword Args:
            venue (:class:`telegram.Venue`, optional): The venue to send.
            read_timeout (:obj:`float` | :obj:`None`, optional): Value to pass to
                :paramref:`telegram.request.BaseRequest.post.read_timeout`. Defaults to
                :attr:`~telegram.request.BaseRequest.DEFAULT_NONE`.
            write_timeout (:obj:`float` | :obj:`None`, optional): Value to pass to
                :paramref:`telegram.request.BaseRequest.post.write_timeout`. Defaults to
                :attr:`~telegram.request.BaseRequest.DEFAULT_NONE`.
            connect_timeout (:obj:`float` | :obj:`None`, optional): Value to pass to
                :paramref:`telegram.request.BaseRequest.post.connect_timeout`. Defaults to
                :attr:`~telegram.request.BaseRequest.DEFAULT_NONE`.
            pool_timeout (:obj:`float` | :obj:`None`, optional): Value to pass to
                :paramref:`telegram.request.BaseRequest.post.pool_timeout`. Defaults to
                :attr:`~telegram.request.BaseRequest.DEFAULT_NONE`.
            api_kwargs (:obj:`dict`, optional): Arbitrary keyword arguments to be passed to the
                Telegram API.

        Returns:
            :class:`telegram.Message`: On success, the sent Message is returned.

        Raises:
            :class:`telegram.error.TelegramError`

        """
        # The venue parameter is a convenience functionality added by us, so enforcing the
        # mutual exclusivity here is nothing that Telegram would handle anyway
        if not (venue or all([latitude, longitude, address, title])):
            raise ValueError(
                "Either venue or latitude, longitude, address and title must be "
                "passed as arguments."
            )
        if not bool(venue) ^ any([latitude, longitude, address, title]):
            raise ValueError(
                "Either venue or latitude, longitude, address and title must be "
                "passed as arguments. Not both."
            )

        if isinstance(venue, Venue):
            latitude = venue.location.latitude
            longitude = venue.location.longitude
            address = venue.address
            title = venue.title
            foursquare_id = venue.foursquare_id
            foursquare_type = venue.foursquare_type
            google_place_id = venue.google_place_id
            google_place_type = venue.google_place_type

        data: JSONDict = {
            "chat_id": chat_id,
            "latitude": latitude,
            "longitude": longitude,
            "address": address,
            "title": title,
        }

        if foursquare_id:
            data["foursquare_id"] = foursquare_id
        if foursquare_type:
            data["foursquare_type"] = foursquare_type
        if google_place_id:
            data["google_place_id"] = google_place_id
        if google_place_type:
            data["google_place_type"] = google_place_type

        return await self._send_message(  # type: ignore[return-value]
            "sendVenue",
            data,
            reply_to_message_id=reply_to_message_id,
            disable_notification=disable_notification,
            reply_markup=reply_markup,
            allow_sending_without_reply=allow_sending_without_reply,
            protect_content=protect_content,
            read_timeout=read_timeout,
            write_timeout=write_timeout,
            connect_timeout=connect_timeout,
            pool_timeout=pool_timeout,
            api_kwargs=api_kwargs,
        )

    @_log
    async def send_contact(
        self,
        chat_id: Union[int, str],
        phone_number: str = None,
        first_name: str = None,
        last_name: str = None,
        disable_notification: DVInput[bool] = DEFAULT_NONE,
        reply_to_message_id: int = None,
        reply_markup: ReplyMarkup = None,
        vcard: str = None,
        allow_sending_without_reply: ODVInput[bool] = DEFAULT_NONE,
        protect_content: ODVInput[bool] = DEFAULT_NONE,
        *,
        contact: Contact = None,
        read_timeout: ODVInput[float] = DEFAULT_NONE,
        write_timeout: ODVInput[float] = DEFAULT_NONE,
        connect_timeout: ODVInput[float] = DEFAULT_NONE,
        pool_timeout: ODVInput[float] = DEFAULT_NONE,
        api_kwargs: JSONDict = None,
    ) -> Message:
        """Use this method to send phone contacts.

        Note:
            You can either supply :paramref:`contact` or :paramref:`phone_number` and
            :paramref:`first_name` with optionally :paramref:`last_name` and optionally
            :paramref:`vcard`.

        .. seealso:: :attr:`telegram.Message.reply_contact`,  :attr:`telegram.Chat.send_contact`,
            :attr:`telegram.User.send_contact`

        Args:
            chat_id (:obj:`int` | :obj:`str`): Unique identifier for the target chat or username
                of the target channel (in the format ``@channelusername``).
            phone_number (:obj:`str`, optional): Contact's phone number.
            first_name (:obj:`str`, optional): Contact's first name.
            last_name (:obj:`str`, optional): Contact's last name.
            vcard (:obj:`str`, optional): Additional data about the contact in the form of a vCard,
                0-2048 bytes.
            disable_notification (:obj:`bool`, optional): Sends the message silently. Users will
                receive a notification with no sound.
            protect_content (:obj:`bool`, optional): Protects the contents of the sent message from
                forwarding and saving.

                .. versionadded:: 13.10

            reply_to_message_id (:obj:`int`, optional): If the message is a reply, ID of the
                original message.
            allow_sending_without_reply (:obj:`bool`, optional): Pass :obj:`True`, if the message
                should be sent even if the specified replied-to message is not found.
            reply_markup (:class:`InlineKeyboardMarkup` | :class:`ReplyKeyboardMarkup` | \
                :class:`ReplyKeyboardRemove` | :class:`ForceReply`, optional):
                Additional interface options. An object for an inline keyboard, custom reply
                keyboard, instructions to remove reply keyboard or to force a reply from the user.

        Keyword Args:
            contact (:class:`telegram.Contact`, optional): The contact to send.
            read_timeout (:obj:`float` | :obj:`None`, optional): Value to pass to
                :paramref:`telegram.request.BaseRequest.post.read_timeout`. Defaults to
                :attr:`~telegram.request.BaseRequest.DEFAULT_NONE`.
            write_timeout (:obj:`float` | :obj:`None`, optional): Value to pass to
                :paramref:`telegram.request.BaseRequest.post.write_timeout`. Defaults to
                :attr:`~telegram.request.BaseRequest.DEFAULT_NONE`.
            connect_timeout (:obj:`float` | :obj:`None`, optional): Value to pass to
                :paramref:`telegram.request.BaseRequest.post.connect_timeout`. Defaults to
                :attr:`~telegram.request.BaseRequest.DEFAULT_NONE`.
            pool_timeout (:obj:`float` | :obj:`None`, optional): Value to pass to
                :paramref:`telegram.request.BaseRequest.post.pool_timeout`. Defaults to
                :attr:`~telegram.request.BaseRequest.DEFAULT_NONE`.
            api_kwargs (:obj:`dict`, optional): Arbitrary keyword arguments to be passed to the
                Telegram API.

        Returns:
            :class:`telegram.Message`: On success, the sent Message is returned.

        Raises:
            :class:`telegram.error.TelegramError`

        """
        # The contact parameter is a convenience functionality added by us, so enforcing the
        # mutual exclusivity here is nothing that Telegram would handle anyway
        if (not contact) and (not all([phone_number, first_name])):
            raise ValueError(
                "Either contact or phone_number and first_name must be passed as arguments."
            )
        if not bool(contact) ^ any([phone_number, first_name]):
            raise ValueError(
                "Either contact or phone_number and first_name must be passed as arguments. "
                "Not both."
            )

        if isinstance(contact, Contact):
            phone_number = contact.phone_number
            first_name = contact.first_name
            last_name = contact.last_name
            vcard = contact.vcard

        data: JSONDict = {
            "chat_id": chat_id,
            "phone_number": phone_number,
            "first_name": first_name,
        }

        if last_name:
            data["last_name"] = last_name
        if vcard:
            data["vcard"] = vcard

        return await self._send_message(  # type: ignore[return-value]
            "sendContact",
            data,
            reply_to_message_id=reply_to_message_id,
            disable_notification=disable_notification,
            reply_markup=reply_markup,
            allow_sending_without_reply=allow_sending_without_reply,
            protect_content=protect_content,
            read_timeout=read_timeout,
            write_timeout=write_timeout,
            connect_timeout=connect_timeout,
            pool_timeout=pool_timeout,
            api_kwargs=api_kwargs,
        )

    @_log
    async def send_game(
        self,
        chat_id: Union[int, str],
        game_short_name: str,
        disable_notification: DVInput[bool] = DEFAULT_NONE,
        reply_to_message_id: int = None,
        reply_markup: InlineKeyboardMarkup = None,
        allow_sending_without_reply: ODVInput[bool] = DEFAULT_NONE,
        protect_content: ODVInput[bool] = DEFAULT_NONE,
        *,
        read_timeout: ODVInput[float] = DEFAULT_NONE,
        write_timeout: ODVInput[float] = DEFAULT_NONE,
        connect_timeout: ODVInput[float] = DEFAULT_NONE,
        pool_timeout: ODVInput[float] = DEFAULT_NONE,
        api_kwargs: JSONDict = None,
    ) -> Message:
        """Use this method to send a game.

        .. seealso:: :attr:`telegram.Message.reply_game`, :attr:`telegram.Chat.send_game`,
            :attr:`telegram.User.send_game`

        Args:
            chat_id (:obj:`int` | :obj:`str`): Unique identifier for the target chat.
            game_short_name (:obj:`str`): Short name of the game, serves as the unique identifier
                for the game. Set up your games via `@BotFather <https://t.me/BotFather>`_.
            disable_notification (:obj:`bool`, optional): Sends the message silently. Users will
                receive a notification with no sound.
            protect_content (:obj:`bool`, optional): Protects the contents of the sent message from
                forwarding and saving.

                .. versionadded:: 13.10

            reply_to_message_id (:obj:`int`, optional): If the message is a reply, ID of the
                original message.
            allow_sending_without_reply (:obj:`bool`, optional): Pass :obj:`True`, if the message
                should be sent even if the specified replied-to message is not found.
            reply_markup (:class:`telegram.InlineKeyboardMarkup`, optional): An object for a new
                inline keyboard. If empty, one ‘Play game_title’ button will be
                shown. If not empty, the first button must launch the game.

        Keyword Args:
            read_timeout (:obj:`float` | :obj:`None`, optional): Value to pass to
                :paramref:`telegram.request.BaseRequest.post.read_timeout`. Defaults to
                :attr:`~telegram.request.BaseRequest.DEFAULT_NONE`.
            write_timeout (:obj:`float` | :obj:`None`, optional): Value to pass to
                :paramref:`telegram.request.BaseRequest.post.write_timeout`. Defaults to
                :attr:`~telegram.request.BaseRequest.DEFAULT_NONE`.
            connect_timeout (:obj:`float` | :obj:`None`, optional): Value to pass to
                :paramref:`telegram.request.BaseRequest.post.connect_timeout`. Defaults to
                :attr:`~telegram.request.BaseRequest.DEFAULT_NONE`.
            pool_timeout (:obj:`float` | :obj:`None`, optional): Value to pass to
                :paramref:`telegram.request.BaseRequest.post.pool_timeout`. Defaults to
                :attr:`~telegram.request.BaseRequest.DEFAULT_NONE`.
            api_kwargs (:obj:`dict`, optional): Arbitrary keyword arguments to be passed to the
                Telegram API.

        Returns:
            :class:`telegram.Message`: On success, the sent Message is returned.

        Raises:
            :class:`telegram.error.TelegramError`

        """
        data: JSONDict = {"chat_id": chat_id, "game_short_name": game_short_name}

        return await self._send_message(  # type: ignore[return-value]
            "sendGame",
            data,
            reply_to_message_id=reply_to_message_id,
            disable_notification=disable_notification,
            reply_markup=reply_markup,
            allow_sending_without_reply=allow_sending_without_reply,
            protect_content=protect_content,
            read_timeout=read_timeout,
            write_timeout=write_timeout,
            connect_timeout=connect_timeout,
            pool_timeout=pool_timeout,
            api_kwargs=api_kwargs,
        )

    @_log
    async def send_chat_action(
        self,
        chat_id: Union[str, int],
        action: str,
        *,
        read_timeout: ODVInput[float] = DEFAULT_NONE,
        write_timeout: ODVInput[float] = DEFAULT_NONE,
        connect_timeout: ODVInput[float] = DEFAULT_NONE,
        pool_timeout: ODVInput[float] = DEFAULT_NONE,
        api_kwargs: JSONDict = None,
    ) -> bool:
        """
        Use this method when you need to tell the user that something is happening on the bot's
        side. The status is set for 5 seconds or less (when a message arrives from your bot,
        Telegram clients clear its typing status). Telegram only recommends using this method when
        a response from the bot will take a noticeable amount of time to arrive.

        .. seealso:: :attr:`telegram.Message.reply_chat_action`, :attr:`telegram.Chat.send_action`,
            :attr:`telegram.User.send_chat_action`

        Args:
            chat_id (:obj:`int` | :obj:`str`): Unique identifier for the target chat or username
                of the target channel (in the format ``@channelusername``).
            action(:obj:`str`): Type of action to broadcast. Choose one, depending on what the user
                is about to receive. For convenience look at the constants in
                :class:`telegram.constants.ChatAction`.

        Keyword Args:
            read_timeout (:obj:`float` | :obj:`None`, optional): Value to pass to
                :paramref:`telegram.request.BaseRequest.post.read_timeout`. Defaults to
                :attr:`~telegram.request.BaseRequest.DEFAULT_NONE`.
            write_timeout (:obj:`float` | :obj:`None`, optional): Value to pass to
                :paramref:`telegram.request.BaseRequest.post.write_timeout`. Defaults to
                :attr:`~telegram.request.BaseRequest.DEFAULT_NONE`.
            connect_timeout (:obj:`float` | :obj:`None`, optional): Value to pass to
                :paramref:`telegram.request.BaseRequest.post.connect_timeout`. Defaults to
                :attr:`~telegram.request.BaseRequest.DEFAULT_NONE`.
            pool_timeout (:obj:`float` | :obj:`None`, optional): Value to pass to
                :paramref:`telegram.request.BaseRequest.post.pool_timeout`. Defaults to
                :attr:`~telegram.request.BaseRequest.DEFAULT_NONE`.
            api_kwargs (:obj:`dict`, optional): Arbitrary keyword arguments to be passed to the
                Telegram API.

        Returns:
            :obj:`bool`:  On success, :obj:`True` is returned.

        Raises:
            :class:`telegram.error.TelegramError`

        """
        data: JSONDict = {"chat_id": chat_id, "action": action}
        result = await self._post(
            "sendChatAction",
            data,
            read_timeout=read_timeout,
            write_timeout=write_timeout,
            connect_timeout=connect_timeout,
            pool_timeout=pool_timeout,
            api_kwargs=api_kwargs,
        )
        return result  # type: ignore[return-value]

    def _effective_inline_results(  # skipcq: PYL-R0201
        self,
        results: Union[
            Sequence["InlineQueryResult"], Callable[[int], Optional[Sequence["InlineQueryResult"]]]
        ],
        next_offset: str = None,
        current_offset: str = None,
    ) -> Tuple[Sequence["InlineQueryResult"], Optional[str]]:
        """
        Builds the effective results from the results input.
        We make this a stand-alone method so tg.ext.ExtBot can wrap it.

        Returns:
            Tuple of 1. the effective results and 2. correct the next_offset

        """
        if current_offset is not None and next_offset is not None:
            raise ValueError("`current_offset` and `next_offset` are mutually exclusive!")

        if current_offset is not None:
            # Convert the string input to integer
            if current_offset == "":
                current_offset_int = 0
            else:
                current_offset_int = int(current_offset)

            # for now set to empty string, stating that there are no more results
            # might change later
            next_offset = ""

            if callable(results):
                callable_output = results(current_offset_int)
                if not callable_output:
                    effective_results: Sequence["InlineQueryResult"] = []
                else:
                    effective_results = callable_output
                    # the callback *might* return more results on the next call, so we increment
                    # the page count
                    next_offset = str(current_offset_int + 1)
            else:
                if len(results) > (current_offset_int + 1) * InlineQueryLimit.RESULTS:
                    # we expect more results for the next page
                    next_offset_int = current_offset_int + 1
                    next_offset = str(next_offset_int)
                    effective_results = results[
                        current_offset_int
                        * InlineQueryLimit.RESULTS : next_offset_int
                        * InlineQueryLimit.RESULTS
                    ]
                else:
                    effective_results = results[current_offset_int * InlineQueryLimit.RESULTS :]
        else:
            effective_results = results  # type: ignore[assignment]

        return effective_results, next_offset

    @no_type_check  # mypy doesn't play too well with hasattr
    def _insert_defaults_for_ilq_results(self, res: "InlineQueryResult") -> None:
        """The reason why this method exists is similar to the description of _insert_defaults
        The reason why we do this in rather than in _insert_defaults is because converting
        DEFAULT_NONE to NONE *before* calling to_dict() makes it way easier to drop None entries
        from the json data.
        """
        if hasattr(res, "parse_mode"):
            res.parse_mode = DefaultValue.get_value(res.parse_mode)
        if hasattr(res, "input_message_content") and res.input_message_content:
            if hasattr(res.input_message_content, "parse_mode"):
                res.input_message_content.parse_mode = DefaultValue.get_value(
                    res.input_message_content.parse_mode
                )
            if hasattr(res.input_message_content, "disable_web_page_preview"):
                res.input_message_content.disable_web_page_preview = DefaultValue.get_value(
                    res.input_message_content.disable_web_page_preview
                )

    @_log
    async def answer_inline_query(
        self,
        inline_query_id: str,
        results: Union[
            Sequence["InlineQueryResult"], Callable[[int], Optional[Sequence["InlineQueryResult"]]]
        ],
        cache_time: int = None,
        is_personal: bool = None,
        next_offset: str = None,
        switch_pm_text: str = None,
        switch_pm_parameter: str = None,
        *,
        current_offset: str = None,
        read_timeout: ODVInput[float] = DEFAULT_NONE,
        write_timeout: ODVInput[float] = DEFAULT_NONE,
        connect_timeout: ODVInput[float] = DEFAULT_NONE,
        pool_timeout: ODVInput[float] = DEFAULT_NONE,
        api_kwargs: JSONDict = None,
    ) -> bool:
        """
        Use this method to send answers to an inline query. No more than
        :tg-const:`telegram.InlineQuery.MAX_RESULTS` results per query are allowed.

        Warning:
            In most use cases :paramref:`current_offset` should not be passed manually. Instead of
            calling this method directly, use the shortcut :meth:`telegram.InlineQuery.answer` with
            :paramref:`telegram.InlineQuery.answer.auto_pagination` set to :obj:`True`, which will
            take care of passing the correct value.

        .. seealso:: :attr:`telegram.InlineQuery.answer`

        Args:
            inline_query_id (:obj:`str`): Unique identifier for the answered query.
            results (List[:class:`telegram.InlineQueryResult`] | Callable): A list of results for
                the inline query. In case :paramref:`current_offset` is passed,
                :paramref:`results` may also be
                a callable that accepts the current page index starting from 0. It must return
                either a list of :class:`telegram.InlineQueryResult` instances or :obj:`None` if
                there are no more results.
            cache_time (:obj:`int`, optional): The maximum amount of time in seconds that the
                result of the inline query may be cached on the server. Defaults to ``300``.
            is_personal (:obj:`bool`, optional): Pass :obj:`True`, if results may be cached on
                the server side only for the user that sent the query. By default,
                results may be returned to any user who sends the same query.
            next_offset (:obj:`str`, optional): Pass the offset that a client should send in the
                next query with the same text to receive more results. Pass an empty string if
                there are no more results or if you don't support pagination. Offset length can't
                exceed 64 bytes.
            switch_pm_text (:obj:`str`, optional): If passed, clients will display a button with
                specified text that switches the user to a private chat with the bot and sends the
                bot a start message with the parameter :paramref:`switch_pm_parameter`.
            switch_pm_parameter (:obj:`str`, optional): Deep-linking parameter for the
                :guilabel:`/start` message sent to the bot when user presses the switch button.
                1-:tg-const:`telegram.InlineQuery.MAX_SWITCH_PM_TEXT_LENGTH` characters,
                only ``A-Z``, ``a-z``, ``0-9``, ``_`` and ``-`` are allowed.

        Keyword Args:
            current_offset (:obj:`str`, optional): The :attr:`telegram.InlineQuery.offset` of
                the inline query to answer. If passed, PTB will automatically take care of
                the pagination for you, i.e. pass the correct :paramref:`next_offset` and truncate
                the results list/get the results from the callable you passed.
            read_timeout (:obj:`float` | :obj:`None`, optional): Value to pass to
                :paramref:`telegram.request.BaseRequest.post.read_timeout`. Defaults to
                :attr:`~telegram.request.BaseRequest.DEFAULT_NONE`.
            write_timeout (:obj:`float` | :obj:`None`, optional): Value to pass to
                :paramref:`telegram.request.BaseRequest.post.write_timeout`. Defaults to
                :attr:`~telegram.request.BaseRequest.DEFAULT_NONE`.
            connect_timeout (:obj:`float` | :obj:`None`, optional): Value to pass to
                :paramref:`telegram.request.BaseRequest.post.connect_timeout`. Defaults to
                :attr:`~telegram.request.BaseRequest.DEFAULT_NONE`.
            pool_timeout (:obj:`float` | :obj:`None`, optional): Value to pass to
                :paramref:`telegram.request.BaseRequest.post.pool_timeout`. Defaults to
                :attr:`~telegram.request.BaseRequest.DEFAULT_NONE`.
            api_kwargs (:obj:`dict`, optional): Arbitrary keyword arguments to be passed to the
                Telegram API.

        Example:
            An inline bot that sends YouTube videos can ask the user to connect the bot to their
            YouTube account to adapt search results accordingly. To do this, it displays a
            'Connect your YouTube account' button above the results, or even before showing any.
            The user presses the button, switches to a private chat with the bot and, in doing so,
            passes a start parameter that instructs the bot to return an oauth link. Once done, the
            bot can offer a switch_inline button so that the user can easily return to the chat
            where they wanted to use the bot's inline capabilities.

        Returns:
            :obj:`bool`: On success, :obj:`True` is returned.

        Raises:
            :class:`telegram.error.TelegramError`

        """
        effective_results, next_offset = self._effective_inline_results(
            results=results, next_offset=next_offset, current_offset=current_offset
        )

        # Apply defaults
        for result in effective_results:
            self._insert_defaults_for_ilq_results(result)

        data: JSONDict = {"inline_query_id": inline_query_id, "results": effective_results}

        if cache_time or cache_time == 0:
            data["cache_time"] = cache_time
        if is_personal:
            data["is_personal"] = is_personal
        if next_offset is not None:
            data["next_offset"] = next_offset
        if switch_pm_text:
            data["switch_pm_text"] = switch_pm_text
        if switch_pm_parameter:
            data["switch_pm_parameter"] = switch_pm_parameter

        return await self._post(  # type: ignore[return-value]
            "answerInlineQuery",
            data,
            read_timeout=read_timeout,
            write_timeout=write_timeout,
            connect_timeout=connect_timeout,
            pool_timeout=pool_timeout,
            api_kwargs=api_kwargs,
        )

    @_log
    async def get_user_profile_photos(
        self,
        user_id: Union[str, int],
        offset: int = None,
        limit: int = None,
        *,
        read_timeout: ODVInput[float] = DEFAULT_NONE,
        write_timeout: ODVInput[float] = DEFAULT_NONE,
        connect_timeout: ODVInput[float] = DEFAULT_NONE,
        pool_timeout: ODVInput[float] = DEFAULT_NONE,
        api_kwargs: JSONDict = None,
    ) -> UserProfilePhotos:
        """Use this method to get a list of profile pictures for a user.

        .. seealso:: :meth:`telegram.User.get_profile_photos`

        Args:
            user_id (:obj:`int`): Unique identifier of the target user.
            offset (:obj:`int`, optional): Sequential number of the first photo to be returned.
                By default, all photos are returned.
            limit (:obj:`int`, optional): Limits the number of photos to be retrieved. Values
                between 1-100 are accepted. Defaults to ``100``.

        Keyword Args:
            read_timeout (:obj:`float` | :obj:`None`, optional): Value to pass to
                :paramref:`telegram.request.BaseRequest.post.read_timeout`. Defaults to
                :attr:`~telegram.request.BaseRequest.DEFAULT_NONE`.
            write_timeout (:obj:`float` | :obj:`None`, optional): Value to pass to
                :paramref:`telegram.request.BaseRequest.post.write_timeout`. Defaults to
                :attr:`~telegram.request.BaseRequest.DEFAULT_NONE`.
            connect_timeout (:obj:`float` | :obj:`None`, optional): Value to pass to
                :paramref:`telegram.request.BaseRequest.post.connect_timeout`. Defaults to
                :attr:`~telegram.request.BaseRequest.DEFAULT_NONE`.
            pool_timeout (:obj:`float` | :obj:`None`, optional): Value to pass to
                :paramref:`telegram.request.BaseRequest.post.pool_timeout`. Defaults to
                :attr:`~telegram.request.BaseRequest.DEFAULT_NONE`.
            api_kwargs (:obj:`dict`, optional): Arbitrary keyword arguments to be passed to the
                Telegram API.

        Returns:
            :class:`telegram.UserProfilePhotos`

        Raises:
            :class:`telegram.error.TelegramError`

        """
        data: JSONDict = {"user_id": user_id}

        if offset is not None:
            data["offset"] = offset
        if limit:
            data["limit"] = limit

        result = await self._post(
            "getUserProfilePhotos",
            data,
            read_timeout=read_timeout,
            write_timeout=write_timeout,
            connect_timeout=connect_timeout,
            pool_timeout=pool_timeout,
            api_kwargs=api_kwargs,
        )

        return UserProfilePhotos.de_json(result, self)  # type: ignore[arg-type,return-value]

    @_log
    async def get_file(
        self,
        file_id: Union[
            str, Animation, Audio, ChatPhoto, Document, PhotoSize, Sticker, Video, VideoNote, Voice
        ],
        *,
        read_timeout: ODVInput[float] = DEFAULT_NONE,
        write_timeout: ODVInput[float] = DEFAULT_NONE,
        connect_timeout: ODVInput[float] = DEFAULT_NONE,
        pool_timeout: ODVInput[float] = DEFAULT_NONE,
        api_kwargs: JSONDict = None,
    ) -> File:
        """
        Use this method to get basic info about a file and prepare it for downloading. For the
        moment, bots can download files of up to
        :tg-const:`telegram.constants.FileSizeLimit.FILESIZE_DOWNLOAD` in size. The file can then
        be downloaded
        with :meth:`telegram.File.download`. It is guaranteed that the link will be
        valid for at least 1 hour. When the link expires, a new one can be requested by
        calling get_file again.

        Note:
             This function may not preserve the original file name and MIME type.
             You should save the file's MIME type and name (if available) when the File object
             is received.

        Args:
            file_id (:obj:`str` | :class:`telegram.Animation` | :class:`telegram.Audio` |         \
                     :class:`telegram.ChatPhoto` | :class:`telegram.Document` |                   \
                     :class:`telegram.PhotoSize` | :class:`telegram.Sticker` |                    \
                     :class:`telegram.Video` | :class:`telegram.VideoNote` |                      \
                     :class:`telegram.Voice`):
                Either the file identifier or an object that has a file_id attribute
                to get file information about.

         Keyword Args:
            read_timeout (:obj:`float` | :obj:`None`, optional): Value to pass to
                :paramref:`telegram.request.BaseRequest.post.read_timeout`. Defaults to
                :attr:`~telegram.request.BaseRequest.DEFAULT_NONE`.
            write_timeout (:obj:`float` | :obj:`None`, optional): Value to pass to
                :paramref:`telegram.request.BaseRequest.post.write_timeout`. Defaults to
                :attr:`~telegram.request.BaseRequest.DEFAULT_NONE`.
            connect_timeout (:obj:`float` | :obj:`None`, optional): Value to pass to
                :paramref:`telegram.request.BaseRequest.post.connect_timeout`. Defaults to
                :attr:`~telegram.request.BaseRequest.DEFAULT_NONE`.
            pool_timeout (:obj:`float` | :obj:`None`, optional): Value to pass to
                :paramref:`telegram.request.BaseRequest.post.pool_timeout`. Defaults to
                :attr:`~telegram.request.BaseRequest.DEFAULT_NONE`.
            api_kwargs (:obj:`dict`, optional): Arbitrary keyword arguments to be passed to the
                Telegram API.

        Returns:
            :class:`telegram.File`

        Raises:
            :class:`telegram.error.TelegramError`

        """
        try:
            file_id = file_id.file_id  # type: ignore[union-attr]
        except AttributeError:
            pass

        data: JSONDict = {"file_id": file_id}

        result = await self._post(
            "getFile",
            data,
            read_timeout=read_timeout,
            write_timeout=write_timeout,
            connect_timeout=connect_timeout,
            pool_timeout=pool_timeout,
            api_kwargs=api_kwargs,
        )

        if result.get("file_path") and not is_local_file(  # type: ignore[union-attr]
            result["file_path"]  # type: ignore[index]
        ):
            result[  # type: ignore[index]
                "file_path"
            ] = f"{self._base_file_url}/{result['file_path']}"  # type: ignore[index]

        return File.de_json(result, self)  # type: ignore[return-value, arg-type]

    @_log
    async def ban_chat_member(
        self,
        chat_id: Union[str, int],
        user_id: Union[str, int],
        until_date: Union[int, datetime] = None,
        revoke_messages: bool = None,
        *,
        read_timeout: ODVInput[float] = DEFAULT_NONE,
        write_timeout: ODVInput[float] = DEFAULT_NONE,
        connect_timeout: ODVInput[float] = DEFAULT_NONE,
        pool_timeout: ODVInput[float] = DEFAULT_NONE,
        api_kwargs: JSONDict = None,
    ) -> bool:
        """
        Use this method to ban a user from a group, supergroup or a channel. In the case of
        supergroups and channels, the user will not be able to return to the group on their own
        using invite links, etc., unless unbanned first. The bot must be an administrator in the
        chat for this to work and must have the appropriate admin rights.

        .. seealso:: :attr:`telegram.Chat.ban_member`

         .. versionadded:: 13.7

        Args:
            chat_id (:obj:`int` | :obj:`str`): Unique identifier for the target group or username
                of the target supergroup or channel (in the format ``@channelusername``).
            user_id (:obj:`int`): Unique identifier of the target user.
            until_date (:obj:`int` | :obj:`datetime.datetime`, optional): Date when the user will
                be unbanned, unix time. If user is banned for more than 366 days or less than 30
                seconds from the current time they are considered to be banned forever. Applied
                for supergroups and channels only.
                For timezone naive :obj:`datetime.datetime` objects, the default timezone of the
                bot will be used, which is UTC unless :attr:`telegram.ext.Defaults.tzinfo` is
                used.
            revoke_messages (:obj:`bool`, optional): Pass :obj:`True` to delete all messages from
                the chat for the user that is being removed. If :obj:`False`, the user will be able
                to see messages in the group that were sent before the user was removed.
                Always :obj:`True` for supergroups and channels.

                .. versionadded:: 13.4

        Keyword Args:
            read_timeout (:obj:`float` | :obj:`None`, optional): Value to pass to
                :paramref:`telegram.request.BaseRequest.post.read_timeout`. Defaults to
                :attr:`~telegram.request.BaseRequest.DEFAULT_NONE`.
            write_timeout (:obj:`float` | :obj:`None`, optional): Value to pass to
                :paramref:`telegram.request.BaseRequest.post.write_timeout`. Defaults to
                :attr:`~telegram.request.BaseRequest.DEFAULT_NONE`.
            connect_timeout (:obj:`float` | :obj:`None`, optional): Value to pass to
                :paramref:`telegram.request.BaseRequest.post.connect_timeout`. Defaults to
                :attr:`~telegram.request.BaseRequest.DEFAULT_NONE`.
            pool_timeout (:obj:`float` | :obj:`None`, optional): Value to pass to
                :paramref:`telegram.request.BaseRequest.post.pool_timeout`. Defaults to
                :attr:`~telegram.request.BaseRequest.DEFAULT_NONE`.
            api_kwargs (:obj:`dict`, optional): Arbitrary keyword arguments to be passed to the
                Telegram API.

        Returns:
            :obj:`bool`: On success, :obj:`True` is returned.

        Raises:
            :class:`telegram.error.TelegramError`

        """
        data: JSONDict = {"chat_id": chat_id, "user_id": user_id}

        if until_date is not None:
            data["until_date"] = until_date

        if revoke_messages is not None:
            data["revoke_messages"] = revoke_messages

        result = await self._post(
            "banChatMember",
            data,
            read_timeout=read_timeout,
            write_timeout=write_timeout,
            connect_timeout=connect_timeout,
            pool_timeout=pool_timeout,
            api_kwargs=api_kwargs,
        )

        return result  # type: ignore[return-value]

    @_log
    async def ban_chat_sender_chat(
        self,
        chat_id: Union[str, int],
        sender_chat_id: int,
        *,
        read_timeout: ODVInput[float] = DEFAULT_NONE,
        write_timeout: ODVInput[float] = DEFAULT_NONE,
        connect_timeout: ODVInput[float] = DEFAULT_NONE,
        pool_timeout: ODVInput[float] = DEFAULT_NONE,
        api_kwargs: JSONDict = None,
    ) -> bool:
        """
        Use this method to ban a channel chat in a supergroup or a channel. Until the chat is
        unbanned, the owner of the banned chat won't be able to send messages on behalf of **any of
        their channels**. The bot must be an administrator in the supergroup or channel for this
        to work and must have the appropriate administrator rights.

        .. seealso:: :attr:`telegram.Chat.ban_chat`, :attr:`telegram.Chat.ban_sender_chat`

        .. versionadded:: 13.9

        Args:
            chat_id (:obj:`int` | :obj:`str`): Unique identifier for the target group or username
                of the target supergroup or channel (in the format ``@channelusername``).
            sender_chat_id (:obj:`int`): Unique identifier of the target sender chat.

        Keyword Args:
            read_timeout (:obj:`float` | :obj:`None`, optional): Value to pass to
                :paramref:`telegram.request.BaseRequest.post.read_timeout`. Defaults to
                :attr:`~telegram.request.BaseRequest.DEFAULT_NONE`.
            write_timeout (:obj:`float` | :obj:`None`, optional): Value to pass to
                :paramref:`telegram.request.BaseRequest.post.write_timeout`. Defaults to
                :attr:`~telegram.request.BaseRequest.DEFAULT_NONE`.
            connect_timeout (:obj:`float` | :obj:`None`, optional): Value to pass to
                :paramref:`telegram.request.BaseRequest.post.connect_timeout`. Defaults to
                :attr:`~telegram.request.BaseRequest.DEFAULT_NONE`.
            pool_timeout (:obj:`float` | :obj:`None`, optional): Value to pass to
                :paramref:`telegram.request.BaseRequest.post.pool_timeout`. Defaults to
                :attr:`~telegram.request.BaseRequest.DEFAULT_NONE`.
            api_kwargs (:obj:`dict`, optional): Arbitrary keyword arguments to be passed to the
                Telegram API.

        Returns:
            :obj:`bool`: On success, :obj:`True` is returned.

        Raises:
            :class:`telegram.error.TelegramError`

        """
        data: JSONDict = {"chat_id": chat_id, "sender_chat_id": sender_chat_id}

        result = await self._post(
            "banChatSenderChat",
            data,
            read_timeout=read_timeout,
            write_timeout=write_timeout,
            connect_timeout=connect_timeout,
            pool_timeout=pool_timeout,
            api_kwargs=api_kwargs,
        )

        return result  # type: ignore[return-value]

    @_log
    async def unban_chat_member(
        self,
        chat_id: Union[str, int],
        user_id: Union[str, int],
        only_if_banned: bool = None,
        *,
        read_timeout: ODVInput[float] = DEFAULT_NONE,
        write_timeout: ODVInput[float] = DEFAULT_NONE,
        connect_timeout: ODVInput[float] = DEFAULT_NONE,
        pool_timeout: ODVInput[float] = DEFAULT_NONE,
        api_kwargs: JSONDict = None,
    ) -> bool:
        """Use this method to unban a previously kicked user in a supergroup or channel.

        The user will *not* return to the group or channel automatically, but will be able to join
        via link, etc. The bot must be an administrator for this to work. By default, this method
        guarantees that after the call the user is not a member of the chat, but will be able to
        join it. So if the user is a member of the chat they will also be *removed* from the chat.
        If you don't want this, use the parameter :paramref:`only_if_banned`.

        .. seealso:: :attr:`telegram.Chat.unban_member`

        Args:
            chat_id (:obj:`int` | :obj:`str`): Unique identifier for the target chat or username
                of the target supergroup or channel (in the format ``@channelusername``).
            user_id (:obj:`int`): Unique identifier of the target user.
            only_if_banned (:obj:`bool`, optional): Do nothing if the user is not banned.

        Keyword Args:
            read_timeout (:obj:`float` | :obj:`None`, optional): Value to pass to
                :paramref:`telegram.request.BaseRequest.post.read_timeout`. Defaults to
                :attr:`~telegram.request.BaseRequest.DEFAULT_NONE`.
            write_timeout (:obj:`float` | :obj:`None`, optional): Value to pass to
                :paramref:`telegram.request.BaseRequest.post.write_timeout`. Defaults to
                :attr:`~telegram.request.BaseRequest.DEFAULT_NONE`.
            connect_timeout (:obj:`float` | :obj:`None`, optional): Value to pass to
                :paramref:`telegram.request.BaseRequest.post.connect_timeout`. Defaults to
                :attr:`~telegram.request.BaseRequest.DEFAULT_NONE`.
            pool_timeout (:obj:`float` | :obj:`None`, optional): Value to pass to
                :paramref:`telegram.request.BaseRequest.post.pool_timeout`. Defaults to
                :attr:`~telegram.request.BaseRequest.DEFAULT_NONE`.
            api_kwargs (:obj:`dict`, optional): Arbitrary keyword arguments to be passed to the
                Telegram API.

        Returns:
            :obj:`bool`: On success, :obj:`True` is returned.

        Raises:
            :class:`telegram.error.TelegramError`

        """
        data: JSONDict = {"chat_id": chat_id, "user_id": user_id}

        if only_if_banned is not None:
            data["only_if_banned"] = only_if_banned

        result = await self._post(
            "unbanChatMember",
            data,
            read_timeout=read_timeout,
            write_timeout=write_timeout,
            connect_timeout=connect_timeout,
            pool_timeout=pool_timeout,
            api_kwargs=api_kwargs,
        )

        return result  # type: ignore[return-value]

    @_log
    async def unban_chat_sender_chat(
        self,
        chat_id: Union[str, int],
        sender_chat_id: int,
        *,
        read_timeout: ODVInput[float] = DEFAULT_NONE,
        write_timeout: ODVInput[float] = DEFAULT_NONE,
        connect_timeout: ODVInput[float] = DEFAULT_NONE,
        pool_timeout: ODVInput[float] = DEFAULT_NONE,
        api_kwargs: JSONDict = None,
    ) -> bool:
        """Use this method to unban a previously banned channel in a supergroup or channel.
        The bot must be an administrator for this to work and must have the
        appropriate administrator rights.

        .. seealso:: :attr:`telegram.Chat.unban_chat`

        .. versionadded:: 13.9

        Args:
            chat_id (:obj:`int` | :obj:`str`): Unique identifier for the target chat or username
                of the target supergroup or channel (in the format ``@channelusername``).
            sender_chat_id (:obj:`int`): Unique identifier of the target sender chat.

        Keyword Args:
            read_timeout (:obj:`float` | :obj:`None`, optional): Value to pass to
                :paramref:`telegram.request.BaseRequest.post.read_timeout`. Defaults to
                :attr:`~telegram.request.BaseRequest.DEFAULT_NONE`.
            write_timeout (:obj:`float` | :obj:`None`, optional): Value to pass to
                :paramref:`telegram.request.BaseRequest.post.write_timeout`. Defaults to
                :attr:`~telegram.request.BaseRequest.DEFAULT_NONE`.
            connect_timeout (:obj:`float` | :obj:`None`, optional): Value to pass to
                :paramref:`telegram.request.BaseRequest.post.connect_timeout`. Defaults to
                :attr:`~telegram.request.BaseRequest.DEFAULT_NONE`.
            pool_timeout (:obj:`float` | :obj:`None`, optional): Value to pass to
                :paramref:`telegram.request.BaseRequest.post.pool_timeout`. Defaults to
                :attr:`~telegram.request.BaseRequest.DEFAULT_NONE`.
            api_kwargs (:obj:`dict`, optional): Arbitrary keyword arguments to be passed to the
                Telegram API.

        Returns:
            :obj:`bool`: On success, :obj:`True` is returned.

        Raises:
            :class:`telegram.error.TelegramError`

        """
        data: JSONDict = {"chat_id": chat_id, "sender_chat_id": sender_chat_id}

        result = await self._post(
            "unbanChatSenderChat",
            data,
            read_timeout=read_timeout,
            write_timeout=write_timeout,
            connect_timeout=connect_timeout,
            pool_timeout=pool_timeout,
            api_kwargs=api_kwargs,
        )

        return result  # type: ignore[return-value]

    @_log
    async def answer_callback_query(
        self,
        callback_query_id: str,
        text: str = None,
        show_alert: bool = None,
        url: str = None,
        cache_time: int = None,
        *,
        read_timeout: ODVInput[float] = DEFAULT_NONE,
        write_timeout: ODVInput[float] = DEFAULT_NONE,
        connect_timeout: ODVInput[float] = DEFAULT_NONE,
        pool_timeout: ODVInput[float] = DEFAULT_NONE,
        api_kwargs: JSONDict = None,
    ) -> bool:
        """
        Use this method to send answers to callback queries sent from inline keyboards. The answer
        will be displayed to the user as a notification at the top of the chat screen or as an
        alert.
        Alternatively, the user can be redirected to the specified Game URL. For this option to
        work, you must first create a game for your bot via `@BotFather <https://t.me/BotFather>`_
        and accept the terms. Otherwise, you may use links like t.me/your_bot?start=XXXX that open
        your bot with a parameter.

        .. seealso:: :attr:`telegram.CallbackQuery.answer`

        Args:
            callback_query_id (:obj:`str`): Unique identifier for the query to be answered.
            text (:obj:`str`, optional): Text of the notification. If not specified, nothing will
                be shown to the user, 0-:tg-const:`telegram.CallbackQuery.MAX_ANSWER_TEXT_LENGTH`
                characters.
            show_alert (:obj:`bool`, optional): If :obj:`True`, an alert will be shown by the
                client instead of a notification at the top of the chat screen. Defaults to
                :obj:`False`.
            url (:obj:`str`, optional): URL that will be opened by the user's client. If you have
                created a Game and accepted the conditions via
                `@BotFather <https://t.me/BotFather>`_, specify the URL that
                opens your game - note that this will only work if the query comes from a callback
                game button. Otherwise, you may use links like t.me/your_bot?start=XXXX that open
                your bot with a parameter.
            cache_time (:obj:`int`, optional): The maximum amount of time in seconds that the
                result of the callback query may be cached client-side. Defaults to 0.

        Keyword Args:
            read_timeout (:obj:`float` | :obj:`None`, optional): Value to pass to
                :paramref:`telegram.request.BaseRequest.post.read_timeout`. Defaults to
                :attr:`~telegram.request.BaseRequest.DEFAULT_NONE`.
            write_timeout (:obj:`float` | :obj:`None`, optional): Value to pass to
                :paramref:`telegram.request.BaseRequest.post.write_timeout`. Defaults to
                :attr:`~telegram.request.BaseRequest.DEFAULT_NONE`.
            connect_timeout (:obj:`float` | :obj:`None`, optional): Value to pass to
                :paramref:`telegram.request.BaseRequest.post.connect_timeout`. Defaults to
                :attr:`~telegram.request.BaseRequest.DEFAULT_NONE`.
            pool_timeout (:obj:`float` | :obj:`None`, optional): Value to pass to
                :paramref:`telegram.request.BaseRequest.post.pool_timeout`. Defaults to
                :attr:`~telegram.request.BaseRequest.DEFAULT_NONE`.
            api_kwargs (:obj:`dict`, optional): Arbitrary keyword arguments to be passed to the
                Telegram API.

        Returns:
            :obj:`bool` On success, :obj:`True` is returned.

        Raises:
            :class:`telegram.error.TelegramError`

        """
        data: JSONDict = {"callback_query_id": callback_query_id}

        if text:
            data["text"] = text
        if show_alert:
            data["show_alert"] = show_alert
        if url:
            data["url"] = url
        if cache_time is not None:
            data["cache_time"] = cache_time

        result = await self._post(
            "answerCallbackQuery",
            data,
            read_timeout=read_timeout,
            write_timeout=write_timeout,
            connect_timeout=connect_timeout,
            pool_timeout=pool_timeout,
            api_kwargs=api_kwargs,
        )

        return result  # type: ignore[return-value]

    @_log
    async def edit_message_text(
        self,
        text: str,
        chat_id: Union[str, int] = None,
        message_id: int = None,
        inline_message_id: str = None,
        parse_mode: ODVInput[str] = DEFAULT_NONE,
        disable_web_page_preview: ODVInput[bool] = DEFAULT_NONE,
        reply_markup: InlineKeyboardMarkup = None,
        entities: Union[List["MessageEntity"], Tuple["MessageEntity", ...]] = None,
        *,
        read_timeout: ODVInput[float] = DEFAULT_NONE,
        write_timeout: ODVInput[float] = DEFAULT_NONE,
        connect_timeout: ODVInput[float] = DEFAULT_NONE,
        pool_timeout: ODVInput[float] = DEFAULT_NONE,
        api_kwargs: JSONDict = None,
    ) -> Union[Message, bool]:
        """
        Use this method to edit text and game messages.

        Note:
            |editreplymarkup|.

        .. seealso:: :attr:`telegram.Message.edit_text`,
            :attr:`telegram.CallbackQuery.edit_message_text`

        Args:
            chat_id (:obj:`int` | :obj:`str`, optional): Required if inline_message_id is not
                specified. Unique identifier for the target chat or username of the target channel
                (in the format ``@channelusername``)
            message_id (:obj:`int`, optional): Required if inline_message_id is not specified.
                Identifier of the message to edit.
            inline_message_id (:obj:`str`, optional): Required if chat_id and message_id are not
                specified. Identifier of the inline message.
            text (:obj:`str`): New text of the message,
                1-:tg-const:`telegram.constants.MessageLimit.TEXT_LENGTH` characters after entities
                parsing.
            parse_mode (:obj:`str`, optional): Send Markdown or HTML, if you want Telegram apps to
                show bold, italic, fixed-width text or inline URLs in your bot's message. See the
                constants in :class:`telegram.constants.ParseMode` for the available modes.
            entities (List[:class:`telegram.MessageEntity`], optional): List of special entities
                that appear in message text, which can be specified instead of
                :paramref:`parse_mode`.
            disable_web_page_preview (:obj:`bool`, optional): Disables link previews for links in
                this message.
            reply_markup (:class:`telegram.InlineKeyboardMarkup`, optional): An object for an
                inline keyboard.

        Keyword Args:
            read_timeout (:obj:`float` | :obj:`None`, optional): Value to pass to
                :paramref:`telegram.request.BaseRequest.post.read_timeout`. Defaults to
                :attr:`~telegram.request.BaseRequest.DEFAULT_NONE`.
            write_timeout (:obj:`float` | :obj:`None`, optional): Value to pass to
                :paramref:`telegram.request.BaseRequest.post.write_timeout`. Defaults to
                :attr:`~telegram.request.BaseRequest.DEFAULT_NONE`.
            connect_timeout (:obj:`float` | :obj:`None`, optional): Value to pass to
                :paramref:`telegram.request.BaseRequest.post.connect_timeout`. Defaults to
                :attr:`~telegram.request.BaseRequest.DEFAULT_NONE`.
            pool_timeout (:obj:`float` | :obj:`None`, optional): Value to pass to
                :paramref:`telegram.request.BaseRequest.post.pool_timeout`. Defaults to
                :attr:`~telegram.request.BaseRequest.DEFAULT_NONE`.
            api_kwargs (:obj:`dict`, optional): Arbitrary keyword arguments to be passed to the
                Telegram API.

        Returns:
            :class:`telegram.Message`: On success, if edited message is not an inline message, the
            edited message is returned, otherwise :obj:`True` is returned.

        Raises:
            :class:`telegram.error.TelegramError`

        """
        data: JSONDict = {
            "text": text,
            "parse_mode": parse_mode,
            "disable_web_page_preview": disable_web_page_preview,
        }

        if chat_id:
            data["chat_id"] = chat_id
        if message_id:
            data["message_id"] = message_id
        if inline_message_id:
            data["inline_message_id"] = inline_message_id
        if entities:
            data["entities"] = [me.to_dict() for me in entities]

        return await self._send_message(
            "editMessageText",
            data,
            reply_markup=reply_markup,
            read_timeout=read_timeout,
            write_timeout=write_timeout,
            connect_timeout=connect_timeout,
            pool_timeout=pool_timeout,
            api_kwargs=api_kwargs,
        )

    @_log
    async def edit_message_caption(
        self,
        chat_id: Union[str, int] = None,
        message_id: int = None,
        inline_message_id: str = None,
        caption: str = None,
        reply_markup: InlineKeyboardMarkup = None,
        parse_mode: ODVInput[str] = DEFAULT_NONE,
        caption_entities: Union[List["MessageEntity"], Tuple["MessageEntity", ...]] = None,
        *,
        read_timeout: ODVInput[float] = DEFAULT_NONE,
        write_timeout: ODVInput[float] = DEFAULT_NONE,
        connect_timeout: ODVInput[float] = DEFAULT_NONE,
        pool_timeout: ODVInput[float] = DEFAULT_NONE,
        api_kwargs: JSONDict = None,
    ) -> Union[Message, bool]:
        """
        Use this method to edit captions of messages.

        Note:
            |editreplymarkup|

        .. seealso:: :attr:`telegram.Message.edit_caption`,
            :attr:`telegram.CallbackQuery.edit_message_caption`

        Args:
            chat_id (:obj:`int` | :obj:`str`, optional): Required if inline_message_id is not
                specified. Unique identifier for the target chat or username of the target channel
                (in the format ``@channelusername``)
            message_id (:obj:`int`, optional): Required if inline_message_id is not specified.
                Identifier of the message to edit.
            inline_message_id (:obj:`str`, optional): Required if chat_id and message_id are not
                specified. Identifier of the inline message.
            caption (:obj:`str`, optional): New caption of the message,
                0-:tg-const:`telegram.constants.MessageLimit.CAPTION_LENGTH` characters after
                entities parsing.
            parse_mode (:obj:`str`, optional): Send Markdown or HTML, if you want Telegram apps to
                show bold, italic, fixed-width text or inline URLs in the media caption. See the
                constants in :class:`telegram.constants.ParseMode` for the available modes.
            caption_entities (List[:class:`telegram.MessageEntity`], optional): List of special
                entities that appear in message text, which can be specified instead of
                :paramref:`parse_mode`.
            reply_markup (:class:`telegram.InlineKeyboardMarkup`, optional): An object for an
                inline keyboard.

        Keyword Args:
            read_timeout (:obj:`float` | :obj:`None`, optional): Value to pass to
                :paramref:`telegram.request.BaseRequest.post.read_timeout`. Defaults to
                :attr:`~telegram.request.BaseRequest.DEFAULT_NONE`.
            write_timeout (:obj:`float` | :obj:`None`, optional): Value to pass to
                :paramref:`telegram.request.BaseRequest.post.write_timeout`. Defaults to
                :attr:`~telegram.request.BaseRequest.DEFAULT_NONE`.
            connect_timeout (:obj:`float` | :obj:`None`, optional): Value to pass to
                :paramref:`telegram.request.BaseRequest.post.connect_timeout`. Defaults to
                :attr:`~telegram.request.BaseRequest.DEFAULT_NONE`.
            pool_timeout (:obj:`float` | :obj:`None`, optional): Value to pass to
                :paramref:`telegram.request.BaseRequest.post.pool_timeout`. Defaults to
                :attr:`~telegram.request.BaseRequest.DEFAULT_NONE`.
            api_kwargs (:obj:`dict`, optional): Arbitrary keyword arguments to be passed to the
                Telegram API.

        Returns:
            :class:`telegram.Message`: On success, if edited message is not an inline message, the
            edited message is returned, otherwise :obj:`True` is returned.

        Raises:
            :class:`telegram.error.TelegramError`

        """
        data: JSONDict = {"parse_mode": parse_mode}

        if caption:
            data["caption"] = caption
        if caption_entities:
            data["caption_entities"] = caption_entities
        if chat_id:
            data["chat_id"] = chat_id
        if message_id:
            data["message_id"] = message_id
        if inline_message_id:
            data["inline_message_id"] = inline_message_id

        return await self._send_message(
            "editMessageCaption",
            data,
            reply_markup=reply_markup,
            read_timeout=read_timeout,
            write_timeout=write_timeout,
            connect_timeout=connect_timeout,
            pool_timeout=pool_timeout,
            api_kwargs=api_kwargs,
        )

    @_log
    async def edit_message_media(
        self,
        media: "InputMedia",
        chat_id: Union[str, int] = None,
        message_id: int = None,
        inline_message_id: str = None,
        reply_markup: InlineKeyboardMarkup = None,
        *,
        read_timeout: ODVInput[float] = DEFAULT_NONE,
        write_timeout: ODVInput[float] = DEFAULT_NONE,
        connect_timeout: ODVInput[float] = DEFAULT_NONE,
        pool_timeout: ODVInput[float] = DEFAULT_NONE,
        api_kwargs: JSONDict = None,
    ) -> Union[Message, bool]:
        """
        Use this method to edit animation, audio, document, photo, or video messages. If a message
        is part of a message album, then it can be edited only to an audio for audio albums, only
        to a document for document albums and to a photo or a video otherwise. When an inline
        message is edited, a new file can't be uploaded; use a previously uploaded file via its
        :attr:`~telegram.File.file_id` or specify a URL.

        Note:
            |editreplymarkup|

        .. seealso:: :attr:`telegram.Message.edit_media`,
            :attr:`telegram.CallbackQuery.edit_message_media`

        Args:
            media (:class:`telegram.InputMedia`): An object for a new media content
                of the message.
            chat_id (:obj:`int` | :obj:`str`, optional): Required if inline_message_id is not
                specified. Unique identifier for the target chat or username of the target channel
                (in the format ``@channelusername``).
            message_id (:obj:`int`, optional): Required if inline_message_id is not specified.
                Identifier of the message to edit.
            inline_message_id (:obj:`str`, optional): Required if chat_id and message_id are not
                specified. Identifier of the inline message.
            reply_markup (:class:`telegram.InlineKeyboardMarkup`, optional): An object for an
                inline keyboard.

        Keyword Args:
            read_timeout (:obj:`float` | :obj:`None`, optional): Value to pass to
                :paramref:`telegram.request.BaseRequest.post.read_timeout`. Defaults to
                :attr:`~telegram.request.BaseRequest.DEFAULT_NONE`.
            write_timeout (:obj:`float` | :obj:`None`, optional): Value to pass to
                :paramref:`telegram.request.BaseRequest.post.write_timeout`. Defaults to
                :attr:`~telegram.request.BaseRequest.DEFAULT_NONE`.
            connect_timeout (:obj:`float` | :obj:`None`, optional): Value to pass to
                :paramref:`telegram.request.BaseRequest.post.connect_timeout`. Defaults to
                :attr:`~telegram.request.BaseRequest.DEFAULT_NONE`.
            pool_timeout (:obj:`float` | :obj:`None`, optional): Value to pass to
                :paramref:`telegram.request.BaseRequest.post.pool_timeout`. Defaults to
                :attr:`~telegram.request.BaseRequest.DEFAULT_NONE`.
            api_kwargs (:obj:`dict`, optional): Arbitrary keyword arguments to be passed to the
                Telegram API.

        Returns:
            :class:`telegram.Message`: On success, if edited message is not an inline message, the
            edited Message is returned, otherwise :obj:`True` is returned.

        Raises:
            :class:`telegram.error.TelegramError`
        """
        data: JSONDict = {"media": media}

        if chat_id:
            data["chat_id"] = chat_id
        if message_id:
            data["message_id"] = message_id
        if inline_message_id:
            data["inline_message_id"] = inline_message_id

        return await self._send_message(
            "editMessageMedia",
            data,
            reply_markup=reply_markup,
            read_timeout=read_timeout,
            write_timeout=write_timeout,
            connect_timeout=connect_timeout,
            pool_timeout=pool_timeout,
            api_kwargs=api_kwargs,
        )

    @_log
    async def edit_message_reply_markup(
        self,
        chat_id: Union[str, int] = None,
        message_id: int = None,
        inline_message_id: str = None,
        reply_markup: Optional["InlineKeyboardMarkup"] = None,
        *,
        read_timeout: ODVInput[float] = DEFAULT_NONE,
        write_timeout: ODVInput[float] = DEFAULT_NONE,
        connect_timeout: ODVInput[float] = DEFAULT_NONE,
        pool_timeout: ODVInput[float] = DEFAULT_NONE,
        api_kwargs: JSONDict = None,
    ) -> Union[Message, bool]:
        """
        Use this method to edit only the reply markup of messages sent by the bot or via the bot
        (for inline bots).

        Note:
            |editreplymarkup|

        .. seealso:: :attr:`telegram.Message.edit_reply_markup`,
            :attr:`telegram.CallbackQuery.edit_message_reply_markup`

        Args:
            chat_id (:obj:`int` | :obj:`str`, optional): Required if inline_message_id is not
                specified. Unique identifier for the target chat or username of the target channel
                (in the format ``@channelusername``).
            message_id (:obj:`int`, optional): Required if inline_message_id is not specified.
                Identifier of the message to edit.
            inline_message_id (:obj:`str`, optional): Required if chat_id and message_id are not
                specified. Identifier of the inline message.
            reply_markup (:class:`telegram.InlineKeyboardMarkup`, optional): An object for an
                inline keyboard.

        Keyword Args:
            read_timeout (:obj:`float` | :obj:`None`, optional): Value to pass to
                :paramref:`telegram.request.BaseRequest.post.read_timeout`. Defaults to
                :attr:`~telegram.request.BaseRequest.DEFAULT_NONE`.
            write_timeout (:obj:`float` | :obj:`None`, optional): Value to pass to
                :paramref:`telegram.request.BaseRequest.post.write_timeout`. Defaults to
                :attr:`~telegram.request.BaseRequest.DEFAULT_NONE`.
            connect_timeout (:obj:`float` | :obj:`None`, optional): Value to pass to
                :paramref:`telegram.request.BaseRequest.post.connect_timeout`. Defaults to
                :attr:`~telegram.request.BaseRequest.DEFAULT_NONE`.
            pool_timeout (:obj:`float` | :obj:`None`, optional): Value to pass to
                :paramref:`telegram.request.BaseRequest.post.pool_timeout`. Defaults to
                :attr:`~telegram.request.BaseRequest.DEFAULT_NONE`.
            api_kwargs (:obj:`dict`, optional): Arbitrary keyword arguments to be passed to the
                Telegram API.

        Returns:
            :class:`telegram.Message`: On success, if edited message is not an inline message, the
            edited message is returned, otherwise :obj:`True` is returned.

        Raises:
            :class:`telegram.error.TelegramError`

        """
        data: JSONDict = {}

        if chat_id:
            data["chat_id"] = chat_id
        if message_id:
            data["message_id"] = message_id
        if inline_message_id:
            data["inline_message_id"] = inline_message_id

        return await self._send_message(
            "editMessageReplyMarkup",
            data,
            reply_markup=reply_markup,
            read_timeout=read_timeout,
            write_timeout=write_timeout,
            connect_timeout=connect_timeout,
            pool_timeout=pool_timeout,
            api_kwargs=api_kwargs,
        )

    @_log
    async def get_updates(
        self,
        offset: int = None,
        limit: int = None,
        timeout: float = None,
        allowed_updates: List[str] = None,
        *,
        read_timeout: float = 2,
        write_timeout: ODVInput[float] = DEFAULT_NONE,
        connect_timeout: ODVInput[float] = DEFAULT_NONE,
        pool_timeout: ODVInput[float] = DEFAULT_NONE,
        api_kwargs: JSONDict = None,
    ) -> List[Update]:
        """Use this method to receive incoming updates using long polling.

        Note:
            1. This method will not work if an outgoing webhook is set up.
            2. In order to avoid getting duplicate updates, recalculate offset after each
               server response.
            3. To take full advantage of this library take a look at :class:`telegram.ext.Updater`

        Args:
            offset (:obj:`int`, optional): Identifier of the first update to be returned. Must be
                greater by one than the highest among the identifiers of previously received
                updates. By default, updates starting with the earliest unconfirmed update are
                returned. An update is considered confirmed as soon as this method is called with
                an offset higher than its :attr:`telegram.Update.update_id`. The negative offset
                can be specified to retrieve updates starting from -offset update from the end of
                the updates queue. All previous updates will forgotten.
            limit (:obj:`int`, optional): Limits the number of updates to be retrieved. Values
                between 1-100 are accepted. Defaults to ``100``.
            timeout (:obj:`int`, optional): Timeout in seconds for long polling. Defaults to ``0``,
                i.e. usual short polling. Should be positive, short polling should be used for
                testing purposes only.
            allowed_updates (List[:obj:`str`]), optional): A list the types of
                updates you want your bot to receive. For example, specify ["message",
                "edited_channel_post", "callback_query"] to only receive updates of these types.
                See :class:`telegram.Update` for a complete list of available update types.
                Specify an empty list to receive all updates except
                :attr:`telegram.Update.chat_member` (default). If not specified, the previous
                setting will be used. Please note that this parameter doesn't affect updates
                created before the call to the get_updates, so unwanted updates may be received for
                a short period of time.

        Keyword Args:
            read_timeout (:obj:`float`, optional): Value to pass to
                :paramref:`telegram.request.BaseRequest.post.read_timeout`. Defaults to
                ``2``. :paramref:`timeout` will be added to this value.
            write_timeout (:obj:`float` | :obj:`None`, optional): Value to pass to
                :paramref:`telegram.request.BaseRequest.post.write_timeout`. Defaults to
                :attr:`~telegram.request.BaseRequest.DEFAULT_NONE`.
            connect_timeout (:obj:`float` | :obj:`None`, optional): Value to pass to
                :paramref:`telegram.request.BaseRequest.post.connect_timeout`. Defaults to
                :attr:`~telegram.request.BaseRequest.DEFAULT_NONE`.
            pool_timeout (:obj:`float` | :obj:`None`, optional): Value to pass to
                :paramref:`telegram.request.BaseRequest.post.pool_timeout`. Defaults to
                :attr:`~telegram.request.BaseRequest.DEFAULT_NONE`.
            api_kwargs (:obj:`dict`, optional): Arbitrary keyword arguments to be passed to the
                Telegram API.

        Returns:
            List[:class:`telegram.Update`]

        Raises:
            :class:`telegram.error.TelegramError`

        """
        data: JSONDict = {"timeout": timeout}

        if offset:
            data["offset"] = offset
        if limit:
            data["limit"] = limit
        if allowed_updates is not None:
            data["allowed_updates"] = allowed_updates

        # Ideally we'd use an aggressive read timeout for the polling. However,
        # * Short polling should return within 2 seconds.
        # * Long polling poses a different problem: the connection might have been dropped while
        #   waiting for the server to return and there's no way of knowing the connection had been
        #   dropped in real time.
        result = cast(
            List[JSONDict],
            await self._post(
                "getUpdates",
                data,
                read_timeout=read_timeout + timeout if timeout else read_timeout,
                write_timeout=write_timeout,
                connect_timeout=connect_timeout,
                pool_timeout=pool_timeout,
                api_kwargs=api_kwargs,
            ),
        )

        if result:
            self._logger.debug("Getting updates: %s", [u["update_id"] for u in result])
        else:
            self._logger.debug("No new updates found.")

        return Update.de_list(result, self)  # type: ignore[return-value]

    @_log
    async def set_webhook(
        self,
        url: str,
        certificate: FileInput = None,
        max_connections: int = None,
        allowed_updates: List[str] = None,
        ip_address: str = None,
        drop_pending_updates: bool = None,
        secret_token: str = None,
        *,
        read_timeout: ODVInput[float] = DEFAULT_NONE,
        write_timeout: ODVInput[float] = DEFAULT_NONE,
        connect_timeout: ODVInput[float] = DEFAULT_NONE,
        pool_timeout: ODVInput[float] = DEFAULT_NONE,
        api_kwargs: JSONDict = None,
    ) -> bool:
        """
        Use this method to specify a url and receive incoming updates via an outgoing webhook.
        Whenever there is an update for the bot, Telegram will send an HTTPS POST request to the
        specified url, containing An Update. In case of an unsuccessful request,
        Telegram will give up after a reasonable amount of attempts.

        If you'd like to make sure that the Webhook was set by you, you can specify secret data in
        the parameter :paramref:`secret_token`. If specified, the request will contain a header
        ``X-Telegram-Bot-Api-Secret-Token`` with the secret token as content.

        Note:
            1. You will not be able to receive updates using :meth:`get_updates` for long as an
               outgoing webhook is set up.
            2. To use a self-signed certificate, you need to upload your public key certificate
               using :paramref:`certificate` parameter. Please upload as
               :class:`~telegram.InputFile`, sending a String will not work.
            3. Ports currently supported for Webhooks:
               :attr:`telegram.constants.SUPPORTED_WEBHOOK_PORTS`.

            If you're having any trouble setting up webhooks, please check out this `guide to
            Webhooks`_.

        Args:
            url (:obj:`str`): HTTPS url to send updates to. Use an empty string to remove webhook
                integration.
            certificate (:term:`file object` | :obj:`bytes` | :class:`pathlib.Path` | :obj:`str`):
                Upload your public key certificate so that the root
                certificate in use can be checked. See our `self-signed guide <https://github.com/\
                python-telegram-bot/python-telegram-bot/wiki/Webhooks#creating-a-self-signed-\
                certificate-using-openssl>`_ for details. |uploadinputnopath|
            ip_address (:obj:`str`, optional): The fixed IP address which will be used to send
                webhook requests instead of the IP address resolved through DNS.
            max_connections (:obj:`int`, optional): Maximum allowed number of simultaneous HTTPS
                connections to the webhook for update delivery, 1-100. Defaults to ``40``. Use
                lower values to limit the load on your bot's server, and higher values to increase
                your bot's throughput.
            allowed_updates (List[:obj:`str`], optional): A list the types of
                updates you want your bot to receive. For example, specify ["message",
                "edited_channel_post", "callback_query"] to only receive updates of these types.
                See :class:`telegram.Update` for a complete list of available update types.
                Specify an empty list to receive all updates except
                :attr:`telegram.Update.chat_member` (default). If not specified, the previous
                setting will be used. Please note that this parameter doesn't affect updates
                created before the call to the set_webhook, so unwanted updates may be received for
                a short period of time.
            drop_pending_updates (:obj:`bool`, optional): Pass :obj:`True` to drop all pending
                updates.
            secret_token (:obj:`str`, optional): A secret token to be sent in a header
                ``X-Telegram-Bot-Api-Secret-Token`` in every webhook request,
                :tg-const:`telegram.constants.WebhookLimit.MIN_SECRET_TOKEN_LENGTH`-
                :tg-const:`telegram.constants.WebhookLimit.MAX_SECRET_TOKEN_LENGTH` characters.
                Only characters ``A-Z``, ``a-z``, ``0-9``, ``_`` and ``-`` are allowed.
                The header is useful to ensure that the request comes from a webhook set by you.

                .. versionadded:: 20.0

        Keyword Args:
            read_timeout (:obj:`float` | :obj:`None`, optional): Value to pass to
                :paramref:`telegram.request.BaseRequest.post.read_timeout`. Defaults to
                :attr:`~telegram.request.BaseRequest.DEFAULT_NONE`.
            write_timeout (:obj:`float` | :obj:`None`, optional): Value to pass to
                :paramref:`telegram.request.BaseRequest.post.write_timeout`. Defaults to
                :attr:`~telegram.request.BaseRequest.DEFAULT_NONE`.
            connect_timeout (:obj:`float` | :obj:`None`, optional): Value to pass to
                :paramref:`telegram.request.BaseRequest.post.connect_timeout`. Defaults to
                :attr:`~telegram.request.BaseRequest.DEFAULT_NONE`.
            pool_timeout (:obj:`float` | :obj:`None`, optional): Value to pass to
                :paramref:`telegram.request.BaseRequest.post.pool_timeout`. Defaults to
                :attr:`~telegram.request.BaseRequest.DEFAULT_NONE`.
            api_kwargs (:obj:`dict`, optional): Arbitrary keyword arguments to be passed to the
                Telegram API.

        Returns:
            :obj:`bool` On success, :obj:`True` is returned.

        Raises:
            :class:`telegram.error.TelegramError`

        .. _`guide to Webhooks`: https://core.telegram.org/bots/webhooks

        """
        data: JSONDict = {"url": url}

        if certificate:
            data["certificate"] = self._parse_file_input(certificate)
        if max_connections is not None:
            data["max_connections"] = max_connections
        if allowed_updates is not None:
            data["allowed_updates"] = allowed_updates
        if ip_address:
            data["ip_address"] = ip_address
        if drop_pending_updates:
            data["drop_pending_updates"] = drop_pending_updates
        if secret_token is not None:
            data["secret_token"] = secret_token

        result = await self._post(
            "setWebhook",
            data,
            read_timeout=read_timeout,
            write_timeout=write_timeout,
            connect_timeout=connect_timeout,
            pool_timeout=pool_timeout,
            api_kwargs=api_kwargs,
        )

        return result  # type: ignore[return-value]

    @_log
    async def delete_webhook(
        self,
        drop_pending_updates: bool = None,
        *,
        read_timeout: ODVInput[float] = DEFAULT_NONE,
        write_timeout: ODVInput[float] = DEFAULT_NONE,
        connect_timeout: ODVInput[float] = DEFAULT_NONE,
        pool_timeout: ODVInput[float] = DEFAULT_NONE,
        api_kwargs: JSONDict = None,
    ) -> bool:
        """
        Use this method to remove webhook integration if you decide to switch back to
        :meth:`get_updates()`.

        Args:
            drop_pending_updates (:obj:`bool`, optional): Pass :obj:`True` to drop all pending
                updates.

        Keyword Args:
            read_timeout (:obj:`float` | :obj:`None`, optional): Value to pass to
                :paramref:`telegram.request.BaseRequest.post.read_timeout`. Defaults to
                :attr:`~telegram.request.BaseRequest.DEFAULT_NONE`.
            write_timeout (:obj:`float` | :obj:`None`, optional): Value to pass to
                :paramref:`telegram.request.BaseRequest.post.write_timeout`. Defaults to
                :attr:`~telegram.request.BaseRequest.DEFAULT_NONE`.
            connect_timeout (:obj:`float` | :obj:`None`, optional): Value to pass to
                :paramref:`telegram.request.BaseRequest.post.connect_timeout`. Defaults to
                :attr:`~telegram.request.BaseRequest.DEFAULT_NONE`.
            pool_timeout (:obj:`float` | :obj:`None`, optional): Value to pass to
                :paramref:`telegram.request.BaseRequest.post.pool_timeout`. Defaults to
                :attr:`~telegram.request.BaseRequest.DEFAULT_NONE`.
            api_kwargs (:obj:`dict`, optional): Arbitrary keyword arguments to be passed to the
                Telegram API.

        Returns:
            :obj:`bool`: On success, :obj:`True` is returned.

        Raises:
            :class:`telegram.error.TelegramError`

        """
        data = {}

        if drop_pending_updates:
            data["drop_pending_updates"] = drop_pending_updates

        result = await self._post(
            "deleteWebhook",
            data,
            read_timeout=read_timeout,
            write_timeout=write_timeout,
            connect_timeout=connect_timeout,
            pool_timeout=pool_timeout,
            api_kwargs=api_kwargs,
        )

        return result  # type: ignore[return-value]

    @_log
    async def leave_chat(
        self,
        chat_id: Union[str, int],
        *,
        read_timeout: ODVInput[float] = DEFAULT_NONE,
        write_timeout: ODVInput[float] = DEFAULT_NONE,
        connect_timeout: ODVInput[float] = DEFAULT_NONE,
        pool_timeout: ODVInput[float] = DEFAULT_NONE,
        api_kwargs: JSONDict = None,
    ) -> bool:
        """Use this method for your bot to leave a group, supergroup or channel.

        .. seealso:: :attr:`telegram.Chat.leave`

        Args:
            chat_id (:obj:`int` | :obj:`str`): Unique identifier for the target chat or username
                of the target supergroup or channel (in the format ``@channelusername``).

        Keyword Args:
            read_timeout (:obj:`float` | :obj:`None`, optional): Value to pass to
                :paramref:`telegram.request.BaseRequest.post.read_timeout`. Defaults to
                :attr:`~telegram.request.BaseRequest.DEFAULT_NONE`.
            write_timeout (:obj:`float` | :obj:`None`, optional): Value to pass to
                :paramref:`telegram.request.BaseRequest.post.write_timeout`. Defaults to
                :attr:`~telegram.request.BaseRequest.DEFAULT_NONE`.
            connect_timeout (:obj:`float` | :obj:`None`, optional): Value to pass to
                :paramref:`telegram.request.BaseRequest.post.connect_timeout`. Defaults to
                :attr:`~telegram.request.BaseRequest.DEFAULT_NONE`.
            pool_timeout (:obj:`float` | :obj:`None`, optional): Value to pass to
                :paramref:`telegram.request.BaseRequest.post.pool_timeout`. Defaults to
                :attr:`~telegram.request.BaseRequest.DEFAULT_NONE`.
            api_kwargs (:obj:`dict`, optional): Arbitrary keyword arguments to be passed to the
                Telegram API.

        Returns:
            :obj:`bool`: On success, :obj:`True` is returned.

        Raises:
            :class:`telegram.error.TelegramError`

        """
        data: JSONDict = {"chat_id": chat_id}

        result = await self._post(
            "leaveChat",
            data,
            read_timeout=read_timeout,
            write_timeout=write_timeout,
            connect_timeout=connect_timeout,
            pool_timeout=pool_timeout,
            api_kwargs=api_kwargs,
        )

        return result  # type: ignore[return-value]

    @_log
    async def get_chat(
        self,
        chat_id: Union[str, int],
        *,
        read_timeout: ODVInput[float] = DEFAULT_NONE,
        write_timeout: ODVInput[float] = DEFAULT_NONE,
        connect_timeout: ODVInput[float] = DEFAULT_NONE,
        pool_timeout: ODVInput[float] = DEFAULT_NONE,
        api_kwargs: JSONDict = None,
    ) -> Chat:
        """
        Use this method to get up to date information about the chat (current name of the user for
        one-on-one conversations, current username of a user, group or channel, etc.).

        Args:
            chat_id (:obj:`int` | :obj:`str`): Unique identifier for the target chat or username
                of the target supergroup or channel (in the format ``@channelusername``).

        Keyword Args:
            read_timeout (:obj:`float` | :obj:`None`, optional): Value to pass to
                :paramref:`telegram.request.BaseRequest.post.read_timeout`. Defaults to
                :attr:`~telegram.request.BaseRequest.DEFAULT_NONE`.
            write_timeout (:obj:`float` | :obj:`None`, optional): Value to pass to
                :paramref:`telegram.request.BaseRequest.post.write_timeout`. Defaults to
                :attr:`~telegram.request.BaseRequest.DEFAULT_NONE`.
            connect_timeout (:obj:`float` | :obj:`None`, optional): Value to pass to
                :paramref:`telegram.request.BaseRequest.post.connect_timeout`. Defaults to
                :attr:`~telegram.request.BaseRequest.DEFAULT_NONE`.
            pool_timeout (:obj:`float` | :obj:`None`, optional): Value to pass to
                :paramref:`telegram.request.BaseRequest.post.pool_timeout`. Defaults to
                :attr:`~telegram.request.BaseRequest.DEFAULT_NONE`.
            api_kwargs (:obj:`dict`, optional): Arbitrary keyword arguments to be passed to the
                Telegram API.

        Returns:
            :class:`telegram.Chat`

        Raises:
            :class:`telegram.error.TelegramError`

        """
        data: JSONDict = {"chat_id": chat_id}

        result = await self._post(
            "getChat",
            data,
            read_timeout=read_timeout,
            write_timeout=write_timeout,
            connect_timeout=connect_timeout,
            pool_timeout=pool_timeout,
            api_kwargs=api_kwargs,
        )

        return Chat.de_json(result, self)  # type: ignore[return-value, arg-type]

    @_log
    async def get_chat_administrators(
        self,
        chat_id: Union[str, int],
        *,
        read_timeout: ODVInput[float] = DEFAULT_NONE,
        write_timeout: ODVInput[float] = DEFAULT_NONE,
        connect_timeout: ODVInput[float] = DEFAULT_NONE,
        pool_timeout: ODVInput[float] = DEFAULT_NONE,
        api_kwargs: JSONDict = None,
    ) -> List[ChatMember]:
        """
        Use this method to get a list of administrators in a chat.

        .. seealso:: :attr:`telegram.Chat.get_administrators`

        Args:
            chat_id (:obj:`int` | :obj:`str`): Unique identifier for the target chat or username
                of the target supergroup or channel (in the format ``@channelusername``).

        Keyword Args:
            read_timeout (:obj:`float` | :obj:`None`, optional): Value to pass to
                :paramref:`telegram.request.BaseRequest.post.read_timeout`. Defaults to
                :attr:`~telegram.request.BaseRequest.DEFAULT_NONE`.
            write_timeout (:obj:`float` | :obj:`None`, optional): Value to pass to
                :paramref:`telegram.request.BaseRequest.post.write_timeout`. Defaults to
                :attr:`~telegram.request.BaseRequest.DEFAULT_NONE`.
            connect_timeout (:obj:`float` | :obj:`None`, optional): Value to pass to
                :paramref:`telegram.request.BaseRequest.post.connect_timeout`. Defaults to
                :attr:`~telegram.request.BaseRequest.DEFAULT_NONE`.
            pool_timeout (:obj:`float` | :obj:`None`, optional): Value to pass to
                :paramref:`telegram.request.BaseRequest.post.pool_timeout`. Defaults to
                :attr:`~telegram.request.BaseRequest.DEFAULT_NONE`.
            api_kwargs (:obj:`dict`, optional): Arbitrary keyword arguments to be passed to the
                Telegram API.

        Returns:
            List[:class:`telegram.ChatMember`]: On success, returns a list of ``ChatMember``
            objects that contains information about all chat administrators except
            other bots. If the chat is a group or a supergroup and no administrators were
            appointed, only the creator will be returned.

        Raises:
            :class:`telegram.error.TelegramError`

        """
        data: JSONDict = {"chat_id": chat_id}
        result = await self._post(
            "getChatAdministrators",
            data,
            read_timeout=read_timeout,
            write_timeout=write_timeout,
            connect_timeout=connect_timeout,
            pool_timeout=pool_timeout,
            api_kwargs=api_kwargs,
        )
        return ChatMember.de_list(result, self)  # type: ignore

    @_log
    async def get_chat_member_count(
        self,
        chat_id: Union[str, int],
        *,
        read_timeout: ODVInput[float] = DEFAULT_NONE,
        write_timeout: ODVInput[float] = DEFAULT_NONE,
        connect_timeout: ODVInput[float] = DEFAULT_NONE,
        pool_timeout: ODVInput[float] = DEFAULT_NONE,
        api_kwargs: JSONDict = None,
    ) -> int:
        """Use this method to get the number of members in a chat.

        .. seealso:: :attr:`telegram.Chat.get_member_count`

        .. versionadded:: 13.7

        Args:
            chat_id (:obj:`int` | :obj:`str`): Unique identifier for the target chat or username
                of the target supergroup or channel (in the format ``@channelusername``).

        Keyword Args:
            read_timeout (:obj:`float` | :obj:`None`, optional): Value to pass to
                :paramref:`telegram.request.BaseRequest.post.read_timeout`. Defaults to
                :attr:`~telegram.request.BaseRequest.DEFAULT_NONE`.
            write_timeout (:obj:`float` | :obj:`None`, optional): Value to pass to
                :paramref:`telegram.request.BaseRequest.post.write_timeout`. Defaults to
                :attr:`~telegram.request.BaseRequest.DEFAULT_NONE`.
            connect_timeout (:obj:`float` | :obj:`None`, optional): Value to pass to
                :paramref:`telegram.request.BaseRequest.post.connect_timeout`. Defaults to
                :attr:`~telegram.request.BaseRequest.DEFAULT_NONE`.
            pool_timeout (:obj:`float` | :obj:`None`, optional): Value to pass to
                :paramref:`telegram.request.BaseRequest.post.pool_timeout`. Defaults to
                :attr:`~telegram.request.BaseRequest.DEFAULT_NONE`.
            api_kwargs (:obj:`dict`, optional): Arbitrary keyword arguments to be passed to the
                Telegram API.

        Returns:
            :obj:`int`: Number of members in the chat.

        Raises:
            :class:`telegram.error.TelegramError`

        """
        data: JSONDict = {"chat_id": chat_id}
        result = await self._post(
            "getChatMemberCount",
            data,
            read_timeout=read_timeout,
            write_timeout=write_timeout,
            connect_timeout=connect_timeout,
            pool_timeout=pool_timeout,
            api_kwargs=api_kwargs,
        )
        return result  # type: ignore[return-value]

    @_log
    async def get_chat_member(
        self,
        chat_id: Union[str, int],
        user_id: Union[str, int],
        *,
        read_timeout: ODVInput[float] = DEFAULT_NONE,
        write_timeout: ODVInput[float] = DEFAULT_NONE,
        connect_timeout: ODVInput[float] = DEFAULT_NONE,
        pool_timeout: ODVInput[float] = DEFAULT_NONE,
        api_kwargs: JSONDict = None,
    ) -> ChatMember:
        """Use this method to get information about a member of a chat.

        .. seealso:: :attr:`telegram.Chat.get_member`

        Args:
            chat_id (:obj:`int` | :obj:`str`): Unique identifier for the target chat or username
                of the target supergroup or channel (in the format ``@channelusername``).
            user_id (:obj:`int`): Unique identifier of the target user.

        Keyword Args:
            read_timeout (:obj:`float` | :obj:`None`, optional): Value to pass to
                :paramref:`telegram.request.BaseRequest.post.read_timeout`. Defaults to
                :attr:`~telegram.request.BaseRequest.DEFAULT_NONE`.
            write_timeout (:obj:`float` | :obj:`None`, optional): Value to pass to
                :paramref:`telegram.request.BaseRequest.post.write_timeout`. Defaults to
                :attr:`~telegram.request.BaseRequest.DEFAULT_NONE`.
            connect_timeout (:obj:`float` | :obj:`None`, optional): Value to pass to
                :paramref:`telegram.request.BaseRequest.post.connect_timeout`. Defaults to
                :attr:`~telegram.request.BaseRequest.DEFAULT_NONE`.
            pool_timeout (:obj:`float` | :obj:`None`, optional): Value to pass to
                :paramref:`telegram.request.BaseRequest.post.pool_timeout`. Defaults to
                :attr:`~telegram.request.BaseRequest.DEFAULT_NONE`.
            api_kwargs (:obj:`dict`, optional): Arbitrary keyword arguments to be passed to the
                Telegram API.

        Returns:
            :class:`telegram.ChatMember`

        Raises:
            :class:`telegram.error.TelegramError`

        """
        data: JSONDict = {"chat_id": chat_id, "user_id": user_id}
        result = await self._post(
            "getChatMember",
            data,
            read_timeout=read_timeout,
            write_timeout=write_timeout,
            connect_timeout=connect_timeout,
            pool_timeout=pool_timeout,
            api_kwargs=api_kwargs,
        )
        return ChatMember.de_json(result, self)  # type: ignore[return-value, arg-type]

    @_log
    async def set_chat_sticker_set(
        self,
        chat_id: Union[str, int],
        sticker_set_name: str,
        *,
        read_timeout: ODVInput[float] = DEFAULT_NONE,
        write_timeout: ODVInput[float] = DEFAULT_NONE,
        connect_timeout: ODVInput[float] = DEFAULT_NONE,
        pool_timeout: ODVInput[float] = DEFAULT_NONE,
        api_kwargs: JSONDict = None,
    ) -> bool:
        """Use this method to set a new group sticker set for a supergroup.
        The bot must be an administrator in the chat for this to work and must have the appropriate
        admin rights. Use the field :attr:`telegram.Chat.can_set_sticker_set` optionally returned
        in :meth:`get_chat` requests to check if the bot can use this method.

        Args:
            chat_id (:obj:`int` | :obj:`str`): Unique identifier for the target chat or username
                of the target supergroup (in the format @supergroupusername).
            sticker_set_name (:obj:`str`): Name of the sticker set to be set as the group
                sticker set.

        Keyword Args:
            read_timeout (:obj:`float` | :obj:`None`, optional): Value to pass to
                :paramref:`telegram.request.BaseRequest.post.read_timeout`. Defaults to
                :attr:`~telegram.request.BaseRequest.DEFAULT_NONE`.
            write_timeout (:obj:`float` | :obj:`None`, optional): Value to pass to
                :paramref:`telegram.request.BaseRequest.post.write_timeout`. Defaults to
                :attr:`~telegram.request.BaseRequest.DEFAULT_NONE`.
            connect_timeout (:obj:`float` | :obj:`None`, optional): Value to pass to
                :paramref:`telegram.request.BaseRequest.post.connect_timeout`. Defaults to
                :attr:`~telegram.request.BaseRequest.DEFAULT_NONE`.
            pool_timeout (:obj:`float` | :obj:`None`, optional): Value to pass to
                :paramref:`telegram.request.BaseRequest.post.pool_timeout`. Defaults to
                :attr:`~telegram.request.BaseRequest.DEFAULT_NONE`.
            api_kwargs (:obj:`dict`, optional): Arbitrary keyword arguments to be passed to the
                Telegram API.

        Returns:
            :obj:`bool`: On success, :obj:`True` is returned.
        """
        data: JSONDict = {"chat_id": chat_id, "sticker_set_name": sticker_set_name}
        result = await self._post(
            "setChatStickerSet",
            data,
            read_timeout=read_timeout,
            write_timeout=write_timeout,
            connect_timeout=connect_timeout,
            pool_timeout=pool_timeout,
            api_kwargs=api_kwargs,
        )
        return result  # type: ignore[return-value]

    @_log
    async def delete_chat_sticker_set(
        self,
        chat_id: Union[str, int],
        *,
        read_timeout: ODVInput[float] = DEFAULT_NONE,
        write_timeout: ODVInput[float] = DEFAULT_NONE,
        connect_timeout: ODVInput[float] = DEFAULT_NONE,
        pool_timeout: ODVInput[float] = DEFAULT_NONE,
        api_kwargs: JSONDict = None,
    ) -> bool:
        """Use this method to delete a group sticker set from a supergroup. The bot must be an
        administrator in the chat for this to work and must have the appropriate admin rights.
        Use the field :attr:`telegram.Chat.can_set_sticker_set` optionally returned in
        :meth:`get_chat` requests to check if the bot can use this method.

        Args:
            chat_id (:obj:`int` | :obj:`str`): Unique identifier for the target chat or username
                of the target supergroup (in the format @supergroupusername).

        Keyword Args:
            read_timeout (:obj:`float` | :obj:`None`, optional): Value to pass to
                :paramref:`telegram.request.BaseRequest.post.read_timeout`. Defaults to
                :attr:`~telegram.request.BaseRequest.DEFAULT_NONE`.
            write_timeout (:obj:`float` | :obj:`None`, optional): Value to pass to
                :paramref:`telegram.request.BaseRequest.post.write_timeout`. Defaults to
                :attr:`~telegram.request.BaseRequest.DEFAULT_NONE`.
            connect_timeout (:obj:`float` | :obj:`None`, optional): Value to pass to
                :paramref:`telegram.request.BaseRequest.post.connect_timeout`. Defaults to
                :attr:`~telegram.request.BaseRequest.DEFAULT_NONE`.
            pool_timeout (:obj:`float` | :obj:`None`, optional): Value to pass to
                :paramref:`telegram.request.BaseRequest.post.pool_timeout`. Defaults to
                :attr:`~telegram.request.BaseRequest.DEFAULT_NONE`.
            api_kwargs (:obj:`dict`, optional): Arbitrary keyword arguments to be passed to the
                Telegram API.

        Returns:
             :obj:`bool`: On success, :obj:`True` is returned.
        """
        data: JSONDict = {"chat_id": chat_id}
        result = await self._post(
            "deleteChatStickerSet",
            data,
            read_timeout=read_timeout,
            write_timeout=write_timeout,
            connect_timeout=connect_timeout,
            pool_timeout=pool_timeout,
            api_kwargs=api_kwargs,
        )
        return result  # type: ignore[return-value]

    async def get_webhook_info(
        self,
        *,
        read_timeout: ODVInput[float] = DEFAULT_NONE,
        write_timeout: ODVInput[float] = DEFAULT_NONE,
        connect_timeout: ODVInput[float] = DEFAULT_NONE,
        pool_timeout: ODVInput[float] = DEFAULT_NONE,
        api_kwargs: JSONDict = None,
    ) -> WebhookInfo:
        """Use this method to get current webhook status. Requires no parameters.

        If the bot is using :meth:`get_updates`, will return an object with the
        :attr:`telegram.WebhookInfo.url` field empty.

        Keyword Args:
            read_timeout (:obj:`float` | :obj:`None`, optional): Value to pass to
                :paramref:`telegram.request.BaseRequest.post.read_timeout`. Defaults to
                :attr:`~telegram.request.BaseRequest.DEFAULT_NONE`.
            write_timeout (:obj:`float` | :obj:`None`, optional): Value to pass to
                :paramref:`telegram.request.BaseRequest.post.write_timeout`. Defaults to
                :attr:`~telegram.request.BaseRequest.DEFAULT_NONE`.
            connect_timeout (:obj:`float` | :obj:`None`, optional): Value to pass to
                :paramref:`telegram.request.BaseRequest.post.connect_timeout`. Defaults to
                :attr:`~telegram.request.BaseRequest.DEFAULT_NONE`.
            pool_timeout (:obj:`float` | :obj:`None`, optional): Value to pass to
                :paramref:`telegram.request.BaseRequest.post.pool_timeout`. Defaults to
                :attr:`~telegram.request.BaseRequest.DEFAULT_NONE`.
            api_kwargs (:obj:`dict`, optional): Arbitrary keyword arguments to be passed to the
                Telegram API.

        Returns:
            :class:`telegram.WebhookInfo`

        """
        result = await self._post(
            "getWebhookInfo",
            None,
            read_timeout=read_timeout,
            write_timeout=write_timeout,
            connect_timeout=connect_timeout,
            pool_timeout=pool_timeout,
            api_kwargs=api_kwargs,
        )
        return WebhookInfo.de_json(result, self)  # type: ignore[return-value, arg-type]

    @_log
    async def set_game_score(
        self,
        user_id: Union[int, str],
        score: int,
        chat_id: Union[str, int] = None,
        message_id: int = None,
        inline_message_id: str = None,
        force: bool = None,
        disable_edit_message: bool = None,
        *,
        read_timeout: ODVInput[float] = DEFAULT_NONE,
        write_timeout: ODVInput[float] = DEFAULT_NONE,
        connect_timeout: ODVInput[float] = DEFAULT_NONE,
        pool_timeout: ODVInput[float] = DEFAULT_NONE,
        api_kwargs: JSONDict = None,
    ) -> Union[Message, bool]:
        """
        Use this method to set the score of the specified user in a game message.

        .. seealso::`telegram.CallbackQuery.set_game_score`

        Args:
            user_id (:obj:`int`): User identifier.
            score (:obj:`int`): New score, must be non-negative.
            force (:obj:`bool`, optional): Pass :obj:`True`, if the high score is allowed to
                decrease. This can be useful when fixing mistakes or banning cheaters.
            disable_edit_message (:obj:`bool`, optional): Pass :obj:`True`, if the game message
                should not be automatically edited to include the current scoreboard.
            chat_id (:obj:`int` | :obj:`str`, optional): Required if inline_message_id is not
                specified. Unique identifier for the target chat.
            message_id (:obj:`int`, optional): Required if inline_message_id is not specified.
                Identifier of the sent message.
            inline_message_id (:obj:`str`, optional): Required if chat_id and message_id are not
                specified. Identifier of the inline message.

        Keyword Args:
            read_timeout (:obj:`float` | :obj:`None`, optional): Value to pass to
                :paramref:`telegram.request.BaseRequest.post.read_timeout`. Defaults to
                :attr:`~telegram.request.BaseRequest.DEFAULT_NONE`.
            write_timeout (:obj:`float` | :obj:`None`, optional): Value to pass to
                :paramref:`telegram.request.BaseRequest.post.write_timeout`. Defaults to
                :attr:`~telegram.request.BaseRequest.DEFAULT_NONE`.
            connect_timeout (:obj:`float` | :obj:`None`, optional): Value to pass to
                :paramref:`telegram.request.BaseRequest.post.connect_timeout`. Defaults to
                :attr:`~telegram.request.BaseRequest.DEFAULT_NONE`.
            pool_timeout (:obj:`float` | :obj:`None`, optional): Value to pass to
                :paramref:`telegram.request.BaseRequest.post.pool_timeout`. Defaults to
                :attr:`~telegram.request.BaseRequest.DEFAULT_NONE`.
            api_kwargs (:obj:`dict`, optional): Arbitrary keyword arguments to be passed to the
                Telegram API.

        Returns:
            :class:`telegram.Message`: The edited message. If the message is not an inline message
            , :obj:`True`.

        Raises:
            :class:`telegram.error.TelegramError`: If the new score is not greater than the user's
                current score in the chat and force is :obj:`False`.

        """
        data: JSONDict = {"user_id": user_id, "score": score}

        if chat_id:
            data["chat_id"] = chat_id
        if message_id:
            data["message_id"] = message_id
        if inline_message_id:
            data["inline_message_id"] = inline_message_id
        if force is not None:
            data["force"] = force
        if disable_edit_message is not None:
            data["disable_edit_message"] = disable_edit_message

        return await self._send_message(
            "setGameScore",
            data,
            read_timeout=read_timeout,
            write_timeout=write_timeout,
            connect_timeout=connect_timeout,
            pool_timeout=pool_timeout,
            api_kwargs=api_kwargs,
        )

    @_log
    async def get_game_high_scores(
        self,
        user_id: Union[int, str],
        chat_id: Union[str, int] = None,
        message_id: int = None,
        inline_message_id: str = None,
        *,
        read_timeout: ODVInput[float] = DEFAULT_NONE,
        write_timeout: ODVInput[float] = DEFAULT_NONE,
        connect_timeout: ODVInput[float] = DEFAULT_NONE,
        pool_timeout: ODVInput[float] = DEFAULT_NONE,
        api_kwargs: JSONDict = None,
    ) -> List[GameHighScore]:
        """
        Use this method to get data for high score tables. Will return the score of the specified
        user and several of their neighbors in a game.

        Note:
            This method will currently return scores for the target user, plus two of their
            closest neighbors on each side. Will also return the top three users if the user and
            his neighbors are not among them. Please note that this behavior is subject to change.

        .. seealso:: :attr:`telegram.CallbackQuery.get_game_high_scores`

        Args:
            user_id (:obj:`int`): Target user id.
            chat_id (:obj:`int` | :obj:`str`, optional): Required if inline_message_id is not
                specified. Unique identifier for the target chat.
            message_id (:obj:`int`, optional): Required if inline_message_id is not specified.
                Identifier of the sent message.
            inline_message_id (:obj:`str`, optional): Required if chat_id and message_id are not
                specified. Identifier of the inline message.

        Keyword Args:
            read_timeout (:obj:`float` | :obj:`None`, optional): Value to pass to
                :paramref:`telegram.request.BaseRequest.post.read_timeout`. Defaults to
                :attr:`~telegram.request.BaseRequest.DEFAULT_NONE`.
            write_timeout (:obj:`float` | :obj:`None`, optional): Value to pass to
                :paramref:`telegram.request.BaseRequest.post.write_timeout`. Defaults to
                :attr:`~telegram.request.BaseRequest.DEFAULT_NONE`.
            connect_timeout (:obj:`float` | :obj:`None`, optional): Value to pass to
                :paramref:`telegram.request.BaseRequest.post.connect_timeout`. Defaults to
                :attr:`~telegram.request.BaseRequest.DEFAULT_NONE`.
            pool_timeout (:obj:`float` | :obj:`None`, optional): Value to pass to
                :paramref:`telegram.request.BaseRequest.post.pool_timeout`. Defaults to
                :attr:`~telegram.request.BaseRequest.DEFAULT_NONE`.
            api_kwargs (:obj:`dict`, optional): Arbitrary keyword arguments to be passed to the
                Telegram API.

        Returns:
            List[:class:`telegram.GameHighScore`]

        Raises:
            :class:`telegram.error.TelegramError`

        """
        data: JSONDict = {"user_id": user_id}

        if chat_id:
            data["chat_id"] = chat_id
        if message_id:
            data["message_id"] = message_id
        if inline_message_id:
            data["inline_message_id"] = inline_message_id

        result = await self._post(
            "getGameHighScores",
            data,
            read_timeout=read_timeout,
            write_timeout=write_timeout,
            connect_timeout=connect_timeout,
            pool_timeout=pool_timeout,
            api_kwargs=api_kwargs,
        )

        return GameHighScore.de_list(result, self)  # type: ignore

    @_log
    async def send_invoice(
        self,
        chat_id: Union[int, str],
        title: str,
        description: str,
        payload: str,
        provider_token: str,
        currency: str,
        prices: List["LabeledPrice"],
        start_parameter: str = None,
        photo_url: str = None,
        photo_size: int = None,
        photo_width: int = None,
        photo_height: int = None,
        need_name: bool = None,
        need_phone_number: bool = None,
        need_email: bool = None,
        need_shipping_address: bool = None,
        is_flexible: bool = None,
        disable_notification: DVInput[bool] = DEFAULT_NONE,
        reply_to_message_id: int = None,
        reply_markup: InlineKeyboardMarkup = None,
        provider_data: Union[str, object] = None,
        send_phone_number_to_provider: bool = None,
        send_email_to_provider: bool = None,
        allow_sending_without_reply: ODVInput[bool] = DEFAULT_NONE,
        max_tip_amount: int = None,
        suggested_tip_amounts: List[int] = None,
        protect_content: ODVInput[bool] = DEFAULT_NONE,
        *,
        read_timeout: ODVInput[float] = DEFAULT_NONE,
        write_timeout: ODVInput[float] = DEFAULT_NONE,
        connect_timeout: ODVInput[float] = DEFAULT_NONE,
        pool_timeout: ODVInput[float] = DEFAULT_NONE,
        api_kwargs: JSONDict = None,
    ) -> Message:
        """Use this method to send invoices.

        Warning:
            As of API 5.2 :paramref:`start_parameter` is an optional argument and therefore the
            order of the arguments had to be changed. Use keyword arguments to make sure that the
            arguments are passed correctly.

        .. seealso:: :attr:`telegram.Message.reply_invoice`, :attr:`telegram.Chat.send_invoice`,
            :attr:`telegram.User.send_invoice`

        .. versionchanged:: 13.5
            As of Bot API 5.2, the parameter :paramref:`start_parameter` is optional.

        Args:
            chat_id (:obj:`int` | :obj:`str`): Unique identifier for the target chat or username
                of the target channel (in the format ``@channelusername``).
            title (:obj:`str`): Product name. :tg-const:`telegram.Invoice.MIN_TITLE_LENGTH`-
                :tg-const:`telegram.Invoice.MAX_TITLE_LENGTH` characters.
            description (:obj:`str`): Product description.
                :tg-const:`telegram.Invoice.MIN_DESCRIPTION_LENGTH`-
                :tg-const:`telegram.Invoice.MAX_DESCRIPTION_LENGTH` characters.
            payload (:obj:`str`): Bot-defined invoice payload.
                :tg-const:`telegram.Invoice.MIN_PAYLOAD_LENGTH`-
                :tg-const:`telegram.Invoice.MAX_PAYLOAD_LENGTH` bytes. This will not be
                displayed to the user, use for your internal processes.
            provider_token (:obj:`str`): Payments provider token, obtained via
                `@BotFather <https://t.me/BotFather>`_.
            currency (:obj:`str`): Three-letter ISO 4217 currency code, see `more on currencies
                <https://core.telegram.org/bots/payments#supported-currencies>`_.
            prices (List[:class:`telegram.LabeledPrice`)]: Price breakdown, a list
                of components (e.g. product price, tax, discount, delivery cost, delivery tax,
                bonus, etc.).
            max_tip_amount (:obj:`int`, optional): The maximum accepted amount for tips in the
                *smallest* units of the currency (integer, **not** float/double). For example, for
                a maximum tip of US$ 1.45 pass ``max_tip_amount = 145``. See the exp parameter in
                `currencies.json <https://core.telegram.org/bots/payments/currencies.json>`_, it
                shows the number of digits past the decimal point for each currency (2 for the
                majority of currencies). Defaults to ``0``.

                .. versionadded:: 13.5
            suggested_tip_amounts (List[:obj:`int`], optional): An array of
                suggested amounts of tips in the *smallest* units of the currency (integer, **not**
                float/double). At most 4 suggested tip amounts can be specified. The suggested tip
                amounts must be positive, passed in a strictly increased order and must not exceed
                :paramref:`max_tip_amount`.

                .. versionadded:: 13.5
            start_parameter (:obj:`str`, optional): Unique deep-linking parameter. If left empty,
                *forwarded copies* of the sent message will have a *Pay* button, allowing
                multiple users to pay directly from the forwarded message, using the same invoice.
                If non-empty, forwarded copies of the sent message will have a *URL* button with a
                deep link to the bot (instead of a *Pay* button), with the value used as the
                start parameter.

                .. versionchanged:: 13.5
                    As of Bot API 5.2, this parameter is optional.
            provider_data (:obj:`str` | :obj:`object`, optional): data about the
                invoice, which will be shared with the payment provider. A detailed description of
                required fields should be provided by the payment provider. When an object is
                passed, it will be encoded as JSON.
            photo_url (:obj:`str`, optional): URL of the product photo for the invoice. Can be a
                photo of the goods or a marketing image for a service. People like it better when
                they see what they are paying for.
            photo_size (:obj:`str`, optional): Photo size.
            photo_width (:obj:`int`, optional): Photo width.
            photo_height (:obj:`int`, optional): Photo height.
            need_name (:obj:`bool`, optional): Pass :obj:`True`, if you require the user's full
                name to complete the order.
            need_phone_number (:obj:`bool`, optional): Pass :obj:`True`, if you require the user's
                phone number to complete the order.
            need_email (:obj:`bool`, optional): Pass :obj:`True`, if you require the user's email
                to complete the order.
            need_shipping_address (:obj:`bool`, optional): Pass :obj:`True`, if you require the
                user's shipping address to complete the order.
            send_phone_number_to_provider (:obj:`bool`, optional): Pass :obj:`True`, if user's
                phone number should be sent to provider.
            send_email_to_provider (:obj:`bool`, optional): Pass :obj:`True`, if user's email
                address should be sent to provider.
            is_flexible (:obj:`bool`, optional): Pass :obj:`True`, if the final price depends on
                the shipping method.
            disable_notification (:obj:`bool`, optional): Sends the message silently. Users will
                receive a notification with no sound.
            protect_content (:obj:`bool`, optional): Protects the contents of the sent message from
                forwarding and saving.

                .. versionadded:: 13.10

            reply_to_message_id (:obj:`int`, optional): If the message is a reply, ID of the
                original message.
            allow_sending_without_reply (:obj:`bool`, optional): Pass :obj:`True`, if the message
                should be sent even if the specified replied-to message is not found.
            reply_markup (:class:`telegram.InlineKeyboardMarkup`, optional): An object for an
                inline keyboard. If empty, one 'Pay total price' button will be
                shown. If not empty, the first button must be a Pay button.

        Keyword Args:
            read_timeout (:obj:`float` | :obj:`None`, optional): Value to pass to
                :paramref:`telegram.request.BaseRequest.post.read_timeout`. Defaults to
                :attr:`~telegram.request.BaseRequest.DEFAULT_NONE`.
            write_timeout (:obj:`float` | :obj:`None`, optional): Value to pass to
                :paramref:`telegram.request.BaseRequest.post.write_timeout`. Defaults to
                :attr:`~telegram.request.BaseRequest.DEFAULT_NONE`.
            connect_timeout (:obj:`float` | :obj:`None`, optional): Value to pass to
                :paramref:`telegram.request.BaseRequest.post.connect_timeout`. Defaults to
                :attr:`~telegram.request.BaseRequest.DEFAULT_NONE`.
            pool_timeout (:obj:`float` | :obj:`None`, optional): Value to pass to
                :paramref:`telegram.request.BaseRequest.post.pool_timeout`. Defaults to
                :attr:`~telegram.request.BaseRequest.DEFAULT_NONE`.
            api_kwargs (:obj:`dict`, optional): Arbitrary keyword arguments to be passed to the
                Telegram API.

        Returns:
            :class:`telegram.Message`: On success, the sent Message is returned.

        Raises:
            :class:`telegram.error.TelegramError`

        """
        data: JSONDict = {
            "chat_id": chat_id,
            "title": title,
            "description": description,
            "payload": payload,
            "provider_token": provider_token,
            "currency": currency,
            "prices": prices,
        }
        if max_tip_amount is not None:
            data["max_tip_amount"] = max_tip_amount
        if suggested_tip_amounts is not None:
            data["suggested_tip_amounts"] = suggested_tip_amounts
        if start_parameter is not None:
            data["start_parameter"] = start_parameter
        if provider_data is not None:
            data["provider_data"] = provider_data
        if photo_url is not None:
            data["photo_url"] = photo_url
        if photo_size is not None:
            data["photo_size"] = photo_size
        if photo_width is not None:
            data["photo_width"] = photo_width
        if photo_height is not None:
            data["photo_height"] = photo_height
        if need_name is not None:
            data["need_name"] = need_name
        if need_phone_number is not None:
            data["need_phone_number"] = need_phone_number
        if need_email is not None:
            data["need_email"] = need_email
        if need_shipping_address is not None:
            data["need_shipping_address"] = need_shipping_address
        if is_flexible is not None:
            data["is_flexible"] = is_flexible
        if send_phone_number_to_provider is not None:
            data["send_phone_number_to_provider"] = send_phone_number_to_provider
        if send_email_to_provider is not None:
            data["send_email_to_provider"] = send_email_to_provider

        return await self._send_message(  # type: ignore[return-value]
            "sendInvoice",
            data,
            reply_to_message_id=reply_to_message_id,
            disable_notification=disable_notification,
            reply_markup=reply_markup,
            allow_sending_without_reply=allow_sending_without_reply,
            protect_content=protect_content,
            read_timeout=read_timeout,
            write_timeout=write_timeout,
            connect_timeout=connect_timeout,
            pool_timeout=pool_timeout,
            api_kwargs=api_kwargs,
        )

    @_log
    async def answer_shipping_query(  # pylint: disable=invalid-name
        self,
        shipping_query_id: str,
        ok: bool,
        shipping_options: List[ShippingOption] = None,
        error_message: str = None,
        *,
        read_timeout: ODVInput[float] = DEFAULT_NONE,
        write_timeout: ODVInput[float] = DEFAULT_NONE,
        connect_timeout: ODVInput[float] = DEFAULT_NONE,
        pool_timeout: ODVInput[float] = DEFAULT_NONE,
        api_kwargs: JSONDict = None,
    ) -> bool:
        """
        If you sent an invoice requesting a shipping address and the parameter
        :paramref:`send_invoice.is_flexible` was specified, the Bot API will send an
        :class:`telegram.Update` with a :attr:`telegram.Update.shipping_query` field to the bot.
        Use this method to reply to shipping queries.

        .. seealso:: :attr:`telegram.ShippingQuery.answer`

        Args:
            shipping_query_id (:obj:`str`): Unique identifier for the query to be answered.
            ok (:obj:`bool`): Specify :obj:`True` if delivery to the specified address is possible
                and :obj:`False` if there are any problems (for example, if delivery to the
                specified address is not possible).
            shipping_options (List[:class:`telegram.ShippingOption`]), optional]: Required if ok is
                :obj:`True`. An array of available shipping options.
            error_message (:obj:`str`, optional): Required if ok is :obj:`False`. Error message in
                human readable form that explains why it is impossible to complete the order (e.g.
                "Sorry, delivery to your desired address is unavailable"). Telegram will display
                this message to the user.

        Keyword Args:
            read_timeout (:obj:`float` | :obj:`None`, optional): Value to pass to
                :paramref:`telegram.request.BaseRequest.post.read_timeout`. Defaults to
                :attr:`~telegram.request.BaseRequest.DEFAULT_NONE`.
            write_timeout (:obj:`float` | :obj:`None`, optional): Value to pass to
                :paramref:`telegram.request.BaseRequest.post.write_timeout`. Defaults to
                :attr:`~telegram.request.BaseRequest.DEFAULT_NONE`.
            connect_timeout (:obj:`float` | :obj:`None`, optional): Value to pass to
                :paramref:`telegram.request.BaseRequest.post.connect_timeout`. Defaults to
                :attr:`~telegram.request.BaseRequest.DEFAULT_NONE`.
            pool_timeout (:obj:`float` | :obj:`None`, optional): Value to pass to
                :paramref:`telegram.request.BaseRequest.post.pool_timeout`. Defaults to
                :attr:`~telegram.request.BaseRequest.DEFAULT_NONE`.
            api_kwargs (:obj:`dict`, optional): Arbitrary keyword arguments to be passed to the
                Telegram API.

        Returns:
            :obj:`bool`: On success, :obj:`True` is returned.

        Raises:
            :class:`telegram.error.TelegramError`

        """
        data: JSONDict = {"shipping_query_id": shipping_query_id, "ok": ok}

        if shipping_options is not None:
            data["shipping_options"] = [option.to_dict() for option in shipping_options]
        if error_message is not None:
            data["error_message"] = error_message

        result = await self._post(
            "answerShippingQuery",
            data,
            read_timeout=read_timeout,
            write_timeout=write_timeout,
            connect_timeout=connect_timeout,
            pool_timeout=pool_timeout,
            api_kwargs=api_kwargs,
        )

        return result  # type: ignore[return-value]

    @_log
    async def answer_pre_checkout_query(  # pylint: disable=invalid-name
        self,
        pre_checkout_query_id: str,
        ok: bool,
        error_message: str = None,
        *,
        read_timeout: ODVInput[float] = DEFAULT_NONE,
        write_timeout: ODVInput[float] = DEFAULT_NONE,
        connect_timeout: ODVInput[float] = DEFAULT_NONE,
        pool_timeout: ODVInput[float] = DEFAULT_NONE,
        api_kwargs: JSONDict = None,
    ) -> bool:
        """
        Once the user has confirmed their payment and shipping details, the Bot API sends the final
        confirmation in the form of an :class:`telegram.Update` with the field
        :attr:`telegram.Update.pre_checkout_query`. Use this method to respond to such pre-checkout
        queries.

        Note:
            The Bot API must receive an answer within 10 seconds after the pre-checkout
            query was sent.

        .. seealso:: :attr:`telegram.PreCheckoutQuery.answer`

        Args:
            pre_checkout_query_id (:obj:`str`): Unique identifier for the query to be answered.
            ok (:obj:`bool`): Specify :obj:`True` if everything is alright
                (goods are available, etc.) and the bot is ready to proceed with the order. Use
                :obj:`False` if there are any problems.
            error_message (:obj:`str`, optional): Required if ok is :obj:`False`. Error message
                in human readable form that explains the reason for failure to proceed with
                the checkout (e.g. "Sorry, somebody just bought the last of our amazing black
                T-shirts while you were busy filling out your payment details. Please choose a
                different color or garment!"). Telegram will display this message to the user.

        Keyword Args:
            read_timeout (:obj:`float` | :obj:`None`, optional): Value to pass to
                :paramref:`telegram.request.BaseRequest.post.read_timeout`. Defaults to
                :attr:`~telegram.request.BaseRequest.DEFAULT_NONE`.
            write_timeout (:obj:`float` | :obj:`None`, optional): Value to pass to
                :paramref:`telegram.request.BaseRequest.post.write_timeout`. Defaults to
                :attr:`~telegram.request.BaseRequest.DEFAULT_NONE`.
            connect_timeout (:obj:`float` | :obj:`None`, optional): Value to pass to
                :paramref:`telegram.request.BaseRequest.post.connect_timeout`. Defaults to
                :attr:`~telegram.request.BaseRequest.DEFAULT_NONE`.
            pool_timeout (:obj:`float` | :obj:`None`, optional): Value to pass to
                :paramref:`telegram.request.BaseRequest.post.pool_timeout`. Defaults to
                :attr:`~telegram.request.BaseRequest.DEFAULT_NONE`.
            api_kwargs (:obj:`dict`, optional): Arbitrary keyword arguments to be passed to the
                Telegram API.

        Returns:
            :obj:`bool`: On success, :obj:`True` is returned.

        Raises:
            :class:`telegram.error.TelegramError`

        """
        data: JSONDict = {"pre_checkout_query_id": pre_checkout_query_id, "ok": ok}

        if error_message is not None:
            data["error_message"] = error_message

        result = await self._post(
            "answerPreCheckoutQuery",
            data,
            read_timeout=read_timeout,
            write_timeout=write_timeout,
            connect_timeout=connect_timeout,
            pool_timeout=pool_timeout,
            api_kwargs=api_kwargs,
        )

        return result  # type: ignore[return-value]

    @_log
    async def answer_web_app_query(
        self,
        web_app_query_id: str,
        result: "InlineQueryResult",
        *,
        read_timeout: ODVInput[float] = DEFAULT_NONE,
        write_timeout: ODVInput[float] = DEFAULT_NONE,
        connect_timeout: ODVInput[float] = DEFAULT_NONE,
        pool_timeout: ODVInput[float] = DEFAULT_NONE,
        api_kwargs: JSONDict = None,
    ) -> SentWebAppMessage:
        """Use this method to set the result of an interaction with a Web App and send a
        corresponding message on behalf of the user to the chat from which the query originated.

        .. versionadded:: 20.0

        Args:
            web_app_query_id (:obj:`str`): Unique identifier for the query to be answered.
            result (:class:`telegram.InlineQueryResult`): An object describing the message to be
                sent.

        Keyword Args:
            read_timeout (:obj:`float` | :obj:`None`, optional): Value to pass to
                :paramref:`telegram.request.BaseRequest.post.read_timeout`. Defaults to
                :attr:`~telegram.request.BaseRequest.DEFAULT_NONE`.
            write_timeout (:obj:`float` | :obj:`None`, optional):  Value to pass to
                :paramref:`telegram.request.BaseRequest.post.write_timeout`. Defaults to
                :attr:`~telegram.request.BaseRequest.DEFAULT_NONE`.
            connect_timeout (:obj:`float` | :obj:`None`, optional): Value to pass to
                :paramref:`telegram.request.BaseRequest.post.connect_timeout`. Defaults to
                :attr:`~telegram.request.BaseRequest.DEFAULT_NONE`.
            pool_timeout (:obj:`float` | :obj:`None`, optional):  Value to pass to
                :paramref:`telegram.request.BaseRequest.post.pool_timeout`. Defaults to
                :attr:`~telegram.request.BaseRequest.DEFAULT_NONE`.
            api_kwargs (:obj:`dict`, optional): Arbitrary keyword arguments to be passed to the
                Telegram API.

        Returns:
            :class:`telegram.SentWebAppMessage`: On success, a sent
            :class:`telegram.SentWebAppMessage` is returned.

        Raises:
            :class:`telegram.error.TelegramError`

        """
        data: JSONDict = {"web_app_query_id": web_app_query_id, "result": result}

        api_result = await self._post(
            "answerWebAppQuery",
            data,
            read_timeout=read_timeout,
            write_timeout=write_timeout,
            connect_timeout=connect_timeout,
            pool_timeout=pool_timeout,
            api_kwargs=api_kwargs,
        )

        return SentWebAppMessage.de_json(api_result, self)  # type: ignore[return-value, arg-type]

    @_log
    async def restrict_chat_member(
        self,
        chat_id: Union[str, int],
        user_id: Union[str, int],
        permissions: ChatPermissions,
        until_date: Union[int, datetime] = None,
        *,
        read_timeout: ODVInput[float] = DEFAULT_NONE,
        write_timeout: ODVInput[float] = DEFAULT_NONE,
        connect_timeout: ODVInput[float] = DEFAULT_NONE,
        pool_timeout: ODVInput[float] = DEFAULT_NONE,
        api_kwargs: JSONDict = None,
    ) -> bool:
        """
        Use this method to restrict a user in a supergroup. The bot must be an administrator in
        the supergroup for this to work and must have the appropriate admin rights. Pass
        :obj:`True` for all boolean parameters to lift restrictions from a user.

        .. seealso:: :meth:`telegram.ChatPermissions.all_permissions`,
            :attr:`telegram.Chat.restrict_member`

        Args:
            chat_id (:obj:`int` | :obj:`str`): Unique identifier for the target chat or username
                of the target supergroup (in the format @supergroupusername).
            user_id (:obj:`int`): Unique identifier of the target user.
            until_date (:obj:`int` | :obj:`datetime.datetime`, optional): Date when restrictions
                will be lifted for the user, unix time. If user is restricted for more than 366
                days or less than 30 seconds from the current time, they are considered to be
                restricted forever.
                For timezone naive :obj:`datetime.datetime` objects, the default timezone of the
                bot will be used, which is UTC unless :attr:`telegram.ext.Defaults.tzinfo` is
                used.
            permissions (:class:`telegram.ChatPermissions`): An object for new user
                permissions.

        Keyword Args:
            read_timeout (:obj:`float` | :obj:`None`, optional): Value to pass to
                :paramref:`telegram.request.BaseRequest.post.read_timeout`. Defaults to
                :attr:`~telegram.request.BaseRequest.DEFAULT_NONE`.
            write_timeout (:obj:`float` | :obj:`None`, optional): Value to pass to
                :paramref:`telegram.request.BaseRequest.post.write_timeout`. Defaults to
                :attr:`~telegram.request.BaseRequest.DEFAULT_NONE`.
            connect_timeout (:obj:`float` | :obj:`None`, optional): Value to pass to
                :paramref:`telegram.request.BaseRequest.post.connect_timeout`. Defaults to
                :attr:`~telegram.request.BaseRequest.DEFAULT_NONE`.
            pool_timeout (:obj:`float` | :obj:`None`, optional): Value to pass to
                :paramref:`telegram.request.BaseRequest.post.pool_timeout`. Defaults to
                :attr:`~telegram.request.BaseRequest.DEFAULT_NONE`.
            api_kwargs (:obj:`dict`, optional): Arbitrary keyword arguments to be passed to the
                Telegram API.

        Returns:
            :obj:`bool`: On success, :obj:`True` is returned.

        Raises:
            :class:`telegram.error.TelegramError`
        """
        data: JSONDict = {
            "chat_id": chat_id,
            "user_id": user_id,
            "permissions": permissions,
        }

        if until_date is not None:
            data["until_date"] = until_date

        result = await self._post(
            "restrictChatMember",
            data,
            read_timeout=read_timeout,
            write_timeout=write_timeout,
            connect_timeout=connect_timeout,
            pool_timeout=pool_timeout,
            api_kwargs=api_kwargs,
        )

        return result  # type: ignore[return-value]

    @_log
    async def promote_chat_member(
        self,
        chat_id: Union[str, int],
        user_id: Union[str, int],
        can_change_info: bool = None,
        can_post_messages: bool = None,
        can_edit_messages: bool = None,
        can_delete_messages: bool = None,
        can_invite_users: bool = None,
        can_restrict_members: bool = None,
        can_pin_messages: bool = None,
        can_promote_members: bool = None,
        is_anonymous: bool = None,
        can_manage_chat: bool = None,
        can_manage_video_chats: bool = None,
        *,
        read_timeout: ODVInput[float] = DEFAULT_NONE,
        write_timeout: ODVInput[float] = DEFAULT_NONE,
        connect_timeout: ODVInput[float] = DEFAULT_NONE,
        pool_timeout: ODVInput[float] = DEFAULT_NONE,
        api_kwargs: JSONDict = None,
    ) -> bool:
        """
        Use this method to promote or demote a user in a supergroup or a channel. The bot must be
        an administrator in the chat for this to work and must have the appropriate admin rights.
        Pass :obj:`False` for all boolean parameters to demote a user.

        .. seealso:: :attr:`telegram.Chat.promote_member`

        .. versionchanged:: 20.0
           The argument ``can_manage_voice_chats`` was renamed to
           :paramref:`can_manage_video_chats` in accordance to Bot API 6.0.

        Args:
            chat_id (:obj:`int` | :obj:`str`): Unique identifier for the target chat or username
                of the target channel (in the format ``@channelusername``).
            user_id (:obj:`int`): Unique identifier of the target user.
            is_anonymous (:obj:`bool`, optional): Pass :obj:`True`, if the administrator's presence
                in the chat is hidden.
            can_manage_chat (:obj:`bool`, optional): Pass :obj:`True`, if the administrator can
                access the chat event log, chat statistics, message statistics in channels, see
                channel members, see anonymous administrators in supergroups and ignore slow mode.
                Implied by any other administrator privilege.

                .. versionadded:: 13.4

            can_manage_video_chats (:obj:`bool`, optional): Pass :obj:`True`, if the administrator
                can manage video chats.

                .. versionadded:: 20.0

            can_change_info (:obj:`bool`, optional): Pass :obj:`True`, if the administrator can
                change chat title, photo and other settings.
            can_post_messages (:obj:`bool`, optional): Pass :obj:`True`, if the administrator can
                create channel posts, channels only.
            can_edit_messages (:obj:`bool`, optional): Pass :obj:`True`, if the administrator can
                edit messages of other users and can pin messages, channels only.
            can_delete_messages (:obj:`bool`, optional): Pass :obj:`True`, if the administrator can
                delete messages of other users.
            can_invite_users (:obj:`bool`, optional): Pass :obj:`True`, if the administrator can
                invite new users to the chat.
            can_restrict_members (:obj:`bool`, optional): Pass :obj:`True`, if the administrator
                can restrict, ban or unban chat members.
            can_pin_messages (:obj:`bool`, optional): Pass :obj:`True`, if the administrator can
                pin messages, supergroups only.
            can_promote_members (:obj:`bool`, optional): Pass :obj:`True`, if the administrator can
                add new administrators with a subset of his own privileges or demote administrators
                that he has promoted, directly or indirectly (promoted by administrators that were
                appointed by him).

        Keyword Args:
            read_timeout (:obj:`float` | :obj:`None`, optional): Value to pass to
                :paramref:`telegram.request.BaseRequest.post.read_timeout`. Defaults to
                :attr:`~telegram.request.BaseRequest.DEFAULT_NONE`.
            write_timeout (:obj:`float` | :obj:`None`, optional): Value to pass to
                :paramref:`telegram.request.BaseRequest.post.write_timeout`. Defaults to
                :attr:`~telegram.request.BaseRequest.DEFAULT_NONE`.
            connect_timeout (:obj:`float` | :obj:`None`, optional): Value to pass to
                :paramref:`telegram.request.BaseRequest.post.connect_timeout`. Defaults to
                :attr:`~telegram.request.BaseRequest.DEFAULT_NONE`.
            pool_timeout (:obj:`float` | :obj:`None`, optional): Value to pass to
                :paramref:`telegram.request.BaseRequest.post.pool_timeout`. Defaults to
                :attr:`~telegram.request.BaseRequest.DEFAULT_NONE`.
            api_kwargs (:obj:`dict`, optional): Arbitrary keyword arguments to be passed to the
                Telegram API.

        Returns:
            :obj:`bool`: On success, :obj:`True` is returned.

        Raises:
            :class:`telegram.error.TelegramError`

        """
        data: JSONDict = {"chat_id": chat_id, "user_id": user_id}

        if is_anonymous is not None:
            data["is_anonymous"] = is_anonymous
        if can_change_info is not None:
            data["can_change_info"] = can_change_info
        if can_post_messages is not None:
            data["can_post_messages"] = can_post_messages
        if can_edit_messages is not None:
            data["can_edit_messages"] = can_edit_messages
        if can_delete_messages is not None:
            data["can_delete_messages"] = can_delete_messages
        if can_invite_users is not None:
            data["can_invite_users"] = can_invite_users
        if can_restrict_members is not None:
            data["can_restrict_members"] = can_restrict_members
        if can_pin_messages is not None:
            data["can_pin_messages"] = can_pin_messages
        if can_promote_members is not None:
            data["can_promote_members"] = can_promote_members
        if can_manage_chat is not None:
            data["can_manage_chat"] = can_manage_chat
        if can_manage_video_chats is not None:
            data["can_manage_video_chats"] = can_manage_video_chats

        result = await self._post(
            "promoteChatMember",
            data,
            read_timeout=read_timeout,
            write_timeout=write_timeout,
            connect_timeout=connect_timeout,
            pool_timeout=pool_timeout,
            api_kwargs=api_kwargs,
        )

        return result  # type: ignore[return-value]

    @_log
    async def set_chat_permissions(
        self,
        chat_id: Union[str, int],
        permissions: ChatPermissions,
        *,
        read_timeout: ODVInput[float] = DEFAULT_NONE,
        write_timeout: ODVInput[float] = DEFAULT_NONE,
        connect_timeout: ODVInput[float] = DEFAULT_NONE,
        pool_timeout: ODVInput[float] = DEFAULT_NONE,
        api_kwargs: JSONDict = None,
    ) -> bool:
        """
        Use this method to set default chat permissions for all members. The bot must be an
        administrator in the group or a supergroup for this to work and must have the
        :attr:`telegram.ChatMemberAdministrator.can_restrict_members` admin rights.

        .. seealso:: :attr:`telegram.Chat.set_permissions`

        Args:
            chat_id (:obj:`int` | :obj:`str`): Unique identifier for the target chat or username of
                the target supergroup (in the format `@supergroupusername`).
            permissions (:class:`telegram.ChatPermissions`): New default chat permissions.

        Keyword Args:
            read_timeout (:obj:`float` | :obj:`None`, optional): Value to pass to
                :paramref:`telegram.request.BaseRequest.post.read_timeout`. Defaults to
                :attr:`~telegram.request.BaseRequest.DEFAULT_NONE`.
            write_timeout (:obj:`float` | :obj:`None`, optional): Value to pass to
                :paramref:`telegram.request.BaseRequest.post.write_timeout`. Defaults to
                :attr:`~telegram.request.BaseRequest.DEFAULT_NONE`.
            connect_timeout (:obj:`float` | :obj:`None`, optional): Value to pass to
                :paramref:`telegram.request.BaseRequest.post.connect_timeout`. Defaults to
                :attr:`~telegram.request.BaseRequest.DEFAULT_NONE`.
            pool_timeout (:obj:`float` | :obj:`None`, optional): Value to pass to
                :paramref:`telegram.request.BaseRequest.post.pool_timeout`. Defaults to
                :attr:`~telegram.request.BaseRequest.DEFAULT_NONE`.
            api_kwargs (:obj:`dict`, optional): Arbitrary keyword arguments to be passed to the
                Telegram API.

        Returns:
            :obj:`bool`: On success, :obj:`True` is returned.

        Raises:
            :class:`telegram.error.TelegramError`

        """
        data: JSONDict = {"chat_id": chat_id, "permissions": permissions}
        result = await self._post(
            "setChatPermissions",
            data,
            read_timeout=read_timeout,
            write_timeout=write_timeout,
            connect_timeout=connect_timeout,
            pool_timeout=pool_timeout,
            api_kwargs=api_kwargs,
        )
        return result  # type: ignore[return-value]

    @_log
    async def set_chat_administrator_custom_title(
        self,
        chat_id: Union[int, str],
        user_id: Union[int, str],
        custom_title: str,
        *,
        read_timeout: ODVInput[float] = DEFAULT_NONE,
        write_timeout: ODVInput[float] = DEFAULT_NONE,
        connect_timeout: ODVInput[float] = DEFAULT_NONE,
        pool_timeout: ODVInput[float] = DEFAULT_NONE,
        api_kwargs: JSONDict = None,
    ) -> bool:
        """
        Use this method to set a custom title for administrators promoted by the bot in a
        supergroup. The bot must be an administrator for this to work.

        .. seealso:: :attr:`telegram.Chat.set_administrator_custom_title`

        Args:
            chat_id (:obj:`int` | :obj:`str`): Unique identifier for the target chat or username of
                the target supergroup (in the format `@supergroupusername`).
            user_id (:obj:`int`): Unique identifier of the target administrator.
            custom_title (:obj:`str`): New custom title for the administrator; 0-16 characters,
                emoji are not allowed.

        Keyword Args:
            read_timeout (:obj:`float` | :obj:`None`, optional): Value to pass to
                :paramref:`telegram.request.BaseRequest.post.read_timeout`. Defaults to
                :attr:`~telegram.request.BaseRequest.DEFAULT_NONE`.
            write_timeout (:obj:`float` | :obj:`None`, optional): Value to pass to
                :paramref:`telegram.request.BaseRequest.post.write_timeout`. Defaults to
                :attr:`~telegram.request.BaseRequest.DEFAULT_NONE`.
            connect_timeout (:obj:`float` | :obj:`None`, optional): Value to pass to
                :paramref:`telegram.request.BaseRequest.post.connect_timeout`. Defaults to
                :attr:`~telegram.request.BaseRequest.DEFAULT_NONE`.
            pool_timeout (:obj:`float` | :obj:`None`, optional): Value to pass to
                :paramref:`telegram.request.BaseRequest.post.pool_timeout`. Defaults to
                :attr:`~telegram.request.BaseRequest.DEFAULT_NONE`.
            api_kwargs (:obj:`dict`, optional): Arbitrary keyword arguments to be passed to the
                Telegram API.

        Returns:
            :obj:`bool`: On success, :obj:`True` is returned.

        Raises:
            :class:`telegram.error.TelegramError`

        """
        data: JSONDict = {"chat_id": chat_id, "user_id": user_id, "custom_title": custom_title}

        result = await self._post(
            "setChatAdministratorCustomTitle",
            data,
            read_timeout=read_timeout,
            write_timeout=write_timeout,
            connect_timeout=connect_timeout,
            pool_timeout=pool_timeout,
            api_kwargs=api_kwargs,
        )

        return result  # type: ignore[return-value]

    @_log
    async def export_chat_invite_link(
        self,
        chat_id: Union[str, int],
        *,
        read_timeout: ODVInput[float] = DEFAULT_NONE,
        write_timeout: ODVInput[float] = DEFAULT_NONE,
        connect_timeout: ODVInput[float] = DEFAULT_NONE,
        pool_timeout: ODVInput[float] = DEFAULT_NONE,
        api_kwargs: JSONDict = None,
    ) -> str:
        """
        Use this method to generate a new primary invite link for a chat; any previously generated
        link is revoked. The bot must be an administrator in the chat for this to work and must
        have the appropriate admin rights.

        Note:
            Each administrator in a chat generates their own invite links. Bots can't use invite
            links generated by other administrators. If you want your bot to work with invite
            links, it will need to generate its own link using :meth:`export_chat_invite_link` or
            by calling the :meth:`get_chat` method. If your bot needs to generate a new primary
            invite link replacing its previous one, use :attr:`export_chat_invite_link` again.

        .. seealso:: :attr:`telegram.Chat.export_invite_link`

        Args:
            chat_id (:obj:`int` | :obj:`str`): Unique identifier for the target chat or username
                of the target channel (in the format ``@channelusername``).

        Keyword Args:
            read_timeout (:obj:`float` | :obj:`None`, optional): Value to pass to
                :paramref:`telegram.request.BaseRequest.post.read_timeout`. Defaults to
                :attr:`~telegram.request.BaseRequest.DEFAULT_NONE`.
            write_timeout (:obj:`float` | :obj:`None`, optional): Value to pass to
                :paramref:`telegram.request.BaseRequest.post.write_timeout`. Defaults to
                :attr:`~telegram.request.BaseRequest.DEFAULT_NONE`.
            connect_timeout (:obj:`float` | :obj:`None`, optional): Value to pass to
                :paramref:`telegram.request.BaseRequest.post.connect_timeout`. Defaults to
                :attr:`~telegram.request.BaseRequest.DEFAULT_NONE`.
            pool_timeout (:obj:`float` | :obj:`None`, optional): Value to pass to
                :paramref:`telegram.request.BaseRequest.post.pool_timeout`. Defaults to
                :attr:`~telegram.request.BaseRequest.DEFAULT_NONE`.
            api_kwargs (:obj:`dict`, optional): Arbitrary keyword arguments to be passed to the
                Telegram API.

        Returns:
            :obj:`str`: New invite link on success.

        Raises:
            :class:`telegram.error.TelegramError`

        """
        data: JSONDict = {"chat_id": chat_id}
        result = await self._post(
            "exportChatInviteLink",
            data,
            read_timeout=read_timeout,
            write_timeout=write_timeout,
            connect_timeout=connect_timeout,
            pool_timeout=pool_timeout,
            api_kwargs=api_kwargs,
        )
        return result  # type: ignore[return-value]

    @_log
    async def create_chat_invite_link(
        self,
        chat_id: Union[str, int],
        expire_date: Union[int, datetime] = None,
        member_limit: int = None,
        name: str = None,
        creates_join_request: bool = None,
        *,
        read_timeout: ODVInput[float] = DEFAULT_NONE,
        write_timeout: ODVInput[float] = DEFAULT_NONE,
        connect_timeout: ODVInput[float] = DEFAULT_NONE,
        pool_timeout: ODVInput[float] = DEFAULT_NONE,
        api_kwargs: JSONDict = None,
    ) -> ChatInviteLink:
        """
        Use this method to create an additional invite link for a chat. The bot must be an
        administrator in the chat for this to work and must have the appropriate admin rights.
        The link can be revoked using the method :meth:`revoke_chat_invite_link`.

        .. seealso:: :attr:`telegram.Chat.create_invite_link`

        .. versionadded:: 13.4

        Args:
            chat_id (:obj:`int` | :obj:`str`): Unique identifier for the target chat or username
                of the target channel (in the format ``@channelusername``).
            expire_date (:obj:`int` | :obj:`datetime.datetime`, optional): Date when the link will
                expire. Integer input will be interpreted as Unix timestamp.
                For timezone naive :obj:`datetime.datetime` objects, the default timezone of the
                bot will be used, which is UTC unless :attr:`telegram.ext.Defaults.tzinfo` is
                used.
            member_limit (:obj:`int`, optional): Maximum number of users that can be members of
                the chat simultaneously after joining the chat via this invite link;
                1-:tg-const:`telegram.constants.ChatInviteLinkLimit.MEMBER_LIMIT`.
            name (:obj:`str`, optional): Invite link name;
                0-:tg-const:`telegram.constants.ChatInviteLinkLimit.NAME_LENGTH` characters.

                .. versionadded:: 13.8
            creates_join_request (:obj:`bool`, optional): :obj:`True`, if users joining the chat
                via the link need to be approved by chat administrators.
                If :obj:`True`, :paramref:`member_limit` can't be specified.

                .. versionadded:: 13.8

        Keyword Args:
            read_timeout (:obj:`float` | :obj:`None`, optional): Value to pass to
                :paramref:`telegram.request.BaseRequest.post.read_timeout`. Defaults to
                :attr:`~telegram.request.BaseRequest.DEFAULT_NONE`.
            write_timeout (:obj:`float` | :obj:`None`, optional): Value to pass to
                :paramref:`telegram.request.BaseRequest.post.write_timeout`. Defaults to
                :attr:`~telegram.request.BaseRequest.DEFAULT_NONE`.
            connect_timeout (:obj:`float` | :obj:`None`, optional): Value to pass to
                :paramref:`telegram.request.BaseRequest.post.connect_timeout`. Defaults to
                :attr:`~telegram.request.BaseRequest.DEFAULT_NONE`.
            pool_timeout (:obj:`float` | :obj:`None`, optional): Value to pass to
                :paramref:`telegram.request.BaseRequest.post.pool_timeout`. Defaults to
                :attr:`~telegram.request.BaseRequest.DEFAULT_NONE`.
            api_kwargs (:obj:`dict`, optional): Arbitrary keyword arguments to be passed to the
                Telegram API.

        Returns:
            :class:`telegram.ChatInviteLink`

        Raises:
            :class:`telegram.error.TelegramError`

        """
        data: JSONDict = {"chat_id": chat_id}

        if expire_date is not None:
            data["expire_date"] = expire_date

        if member_limit is not None:
            data["member_limit"] = member_limit

        if name is not None:
            data["name"] = name

        if creates_join_request is not None:
            data["creates_join_request"] = creates_join_request

        result = await self._post(
            "createChatInviteLink",
            data,
            read_timeout=read_timeout,
            write_timeout=write_timeout,
            connect_timeout=connect_timeout,
            pool_timeout=pool_timeout,
            api_kwargs=api_kwargs,
        )

        return ChatInviteLink.de_json(result, self)  # type: ignore[return-value, arg-type]

    @_log
    async def edit_chat_invite_link(
        self,
        chat_id: Union[str, int],
        invite_link: Union[str, "ChatInviteLink"],
        expire_date: Union[int, datetime] = None,
        member_limit: int = None,
        name: str = None,
        creates_join_request: bool = None,
        *,
        read_timeout: ODVInput[float] = DEFAULT_NONE,
        write_timeout: ODVInput[float] = DEFAULT_NONE,
        connect_timeout: ODVInput[float] = DEFAULT_NONE,
        pool_timeout: ODVInput[float] = DEFAULT_NONE,
        api_kwargs: JSONDict = None,
    ) -> ChatInviteLink:
        """
        Use this method to edit a non-primary invite link created by the bot. The bot must be an
        administrator in the chat for this to work and must have the appropriate admin rights.

        Note:
            Though not stated explicitly in the official docs, Telegram changes not only the
            optional parameters that are explicitly passed, but also replaces all other optional
            parameters to the default values. However, since not documented, this behaviour may
            change unbeknown to PTB.

        .. seealso:: :attr:`telegram.Chat.edit_invite_link`

        .. versionadded:: 13.4

        Args:
            chat_id (:obj:`int` | :obj:`str`): Unique identifier for the target chat or username
                of the target channel (in the format ``@channelusername``).
            invite_link (:obj:`str` | :obj:`telegram.ChatInviteLink`): The invite link to edit.

                .. versionchanged:: 20.0
                    Now also accepts :obj:`telegram.ChatInviteLink` instances.
            expire_date (:obj:`int` | :obj:`datetime.datetime`, optional): Date when the link will
                expire.
                For timezone naive :obj:`datetime.datetime` objects, the default timezone of the
                bot will be used, which is UTC unless :attr:`telegram.ext.Defaults.tzinfo` is
                used.
            member_limit (:obj:`int`, optional): Maximum number of users that can be members of
                the chat simultaneously after joining the chat via this invite link;
                1-:tg-const:`telegram.constants.ChatInviteLinkLimit.MEMBER_LIMIT`.
            name (:obj:`str`, optional): Invite link name;
                0-:tg-const:`telegram.constants.ChatInviteLinkLimit.NAME_LENGTH` characters.

                .. versionadded:: 13.8
            creates_join_request (:obj:`bool`, optional): :obj:`True`, if users joining the chat
                via the link need to be approved by chat administrators.
                If :obj:`True`, :paramref:`member_limit` can't be specified.

                .. versionadded:: 13.8

        Keyword Args:
            read_timeout (:obj:`float` | :obj:`None`, optional): Value to pass to
                :paramref:`telegram.request.BaseRequest.post.read_timeout`. Defaults to
                :attr:`~telegram.request.BaseRequest.DEFAULT_NONE`.
            write_timeout (:obj:`float` | :obj:`None`, optional): Value to pass to
                :paramref:`telegram.request.BaseRequest.post.write_timeout`. Defaults to
                :attr:`~telegram.request.BaseRequest.DEFAULT_NONE`.
            connect_timeout (:obj:`float` | :obj:`None`, optional): Value to pass to
                :paramref:`telegram.request.BaseRequest.post.connect_timeout`. Defaults to
                :attr:`~telegram.request.BaseRequest.DEFAULT_NONE`.
            pool_timeout (:obj:`float` | :obj:`None`, optional): Value to pass to
                :paramref:`telegram.request.BaseRequest.post.pool_timeout`. Defaults to
                :attr:`~telegram.request.BaseRequest.DEFAULT_NONE`.
            api_kwargs (:obj:`dict`, optional): Arbitrary keyword arguments to be passed to the
                Telegram API.

        Returns:
            :class:`telegram.ChatInviteLink`

        Raises:
            :class:`telegram.error.TelegramError`

        """
        link = invite_link.invite_link if isinstance(invite_link, ChatInviteLink) else invite_link
        data: JSONDict = {"chat_id": chat_id, "invite_link": link}

        if expire_date is not None:
            data["expire_date"] = expire_date

        if member_limit is not None:
            data["member_limit"] = member_limit

        if name is not None:
            data["name"] = name

        if creates_join_request is not None:
            data["creates_join_request"] = creates_join_request

        result = await self._post(
            "editChatInviteLink",
            data,
            read_timeout=read_timeout,
            write_timeout=write_timeout,
            connect_timeout=connect_timeout,
            pool_timeout=pool_timeout,
            api_kwargs=api_kwargs,
        )

        return ChatInviteLink.de_json(result, self)  # type: ignore[return-value, arg-type]

    @_log
    async def revoke_chat_invite_link(
        self,
        chat_id: Union[str, int],
        invite_link: Union[str, "ChatInviteLink"],
        *,
        read_timeout: ODVInput[float] = DEFAULT_NONE,
        write_timeout: ODVInput[float] = DEFAULT_NONE,
        connect_timeout: ODVInput[float] = DEFAULT_NONE,
        pool_timeout: ODVInput[float] = DEFAULT_NONE,
        api_kwargs: JSONDict = None,
    ) -> ChatInviteLink:
        """
        Use this method to revoke an invite link created by the bot. If the primary link is
        revoked, a new link is automatically generated. The bot must be an administrator in the
        chat for this to work and must have the appropriate admin rights.

        .. seealso:: :attr:`telegram.Chat.revoke_invite_link`

        .. versionadded:: 13.4

        Args:
            chat_id (:obj:`int` | :obj:`str`): Unique identifier for the target chat or username
                of the target channel (in the format ``@channelusername``).
            invite_link (:obj:`str` | :obj:`telegram.ChatInviteLink`): The invite link to revoke.

                .. versionchanged:: 20.0
                    Now also accepts :obj:`telegram.ChatInviteLink` instances.

        Keyword Args:
            read_timeout (:obj:`float` | :obj:`None`, optional): Value to pass to
                :paramref:`telegram.request.BaseRequest.post.read_timeout`. Defaults to
                :attr:`~telegram.request.BaseRequest.DEFAULT_NONE`.
            write_timeout (:obj:`float` | :obj:`None`, optional): Value to pass to
                :paramref:`telegram.request.BaseRequest.post.write_timeout`. Defaults to
                :attr:`~telegram.request.BaseRequest.DEFAULT_NONE`.
            connect_timeout (:obj:`float` | :obj:`None`, optional): Value to pass to
                :paramref:`telegram.request.BaseRequest.post.connect_timeout`. Defaults to
                :attr:`~telegram.request.BaseRequest.DEFAULT_NONE`.
            pool_timeout (:obj:`float` | :obj:`None`, optional): Value to pass to
                :paramref:`telegram.request.BaseRequest.post.pool_timeout`. Defaults to
                :attr:`~telegram.request.BaseRequest.DEFAULT_NONE`.
            api_kwargs (:obj:`dict`, optional): Arbitrary keyword arguments to be passed to the
                Telegram API.

        Returns:
            :class:`telegram.ChatInviteLink`

        Raises:
            :class:`telegram.error.TelegramError`

        """
        link = invite_link.invite_link if isinstance(invite_link, ChatInviteLink) else invite_link
        data: JSONDict = {"chat_id": chat_id, "invite_link": link}

        result = await self._post(
            "revokeChatInviteLink",
            data,
            read_timeout=read_timeout,
            write_timeout=write_timeout,
            connect_timeout=connect_timeout,
            pool_timeout=pool_timeout,
            api_kwargs=api_kwargs,
        )

        return ChatInviteLink.de_json(result, self)  # type: ignore[return-value, arg-type]

    @_log
    async def approve_chat_join_request(
        self,
        chat_id: Union[str, int],
        user_id: int,
        *,
        read_timeout: ODVInput[float] = DEFAULT_NONE,
        write_timeout: ODVInput[float] = DEFAULT_NONE,
        connect_timeout: ODVInput[float] = DEFAULT_NONE,
        pool_timeout: ODVInput[float] = DEFAULT_NONE,
        api_kwargs: JSONDict = None,
    ) -> bool:
        """Use this method to approve a chat join request.

        The bot must be an administrator in the chat for this to work and must have the
        :attr:`telegram.ChatPermissions.can_invite_users` administrator right.

        .. seealso:: :attr:`telegram.Chat.approve_join_request`,
            :attr:`telegram.ChatJoinRequest.approve`, :attr:`telegram.User.approve_join_request`

        .. versionadded:: 13.8

        Args:
            chat_id (:obj:`int` | :obj:`str`): Unique identifier for the target chat or username
                of the target channel (in the format ``@channelusername``).
            user_id (:obj:`int`): Unique identifier of the target user.

        Keyword Args:
            read_timeout (:obj:`float` | :obj:`None`, optional): Value to pass to
                :paramref:`telegram.request.BaseRequest.post.read_timeout`. Defaults to
                :attr:`~telegram.request.BaseRequest.DEFAULT_NONE`.
            write_timeout (:obj:`float` | :obj:`None`, optional): Value to pass to
                :paramref:`telegram.request.BaseRequest.post.write_timeout`. Defaults to
                :attr:`~telegram.request.BaseRequest.DEFAULT_NONE`.
            connect_timeout (:obj:`float` | :obj:`None`, optional): Value to pass to
                :paramref:`telegram.request.BaseRequest.post.connect_timeout`. Defaults to
                :attr:`~telegram.request.BaseRequest.DEFAULT_NONE`.
            pool_timeout (:obj:`float` | :obj:`None`, optional): Value to pass to
                :paramref:`telegram.request.BaseRequest.post.pool_timeout`. Defaults to
                :attr:`~telegram.request.BaseRequest.DEFAULT_NONE`.
            api_kwargs (:obj:`dict`, optional): Arbitrary keyword arguments to be passed to the
                Telegram API.

        Returns:
            :obj:`bool`: On success, :obj:`True` is returned.

        Raises:
            :class:`telegram.error.TelegramError`
        """
        data: JSONDict = {"chat_id": chat_id, "user_id": user_id}

        result = await self._post(
            "approveChatJoinRequest",
            data,
            read_timeout=read_timeout,
            write_timeout=write_timeout,
            connect_timeout=connect_timeout,
            pool_timeout=pool_timeout,
            api_kwargs=api_kwargs,
        )

        return result  # type: ignore[return-value]

    @_log
    async def decline_chat_join_request(
        self,
        chat_id: Union[str, int],
        user_id: int,
        *,
        read_timeout: ODVInput[float] = DEFAULT_NONE,
        write_timeout: ODVInput[float] = DEFAULT_NONE,
        connect_timeout: ODVInput[float] = DEFAULT_NONE,
        pool_timeout: ODVInput[float] = DEFAULT_NONE,
        api_kwargs: JSONDict = None,
    ) -> bool:
        """Use this method to decline a chat join request.

        The bot must be an administrator in the chat for this to work and must have the
        :attr:`telegram.ChatPermissions.can_invite_users` administrator right.

        .. seealso:: :attr:`telegram.Chat.decline_join_request`,
            :attr:`telegram.ChatJoinRequest.decline`, :attr:`telegram.User.decline_join_request`

        .. versionadded:: 13.8

        Args:
            chat_id (:obj:`int` | :obj:`str`): Unique identifier for the target chat or username
                of the target channel (in the format ``@channelusername``).
            user_id (:obj:`int`): Unique identifier of the target user.

        Keyword Args:
            read_timeout (:obj:`float` | :obj:`None`, optional): Value to pass to
                :paramref:`telegram.request.BaseRequest.post.read_timeout`. Defaults to
                :attr:`~telegram.request.BaseRequest.DEFAULT_NONE`.
            write_timeout (:obj:`float` | :obj:`None`, optional): Value to pass to
                :paramref:`telegram.request.BaseRequest.post.write_timeout`. Defaults to
                :attr:`~telegram.request.BaseRequest.DEFAULT_NONE`.
            connect_timeout (:obj:`float` | :obj:`None`, optional): Value to pass to
                :paramref:`telegram.request.BaseRequest.post.connect_timeout`. Defaults to
                :attr:`~telegram.request.BaseRequest.DEFAULT_NONE`.
            pool_timeout (:obj:`float` | :obj:`None`, optional): Value to pass to
                :paramref:`telegram.request.BaseRequest.post.pool_timeout`. Defaults to
                :attr:`~telegram.request.BaseRequest.DEFAULT_NONE`.
            api_kwargs (:obj:`dict`, optional): Arbitrary keyword arguments to be passed to the
                Telegram API.

        Returns:
            :obj:`bool`: On success, :obj:`True` is returned.

        Raises:
            :class:`telegram.error.TelegramError`
        """
        data: JSONDict = {"chat_id": chat_id, "user_id": user_id}

        result = await self._post(
            "declineChatJoinRequest",
            data,
            read_timeout=read_timeout,
            write_timeout=write_timeout,
            connect_timeout=connect_timeout,
            pool_timeout=pool_timeout,
            api_kwargs=api_kwargs,
        )

        return result  # type: ignore[return-value]

    @_log
    async def set_chat_photo(
        self,
        chat_id: Union[str, int],
        photo: FileInput,
        *,
        read_timeout: ODVInput[float] = DEFAULT_NONE,
        write_timeout: ODVInput[float] = 20,
        connect_timeout: ODVInput[float] = DEFAULT_NONE,
        pool_timeout: ODVInput[float] = DEFAULT_NONE,
        api_kwargs: JSONDict = None,
    ) -> bool:
        """Use this method to set a new profile photo for the chat.

        Photos can't be changed for private chats. The bot must be an administrator in the chat
        for this to work and must have the appropriate admin rights.

        .. seealso:: :attr:`telegram.Chat.set_photo`

        Args:
            chat_id (:obj:`int` | :obj:`str`): Unique identifier for the target chat or username
                of the target channel (in the format ``@channelusername``).
            photo (:term:`file object` | :obj:`bytes` | :class:`pathlib.Path`): New chat photo.
                |uploadinput|

                .. versionchanged:: 13.2
                   Accept :obj:`bytes` as input.

                .. versionchanged:: 20.0
                    File paths as input is also accepted for bots *not* running in
                    :paramref:`~telegram.Bot.local_mode`.

        Keyword Args:
            read_timeout (:obj:`float` | :obj:`None`, optional): Value to pass to
                :paramref:`telegram.request.BaseRequest.post.read_timeout`. Defaults to
                :attr:`~telegram.request.BaseRequest.DEFAULT_NONE`.
            write_timeout (:obj:`float` | :obj:`None`, optional): Value to pass to
                :paramref:`telegram.request.BaseRequest.post.write_timeout`. Defaults to
                :attr:`~telegram.request.BaseRequest.DEFAULT_NONE`.
            connect_timeout (:obj:`float` | :obj:`None`, optional): Value to pass to
                :paramref:`telegram.request.BaseRequest.post.connect_timeout`. Defaults to
                :attr:`~telegram.request.BaseRequest.DEFAULT_NONE`.
            pool_timeout (:obj:`float` | :obj:`None`, optional): Value to pass to
                :paramref:`telegram.request.BaseRequest.post.pool_timeout`. Defaults to
                :attr:`~telegram.request.BaseRequest.DEFAULT_NONE`.
            api_kwargs (:obj:`dict`, optional): Arbitrary keyword arguments to be passed to the
                Telegram API.

        Returns:
            :obj:`bool`: On success, :obj:`True` is returned.

        Raises:
            :class:`telegram.error.TelegramError`

        """
        data: JSONDict = {"chat_id": chat_id, "photo": self._parse_file_input(photo)}
        result = await self._post(
            "setChatPhoto",
            data,
            read_timeout=read_timeout,
            write_timeout=write_timeout,
            connect_timeout=connect_timeout,
            pool_timeout=pool_timeout,
            api_kwargs=api_kwargs,
        )
        return result  # type: ignore[return-value]

    @_log
    async def delete_chat_photo(
        self,
        chat_id: Union[str, int],
        *,
        read_timeout: ODVInput[float] = DEFAULT_NONE,
        write_timeout: ODVInput[float] = DEFAULT_NONE,
        connect_timeout: ODVInput[float] = DEFAULT_NONE,
        pool_timeout: ODVInput[float] = DEFAULT_NONE,
        api_kwargs: JSONDict = None,
    ) -> bool:
        """
        Use this method to delete a chat photo. Photos can't be changed for private chats. The bot
        must be an administrator in the chat for this to work and must have the appropriate admin
        rights.

        .. seealso:: :attr:`telegram.Chat.delete_photo`

        Args:
            chat_id (:obj:`int` | :obj:`str`): Unique identifier for the target chat or username
                of the target channel (in the format ``@channelusername``).

        Keyword Args:
            read_timeout (:obj:`float` | :obj:`None`, optional): Value to pass to
                :paramref:`telegram.request.BaseRequest.post.read_timeout`. Defaults to
                :attr:`~telegram.request.BaseRequest.DEFAULT_NONE`.
            write_timeout (:obj:`float` | :obj:`None`, optional): Value to pass to
                :paramref:`telegram.request.BaseRequest.post.write_timeout`. Defaults to
                :attr:`~telegram.request.BaseRequest.DEFAULT_NONE`.
            connect_timeout (:obj:`float` | :obj:`None`, optional): Value to pass to
                :paramref:`telegram.request.BaseRequest.post.connect_timeout`. Defaults to
                :attr:`~telegram.request.BaseRequest.DEFAULT_NONE`.
            pool_timeout (:obj:`float` | :obj:`None`, optional): Value to pass to
                :paramref:`telegram.request.BaseRequest.post.pool_timeout`. Defaults to
                :attr:`~telegram.request.BaseRequest.DEFAULT_NONE`.
            api_kwargs (:obj:`dict`, optional): Arbitrary keyword arguments to be passed to the
                Telegram API.

        Returns:
            :obj:`bool`: On success, :obj:`True` is returned.

        Raises:
            :class:`telegram.error.TelegramError`

        """
        data: JSONDict = {"chat_id": chat_id}
        result = await self._post(
            "deleteChatPhoto",
            data,
            read_timeout=read_timeout,
            write_timeout=write_timeout,
            connect_timeout=connect_timeout,
            pool_timeout=pool_timeout,
            api_kwargs=api_kwargs,
        )
        return result  # type: ignore[return-value]

    @_log
    async def set_chat_title(
        self,
        chat_id: Union[str, int],
        title: str,
        *,
        read_timeout: ODVInput[float] = DEFAULT_NONE,
        write_timeout: ODVInput[float] = DEFAULT_NONE,
        connect_timeout: ODVInput[float] = DEFAULT_NONE,
        pool_timeout: ODVInput[float] = DEFAULT_NONE,
        api_kwargs: JSONDict = None,
    ) -> bool:
        """
        Use this method to change the title of a chat. Titles can't be changed for private chats.
        The bot must be an administrator in the chat for this to work and must have the appropriate
        admin rights.

        .. seealso:: :attr:`telegram.Chat.set_title`

        Args:
            chat_id (:obj:`int` | :obj:`str`): Unique identifier for the target chat or username
                of the target channel (in the format ``@channelusername``).
            title (:obj:`str`): New chat title, 1-255 characters.

        Keyword Args:
            read_timeout (:obj:`float` | :obj:`None`, optional): Value to pass to
                :paramref:`telegram.request.BaseRequest.post.read_timeout`. Defaults to
                :attr:`~telegram.request.BaseRequest.DEFAULT_NONE`.
            write_timeout (:obj:`float` | :obj:`None`, optional): Value to pass to
                :paramref:`telegram.request.BaseRequest.post.write_timeout`. Defaults to
                :attr:`~telegram.request.BaseRequest.DEFAULT_NONE`.
            connect_timeout (:obj:`float` | :obj:`None`, optional): Value to pass to
                :paramref:`telegram.request.BaseRequest.post.connect_timeout`. Defaults to
                :attr:`~telegram.request.BaseRequest.DEFAULT_NONE`.
            pool_timeout (:obj:`float` | :obj:`None`, optional): Value to pass to
                :paramref:`telegram.request.BaseRequest.post.pool_timeout`. Defaults to
                :attr:`~telegram.request.BaseRequest.DEFAULT_NONE`.
            api_kwargs (:obj:`dict`, optional): Arbitrary keyword arguments to be passed to the
                Telegram API.

        Returns:
            :obj:`bool`: On success, :obj:`True` is returned.

        Raises:
            :class:`telegram.error.TelegramError`

        """
        data: JSONDict = {"chat_id": chat_id, "title": title}
        result = await self._post(
            "setChatTitle",
            data,
            read_timeout=read_timeout,
            write_timeout=write_timeout,
            connect_timeout=connect_timeout,
            pool_timeout=pool_timeout,
            api_kwargs=api_kwargs,
        )
        return result  # type: ignore[return-value]

    @_log
    async def set_chat_description(
        self,
        chat_id: Union[str, int],
        description: str = None,
        *,
        read_timeout: ODVInput[float] = DEFAULT_NONE,
        write_timeout: ODVInput[float] = DEFAULT_NONE,
        connect_timeout: ODVInput[float] = DEFAULT_NONE,
        pool_timeout: ODVInput[float] = DEFAULT_NONE,
        api_kwargs: JSONDict = None,
    ) -> bool:
        """
        Use this method to change the description of a group, a supergroup or a channel. The bot
        must be an administrator in the chat for this to work and must have the appropriate admin
        rights.

        .. seealso:: :attr:`telegram.Chat.set_description`

        Args:
            chat_id (:obj:`int` | :obj:`str`): Unique identifier for the target chat or username
                of the target channel (in the format ``@channelusername``).
            description (:obj:`str`, optional): New chat description, 0-255 characters.

        Keyword Args:
            read_timeout (:obj:`float` | :obj:`None`, optional): Value to pass to
                :paramref:`telegram.request.BaseRequest.post.read_timeout`. Defaults to
                :attr:`~telegram.request.BaseRequest.DEFAULT_NONE`.
            write_timeout (:obj:`float` | :obj:`None`, optional): Value to pass to
                :paramref:`telegram.request.BaseRequest.post.write_timeout`. Defaults to
                :attr:`~telegram.request.BaseRequest.DEFAULT_NONE`.
            connect_timeout (:obj:`float` | :obj:`None`, optional): Value to pass to
                :paramref:`telegram.request.BaseRequest.post.connect_timeout`. Defaults to
                :attr:`~telegram.request.BaseRequest.DEFAULT_NONE`.
            pool_timeout (:obj:`float` | :obj:`None`, optional): Value to pass to
                :paramref:`telegram.request.BaseRequest.post.pool_timeout`. Defaults to
                :attr:`~telegram.request.BaseRequest.DEFAULT_NONE`.
            api_kwargs (:obj:`dict`, optional): Arbitrary keyword arguments to be passed to the
                Telegram API.

        Returns:
            :obj:`bool`: On success, :obj:`True` is returned.

        Raises:
            :class:`telegram.error.TelegramError`

        """
        data: JSONDict = {"chat_id": chat_id}

        if description is not None:
            data["description"] = description
        result = await self._post(
            "setChatDescription",
            data,
            read_timeout=read_timeout,
            write_timeout=write_timeout,
            connect_timeout=connect_timeout,
            pool_timeout=pool_timeout,
            api_kwargs=api_kwargs,
        )
        return result  # type: ignore[return-value]

    @_log
    async def pin_chat_message(
        self,
        chat_id: Union[str, int],
        message_id: int,
        disable_notification: ODVInput[bool] = DEFAULT_NONE,
        *,
        read_timeout: ODVInput[float] = DEFAULT_NONE,
        write_timeout: ODVInput[float] = DEFAULT_NONE,
        connect_timeout: ODVInput[float] = DEFAULT_NONE,
        pool_timeout: ODVInput[float] = DEFAULT_NONE,
        api_kwargs: JSONDict = None,
    ) -> bool:
        """
        Use this method to add a message to the list of pinned messages in a chat. If the
        chat is not a private chat, the bot must be an administrator in the chat for this to work
        and must have the :paramref:`~telegram.ChatAdministratorRights.can_pin_messages` admin
        right in a supergroup or :attr:`~telegram.ChatMemberAdministrator.can_edit_messages` admin
        right in a channel.

        .. seealso:: :attr:`telegram.Chat.pin_message`, :attr:`telegram.User.pin_message`

        Args:
            chat_id (:obj:`int` | :obj:`str`): Unique identifier for the target chat or username
                of the target channel (in the format ``@channelusername``).
            message_id (:obj:`int`): Identifier of a message to pin.
            disable_notification (:obj:`bool`, optional): Pass :obj:`True`, if it is not necessary
                to send a notification to all chat members about the new pinned message.
                Notifications are always disabled in channels and private chats.

        Keyword Args:
            read_timeout (:obj:`float` | :obj:`None`, optional): Value to pass to
                :paramref:`telegram.request.BaseRequest.post.read_timeout`. Defaults to
                :attr:`~telegram.request.BaseRequest.DEFAULT_NONE`.
            write_timeout (:obj:`float` | :obj:`None`, optional): Value to pass to
                :paramref:`telegram.request.BaseRequest.post.write_timeout`. Defaults to
                :attr:`~telegram.request.BaseRequest.DEFAULT_NONE`.
            connect_timeout (:obj:`float` | :obj:`None`, optional): Value to pass to
                :paramref:`telegram.request.BaseRequest.post.connect_timeout`. Defaults to
                :attr:`~telegram.request.BaseRequest.DEFAULT_NONE`.
            pool_timeout (:obj:`float` | :obj:`None`, optional): Value to pass to
                :paramref:`telegram.request.BaseRequest.post.pool_timeout`. Defaults to
                :attr:`~telegram.request.BaseRequest.DEFAULT_NONE`.
            api_kwargs (:obj:`dict`, optional): Arbitrary keyword arguments to be passed to the
                Telegram API.

        Returns:
            :obj:`bool`: On success, :obj:`True` is returned.

        Raises:
            :class:`telegram.error.TelegramError`

        """
        data: JSONDict = {
            "chat_id": chat_id,
            "message_id": message_id,
            "disable_notification": disable_notification,
        }

        return await self._post(  # type: ignore[return-value]
            "pinChatMessage",
            data,
            read_timeout=read_timeout,
            write_timeout=write_timeout,
            connect_timeout=connect_timeout,
            pool_timeout=pool_timeout,
            api_kwargs=api_kwargs,
        )

    @_log
    async def unpin_chat_message(
        self,
        chat_id: Union[str, int],
        message_id: int = None,
        *,
        read_timeout: ODVInput[float] = DEFAULT_NONE,
        write_timeout: ODVInput[float] = DEFAULT_NONE,
        connect_timeout: ODVInput[float] = DEFAULT_NONE,
        pool_timeout: ODVInput[float] = DEFAULT_NONE,
        api_kwargs: JSONDict = None,
    ) -> bool:
        """
        Use this method to remove a message from the list of pinned messages in a chat. If the
        chat is not a private chat, the bot must be an administrator in the chat for this to work
        and must have the :paramref:`~telegram.ChatAdministratorRights.can_pin_messages` admin
        right in a supergroup or :attr:`~telegram.ChatMemberAdministrator.can_edit_messages` admin
        right in a channel.

        .. seealso:: :attr:`telegram.Chat.unpin_message`, :attr:`telegram.User.unpin_message`

        Args:
            chat_id (:obj:`int` | :obj:`str`): Unique identifier for the target chat or username
                of the target channel (in the format ``@channelusername``).
            message_id (:obj:`int`, optional): Identifier of a message to unpin. If not specified,
                the most recent pinned message (by sending date) will be unpinned.

        Keyword Args:
            read_timeout (:obj:`float` | :obj:`None`, optional): Value to pass to
                :paramref:`telegram.request.BaseRequest.post.read_timeout`. Defaults to
                :attr:`~telegram.request.BaseRequest.DEFAULT_NONE`.
            write_timeout (:obj:`float` | :obj:`None`, optional): Value to pass to
                :paramref:`telegram.request.BaseRequest.post.write_timeout`. Defaults to
                :attr:`~telegram.request.BaseRequest.DEFAULT_NONE`.
            connect_timeout (:obj:`float` | :obj:`None`, optional): Value to pass to
                :paramref:`telegram.request.BaseRequest.post.connect_timeout`. Defaults to
                :attr:`~telegram.request.BaseRequest.DEFAULT_NONE`.
            pool_timeout (:obj:`float` | :obj:`None`, optional): Value to pass to
                :paramref:`telegram.request.BaseRequest.post.pool_timeout`. Defaults to
                :attr:`~telegram.request.BaseRequest.DEFAULT_NONE`.
            api_kwargs (:obj:`dict`, optional): Arbitrary keyword arguments to be passed to the
                Telegram API.

        Returns:
            :obj:`bool`: On success, :obj:`True` is returned.

        Raises:
            :class:`telegram.error.TelegramError`

        """
        data: JSONDict = {"chat_id": chat_id}

        if message_id is not None:
            data["message_id"] = message_id

        return await self._post(  # type: ignore[return-value]
            "unpinChatMessage",
            data,
            read_timeout=read_timeout,
            write_timeout=write_timeout,
            connect_timeout=connect_timeout,
            pool_timeout=pool_timeout,
            api_kwargs=api_kwargs,
        )

    @_log
    async def unpin_all_chat_messages(
        self,
        chat_id: Union[str, int],
        *,
        read_timeout: ODVInput[float] = DEFAULT_NONE,
        write_timeout: ODVInput[float] = DEFAULT_NONE,
        connect_timeout: ODVInput[float] = DEFAULT_NONE,
        pool_timeout: ODVInput[float] = DEFAULT_NONE,
        api_kwargs: JSONDict = None,
    ) -> bool:
        """
        Use this method to clear the list of pinned messages in a chat. If the
        chat is not a private chat, the bot must be an administrator in the chat for this
        to work and must have the :paramref:`~telegram.ChatAdministratorRights.can_pin_messages`
        admin right in a supergroup or :attr:`~telegram.ChatMemberAdministrator.can_edit_messages`
        admin right in a channel.

        .. seealso:: :attr:`telegram.Chat.unpin_all_messages`,
            :attr:`telegram.User.unpin_all_messages`

        Args:
            chat_id (:obj:`int` | :obj:`str`): Unique identifier for the target chat or username
                of the target channel (in the format ``@channelusername``).

        Keyword Args:
            read_timeout (:obj:`float` | :obj:`None`, optional): Value to pass to
                :paramref:`telegram.request.BaseRequest.post.read_timeout`. Defaults to
                :attr:`~telegram.request.BaseRequest.DEFAULT_NONE`.
            write_timeout (:obj:`float` | :obj:`None`, optional): Value to pass to
                :paramref:`telegram.request.BaseRequest.post.write_timeout`. Defaults to
                :attr:`~telegram.request.BaseRequest.DEFAULT_NONE`.
            connect_timeout (:obj:`float` | :obj:`None`, optional): Value to pass to
                :paramref:`telegram.request.BaseRequest.post.connect_timeout`. Defaults to
                :attr:`~telegram.request.BaseRequest.DEFAULT_NONE`.
            pool_timeout (:obj:`float` | :obj:`None`, optional): Value to pass to
                :paramref:`telegram.request.BaseRequest.post.pool_timeout`. Defaults to
                :attr:`~telegram.request.BaseRequest.DEFAULT_NONE`.
            api_kwargs (:obj:`dict`, optional): Arbitrary keyword arguments to be passed to the
                Telegram API.

        Returns:
            :obj:`bool`: On success, :obj:`True` is returned.

        Raises:
            :class:`telegram.error.TelegramError`

        """
        data: JSONDict = {"chat_id": chat_id}
        return await self._post(  # type: ignore[return-value]
            "unpinAllChatMessages",
            data,
            read_timeout=read_timeout,
            write_timeout=write_timeout,
            connect_timeout=connect_timeout,
            pool_timeout=pool_timeout,
            api_kwargs=api_kwargs,
        )

    @_log
    async def get_sticker_set(
        self,
        name: str,
        *,
        read_timeout: ODVInput[float] = DEFAULT_NONE,
        write_timeout: ODVInput[float] = DEFAULT_NONE,
        connect_timeout: ODVInput[float] = DEFAULT_NONE,
        pool_timeout: ODVInput[float] = DEFAULT_NONE,
        api_kwargs: JSONDict = None,
    ) -> StickerSet:
        """Use this method to get a sticker set.

        Args:
            name (:obj:`str`): Name of the sticker set.

        Keyword Args:
            read_timeout (:obj:`float` | :obj:`None`, optional): Value to pass to
                :paramref:`telegram.request.BaseRequest.post.read_timeout`. Defaults to
                :attr:`~telegram.request.BaseRequest.DEFAULT_NONE`.
            write_timeout (:obj:`float` | :obj:`None`, optional): Value to pass to
                :paramref:`telegram.request.BaseRequest.post.write_timeout`. Defaults to
                :attr:`~telegram.request.BaseRequest.DEFAULT_NONE`.
            connect_timeout (:obj:`float` | :obj:`None`, optional): Value to pass to
                :paramref:`telegram.request.BaseRequest.post.connect_timeout`. Defaults to
                :attr:`~telegram.request.BaseRequest.DEFAULT_NONE`.
            pool_timeout (:obj:`float` | :obj:`None`, optional): Value to pass to
                :paramref:`telegram.request.BaseRequest.post.pool_timeout`. Defaults to
                :attr:`~telegram.request.BaseRequest.DEFAULT_NONE`.
            api_kwargs (:obj:`dict`, optional): Arbitrary keyword arguments to be passed to the
                Telegram API.

        Returns:
            :class:`telegram.StickerSet`

        Raises:
            :class:`telegram.error.TelegramError`

        """
        data: JSONDict = {"name": name}
        result = await self._post(
            "getStickerSet",
            data,
            read_timeout=read_timeout,
            write_timeout=write_timeout,
            connect_timeout=connect_timeout,
            pool_timeout=pool_timeout,
            api_kwargs=api_kwargs,
        )
        return StickerSet.de_json(result, self)  # type: ignore[return-value, arg-type]

    @_log
    async def get_custom_emoji_stickers(
        self,
        custom_emoji_ids: List[str],
        *,
        read_timeout: ODVInput[float] = DEFAULT_NONE,
        write_timeout: ODVInput[float] = DEFAULT_NONE,
        connect_timeout: ODVInput[float] = DEFAULT_NONE,
        pool_timeout: ODVInput[float] = DEFAULT_NONE,
        api_kwargs: JSONDict = None,
    ) -> List[Sticker]:
        # skipcq: FLK-D207
        """
        Use this method to get information about emoji stickers by their identifiers.

        Args:
            custom_emoji_ids (List[:obj:`str`]): List of custom emoji identifiers.
                At most :tg-const:`telegram.constants.CustomEmojiStickerLimit.\
CUSTOM_EMOJI_IDENTIFIER_LIMIT` custom emoji identifiers can be specified.

        Keyword Args:
            read_timeout (:obj:`float` | :obj:`None`, optional): Value to pass to
                :paramref:`telegram.request.BaseRequest.post.read_timeout`. Defaults to
                :attr:`~telegram.request.BaseRequest.DEFAULT_NONE`.
            write_timeout (:obj:`float` | :obj:`None`, optional): Value to pass to
                :paramref:`telegram.request.BaseRequest.post.write_timeout`. Defaults to
                :attr:`~telegram.request.BaseRequest.DEFAULT_NONE`.
            connect_timeout (:obj:`float` | :obj:`None`, optional): Value to pass to
                :paramref:`telegram.request.BaseRequest.post.connect_timeout`. Defaults to
                :attr:`~telegram.request.BaseRequest.DEFAULT_NONE`.
            pool_timeout (:obj:`float` | :obj:`None`, optional): Value to pass to
                :paramref:`telegram.request.BaseRequest.post.pool_timeout`. Defaults to
                :attr:`~telegram.request.BaseRequest.DEFAULT_NONE`.
            api_kwargs (:obj:`dict`, optional): Arbitrary keyword arguments to be passed to the
                Telegram API.

        Returns:
            List[:class:`telegram.Sticker`]

        Raises:
            :class:`telegram.error.TelegramError`

        """
        data: JSONDict = {"custom_emoji_ids": custom_emoji_ids}
        result = await self._post(
            "getCustomEmojiStickers",
            data,
            read_timeout=read_timeout,
            write_timeout=write_timeout,
            connect_timeout=connect_timeout,
            pool_timeout=pool_timeout,
            api_kwargs=api_kwargs,
        )
        return Sticker.de_list(result, self)  # type: ignore[return-value, arg-type]

    @_log
    async def upload_sticker_file(
        self,
        user_id: Union[str, int],
        png_sticker: FileInput,
        *,
        read_timeout: ODVInput[float] = DEFAULT_NONE,
        write_timeout: ODVInput[float] = 20,
        connect_timeout: ODVInput[float] = DEFAULT_NONE,
        pool_timeout: ODVInput[float] = DEFAULT_NONE,
        api_kwargs: JSONDict = None,
    ) -> File:
        """
        Use this method to upload a ``.PNG`` file with a sticker for later use in
        :meth:`create_new_sticker_set` and :meth:`add_sticker_to_set` methods (can be used multiple
        times).

        Args:
            user_id (:obj:`int`): User identifier of sticker file owner.
            png_sticker (:obj:`str` | :term:`file object` | :obj:`bytes` | :class:`pathlib.Path`):
                **PNG** image with the sticker, must be up to 512 kilobytes in size,
                dimensions must not exceed 512px, and either width or height must be exactly 512px.
                |uploadinput|

                .. versionchanged:: 13.2
                   Accept :obj:`bytes` as input.

                .. versionchanged:: 20.0
                    File paths as input is also accepted for bots *not* running in
                    :paramref:`~telegram.Bot.local_mode`.

        Keyword Args:
            read_timeout (:obj:`float` | :obj:`None`, optional): Value to pass to
                :paramref:`telegram.request.BaseRequest.post.read_timeout`. Defaults to
                :attr:`~telegram.request.BaseRequest.DEFAULT_NONE`.
            write_timeout (:obj:`float` | :obj:`None`, optional): Value to pass to
                :paramref:`telegram.request.BaseRequest.post.write_timeout`. Defaults to
                :attr:`~telegram.request.BaseRequest.DEFAULT_NONE`.
            connect_timeout (:obj:`float` | :obj:`None`, optional): Value to pass to
                :paramref:`telegram.request.BaseRequest.post.connect_timeout`. Defaults to
                :attr:`~telegram.request.BaseRequest.DEFAULT_NONE`.
            pool_timeout (:obj:`float` | :obj:`None`, optional): Value to pass to
                :paramref:`telegram.request.BaseRequest.post.pool_timeout`. Defaults to
                :attr:`~telegram.request.BaseRequest.DEFAULT_NONE`.
            api_kwargs (:obj:`dict`, optional): Arbitrary keyword arguments to be passed to the
                Telegram API.

        Returns:
            :class:`telegram.File`: On success, the uploaded File is returned.

        Raises:
            :class:`telegram.error.TelegramError`

        """
        data: JSONDict = {"user_id": user_id, "png_sticker": self._parse_file_input(png_sticker)}
        result = await self._post(
            "uploadStickerFile",
            data,
            read_timeout=read_timeout,
            write_timeout=write_timeout,
            connect_timeout=connect_timeout,
            pool_timeout=pool_timeout,
            api_kwargs=api_kwargs,
        )
        return File.de_json(result, self)  # type: ignore[return-value, arg-type]

    @_log
    async def create_new_sticker_set(
        self,
        user_id: Union[str, int],
        name: str,
        title: str,
        emojis: str,
        png_sticker: FileInput = None,
        mask_position: MaskPosition = None,
        tgs_sticker: FileInput = None,
        webm_sticker: FileInput = None,
        sticker_type: str = None,
        *,
        read_timeout: ODVInput[float] = DEFAULT_NONE,
        write_timeout: ODVInput[float] = 20,
        connect_timeout: ODVInput[float] = DEFAULT_NONE,
        pool_timeout: ODVInput[float] = DEFAULT_NONE,
        api_kwargs: JSONDict = None,
    ) -> bool:
        """
        Use this method to create new sticker set owned by a user.
        The bot will be able to edit the created sticker set.
        You must use exactly one of the fields :paramref:`png_sticker`, :paramref:`tgs_sticker`,
        or :paramref:`webm_sticker`.

        Warning:
            As of API 4.7 :paramref:`png_sticker` is an optional argument and therefore the order
            of the arguments had to be changed. Use keyword arguments to make sure that the
            arguments are passed correctly.

        .. versionchanged:: 20.0
            The parameter ``contains_masks`` has been removed. Use :paramref:`sticker_type`
            instead.

        Args:
            user_id (:obj:`int`): User identifier of created sticker set owner.
            name (:obj:`str`): Short name of sticker set, to be used in t.me/addstickers/ URLs
                (e.g., animals). Can contain only english letters, digits and underscores.
                Must begin with a letter, can't contain consecutive underscores and
                must end in "_by_<bot username>". <bot_username> is case insensitive.
                1-64 characters.
            title (:obj:`str`): Sticker set title, 1-64 characters.
            png_sticker (:obj:`str` | :term:`file object` | :obj:`bytes` | :class:`pathlib.Path`, \
                optional): **PNG** image with the sticker,
                must be up to 512 kilobytes in size, dimensions must not exceed 512px,
                and either width or height must be exactly 512px.
                |fileinput|

                .. versionchanged:: 13.2
                   Accept :obj:`bytes` as input.

                .. versionchanged:: 20.0
                    File paths as input is also accepted for bots *not* running in
                    :paramref:`~telegram.Bot.local_mode`.
            tgs_sticker (:obj:`str` | :term:`file object` | :obj:`bytes` | :class:`pathlib.Path`, \
                optional): **TGS** animation with the sticker. |uploadinput|
                See https://core.telegram.org/stickers#animated-sticker-requirements for technical
                requirements.

                .. versionchanged:: 13.2
                   Accept :obj:`bytes` as input.

                .. versionchanged:: 20.0
                    File paths as input is also accepted for bots *not* running in
                    :paramref:`~telegram.Bot.local_mode`.
            webm_sticker (:obj:`str` | :term:`file object` | :obj:`bytes` | :class:`pathlib.Path`,\
                optional): **WEBM** video with the sticker. |uploadinput|
                See https://core.telegram.org/stickers#video-sticker-requirements for
                technical requirements.

                .. versionadded:: 13.11

                .. versionchanged:: 20.0
                    File paths as input is also accepted for bots *not* running in
                    :paramref:`~telegram.Bot.local_mode`.

            emojis (:obj:`str`): One or more emoji corresponding to the sticker.
            mask_position (:class:`telegram.MaskPosition`, optional): Position where the mask
                should be placed on faces.
            sticker_type (:obj:`str`, optional): Type of stickers in the set, pass
                :attr:`telegram.Sticker.REGULAR` or :attr:`telegram.Sticker.MASK`. Custom emoji
                sticker sets can't be created via the Bot API at the moment. By default, a
                regular sticker set is created.

                .. versionadded:: 20.0

        Keyword Args:
            read_timeout (:obj:`float` | :obj:`None`, optional): Value to pass to
                :paramref:`telegram.request.BaseRequest.post.read_timeout`. Defaults to
                :attr:`~telegram.request.BaseRequest.DEFAULT_NONE`.
            write_timeout (:obj:`float` | :obj:`None`, optional): Value to pass to
                :paramref:`telegram.request.BaseRequest.post.write_timeout`. Defaults to
                :attr:`~telegram.request.BaseRequest.DEFAULT_NONE`.
            connect_timeout (:obj:`float` | :obj:`None`, optional): Value to pass to
                :paramref:`telegram.request.BaseRequest.post.connect_timeout`. Defaults to
                :attr:`~telegram.request.BaseRequest.DEFAULT_NONE`.
            pool_timeout (:obj:`float` | :obj:`None`, optional): Value to pass to
                :paramref:`telegram.request.BaseRequest.post.pool_timeout`. Defaults to
                :attr:`~telegram.request.BaseRequest.DEFAULT_NONE`.
            api_kwargs (:obj:`dict`, optional): Arbitrary keyword arguments to be passed to the
                Telegram API.

        Returns:
            :obj:`bool`: On success, :obj:`True` is returned.

        Raises:
            :class:`telegram.error.TelegramError`

        """
        data: JSONDict = {"user_id": user_id, "name": name, "title": title, "emojis": emojis}

        if png_sticker is not None:
            data["png_sticker"] = self._parse_file_input(png_sticker)
        if tgs_sticker is not None:
            data["tgs_sticker"] = self._parse_file_input(tgs_sticker)
        if webm_sticker is not None:
            data["webm_sticker"] = self._parse_file_input(webm_sticker)
        if mask_position is not None:
            data["mask_position"] = mask_position
        if sticker_type is not None:
            data["sticker_type"] = sticker_type

        result = await self._post(
            "createNewStickerSet",
            data,
            read_timeout=read_timeout,
            write_timeout=write_timeout,
            connect_timeout=connect_timeout,
            pool_timeout=pool_timeout,
            api_kwargs=api_kwargs,
        )

        return result  # type: ignore[return-value]

    @_log
    async def add_sticker_to_set(
        self,
        user_id: Union[str, int],
        name: str,
        emojis: str,
        png_sticker: FileInput = None,
        mask_position: MaskPosition = None,
        tgs_sticker: FileInput = None,
        webm_sticker: FileInput = None,
        *,
        read_timeout: ODVInput[float] = DEFAULT_NONE,
        write_timeout: ODVInput[float] = 20,
        connect_timeout: ODVInput[float] = DEFAULT_NONE,
        pool_timeout: ODVInput[float] = DEFAULT_NONE,
        api_kwargs: JSONDict = None,
    ) -> bool:
        """
        Use this method to add a new sticker to a set created by the bot.
        You **must** use exactly one of the fields :paramref:`png_sticker`, :paramref:`tgs_sticker`
        or :paramref:`webm_sticker`. Animated stickers can be added to animated sticker sets and
        only to them. Animated sticker sets can have up to 50 stickers. Static sticker sets can
        have up to 120 stickers.

        Warning:
            As of API 4.7 :paramref:`png_sticker` is an optional argument and therefore the order
            of the arguments had to be changed. Use keyword arguments to make sure that the
            arguments are passed correctly.

        Args:
            user_id (:obj:`int`): User identifier of created sticker set owner.

            name (:obj:`str`): Sticker set name.
            png_sticker (:obj:`str` | :term:`file object` | :obj:`bytes` | :class:`pathlib.Path`, \
                optional): **PNG** image with the sticker,
                must be up to 512 kilobytes in size, dimensions must not exceed 512px,
                and either width or height must be exactly 512px.
                |fileinput|

                .. versionchanged:: 13.2
                   Accept :obj:`bytes` as input.

                .. versionchanged:: 20.0
                    File paths as input is also accepted for bots *not* running in
                    :paramref:`~telegram.Bot.local_mode`.
            tgs_sticker (:obj:`str` | :term:`file object` | :obj:`bytes` | :class:`pathlib.Path`, \
                optional): **TGS** animation with the sticker. |uploadinput|
                See https://core.telegram.org/stickers#animated-sticker-requirements for technical
                requirements.

                .. versionchanged:: 13.2
                   Accept :obj:`bytes` as input.

                .. versionchanged:: 20.0
                    File paths as input is also accepted for bots *not* running in
                    :paramref:`~telegram.Bot.local_mode`.
            webm_sticker (:obj:`str` | :term:`file object` | :obj:`bytes` | :class:`pathlib.Path`,\
                optional): **WEBM** video with the sticker. |uploadinput|
                See https://core.telegram.org/stickers#video-sticker-requirements for
                technical requirements.

                .. versionadded:: 13.11

                .. versionchanged:: 20.0
                    File paths as input is also accepted for bots *not* running in
                    :paramref:`~telegram.Bot.local_mode`.
            emojis (:obj:`str`): One or more emoji corresponding to the sticker.
            mask_position (:class:`telegram.MaskPosition`, optional): Position where the mask
                should be placed on faces.

        Keyword Args:
            read_timeout (:obj:`float` | :obj:`None`, optional): Value to pass to
                :paramref:`telegram.request.BaseRequest.post.read_timeout`. Defaults to
                :attr:`~telegram.request.BaseRequest.DEFAULT_NONE`.
            write_timeout (:obj:`float` | :obj:`None`, optional): Value to pass to
                :paramref:`telegram.request.BaseRequest.post.write_timeout`. Defaults to
                :attr:`~telegram.request.BaseRequest.DEFAULT_NONE`.
            connect_timeout (:obj:`float` | :obj:`None`, optional): Value to pass to
                :paramref:`telegram.request.BaseRequest.post.connect_timeout`. Defaults to
                :attr:`~telegram.request.BaseRequest.DEFAULT_NONE`.
            pool_timeout (:obj:`float` | :obj:`None`, optional): Value to pass to
                :paramref:`telegram.request.BaseRequest.post.pool_timeout`. Defaults to
                :attr:`~telegram.request.BaseRequest.DEFAULT_NONE`.
            api_kwargs (:obj:`dict`, optional): Arbitrary keyword arguments to be passed to the
                Telegram API.

        Returns:
            :obj:`bool`: On success, :obj:`True` is returned.

        Raises:
            :class:`telegram.error.TelegramError`

        """
        data: JSONDict = {"user_id": user_id, "name": name, "emojis": emojis}

        if png_sticker is not None:
            data["png_sticker"] = self._parse_file_input(png_sticker)
        if tgs_sticker is not None:
            data["tgs_sticker"] = self._parse_file_input(tgs_sticker)
        if webm_sticker is not None:
            data["webm_sticker"] = self._parse_file_input(webm_sticker)
        if mask_position is not None:
            data["mask_position"] = mask_position

        result = await self._post(
            "addStickerToSet",
            data,
            read_timeout=read_timeout,
            write_timeout=write_timeout,
            connect_timeout=connect_timeout,
            pool_timeout=pool_timeout,
            api_kwargs=api_kwargs,
        )

        return result  # type: ignore[return-value]

    @_log
    async def set_sticker_position_in_set(
        self,
        sticker: str,
        position: int,
        *,
        read_timeout: ODVInput[float] = DEFAULT_NONE,
        write_timeout: ODVInput[float] = DEFAULT_NONE,
        connect_timeout: ODVInput[float] = DEFAULT_NONE,
        pool_timeout: ODVInput[float] = DEFAULT_NONE,
        api_kwargs: JSONDict = None,
    ) -> bool:
        """Use this method to move a sticker in a set created by the bot to a specific position.

        Args:
            sticker (:obj:`str`): File identifier of the sticker.
            position (:obj:`int`): New sticker position in the set, zero-based.

        Keyword Args:
            read_timeout (:obj:`float` | :obj:`None`, optional): Value to pass to
                :paramref:`telegram.request.BaseRequest.post.read_timeout`. Defaults to
                :attr:`~telegram.request.BaseRequest.DEFAULT_NONE`.
            write_timeout (:obj:`float` | :obj:`None`, optional): Value to pass to
                :paramref:`telegram.request.BaseRequest.post.write_timeout`. Defaults to
                :attr:`~telegram.request.BaseRequest.DEFAULT_NONE`.
            connect_timeout (:obj:`float` | :obj:`None`, optional): Value to pass to
                :paramref:`telegram.request.BaseRequest.post.connect_timeout`. Defaults to
                :attr:`~telegram.request.BaseRequest.DEFAULT_NONE`.
            pool_timeout (:obj:`float` | :obj:`None`, optional): Value to pass to
                :paramref:`telegram.request.BaseRequest.post.pool_timeout`. Defaults to
                :attr:`~telegram.request.BaseRequest.DEFAULT_NONE`.
            api_kwargs (:obj:`dict`, optional): Arbitrary keyword arguments to be passed to the
                Telegram API.

        Returns:
            :obj:`bool`: On success, :obj:`True` is returned.

        Raises:
            :class:`telegram.error.TelegramError`

        """
        data: JSONDict = {"sticker": sticker, "position": position}
        result = await self._post(
            "setStickerPositionInSet",
            data,
            read_timeout=read_timeout,
            write_timeout=write_timeout,
            connect_timeout=connect_timeout,
            pool_timeout=pool_timeout,
            api_kwargs=api_kwargs,
        )
        return result  # type: ignore[return-value]

    @_log
    async def delete_sticker_from_set(
        self,
        sticker: str,
        *,
        read_timeout: ODVInput[float] = DEFAULT_NONE,
        write_timeout: ODVInput[float] = DEFAULT_NONE,
        connect_timeout: ODVInput[float] = DEFAULT_NONE,
        pool_timeout: ODVInput[float] = DEFAULT_NONE,
        api_kwargs: JSONDict = None,
    ) -> bool:
        """Use this method to delete a sticker from a set created by the bot.

        Args:
            sticker (:obj:`str`): File identifier of the sticker.

        Keyword Args:
            read_timeout (:obj:`float` | :obj:`None`, optional): Value to pass to
                :paramref:`telegram.request.BaseRequest.post.read_timeout`. Defaults to
                :attr:`~telegram.request.BaseRequest.DEFAULT_NONE`.
            write_timeout (:obj:`float` | :obj:`None`, optional): Value to pass to
                :paramref:`telegram.request.BaseRequest.post.write_timeout`. Defaults to
                :attr:`~telegram.request.BaseRequest.DEFAULT_NONE`.
            connect_timeout (:obj:`float` | :obj:`None`, optional): Value to pass to
                :paramref:`telegram.request.BaseRequest.post.connect_timeout`. Defaults to
                :attr:`~telegram.request.BaseRequest.DEFAULT_NONE`.
            pool_timeout (:obj:`float` | :obj:`None`, optional): Value to pass to
                :paramref:`telegram.request.BaseRequest.post.pool_timeout`. Defaults to
                :attr:`~telegram.request.BaseRequest.DEFAULT_NONE`.
            api_kwargs (:obj:`dict`, optional): Arbitrary keyword arguments to be passed to the
                Telegram API.

        Returns:
            :obj:`bool`: On success, :obj:`True` is returned.

        Raises:
            :class:`telegram.error.TelegramError`

        """
        data: JSONDict = {"sticker": sticker}
        result = await self._post(
            "deleteStickerFromSet",
            data,
            read_timeout=read_timeout,
            write_timeout=write_timeout,
            connect_timeout=connect_timeout,
            pool_timeout=pool_timeout,
            api_kwargs=api_kwargs,
        )
        return result  # type: ignore[return-value]

    @_log
    async def set_sticker_set_thumb(
        self,
        name: str,
        user_id: Union[str, int],
        thumb: FileInput = None,
        *,
        read_timeout: ODVInput[float] = DEFAULT_NONE,
        write_timeout: ODVInput[float] = DEFAULT_NONE,
        connect_timeout: ODVInput[float] = DEFAULT_NONE,
        pool_timeout: ODVInput[float] = DEFAULT_NONE,
        api_kwargs: JSONDict = None,
    ) -> bool:
        """Use this method to set the thumbnail of a sticker set. Animated thumbnails can be set
        for animated sticker sets only. Video thumbnails can be set only for video sticker sets
        only.

        Args:
            name (:obj:`str`): Sticker set name
            user_id (:obj:`int`): User identifier of created sticker set owner.
            thumb (:obj:`str` | :term:`file object` | :obj:`bytes` | :class:`pathlib.Path`, \
                optional): A **PNG** image with the thumbnail, must
                be up to 128 kilobytes in size and have width and height exactly 100px, or a
                **TGS** animation with the thumbnail up to 32 kilobytes in size; see
                https://core.telegram.org/stickers#animated-sticker-requirements for animated
                sticker technical requirements, or a **WEBM** video with the thumbnail up to 32
                kilobytes in size; see
                https://core.telegram.org/stickers#video-sticker-requirements for video sticker
                technical requirements.
                |fileinput|
                Animated sticker set thumbnails can't be uploaded via HTTP URL.

                .. versionchanged:: 13.2
                   Accept :obj:`bytes` as input.

        Keyword Args:
            read_timeout (:obj:`float` | :obj:`None`, optional): Value to pass to
                :paramref:`telegram.request.BaseRequest.post.read_timeout`. Defaults to
                :attr:`~telegram.request.BaseRequest.DEFAULT_NONE`.
            write_timeout (:obj:`float` | :obj:`None`, optional): Value to pass to
                :paramref:`telegram.request.BaseRequest.post.write_timeout`. Defaults to
                :attr:`~telegram.request.BaseRequest.DEFAULT_NONE`.
            connect_timeout (:obj:`float` | :obj:`None`, optional): Value to pass to
                :paramref:`telegram.request.BaseRequest.post.connect_timeout`. Defaults to
                :attr:`~telegram.request.BaseRequest.DEFAULT_NONE`.
            pool_timeout (:obj:`float` | :obj:`None`, optional): Value to pass to
                :paramref:`telegram.request.BaseRequest.post.pool_timeout`. Defaults to
                :attr:`~telegram.request.BaseRequest.DEFAULT_NONE`.
            api_kwargs (:obj:`dict`, optional): Arbitrary keyword arguments to be passed to the
                Telegram API.

        Returns:
            :obj:`bool`: On success, :obj:`True` is returned.

        Raises:
            :class:`telegram.error.TelegramError`

        """
        data: JSONDict = {"name": name, "user_id": user_id}
        if thumb is not None:
            data["thumb"] = self._parse_file_input(thumb)

        result = await self._post(
            "setStickerSetThumb",
            data,
            read_timeout=read_timeout,
            write_timeout=write_timeout,
            connect_timeout=connect_timeout,
            pool_timeout=pool_timeout,
            api_kwargs=api_kwargs,
        )

        return result  # type: ignore[return-value]

    @_log
    async def set_passport_data_errors(
        self,
        user_id: Union[str, int],
        errors: List[PassportElementError],
        *,
        read_timeout: ODVInput[float] = DEFAULT_NONE,
        write_timeout: ODVInput[float] = DEFAULT_NONE,
        connect_timeout: ODVInput[float] = DEFAULT_NONE,
        pool_timeout: ODVInput[float] = DEFAULT_NONE,
        api_kwargs: JSONDict = None,
    ) -> bool:
        """
        Informs a user that some of the Telegram Passport elements they provided contains errors.
        The user will not be able to re-submit their Passport to you until the errors are fixed
        (the contents of the field for which you returned the error must change).

        Use this if the data submitted by the user doesn't satisfy the standards your service
        requires for any reason. For example, if a birthday date seems invalid, a submitted
        document is blurry, a scan shows evidence of tampering, etc. Supply some details in the
        error message to make sure the user knows how to correct the issues.

        Args:
            user_id (:obj:`int`): User identifier
            errors (List[:class:`PassportElementError`]): An array describing the
                errors.

        Keyword Args:
            read_timeout (:obj:`float` | :obj:`None`, optional): Value to pass to
                :paramref:`telegram.request.BaseRequest.post.read_timeout`. Defaults to
                :attr:`~telegram.request.BaseRequest.DEFAULT_NONE`.
            write_timeout (:obj:`float` | :obj:`None`, optional): Value to pass to
                :paramref:`telegram.request.BaseRequest.post.write_timeout`. Defaults to
                :attr:`~telegram.request.BaseRequest.DEFAULT_NONE`.
            connect_timeout (:obj:`float` | :obj:`None`, optional): Value to pass to
                :paramref:`telegram.request.BaseRequest.post.connect_timeout`. Defaults to
                :attr:`~telegram.request.BaseRequest.DEFAULT_NONE`.
            pool_timeout (:obj:`float` | :obj:`None`, optional): Value to pass to
                :paramref:`telegram.request.BaseRequest.post.pool_timeout`. Defaults to
                :attr:`~telegram.request.BaseRequest.DEFAULT_NONE`.
            api_kwargs (:obj:`dict`, optional): Arbitrary keyword arguments to be passed to the
                Telegram API.

        Returns:
            :obj:`bool`: On success, :obj:`True` is returned.

        Raises:
            :class:`telegram.error.TelegramError`

        """
        data: JSONDict = {"user_id": user_id, "errors": errors}
        result = await self._post(
            "setPassportDataErrors",
            data,
            read_timeout=read_timeout,
            write_timeout=write_timeout,
            connect_timeout=connect_timeout,
            pool_timeout=pool_timeout,
            api_kwargs=api_kwargs,
        )
        return result  # type: ignore[return-value]

    @_log
    async def send_poll(
        self,
        chat_id: Union[int, str],
        question: str,
        options: List[str],
        is_anonymous: bool = None,
        type: str = None,  # pylint: disable=redefined-builtin
        allows_multiple_answers: bool = None,
        correct_option_id: int = None,
        is_closed: bool = None,
        disable_notification: ODVInput[bool] = DEFAULT_NONE,
        reply_to_message_id: int = None,
        reply_markup: ReplyMarkup = None,
        explanation: str = None,
        explanation_parse_mode: ODVInput[str] = DEFAULT_NONE,
        open_period: int = None,
        close_date: Union[int, datetime] = None,
        allow_sending_without_reply: ODVInput[bool] = DEFAULT_NONE,
        explanation_entities: Union[List["MessageEntity"], Tuple["MessageEntity", ...]] = None,
        protect_content: ODVInput[bool] = DEFAULT_NONE,
        *,
        read_timeout: ODVInput[float] = DEFAULT_NONE,
        write_timeout: ODVInput[float] = DEFAULT_NONE,
        connect_timeout: ODVInput[float] = DEFAULT_NONE,
        pool_timeout: ODVInput[float] = DEFAULT_NONE,
        api_kwargs: JSONDict = None,
    ) -> Message:
        """
        Use this method to send a native poll.

        .. seealso:: :attr:`telegram.Message.reply_poll`, :attr:`telegram.Chat.send_poll`,
            :attr:`telegram.User.send_poll`

        Args:
            chat_id (:obj:`int` | :obj:`str`): Unique identifier for the target chat or username
                of the target channel (in the format ``@channelusername``).
            question (:obj:`str`): Poll question, 1-:tg-const:`telegram.Poll.MAX_QUESTION_LENGTH`
                characters.
            options (List[:obj:`str`]): List of answer options,
                2-:tg-const:`telegram.Poll.MAX_OPTION_NUMBER` strings
                1-:tg-const:`telegram.Poll.MAX_OPTION_LENGTH` characters each.
            is_anonymous (:obj:`bool`, optional): :obj:`True`, if the poll needs to be anonymous,
                defaults to :obj:`True`.
            type (:obj:`str`, optional): Poll type, :tg-const:`telegram.Poll.QUIZ` or
                :tg-const:`telegram.Poll.REGULAR`, defaults to :tg-const:`telegram.Poll.REGULAR`.
            allows_multiple_answers (:obj:`bool`, optional): :obj:`True`, if the poll allows
                multiple answers, ignored for polls in quiz mode, defaults to :obj:`False`.
            correct_option_id (:obj:`int`, optional): 0-based identifier of the correct answer
                option, required for polls in quiz mode.
            explanation (:obj:`str`, optional): Text that is shown when a user chooses an incorrect
                answer or taps on the lamp icon in a quiz-style poll, 0-200 characters with at most
                2 line feeds after entities parsing.
            explanation_parse_mode (:obj:`str`, optional): Mode for parsing entities in the
                explanation. See the constants in :class:`telegram.constants.ParseMode` for the
                available modes.
            explanation_entities (List[:class:`telegram.MessageEntity`], optional): List of special
                entities that appear in message text, which can be specified instead of
                :paramref:`explanation_parse_mode`.
            open_period (:obj:`int`, optional): Amount of time in seconds the poll will be active
                after creation, 5-600. Can't be used together with :paramref:`close_date`.
            close_date (:obj:`int` | :obj:`datetime.datetime`, optional): Point in time (Unix
                timestamp) when the poll will be automatically closed. Must be at least 5 and no
                more than 600 seconds in the future. Can't be used together with
                :paramref:`open_period`.
                For timezone naive :obj:`datetime.datetime` objects, the default timezone of the
                bot will be used, which is UTC unless :attr:`telegram.ext.Defaults.tzinfo` is
                used.
            is_closed (:obj:`bool`, optional): Pass :obj:`True`, if the poll needs to be
                immediately closed. This can be useful for poll preview.
            disable_notification (:obj:`bool`, optional): Sends the message silently. Users will
                receive a notification with no sound.
            protect_content (:obj:`bool`, optional): Protects the contents of the sent message from
                forwarding and saving.

                .. versionadded:: 13.10

            reply_to_message_id (:obj:`int`, optional): If the message is a reply, ID of the
                original message.
            allow_sending_without_reply (:obj:`bool`, optional): Pass :obj:`True`, if the message
                should be sent even if the specified replied-to message is not found.
            reply_markup (:class:`InlineKeyboardMarkup` | :class:`ReplyKeyboardMarkup` | \
                :class:`ReplyKeyboardRemove` | :class:`ForceReply`, optional):
                Additional interface options. An object for an inline keyboard, custom reply
                keyboard, instructions to remove reply keyboard or to force a reply from the user.

        Keyword Args:
            read_timeout (:obj:`float` | :obj:`None`, optional): Value to pass to
                :paramref:`telegram.request.BaseRequest.post.read_timeout`. Defaults to
                :attr:`~telegram.request.BaseRequest.DEFAULT_NONE`.
            write_timeout (:obj:`float` | :obj:`None`, optional): Value to pass to
                :paramref:`telegram.request.BaseRequest.post.write_timeout`. Defaults to
                :attr:`~telegram.request.BaseRequest.DEFAULT_NONE`.
            connect_timeout (:obj:`float` | :obj:`None`, optional): Value to pass to
                :paramref:`telegram.request.BaseRequest.post.connect_timeout`. Defaults to
                :attr:`~telegram.request.BaseRequest.DEFAULT_NONE`.
            pool_timeout (:obj:`float` | :obj:`None`, optional): Value to pass to
                :paramref:`telegram.request.BaseRequest.post.pool_timeout`. Defaults to
                :attr:`~telegram.request.BaseRequest.DEFAULT_NONE`.
            api_kwargs (:obj:`dict`, optional): Arbitrary keyword arguments to be passed to the
                Telegram API.

        Returns:
            :class:`telegram.Message`: On success, the sent Message is returned.

        Raises:
            :class:`telegram.error.TelegramError`

        """
        data: JSONDict = {
            "chat_id": chat_id,
            "question": question,
            "options": options,
            "explanation_parse_mode": explanation_parse_mode,
        }

        if not is_anonymous:
            data["is_anonymous"] = is_anonymous
        if type:
            data["type"] = type
        if allows_multiple_answers:
            data["allows_multiple_answers"] = allows_multiple_answers
        if correct_option_id is not None:
            data["correct_option_id"] = correct_option_id
        if is_closed:
            data["is_closed"] = is_closed
        if explanation:
            data["explanation"] = explanation
        if explanation_entities:
            data["explanation_entities"] = explanation_entities
        if open_period:
            data["open_period"] = open_period
        if close_date:
            data["close_date"] = close_date

        return await self._send_message(  # type: ignore[return-value]
            "sendPoll",
            data,
            reply_to_message_id=reply_to_message_id,
            disable_notification=disable_notification,
            reply_markup=reply_markup,
            allow_sending_without_reply=allow_sending_without_reply,
            protect_content=protect_content,
            read_timeout=read_timeout,
            write_timeout=write_timeout,
            connect_timeout=connect_timeout,
            pool_timeout=pool_timeout,
            api_kwargs=api_kwargs,
        )

    @_log
    async def stop_poll(
        self,
        chat_id: Union[int, str],
        message_id: int,
        reply_markup: InlineKeyboardMarkup = None,
        *,
        read_timeout: ODVInput[float] = DEFAULT_NONE,
        write_timeout: ODVInput[float] = DEFAULT_NONE,
        connect_timeout: ODVInput[float] = DEFAULT_NONE,
        pool_timeout: ODVInput[float] = DEFAULT_NONE,
        api_kwargs: JSONDict = None,
    ) -> Poll:
        """
        Use this method to stop a poll which was sent by the bot.

        .. seealso:: :attr:`telegram.Message.stop_poll`

        Args:
            chat_id (:obj:`int` | :obj:`str`): Unique identifier for the target chat or username
                of the target channel (in the format ``@channelusername``).
            message_id (:obj:`int`): Identifier of the original message with the poll.
            reply_markup (:class:`telegram.InlineKeyboardMarkup`, optional): An object for a new
                message inline keyboard.

        Keyword Args:
            read_timeout (:obj:`float` | :obj:`None`, optional): Value to pass to
                :paramref:`telegram.request.BaseRequest.post.read_timeout`. Defaults to
                :attr:`~telegram.request.BaseRequest.DEFAULT_NONE`.
            write_timeout (:obj:`float` | :obj:`None`, optional): Value to pass to
                :paramref:`telegram.request.BaseRequest.post.write_timeout`. Defaults to
                :attr:`~telegram.request.BaseRequest.DEFAULT_NONE`.
            connect_timeout (:obj:`float` | :obj:`None`, optional): Value to pass to
                :paramref:`telegram.request.BaseRequest.post.connect_timeout`. Defaults to
                :attr:`~telegram.request.BaseRequest.DEFAULT_NONE`.
            pool_timeout (:obj:`float` | :obj:`None`, optional): Value to pass to
                :paramref:`telegram.request.BaseRequest.post.pool_timeout`. Defaults to
                :attr:`~telegram.request.BaseRequest.DEFAULT_NONE`.
            api_kwargs (:obj:`dict`, optional): Arbitrary keyword arguments to be passed to the
                Telegram API.

        Returns:
            :class:`telegram.Poll`: On success, the stopped Poll is returned.

        Raises:
            :class:`telegram.error.TelegramError`

        """
        data: JSONDict = {"chat_id": chat_id, "message_id": message_id}

        if reply_markup:
            data["reply_markup"] = reply_markup

        result = await self._post(
            "stopPoll",
            data,
            read_timeout=read_timeout,
            write_timeout=write_timeout,
            connect_timeout=connect_timeout,
            pool_timeout=pool_timeout,
            api_kwargs=api_kwargs,
        )
        return Poll.de_json(result, self)  # type: ignore[return-value, arg-type]

    @_log
    async def send_dice(
        self,
        chat_id: Union[int, str],
        disable_notification: ODVInput[bool] = DEFAULT_NONE,
        reply_to_message_id: int = None,
        reply_markup: ReplyMarkup = None,
        emoji: str = None,
        allow_sending_without_reply: ODVInput[bool] = DEFAULT_NONE,
        protect_content: ODVInput[bool] = DEFAULT_NONE,
        *,
        read_timeout: ODVInput[float] = DEFAULT_NONE,
        write_timeout: ODVInput[float] = DEFAULT_NONE,
        connect_timeout: ODVInput[float] = DEFAULT_NONE,
        pool_timeout: ODVInput[float] = DEFAULT_NONE,
        api_kwargs: JSONDict = None,
    ) -> Message:
        """
        Use this method to send an animated emoji that will display a random value.

        .. seealso:: :attr:`telegram.Message.reply_dice`,  :attr:`telegram.Chat.send_dice`,
            :attr:`telegram.User.send_dice`

        Args:
            chat_id (:obj:`int` | :obj:`str`): Unique identifier for the target chat or username
                of the target channel (in the format ``@channelusername``).
            disable_notification (:obj:`bool`, optional): Sends the message silently. Users will
                receive a notification with no sound.
            reply_to_message_id (:obj:`int`, optional): If the message is a reply, ID of the
                original message.
            reply_markup (:class:`InlineKeyboardMarkup` | :class:`ReplyKeyboardMarkup` | \
                :class:`ReplyKeyboardRemove` | :class:`ForceReply`, optional):
                Additional interface options. An object for an inline keyboard, custom reply
                keyboard, instructions to remove reply keyboard or to force a reply from the user
            emoji (:obj:`str`, optional): Emoji on which the dice throw animation is based.
                Currently, must be one of :class:`telegram.constants.DiceEmoji`. Dice can have
                values 1-6 for :tg-const:`telegram.constants.DiceEmoji.DICE`,
                :tg-const:`telegram.constants.DiceEmoji.DARTS` and
                :tg-const:`telegram.constants.DiceEmoji.BOWLING`, values 1-5 for
                :tg-const:`telegram.constants.DiceEmoji.BASKETBALL` and
                :tg-const:`telegram.constants.DiceEmoji.FOOTBALL`, and values 1-64
                for :tg-const:`telegram.constants.DiceEmoji.SLOT_MACHINE`. Defaults to
                :tg-const:`telegram.constants.DiceEmoji.DICE`.

                .. versionchanged:: 13.4
                   Added the :tg-const:`telegram.constants.DiceEmoji.BOWLING` emoji..
            allow_sending_without_reply (:obj:`bool`, optional): Pass :obj:`True`, if the message
                should be sent even if the specified replied-to message is not found.
            protect_content (:obj:`bool`, optional): Protects the contents of the sent message from
                forwarding and saving.

                .. versionadded:: 13.10

        Keyword Args:
            read_timeout (:obj:`float` | :obj:`None`, optional): Value to pass to
                :paramref:`telegram.request.BaseRequest.post.read_timeout`. Defaults to
                :attr:`~telegram.request.BaseRequest.DEFAULT_NONE`.
            write_timeout (:obj:`float` | :obj:`None`, optional): Value to pass to
                :paramref:`telegram.request.BaseRequest.post.write_timeout`. Defaults to
                :attr:`~telegram.request.BaseRequest.DEFAULT_NONE`.
            connect_timeout (:obj:`float` | :obj:`None`, optional): Value to pass to
                :paramref:`telegram.request.BaseRequest.post.connect_timeout`. Defaults to
                :attr:`~telegram.request.BaseRequest.DEFAULT_NONE`.
            pool_timeout (:obj:`float` | :obj:`None`, optional): Value to pass to
                :paramref:`telegram.request.BaseRequest.post.pool_timeout`. Defaults to
                :attr:`~telegram.request.BaseRequest.DEFAULT_NONE`.
            api_kwargs (:obj:`dict`, optional): Arbitrary keyword arguments to be passed to the
                Telegram API.

        Returns:
            :class:`telegram.Message`: On success, the sent Message is returned.

        Raises:
            :class:`telegram.error.TelegramError`

        """
        data: JSONDict = {"chat_id": chat_id}
        if emoji:
            data["emoji"] = emoji

        return await self._send_message(  # type: ignore[return-value]
            "sendDice",
            data,
            reply_to_message_id=reply_to_message_id,
            disable_notification=disable_notification,
            reply_markup=reply_markup,
            allow_sending_without_reply=allow_sending_without_reply,
            protect_content=protect_content,
            read_timeout=read_timeout,
            write_timeout=write_timeout,
            connect_timeout=connect_timeout,
            pool_timeout=pool_timeout,
            api_kwargs=api_kwargs,
        )

    @_log
    async def get_my_default_administrator_rights(
        self,
        for_channels: bool = None,
        *,
        read_timeout: ODVInput[float] = DEFAULT_NONE,
        write_timeout: ODVInput[float] = DEFAULT_NONE,
        connect_timeout: ODVInput[float] = DEFAULT_NONE,
        pool_timeout: ODVInput[float] = DEFAULT_NONE,
        api_kwargs: JSONDict = None,
    ) -> ChatAdministratorRights:
        """Use this method to get the current default administrator rights of the bot.

        .. seealso:: :meth:`set_my_default_administrator_rights`

        .. versionadded:: 20.0

        Args:
            for_channels (:obj:`bool`, optional): Pass :obj:`True` to get default administrator
                rights of the bot in channels. Otherwise, default administrator rights of the bot
                for groups and supergroups will be returned.

        Keyword Args:
            read_timeout (:obj:`float` | :obj:`None`, optional): Value to pass to
                :paramref:`telegram.request.BaseRequest.post.read_timeout`. Defaults to
                :attr:`~telegram.request.BaseRequest.DEFAULT_NONE`.
            write_timeout (:obj:`float` | :obj:`None`, optional): Value to pass to
                :paramref:`telegram.request.BaseRequest.post.write_timeout`. Defaults to
                :attr:`~telegram.request.BaseRequest.DEFAULT_NONE`.
            connect_timeout (:obj:`float` | :obj:`None`, optional): Value to pass to
                :paramref:`telegram.request.BaseRequest.post.connect_timeout`. Defaults to
                :attr:`~telegram.request.BaseRequest.DEFAULT_NONE`.
            pool_timeout (:obj:`float` | :obj:`None`, optional): Value to pass to
                :paramref:`telegram.request.BaseRequest.post.pool_timeout`. Defaults to
                :attr:`~telegram.request.BaseRequest.DEFAULT_NONE`.
            api_kwargs (:obj:`dict`, optional): Arbitrary keyword arguments to be passed to the
                Telegram API.

        Returns:
            :class:`telegram.ChatAdministratorRights`: On success.

        Raises:
            :class:`telegram.error.TelegramError`
        """
        data: JSONDict = {}

        if for_channels is not None:
            data["for_channels"] = for_channels

        result = await self._post(
            "getMyDefaultAdministratorRights",
            data,
            read_timeout=read_timeout,
            write_timeout=write_timeout,
            connect_timeout=connect_timeout,
            pool_timeout=pool_timeout,
            api_kwargs=api_kwargs,
        )

        return ChatAdministratorRights.de_json(result, self)  # type: ignore[return-value,arg-type]

    @_log
    async def set_my_default_administrator_rights(
        self,
        rights: ChatAdministratorRights = None,
        for_channels: bool = None,
        *,
        read_timeout: ODVInput[float] = DEFAULT_NONE,
        write_timeout: ODVInput[float] = DEFAULT_NONE,
        connect_timeout: ODVInput[float] = DEFAULT_NONE,
        pool_timeout: ODVInput[float] = DEFAULT_NONE,
        api_kwargs: JSONDict = None,
    ) -> bool:
        """Use this method to change the default administrator rights requested by the bot when
        it's added as an administrator to groups or channels. These rights will be suggested to
        users, but they are are free to modify the list before adding the bot.

        .. seealso:: :meth:`get_my_default_administrator_rights`

        .. versionadded:: 20.0

        Args:
            rights (:obj:`telegram.ChatAdministratorRights`, optional): A
                :obj:`telegram.ChatAdministratorRights` object describing new default administrator
                rights. If not specified, the default administrator rights will be cleared.
            for_channels (:obj:`bool`, optional): Pass :obj:`True` to change the default
                administrator rights of the bot in channels. Otherwise, the default administrator
                rights of the bot for groups and supergroups will be changed.

        Keyword Args:
            read_timeout (:obj:`float` | :obj:`None`, optional): Value to pass to
                :paramref:`telegram.request.BaseRequest.post.read_timeout`. Defaults to
                :attr:`~telegram.request.BaseRequest.DEFAULT_NONE`.
            write_timeout (:obj:`float` | :obj:`None`, optional):  Value to pass to
                :paramref:`telegram.request.BaseRequest.post.write_timeout`. Defaults to
                :attr:`~telegram.request.BaseRequest.DEFAULT_NONE`.
            connect_timeout (:obj:`float` | :obj:`None`, optional): Value to pass to
                :paramref:`telegram.request.BaseRequest.post.connect_timeout`. Defaults to
                :attr:`~telegram.request.BaseRequest.DEFAULT_NONE`.
            pool_timeout (:obj:`float` | :obj:`None`, optional):  Value to pass to
                :paramref:`telegram.request.BaseRequest.post.pool_timeout`. Defaults to
                :attr:`~telegram.request.BaseRequest.DEFAULT_NONE`.
            api_kwargs (:obj:`dict`, optional): Arbitrary keyword arguments to be passed to the
                Telegram API.

        Returns:
            :obj:`bool`: Returns :obj:`True` on success.

        Raises:
            :obj:`telegram.error.TelegramError`
        """
        data: JSONDict = {}

        if rights is not None:
            data["rights"] = rights

        if for_channels is not None:
            data["for_channels"] = for_channels

        result = await self._post(
            "setMyDefaultAdministratorRights",
            data,
            read_timeout=read_timeout,
            write_timeout=write_timeout,
            connect_timeout=connect_timeout,
            pool_timeout=pool_timeout,
            api_kwargs=api_kwargs,
        )

        return result  # type: ignore[return-value]

    @_log
    async def get_my_commands(
        self,
        scope: BotCommandScope = None,
        language_code: str = None,
        *,
        read_timeout: ODVInput[float] = DEFAULT_NONE,
        write_timeout: ODVInput[float] = DEFAULT_NONE,
        connect_timeout: ODVInput[float] = DEFAULT_NONE,
        pool_timeout: ODVInput[float] = DEFAULT_NONE,
        api_kwargs: JSONDict = None,
    ) -> List[BotCommand]:
        """
        Use this method to get the current list of the bot's commands for the given scope and user
        language.

        Args:
            scope (:class:`telegram.BotCommandScope`, optional): An object,
                describing scope of users. Defaults to :class:`telegram.BotCommandScopeDefault`.

                .. versionadded:: 13.7

            language_code (:obj:`str`, optional): A two-letter ISO 639-1 language code or an empty
                string.

                .. versionadded:: 13.7

        Keyword Args:
            read_timeout (:obj:`float` | :obj:`None`, optional): Value to pass to
                :paramref:`telegram.request.BaseRequest.post.read_timeout`. Defaults to
                :attr:`~telegram.request.BaseRequest.DEFAULT_NONE`.
            write_timeout (:obj:`float` | :obj:`None`, optional): Value to pass to
                :paramref:`telegram.request.BaseRequest.post.write_timeout`. Defaults to
                :attr:`~telegram.request.BaseRequest.DEFAULT_NONE`.
            connect_timeout (:obj:`float` | :obj:`None`, optional): Value to pass to
                :paramref:`telegram.request.BaseRequest.post.connect_timeout`. Defaults to
                :attr:`~telegram.request.BaseRequest.DEFAULT_NONE`.
            pool_timeout (:obj:`float` | :obj:`None`, optional): Value to pass to
                :paramref:`telegram.request.BaseRequest.post.pool_timeout`. Defaults to
                :attr:`~telegram.request.BaseRequest.DEFAULT_NONE`.
            api_kwargs (:obj:`dict`, optional): Arbitrary keyword arguments to be passed to the
                Telegram API.

        Returns:
            List[:class:`telegram.BotCommand`]: On success, the commands set for the bot. An empty
            list is returned if commands are not set.

        Raises:
            :class:`telegram.error.TelegramError`

        """
        data: JSONDict = {}

        if scope:
            data["scope"] = scope

        if language_code:
            data["language_code"] = language_code

        result = await self._post(
            "getMyCommands",
            data,
            read_timeout=read_timeout,
            write_timeout=write_timeout,
            connect_timeout=connect_timeout,
            pool_timeout=pool_timeout,
            api_kwargs=api_kwargs,
        )

        return BotCommand.de_list(result, self)  # type: ignore[return-value,arg-type]

    @_log
    async def set_my_commands(
        self,
        commands: List[Union[BotCommand, Tuple[str, str]]],
        scope: BotCommandScope = None,
        language_code: str = None,
        *,
        read_timeout: ODVInput[float] = DEFAULT_NONE,
        write_timeout: ODVInput[float] = DEFAULT_NONE,
        connect_timeout: ODVInput[float] = DEFAULT_NONE,
        pool_timeout: ODVInput[float] = DEFAULT_NONE,
        api_kwargs: JSONDict = None,
    ) -> bool:
        """
        Use this method to change the list of the bot's commands. See the
        `Telegram docs <https://core.telegram.org/bots#commands>`_ for more details about bot
        commands.

        Args:
            commands (List[:class:`BotCommand` | (:obj:`str`, :obj:`str`)]): A list
                of bot commands to be set as the list of the bot's commands. At most 100 commands
                can be specified.
            scope (:class:`telegram.BotCommandScope`, optional): An object,
                describing scope of users for which the commands are relevant. Defaults to
                :class:`telegram.BotCommandScopeDefault`.

                .. versionadded:: 13.7

            language_code (:obj:`str`, optional): A two-letter ISO 639-1 language code. If empty,
                commands will be applied to all users from the given scope, for whose language
                there are no dedicated commands.

                .. versionadded:: 13.7

        Keyword Args:
            read_timeout (:obj:`float` | :obj:`None`, optional): Value to pass to
                :paramref:`telegram.request.BaseRequest.post.read_timeout`. Defaults to
                :attr:`~telegram.request.BaseRequest.DEFAULT_NONE`.
            write_timeout (:obj:`float` | :obj:`None`, optional): Value to pass to
                :paramref:`telegram.request.BaseRequest.post.write_timeout`. Defaults to
                :attr:`~telegram.request.BaseRequest.DEFAULT_NONE`.
            connect_timeout (:obj:`float` | :obj:`None`, optional): Value to pass to
                :paramref:`telegram.request.BaseRequest.post.connect_timeout`. Defaults to
                :attr:`~telegram.request.BaseRequest.DEFAULT_NONE`.
            pool_timeout (:obj:`float` | :obj:`None`, optional): Value to pass to
                :paramref:`telegram.request.BaseRequest.post.pool_timeout`. Defaults to
                :attr:`~telegram.request.BaseRequest.DEFAULT_NONE`.
            api_kwargs (:obj:`dict`, optional): Arbitrary keyword arguments to be passed to the
                Telegram API.

        Returns:
            :obj:`bool`: On success, :obj:`True` is returned.

        Raises:
            :class:`telegram.error.TelegramError`

        """
        cmds = [c if isinstance(c, BotCommand) else BotCommand(c[0], c[1]) for c in commands]
        data: JSONDict = {"commands": cmds}

        if scope:
            data["scope"] = scope

        if language_code:
            data["language_code"] = language_code

        result = await self._post(
            "setMyCommands",
            data,
            read_timeout=read_timeout,
            write_timeout=write_timeout,
            connect_timeout=connect_timeout,
            pool_timeout=pool_timeout,
            api_kwargs=api_kwargs,
        )

        return result  # type: ignore[return-value]

    @_log
    async def delete_my_commands(
        self,
        scope: BotCommandScope = None,
        language_code: str = None,
        *,
        read_timeout: ODVInput[float] = DEFAULT_NONE,
        write_timeout: ODVInput[float] = DEFAULT_NONE,
        connect_timeout: ODVInput[float] = DEFAULT_NONE,
        pool_timeout: ODVInput[float] = DEFAULT_NONE,
        api_kwargs: JSONDict = None,
    ) -> bool:
        """
        Use this method to delete the list of the bot's commands for the given scope and user
        language. After deletion,
        `higher level commands <https://core.telegram.org/bots/api#determining-list-of-commands>`_
        will be shown to affected users.

        .. versionadded:: 13.7

        Args:
            scope (:class:`telegram.BotCommandScope`, optional): An object,
                describing scope of users for which the commands are relevant. Defaults to
                :class:`telegram.BotCommandScopeDefault`.
            language_code (:obj:`str`, optional): A two-letter ISO 639-1 language code. If empty,
                commands will be applied to all users from the given scope, for whose language
                there are no dedicated commands.

        Keyword Args:
            read_timeout (:obj:`float` | :obj:`None`, optional): Value to pass to
                :paramref:`telegram.request.BaseRequest.post.read_timeout`. Defaults to
                :attr:`~telegram.request.BaseRequest.DEFAULT_NONE`.
            write_timeout (:obj:`float` | :obj:`None`, optional): Value to pass to
                :paramref:`telegram.request.BaseRequest.post.write_timeout`. Defaults to
                :attr:`~telegram.request.BaseRequest.DEFAULT_NONE`.
            connect_timeout (:obj:`float` | :obj:`None`, optional): Value to pass to
                :paramref:`telegram.request.BaseRequest.post.connect_timeout`. Defaults to
                :attr:`~telegram.request.BaseRequest.DEFAULT_NONE`.
            pool_timeout (:obj:`float` | :obj:`None`, optional): Value to pass to
                :paramref:`telegram.request.BaseRequest.post.pool_timeout`. Defaults to
                :attr:`~telegram.request.BaseRequest.DEFAULT_NONE`.
            api_kwargs (:obj:`dict`, optional): Arbitrary keyword arguments to be passed to the
                Telegram API.

        Returns:
            :obj:`bool`: On success, :obj:`True` is returned.

        Raises:
            :class:`telegram.error.TelegramError`
        """
        data: JSONDict = {}

        if scope:
            data["scope"] = scope

        if language_code:
            data["language_code"] = language_code

        result = await self._post(
            "deleteMyCommands",
            data,
            read_timeout=read_timeout,
            write_timeout=write_timeout,
            connect_timeout=connect_timeout,
            pool_timeout=pool_timeout,
            api_kwargs=api_kwargs,
        )

        return result  # type: ignore[return-value]

    @_log
    async def log_out(
        self,
        *,
        read_timeout: ODVInput[float] = DEFAULT_NONE,
        write_timeout: ODVInput[float] = DEFAULT_NONE,
        connect_timeout: ODVInput[float] = DEFAULT_NONE,
        pool_timeout: ODVInput[float] = DEFAULT_NONE,
        api_kwargs: JSONDict = None,
    ) -> bool:
        """
        Use this method to log out from the cloud Bot API server before launching the bot locally.
        You *must* log out the bot before running it locally, otherwise there is no guarantee that
        the bot will receive updates. After a successful call, you can immediately log in on a
        local server, but will not be able to log in back to the cloud Bot API server for 10
        minutes.

        Keyword Args:
            read_timeout (:obj:`float` | :obj:`None`, optional): Value to pass to
                :paramref:`telegram.request.BaseRequest.post.read_timeout`. Defaults to
                :attr:`~telegram.request.BaseRequest.DEFAULT_NONE`.
            write_timeout (:obj:`float` | :obj:`None`, optional): Value to pass to
                :paramref:`telegram.request.BaseRequest.post.write_timeout`. Defaults to
                :attr:`~telegram.request.BaseRequest.DEFAULT_NONE`.
            connect_timeout (:obj:`float` | :obj:`None`, optional): Value to pass to
                :paramref:`telegram.request.BaseRequest.post.connect_timeout`. Defaults to
                :attr:`~telegram.request.BaseRequest.DEFAULT_NONE`.
            pool_timeout (:obj:`float` | :obj:`None`, optional): Value to pass to
                :paramref:`telegram.request.BaseRequest.post.pool_timeout`. Defaults to
                :attr:`~telegram.request.BaseRequest.DEFAULT_NONE`.
            api_kwargs (:obj:`dict`, optional): Arbitrary keyword arguments to be passed to the
                Telegram API.

                .. versionadded:: 20.0

        Returns:
            :obj:`True`: On success

        Raises:
            :class:`telegram.error.TelegramError`

        """
        return await self._post(  # type: ignore[return-value]
            "logOut",
            read_timeout=read_timeout,
            write_timeout=write_timeout,
            connect_timeout=connect_timeout,
            pool_timeout=pool_timeout,
            api_kwargs=api_kwargs,
        )

    @_log
    async def close(
        self,
        *,
        read_timeout: ODVInput[float] = DEFAULT_NONE,
        write_timeout: ODVInput[float] = DEFAULT_NONE,
        connect_timeout: ODVInput[float] = DEFAULT_NONE,
        pool_timeout: ODVInput[float] = DEFAULT_NONE,
        api_kwargs: JSONDict = None,
    ) -> bool:
        """
        Use this method to close the bot instance before moving it from one local server to
        another. You need to delete the webhook before calling this method to ensure that the bot
        isn't launched again after server restart. The method will return error 429 in the first
        10 minutes after the bot is launched.

        Keyword Args:
            read_timeout (:obj:`float` | :obj:`None`, optional): Value to pass to
                :paramref:`telegram.request.BaseRequest.post.read_timeout`. Defaults to
                :attr:`~telegram.request.BaseRequest.DEFAULT_NONE`.
            write_timeout (:obj:`float` | :obj:`None`, optional): Value to pass to
                :paramref:`telegram.request.BaseRequest.post.write_timeout`. Defaults to
                :attr:`~telegram.request.BaseRequest.DEFAULT_NONE`.
            connect_timeout (:obj:`float` | :obj:`None`, optional): Value to pass to
                :paramref:`telegram.request.BaseRequest.post.connect_timeout`. Defaults to
                :attr:`~telegram.request.BaseRequest.DEFAULT_NONE`.
            pool_timeout (:obj:`float` | :obj:`None`, optional): Value to pass to
                :paramref:`telegram.request.BaseRequest.post.pool_timeout`. Defaults to
                :attr:`~telegram.request.BaseRequest.DEFAULT_NONE`.
            api_kwargs (:obj:`dict`, optional): Arbitrary keyword arguments to be passed to the
                Telegram API.

        Returns:
            :obj:`True`: On success

        Raises:
            :class:`telegram.error.TelegramError`

        """
        return await self._post(  # type: ignore[return-value]
            "close",
            read_timeout=read_timeout,
            write_timeout=write_timeout,
            connect_timeout=connect_timeout,
            pool_timeout=pool_timeout,
            api_kwargs=api_kwargs,
        )

    @_log
    async def copy_message(
        self,
        chat_id: Union[int, str],
        from_chat_id: Union[str, int],
        message_id: int,
        caption: str = None,
        parse_mode: ODVInput[str] = DEFAULT_NONE,
        caption_entities: Union[Tuple["MessageEntity", ...], List["MessageEntity"]] = None,
        disable_notification: DVInput[bool] = DEFAULT_NONE,
        reply_to_message_id: int = None,
        allow_sending_without_reply: DVInput[bool] = DEFAULT_NONE,
        reply_markup: ReplyMarkup = None,
        protect_content: ODVInput[bool] = DEFAULT_NONE,
        *,
        read_timeout: ODVInput[float] = DEFAULT_NONE,
        write_timeout: ODVInput[float] = DEFAULT_NONE,
        connect_timeout: ODVInput[float] = DEFAULT_NONE,
        pool_timeout: ODVInput[float] = DEFAULT_NONE,
        api_kwargs: JSONDict = None,
    ) -> MessageId:
        """
        Use this method to copy messages of any kind. Service messages and invoice messages can't
        be copied. The method is analogous to the method :meth:`forward_message`, but the copied
        message doesn't have a link to the original message.

        .. seealso:: :attr:`telegram.Message.copy`, :attr:`telegram.Chat.send_copy`,
            :attr:`telegram.Chat.copy_message`, :attr:`telegram.User.send_copy`,
            :attr:`telegram.User.copy_message`

        Args:
            chat_id (:obj:`int` | :obj:`str`): Unique identifier for the target chat or username
                of the target channel (in the format ``@channelusername``).
            from_chat_id (:obj:`int` | :obj:`str`): Unique identifier for the chat where the
                original message was sent (or channel username in the format ``@channelusername``).
            message_id (:obj:`int`): Message identifier in the chat specified in from_chat_id.
            caption (:obj:`str`, optional): New caption for media,
                0-:tg-const:`telegram.constants.MessageLimit.CAPTION_LENGTH` characters after
                entities parsing. If not specified, the original caption is kept.
            parse_mode (:obj:`str`, optional): Mode for parsing entities in the new caption. See
                the constants in :class:`telegram.constants.ParseMode` for the available modes.
            caption_entities (List[:class:`telegram.MessageEntity`], optional): List of special
                entities that appear in the new caption, which can be specified instead
                of parse_mode.
            disable_notification (:obj:`bool`, optional): Sends the message silently. Users will
                receive a notification with no sound.
            protect_content (:obj:`bool`, optional): Protects the contents of the sent message from
                forwarding and saving.

                .. versionadded:: 13.10

            reply_to_message_id (:obj:`int`, optional): If the message is a reply, ID of the
                original message.
            allow_sending_without_reply (:obj:`bool`, optional): Pass :obj:`True`, if the message
                should be sent even if the specified replied-to message is not found.
            reply_markup (:class:`InlineKeyboardMarkup` | :class:`ReplyKeyboardMarkup` | \
                :class:`ReplyKeyboardRemove` | :class:`ForceReply`, optional):
                Additional interface options. An object for an inline keyboard, custom reply
                keyboard, instructions to remove reply keyboard or to force a reply from the user.

        Keyword Args:
            read_timeout (:obj:`float` | :obj:`None`, optional): Value to pass to
                :paramref:`telegram.request.BaseRequest.post.read_timeout`. Defaults to
                :attr:`~telegram.request.BaseRequest.DEFAULT_NONE`.
            write_timeout (:obj:`float` | :obj:`None`, optional): Value to pass to
                :paramref:`telegram.request.BaseRequest.post.write_timeout`. Defaults to
                :attr:`~telegram.request.BaseRequest.DEFAULT_NONE`.
            connect_timeout (:obj:`float` | :obj:`None`, optional): Value to pass to
                :paramref:`telegram.request.BaseRequest.post.connect_timeout`. Defaults to
                :attr:`~telegram.request.BaseRequest.DEFAULT_NONE`.
            pool_timeout (:obj:`float` | :obj:`None`, optional): Value to pass to
                :paramref:`telegram.request.BaseRequest.post.pool_timeout`. Defaults to
                :attr:`~telegram.request.BaseRequest.DEFAULT_NONE`.
            api_kwargs (:obj:`dict`, optional): Arbitrary keyword arguments to be passed to the
                Telegram API.

        Returns:
            :class:`telegram.MessageId`: On success

        Raises:
            :class:`telegram.error.TelegramError`

        """
        data: JSONDict = {
            "chat_id": chat_id,
            "from_chat_id": from_chat_id,
            "message_id": message_id,
            "parse_mode": parse_mode,
            "disable_notification": disable_notification,
            "allow_sending_without_reply": allow_sending_without_reply,
            "protect_content": protect_content,
        }
        if caption is not None:
            data["caption"] = caption
        if caption_entities:
            data["caption_entities"] = caption_entities
        if reply_to_message_id:
            data["reply_to_message_id"] = reply_to_message_id
        if reply_markup:
            data["reply_markup"] = reply_markup

        result = await self._post(
            "copyMessage",
            data,
            read_timeout=read_timeout,
            write_timeout=write_timeout,
            connect_timeout=connect_timeout,
            pool_timeout=pool_timeout,
            api_kwargs=api_kwargs,
        )
        return MessageId.de_json(result, self)  # type: ignore[return-value, arg-type]

    @_log
    async def set_chat_menu_button(
        self,
        chat_id: int = None,
        menu_button: MenuButton = None,
        *,
        read_timeout: ODVInput[float] = DEFAULT_NONE,
        write_timeout: ODVInput[float] = DEFAULT_NONE,
        connect_timeout: ODVInput[float] = DEFAULT_NONE,
        pool_timeout: ODVInput[float] = DEFAULT_NONE,
        api_kwargs: JSONDict = None,
    ) -> bool:
        """Use this method to change the bot's menu button in a private chat, or the default menu
        button.

        .. seealso:: :meth:`get_chat_menu_button`, :meth:`telegram.Chat.set_menu_button`,
            :meth:`telegram.Chat.get_menu_button`, meth:`telegram.User.set_menu_button`,
            :meth:`telegram.User.get_menu_button`

        .. versionadded:: 20.0

        Args:
            chat_id (:obj:`int`, optional): Unique identifier for the target private chat. If not
                specified, default bot's menu button will be changed
            menu_button (:class:`telegram.MenuButton`, optional): An object for the new bot's menu
                button. Defaults to :class:`telegram.MenuButtonDefault`.

        Keyword Args:
            read_timeout (:obj:`float` | :obj:`None`, optional): Value to pass to
                :paramref:`telegram.request.BaseRequest.post.read_timeout`. Defaults to
                :attr:`~telegram.request.BaseRequest.DEFAULT_NONE`.
            write_timeout (:obj:`float` | :obj:`None`, optional):  Value to pass to
                :paramref:`telegram.request.BaseRequest.post.write_timeout`. Defaults to
                :attr:`~telegram.request.BaseRequest.DEFAULT_NONE`.
            connect_timeout (:obj:`float` | :obj:`None`, optional): Value to pass to
                :paramref:`telegram.request.BaseRequest.post.connect_timeout`. Defaults to
                :attr:`~telegram.request.BaseRequest.DEFAULT_NONE`.
            pool_timeout (:obj:`float` | :obj:`None`, optional):  Value to pass to
                :paramref:`telegram.request.BaseRequest.post.pool_timeout`. Defaults to
                :attr:`~telegram.request.BaseRequest.DEFAULT_NONE`.
            api_kwargs (:obj:`dict`, optional): Arbitrary keyword arguments to be passed to the
                Telegram API.

        Returns:
            :obj:`bool`: On success, :obj:`True` is returned.

        """
        data: JSONDict = {}
        if chat_id is not None:
            data["chat_id"] = chat_id
        if menu_button is not None:
            data["menu_button"] = menu_button

        return await self._post(  # type: ignore[return-value]
            "setChatMenuButton",
            data,
            read_timeout=read_timeout,
            write_timeout=write_timeout,
            connect_timeout=connect_timeout,
            pool_timeout=pool_timeout,
            api_kwargs=api_kwargs,
        )

    @_log
    async def get_chat_menu_button(
        self,
        chat_id: int = None,
        *,
        read_timeout: ODVInput[float] = DEFAULT_NONE,
        write_timeout: ODVInput[float] = DEFAULT_NONE,
        connect_timeout: ODVInput[float] = DEFAULT_NONE,
        pool_timeout: ODVInput[float] = DEFAULT_NONE,
        api_kwargs: JSONDict = None,
    ) -> MenuButton:
        """Use this method to get the current value of the bot's menu button in a private chat, or
        the default menu button.

        .. seealso:: :meth:`set_chat_menu_button`, :meth:`telegram.Chat.get_menu_button`,
            :meth:`telegram.Chat.set_menu_button`, :meth:`telegram.User.get_menu_button`,
            :meth:`telegram.User.set_menu_button`

        .. versionadded:: 20.0

        Args:
            chat_id (:obj:`int`, optional): Unique identifier for the target private chat. If not
                specified, default bot's menu button will be returned.

        Keyword Args:
            read_timeout (:obj:`float` | :obj:`None`, optional): Value to pass to
                :paramref:`telegram.request.BaseRequest.post.read_timeout`. Defaults to
                :attr:`~telegram.request.BaseRequest.DEFAULT_NONE`.
            write_timeout (:obj:`float` | :obj:`None`, optional):  Value to pass to
                :paramref:`telegram.request.BaseRequest.post.write_timeout`. Defaults to
                :attr:`~telegram.request.BaseRequest.DEFAULT_NONE`.
            connect_timeout (:obj:`float` | :obj:`None`, optional): Value to pass to
                :paramref:`telegram.request.BaseRequest.post.connect_timeout`. Defaults to
                :attr:`~telegram.request.BaseRequest.DEFAULT_NONE`.
            pool_timeout (:obj:`float` | :obj:`None`, optional):  Value to pass to
                :paramref:`telegram.request.BaseRequest.post.pool_timeout`. Defaults to
                :attr:`~telegram.request.BaseRequest.DEFAULT_NONE`.
            api_kwargs (:obj:`dict`, optional): Arbitrary keyword arguments to be passed to the
                Telegram API.

        Returns:
            :class:`telegram.MenuButton`: On success, the current menu button is returned.

        """
        data = {}
        if chat_id is not None:
            data["chat_id"] = chat_id

        result = await self._post(
            "getChatMenuButton",
            data,
            read_timeout=read_timeout,
            write_timeout=write_timeout,
            connect_timeout=connect_timeout,
            pool_timeout=pool_timeout,
            api_kwargs=api_kwargs,
        )
        return MenuButton.de_json(result, bot=self)  # type: ignore[return-value, arg-type]

    @_log
    async def create_invoice_link(
        self,
        title: str,
        description: str,
        payload: str,
        provider_token: str,
        currency: str,
        prices: List["LabeledPrice"],
        max_tip_amount: int = None,
        suggested_tip_amounts: List[int] = None,
        provider_data: Union[str, object] = None,
        photo_url: str = None,
        photo_size: int = None,
        photo_width: int = None,
        photo_height: int = None,
        need_name: bool = None,
        need_phone_number: bool = None,
        need_email: bool = None,
        need_shipping_address: bool = None,
        send_phone_number_to_provider: bool = None,
        send_email_to_provider: bool = None,
        is_flexible: bool = None,
        *,
        read_timeout: ODVInput[float] = DEFAULT_NONE,
        write_timeout: ODVInput[float] = DEFAULT_NONE,
        connect_timeout: ODVInput[float] = DEFAULT_NONE,
        pool_timeout: ODVInput[float] = DEFAULT_NONE,
        api_kwargs: JSONDict = None,
    ) -> str:
        """Use this method to create a link for an invoice.

        .. versionadded:: 20.0

        Args:
            title (:obj:`str`): Product name. :tg-const:`telegram.Invoice.MIN_TITLE_LENGTH`-
                :tg-const:`telegram.Invoice.MAX_TITLE_LENGTH` characters.
            description (:obj:`str`): Product description.
                :tg-const:`telegram.Invoice.MIN_DESCRIPTION_LENGTH`-
                :tg-const:`telegram.Invoice.MAX_DESCRIPTION_LENGTH` characters.
            payload (:obj:`str`): Bot-defined invoice payload.
                :tg-const:`telegram.Invoice.MIN_PAYLOAD_LENGTH`-
                :tg-const:`telegram.Invoice.MAX_PAYLOAD_LENGTH` bytes. This will not be
                displayed to the user, use for your internal processes.
            provider_token (:obj:`str`): Payments provider token, obtained via
                `@BotFather <https://t.me/BotFather>`_.
            currency (:obj:`str`): Three-letter ISO 4217 currency code, see `more on currencies
                <https://core.telegram.org/bots/payments#supported-currencies>`_.
            prices (List[:class:`telegram.LabeledPrice`)]: Price breakdown, a list
                of components (e.g. product price, tax, discount, delivery cost, delivery tax,
                bonus, etc.).
            max_tip_amount (:obj:`int`, optional): The maximum accepted amount for tips in the
                *smallest* units of the currency (integer, **not** float/double). For example, for
                a maximum tip of US$ 1.45 pass ``max_tip_amount = 145``. See the exp parameter in
                `currencies.json <https://core.telegram.org/bots/payments/currencies.json>`_, it
                shows the number of digits past the decimal point for each currency (2 for the
                majority of currencies). Defaults to ``0``.
            suggested_tip_amounts (List[:obj:`int`], optional): An array of
                suggested amounts of tips in the *smallest* units of the currency (integer, **not**
                float/double). At most 4 suggested tip amounts can be specified. The suggested tip
                amounts must be positive, passed in a strictly increased order and must not exceed
                :paramref:`max_tip_amount`.
            provider_data (:obj:`str` | :obj:`object`, optional): Data about the
                invoice, which will be shared with the payment provider. A detailed description of
                required fields should be provided by the payment provider. When an object is
                passed, it will be encoded as JSON.
            photo_url (:obj:`str`, optional): URL of the product photo for the invoice. Can be a
                photo of the goods or a marketing image for a service.
            photo_size (:obj:`int`, optional): Photo size in bytes.
            photo_width (:obj:`int`, optional): Photo width.
            photo_height (:obj:`int`, optional): Photo height.
            need_name (:obj:`bool`, optional): Pass :obj:`True`, if you require the user's full
                name to complete the order.
            need_phone_number (:obj:`bool`, optional): Pass :obj:`True`, if you require the user's
                phone number to complete the order.
            need_email (:obj:`bool`, optional): Pass :obj:`True`, if you require the user's email
                address to complete the order.
            need_shipping_address (:obj:`bool`, optional): Pass :obj:`True`, if you require the
                user's shipping address to complete the order.
            send_phone_number_to_provider (:obj:`bool`, optional): Pass :obj:`True`, if user's
                phone number should be sent to provider.
            send_email_to_provider (:obj:`bool`, optional): Pass :obj:`True`, if user's email
                address should be sent to provider.
            is_flexible (:obj:`bool`, optional): Pass :obj:`True`, if the final price depends on
                the shipping method.

        Keyword Args:
            read_timeout (:obj:`float` | :obj:`None`, optional): Value to pass to
                :paramref:`telegram.request.BaseRequest.post.read_timeout`. Defaults to
                :attr:`~telegram.request.BaseRequest.DEFAULT_NONE`.
            write_timeout (:obj:`float` | :obj:`None`, optional): Value to pass to
                :paramref:`telegram.request.BaseRequest.post.write_timeout`. Defaults to
                :attr:`~telegram.request.BaseRequest.DEFAULT_NONE`.
            connect_timeout (:obj:`float` | :obj:`None`, optional): Value to pass to
                :paramref:`telegram.request.BaseRequest.post.connect_timeout`. Defaults to
                :attr:`~telegram.request.BaseRequest.DEFAULT_NONE`.
            pool_timeout (:obj:`float` | :obj:`None`, optional): Value to pass to
                :paramref:`telegram.request.BaseRequest.post.pool_timeout`. Defaults to
                :attr:`~telegram.request.BaseRequest.DEFAULT_NONE`.
            api_kwargs (:obj:`dict`, optional): Arbitrary keyword arguments to be passed to the
                Telegram API.

        Returns:
            :class:`str`: On success, the created invoice link is returned.

        """
        data: JSONDict = {
            "title": title,
            "description": description,
            "payload": payload,
            "provider_token": provider_token,
            "currency": currency,
            "prices": prices,
        }
        if max_tip_amount is not None:
            data["max_tip_amount"] = max_tip_amount
        if suggested_tip_amounts is not None:
            data["suggested_tip_amounts"] = suggested_tip_amounts
        if provider_data is not None:
            data["provider_data"] = provider_data
        if photo_url is not None:
            data["photo_url"] = photo_url
        if photo_size is not None:
            data["photo_size"] = photo_size
        if photo_width is not None:
            data["photo_width"] = photo_width
        if photo_height is not None:
            data["photo_height"] = photo_height
        if need_name is not None:
            data["need_name"] = need_name
        if need_phone_number is not None:
            data["need_phone_number"] = need_phone_number
        if need_email is not None:
            data["need_email"] = need_email
        if need_shipping_address is not None:
            data["need_shipping_address"] = need_shipping_address
        if is_flexible is not None:
            data["is_flexible"] = is_flexible
        if send_phone_number_to_provider is not None:
            data["send_phone_number_to_provider"] = send_phone_number_to_provider
        if send_email_to_provider is not None:
            data["send_email_to_provider"] = send_email_to_provider

        return await self._post(  # type: ignore[return-value]
            "createInvoiceLink",
            data,
            read_timeout=read_timeout,
            write_timeout=write_timeout,
            connect_timeout=connect_timeout,
            pool_timeout=pool_timeout,
            api_kwargs=api_kwargs,
        )

    def to_dict(self) -> JSONDict:
        """See :meth:`telegram.TelegramObject.to_dict`."""
        data: JSONDict = {"id": self.id, "username": self.username, "first_name": self.first_name}

        if self.last_name:
            data["last_name"] = self.last_name

        return data

    def __eq__(self, other: object) -> bool:
        return self.bot == other

    def __hash__(self) -> int:
        return hash(self.bot)

    # camelCase aliases
    getMe = get_me
    """Alias for :meth:`get_me`"""
    sendMessage = send_message
    """Alias for :meth:`send_message`"""
    deleteMessage = delete_message
    """Alias for :meth:`delete_message`"""
    forwardMessage = forward_message
    """Alias for :meth:`forward_message`"""
    sendPhoto = send_photo
    """Alias for :meth:`send_photo`"""
    sendAudio = send_audio
    """Alias for :meth:`send_audio`"""
    sendDocument = send_document
    """Alias for :meth:`send_document`"""
    sendSticker = send_sticker
    """Alias for :meth:`send_sticker`"""
    sendVideo = send_video
    """Alias for :meth:`send_video`"""
    sendAnimation = send_animation
    """Alias for :meth:`send_animation`"""
    sendVoice = send_voice
    """Alias for :meth:`send_voice`"""
    sendVideoNote = send_video_note
    """Alias for :meth:`send_video_note`"""
    sendMediaGroup = send_media_group
    """Alias for :meth:`send_media_group`"""
    sendLocation = send_location
    """Alias for :meth:`send_location`"""
    editMessageLiveLocation = edit_message_live_location
    """Alias for :meth:`edit_message_live_location`"""
    stopMessageLiveLocation = stop_message_live_location
    """Alias for :meth:`stop_message_live_location`"""
    sendVenue = send_venue
    """Alias for :meth:`send_venue`"""
    sendContact = send_contact
    """Alias for :meth:`send_contact`"""
    sendGame = send_game
    """Alias for :meth:`send_game`"""
    sendChatAction = send_chat_action
    """Alias for :meth:`send_chat_action`"""
    answerInlineQuery = answer_inline_query
    """Alias for :meth:`answer_inline_query`"""
    getUserProfilePhotos = get_user_profile_photos
    """Alias for :meth:`get_user_profile_photos`"""
    getFile = get_file
    """Alias for :meth:`get_file`"""
    banChatMember = ban_chat_member
    """Alias for :meth:`ban_chat_member`"""
    banChatSenderChat = ban_chat_sender_chat
    """Alias for :meth:`ban_chat_sender_chat`"""
    unbanChatMember = unban_chat_member
    """Alias for :meth:`unban_chat_member`"""
    unbanChatSenderChat = unban_chat_sender_chat
    """Alias for :meth:`unban_chat_sender_chat`"""
    answerCallbackQuery = answer_callback_query
    """Alias for :meth:`answer_callback_query`"""
    editMessageText = edit_message_text
    """Alias for :meth:`edit_message_text`"""
    editMessageCaption = edit_message_caption
    """Alias for :meth:`edit_message_caption`"""
    editMessageMedia = edit_message_media
    """Alias for :meth:`edit_message_media`"""
    editMessageReplyMarkup = edit_message_reply_markup
    """Alias for :meth:`edit_message_reply_markup`"""
    getUpdates = get_updates
    """Alias for :meth:`get_updates`"""
    setWebhook = set_webhook
    """Alias for :meth:`set_webhook`"""
    deleteWebhook = delete_webhook
    """Alias for :meth:`delete_webhook`"""
    leaveChat = leave_chat
    """Alias for :meth:`leave_chat`"""
    getChat = get_chat
    """Alias for :meth:`get_chat`"""
    getChatAdministrators = get_chat_administrators
    """Alias for :meth:`get_chat_administrators`"""
    getChatMember = get_chat_member
    """Alias for :meth:`get_chat_member`"""
    setChatStickerSet = set_chat_sticker_set
    """Alias for :meth:`set_chat_sticker_set`"""
    deleteChatStickerSet = delete_chat_sticker_set
    """Alias for :meth:`delete_chat_sticker_set`"""
    getChatMemberCount = get_chat_member_count
    """Alias for :meth:`get_chat_member_count`"""
    getWebhookInfo = get_webhook_info
    """Alias for :meth:`get_webhook_info`"""
    setGameScore = set_game_score
    """Alias for :meth:`set_game_score`"""
    getGameHighScores = get_game_high_scores
    """Alias for :meth:`get_game_high_scores`"""
    sendInvoice = send_invoice
    """Alias for :meth:`send_invoice`"""
    answerShippingQuery = answer_shipping_query
    """Alias for :meth:`answer_shipping_query`"""
    answerPreCheckoutQuery = answer_pre_checkout_query
    """Alias for :meth:`answer_pre_checkout_query`"""
    answerWebAppQuery = answer_web_app_query
    """Alias for :meth:`answer_web_app_query`"""
    restrictChatMember = restrict_chat_member
    """Alias for :meth:`restrict_chat_member`"""
    promoteChatMember = promote_chat_member
    """Alias for :meth:`promote_chat_member`"""
    setChatPermissions = set_chat_permissions
    """Alias for :meth:`set_chat_permissions`"""
    setChatAdministratorCustomTitle = set_chat_administrator_custom_title
    """Alias for :meth:`set_chat_administrator_custom_title`"""
    exportChatInviteLink = export_chat_invite_link
    """Alias for :meth:`export_chat_invite_link`"""
    createChatInviteLink = create_chat_invite_link
    """Alias for :meth:`create_chat_invite_link`"""
    editChatInviteLink = edit_chat_invite_link
    """Alias for :meth:`edit_chat_invite_link`"""
    revokeChatInviteLink = revoke_chat_invite_link
    """Alias for :meth:`revoke_chat_invite_link`"""
    approveChatJoinRequest = approve_chat_join_request
    """Alias for :meth:`approve_chat_join_request`"""
    declineChatJoinRequest = decline_chat_join_request
    """Alias for :meth:`decline_chat_join_request`"""
    setChatPhoto = set_chat_photo
    """Alias for :meth:`set_chat_photo`"""
    deleteChatPhoto = delete_chat_photo
    """Alias for :meth:`delete_chat_photo`"""
    setChatTitle = set_chat_title
    """Alias for :meth:`set_chat_title`"""
    setChatDescription = set_chat_description
    """Alias for :meth:`set_chat_description`"""
    pinChatMessage = pin_chat_message
    """Alias for :meth:`pin_chat_message`"""
    unpinChatMessage = unpin_chat_message
    """Alias for :meth:`unpin_chat_message`"""
    unpinAllChatMessages = unpin_all_chat_messages
    """Alias for :meth:`unpin_all_chat_messages`"""
    getCustomEmojiStickers = get_custom_emoji_stickers
    """Alias for :meth:`get_custom_emoji_stickers`"""
    getStickerSet = get_sticker_set
    """Alias for :meth:`get_sticker_set`"""
    uploadStickerFile = upload_sticker_file
    """Alias for :meth:`upload_sticker_file`"""
    createNewStickerSet = create_new_sticker_set
    """Alias for :meth:`create_new_sticker_set`"""
    addStickerToSet = add_sticker_to_set
    """Alias for :meth:`add_sticker_to_set`"""
    setStickerPositionInSet = set_sticker_position_in_set
    """Alias for :meth:`set_sticker_position_in_set`"""
    deleteStickerFromSet = delete_sticker_from_set
    """Alias for :meth:`delete_sticker_from_set`"""
    setStickerSetThumb = set_sticker_set_thumb
    """Alias for :meth:`set_sticker_set_thumb`"""
    setPassportDataErrors = set_passport_data_errors
    """Alias for :meth:`set_passport_data_errors`"""
    sendPoll = send_poll
    """Alias for :meth:`send_poll`"""
    stopPoll = stop_poll
    """Alias for :meth:`stop_poll`"""
    sendDice = send_dice
    """Alias for :meth:`send_dice`"""
    getMyCommands = get_my_commands
    """Alias for :meth:`get_my_commands`"""
    setMyCommands = set_my_commands
    """Alias for :meth:`set_my_commands`"""
    deleteMyCommands = delete_my_commands
    """Alias for :meth:`delete_my_commands`"""
    logOut = log_out
    """Alias for :meth:`log_out`"""
    copyMessage = copy_message
    """Alias for :meth:`copy_message`"""
    getChatMenuButton = get_chat_menu_button
    """Alias for :meth:`get_chat_menu_button`"""
    setChatMenuButton = set_chat_menu_button
    """Alias for :meth:`set_chat_menu_button`"""
    getMyDefaultAdministratorRights = get_my_default_administrator_rights
    """Alias for :meth:`get_my_default_administrator_rights`"""
    setMyDefaultAdministratorRights = set_my_default_administrator_rights
    """Alias for :meth:`set_my_default_administrator_rights`"""
    createInvoiceLink = create_invoice_link
    """Alias for :meth:`create_invoice_link`"""<|MERGE_RESOLUTION|>--- conflicted
+++ resolved
@@ -220,14 +220,9 @@
             raise InvalidToken("You must pass the token you received from https://t.me/Botfather!")
         self._token = token
 
-<<<<<<< HEAD
-        self.base_url = base_url + self.token
-        self.base_file_url = base_file_url + self.token
-        self.local_mode = local_mode
-=======
         self._base_url = base_url + self._token
         self._base_file_url = base_file_url + self._token
->>>>>>> aed8e68f
+        self.local_mode = local_mode
         self._bot_user: Optional[User] = None
         self._private_key = None
         self._logger = logging.getLogger(__name__)
