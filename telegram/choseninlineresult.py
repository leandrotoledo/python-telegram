--- conflicted
+++ resolved
@@ -66,21 +66,8 @@
 
         self._id_attrs = (self.result_id,)
 
-<<<<<<< HEAD
-    @staticmethod
-    def de_json(data, bot):
-=======
     @classmethod
     def de_json(cls, data, bot):
-        """
-        Args:
-            data (dict):
-            bot (telegram.Bot):
-
-        Returns:
-            telegram.ChosenInlineResult:
-        """
->>>>>>> 19ce9e45
         if not data:
             return None
 
