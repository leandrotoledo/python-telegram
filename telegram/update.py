--- conflicted
+++ resolved
@@ -98,18 +98,107 @@
 
         self._id_attrs = (self.update_id,)
 
-<<<<<<< HEAD
-=======
+    @property
+    def effective_user(self):
+        """
+        :class:`telegram.User`: The user that sent this update, no matter what kind of update this
+            is. Will be ``None`` for :attr:`channel_post`.
+        """
+
+        if self._effective_user:
+            return self._effective_user
+
+        user = None
+
+        if self.message:
+            user = self.message.from_user
+
+        elif self.edited_message:
+            user = self.edited_message.from_user
+
+        elif self.inline_query:
+            user = self.inline_query.from_user
+
+        elif self.chosen_inline_result:
+            user = self.chosen_inline_result.from_user
+
+        elif self.callback_query:
+            user = self.callback_query.from_user
+
+        elif self.shipping_query:
+            user = self.shipping_query.from_user
+
+        elif self.pre_checkout_query:
+            user = self.pre_checkout_query.from_user
+
+        self._effective_user = user
+        return user
+
+    @property
+    def effective_chat(self):
+        """
+        :class:`telegram.Chat`: The chat that this update was sent in, no matter what kind of
+            update this is. Will be ``None`` for :attr:`inline_query`,
+            :attr:`chosen_inline_result`, :attr:`shipping_query` and :attr:`pre_checkout_query`.
+        """
+
+        if self._effective_chat:
+            return self._effective_chat
+
+        chat = None
+
+        if self.message:
+            chat = self.message.chat
+
+        elif self.edited_message:
+            chat = self.edited_message.chat
+
+        elif self.callback_query and self.callback_query.message:
+            chat = self.callback_query.message.chat
+
+        elif self.channel_post:
+            chat = self.channel_post.chat
+
+        elif self.edited_channel_post:
+            chat = self.edited_channel_post.chat
+
+        self._effective_chat = chat
+        return chat
+
+    @property
+    def effective_message(self):
+        """
+        :class:`telegram.Message`: The message included in this update, no matter what kind of
+            update this is. Will be ``None`` for :attr:`inline_query`,
+            :attr:`chosen_inline_result`, :attr:`callback_query` from inline messages,
+            :attr:`shipping_query` and :attr:`pre_checkout_query`.
+        """
+
+        if self._effective_message:
+            return self._effective_message
+
+        message = None
+
+        if self.message:
+            message = self.message
+
+        elif self.edited_message:
+            message = self.edited_message
+
+        elif self.callback_query:
+            message = self.callback_query.message
+
+        elif self.channel_post:
+            message = self.channel_post
+
+        elif self.edited_channel_post:
+            message = self.edited_channel_post
+
+        self._effective_message = message
+        return message
+
     @classmethod
     def de_json(cls, data, bot):
-        """
-        Args:
-            data (dict):
-            bot (telegram.Bot):
-
-        Returns:
-            telegram.Update:
-        """
         if not data:
             return None
 
@@ -126,124 +215,4 @@
         data['channel_post'] = Message.de_json(data.get('channel_post'), bot)
         data['edited_channel_post'] = Message.de_json(data.get('edited_channel_post'), bot)
 
-        return cls(**data)
-
->>>>>>> 19ce9e45
-    @property
-    def effective_user(self):
-        """
-        :class:`telegram.User`: The user that sent this update, no matter what kind of update this
-            is. Will be ``None`` for :attr:`channel_post`.
-        """
-
-        if self._effective_user:
-            return self._effective_user
-
-        user = None
-
-        if self.message:
-            user = self.message.from_user
-
-        elif self.edited_message:
-            user = self.edited_message.from_user
-
-        elif self.inline_query:
-            user = self.inline_query.from_user
-
-        elif self.chosen_inline_result:
-            user = self.chosen_inline_result.from_user
-
-        elif self.callback_query:
-            user = self.callback_query.from_user
-
-        elif self.shipping_query:
-            user = self.shipping_query.from_user
-
-        elif self.pre_checkout_query:
-            user = self.pre_checkout_query.from_user
-
-        self._effective_user = user
-        return user
-
-    @property
-    def effective_chat(self):
-        """
-        :class:`telegram.Chat`: The chat that this update was sent in, no matter what kind of
-            update this is. Will be ``None`` for :attr:`inline_query`,
-            :attr:`chosen_inline_result`, :attr:`shipping_query` and :attr:`pre_checkout_query`.
-        """
-
-        if self._effective_chat:
-            return self._effective_chat
-
-        chat = None
-
-        if self.message:
-            chat = self.message.chat
-
-        elif self.edited_message:
-            chat = self.edited_message.chat
-
-        elif self.callback_query and self.callback_query.message:
-            chat = self.callback_query.message.chat
-
-        elif self.channel_post:
-            chat = self.channel_post.chat
-
-        elif self.edited_channel_post:
-            chat = self.edited_channel_post.chat
-
-        self._effective_chat = chat
-        return chat
-
-    @property
-    def effective_message(self):
-        """
-        :class:`telegram.Message`: The message included in this update, no matter what kind of
-            update this is. Will be ``None`` for :attr:`inline_query`,
-            :attr:`chosen_inline_result`, :attr:`callback_query` from inline messages,
-            :attr:`shipping_query` and :attr:`pre_checkout_query`.
-        """
-
-        if self._effective_message:
-            return self._effective_message
-
-        message = None
-
-        if self.message:
-            message = self.message
-
-        elif self.edited_message:
-            message = self.edited_message
-
-        elif self.callback_query:
-            message = self.callback_query.message
-
-        elif self.channel_post:
-            message = self.channel_post
-
-        elif self.edited_channel_post:
-            message = self.edited_channel_post
-
-        self._effective_message = message
-        return message
-
-    @staticmethod
-    def de_json(data, bot):
-        if not data:
-            return None
-
-        data = super(Update, Update).de_json(data, bot)
-
-        data['message'] = Message.de_json(data.get('message'), bot)
-        data['edited_message'] = Message.de_json(data.get('edited_message'), bot)
-        data['inline_query'] = InlineQuery.de_json(data.get('inline_query'), bot)
-        data['chosen_inline_result'] = ChosenInlineResult.de_json(
-            data.get('chosen_inline_result'), bot)
-        data['callback_query'] = CallbackQuery.de_json(data.get('callback_query'), bot)
-        data['shipping_query'] = ShippingQuery.de_json(data.get('shipping_query'), bot)
-        data['pre_checkout_query'] = PreCheckoutQuery.de_json(data.get('pre_checkout_query'), bot)
-        data['channel_post'] = Message.de_json(data.get('channel_post'), bot)
-        data['edited_channel_post'] = Message.de_json(data.get('edited_channel_post'), bot)
-
-        return Update(**data)+        return cls(**data)