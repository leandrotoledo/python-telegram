#!/usr/bin/env python
#
# A library that provides a Python interface to the Telegram Bot API
# Copyright (C) 2015-2020
# Leandro Toledo de Souza <devs@python-telegram-bot.org>
#
# This program is free software: you can redistribute it and/or modify
# it under the terms of the GNU Lesser Public License as published by
# the Free Software Foundation, either version 3 of the License, or
# (at your option) any later version.
#
# This program is distributed in the hope that it will be useful,
# but WITHOUT ANY WARRANTY; without even the implied warranty of
# MERCHANTABILITY or FITNESS FOR A PARTICULAR PURPOSE.  See the
# GNU Lesser Public License for more details.
#
# You should have received a copy of the GNU Lesser Public License
# along with this program.  If not, see [http://www.gnu.org/licenses/].
"""This module contains an object that represents a Telegram Update."""

from telegram import (Message, TelegramObject, InlineQuery, ChosenInlineResult,
                      CallbackQuery, ShippingQuery, PreCheckoutQuery, Poll)
from telegram.poll import PollAnswer
from telegram.utils.types import JSONDict
from typing import Any, Optional, TYPE_CHECKING

if TYPE_CHECKING:
    from telegram import Bot, User, Chat  # noqa


class Update(TelegramObject):
    """This object represents an incoming update.

    Objects of this class are comparable in terms of equality. Two objects of this class are
    considered equal, if their :attr:`update_id` is equal.

    Note:
        At most one of the optional parameters can be present in any given update.

    Attributes:
        update_id (:obj:`int`): The update's unique identifier.
        message (:class:`telegram.Message`): Optional. New incoming message.
        edited_message (:class:`telegram.Message`): Optional. New version of a message.
        channel_post (:class:`telegram.Message`): Optional. New incoming channel post.
        edited_channel_post (:class:`telegram.Message`): Optional. New version of a channel post.
        inline_query (:class:`telegram.InlineQuery`): Optional. New incoming inline query.
        chosen_inline_result (:class:`telegram.ChosenInlineResult`): Optional. The result of an
            inline query that was chosen by a user.
        callback_query (:class:`telegram.CallbackQuery`): Optional. New incoming callback query.
        shipping_query (:class:`telegram.ShippingQuery`): Optional. New incoming shipping query.
        pre_checkout_query (:class:`telegram.PreCheckoutQuery`): Optional. New incoming
            pre-checkout query.
        poll (:class:`telegram.Poll`): Optional. New poll state. Bots receive only updates
            about stopped polls and polls, which are sent by the bot
        poll_answer (:class:`telegram.PollAnswer`): Optional. A user changed their answer
            in a non-anonymous poll. Bots receive new votes only in polls that were sent
            by the bot itself.

    Args:
        update_id (:obj:`int`): The update's unique identifier. Update identifiers start from a
            certain positive number and increase sequentially. This ID becomes especially handy if
            you're using Webhooks, since it allows you to ignore repeated updates or to restore the
            correct update sequence, should they get out of order.
        message (:class:`telegram.Message`, optional): New incoming message of any kind - text,
            photo, sticker, etc.
        edited_message (:class:`telegram.Message`, optional): New version of a message that is
            known to the bot and was edited.
        channel_post (:class:`telegram.Message`, optional): New incoming channel post of any kind
            - text, photo, sticker, etc.
        edited_channel_post (:class:`telegram.Message`, optional): New version of a channel post
            that is known to the bot and was edited.
        inline_query (:class:`telegram.InlineQuery`, optional): New incoming inline query.
        chosen_inline_result (:class:`telegram.ChosenInlineResult`, optional): The result of an
            inline query that was chosen by a user and sent to their chat partner.
        callback_query (:class:`telegram.CallbackQuery`, optional): New incoming callback query.
        shipping_query (:class:`telegram.ShippingQuery`, optional): New incoming shipping query.
            Only for invoices with flexible price.
        pre_checkout_query (:class:`telegram.PreCheckoutQuery`, optional): New incoming
            pre-checkout query. Contains full information about checkout
        poll (:class:`telegram.Poll`, optional): New poll state. Bots receive only updates
            about polls, which are sent or stopped by the bot
        poll_answer (:class:`telegram.PollAnswer`, optional): A user changed their answer
            in a non-anonymous poll. Bots receive new votes only in polls that were sent
            by the bot itself.
        **kwargs (:obj:`dict`): Arbitrary keyword arguments.

    """

    def __init__(self,
                 update_id: int,
                 message: Message = None,
                 edited_message: Message = None,
                 channel_post: Message = None,
                 edited_channel_post: Message = None,
                 inline_query: InlineQuery = None,
                 chosen_inline_result: ChosenInlineResult = None,
                 callback_query: CallbackQuery = None,
                 shipping_query: ShippingQuery = None,
                 pre_checkout_query: PreCheckoutQuery = None,
                 poll: Poll = None,
                 poll_answer: PollAnswer = None,
                 **kwargs: Any):
        # Required
        self.update_id = int(update_id)
        # Optionals
        self.message = message
        self.edited_message = edited_message
        self.inline_query = inline_query
        self.chosen_inline_result = chosen_inline_result
        self.callback_query = callback_query
        self.shipping_query = shipping_query
        self.pre_checkout_query = pre_checkout_query
        self.channel_post = channel_post
        self.edited_channel_post = edited_channel_post
        self.poll = poll
        self.poll_answer = poll_answer

        self._effective_user: Optional['User'] = None
        self._effective_chat: Optional['Chat'] = None
        self._effective_message: Optional[Message] = None

        self._id_attrs = (self.update_id,)

    @property
    def effective_user(self) -> Optional['User']:
        """
        :class:`telegram.User`: The user that sent this update, no matter what kind of update this
            is. Will be ``None`` for :attr:`channel_post` and :attr:`poll`.

        """
        if self._effective_user:
            return self._effective_user

        user = None

        if self.message:
            user = self.message.from_user

        elif self.edited_message:
            user = self.edited_message.from_user

        elif self.inline_query:
            user = self.inline_query.from_user

        elif self.chosen_inline_result:
            user = self.chosen_inline_result.from_user

        elif self.callback_query:
            user = self.callback_query.from_user

        elif self.shipping_query:
            user = self.shipping_query.from_user

        elif self.pre_checkout_query:
            user = self.pre_checkout_query.from_user

        elif self.poll_answer:
            user = self.poll_answer.user

        self._effective_user = user
        return user

    @property
    def effective_chat(self) -> Optional['Chat']:
        """
        :class:`telegram.Chat`: The chat that this update was sent in, no matter what kind of
            update this is. Will be ``None`` for :attr:`inline_query`,
            :attr:`chosen_inline_result`, :attr:`callback_query` from inline messages,
            :attr:`shipping_query`, :attr:`pre_checkout_query`, :attr:`poll` and
            :attr:`poll_answer`.

        """
        if self._effective_chat:
            return self._effective_chat

        chat = None

        if self.message:
            chat = self.message.chat

        elif self.edited_message:
            chat = self.edited_message.chat

        elif self.callback_query and self.callback_query.message:
            chat = self.callback_query.message.chat

        elif self.channel_post:
            chat = self.channel_post.chat

        elif self.edited_channel_post:
            chat = self.edited_channel_post.chat

        self._effective_chat = chat
        return chat

    @property
    def effective_message(self) -> Optional[Message]:
        """
        :class:`telegram.Message`: The message included in this update, no matter what kind of
            update this is. Will be ``None`` for :attr:`inline_query`,
            :attr:`chosen_inline_result`, :attr:`callback_query` from inline messages,
            :attr:`shipping_query`, :attr:`pre_checkout_query`, :attr:`poll` and
            :attr:`poll_answer`.

        """
        if self._effective_message:
            return self._effective_message

        message = None

        if self.message:
            message = self.message

        elif self.edited_message:
            message = self.edited_message

        elif self.callback_query:
            message = self.callback_query.message

        elif self.channel_post:
            message = self.channel_post

        elif self.edited_channel_post:
            message = self.edited_channel_post

        self._effective_message = message
        return message

    @classmethod
    def de_json(cls, data: Optional[JSONDict], bot: 'Bot') -> Optional['Update']:
        data = cls.parse_data(data)

        if not data:
            return None

<<<<<<< HEAD
        message = data.get('message')
        if message:
            message['default_quote'] = data.get('default_quote')
        data['message'] = Message.de_json(message, bot)
        edited_message = data.get('edited_message')
        if edited_message:
            edited_message['default_quote'] = data.get('default_quote')
        data['edited_message'] = Message.de_json(edited_message, bot)
=======
        data = super().de_json(data, bot)

        data['message'] = Message.de_json(data.get('message'), bot)
        data['edited_message'] = Message.de_json(data.get('edited_message'), bot)
>>>>>>> ad30a8f4
        data['inline_query'] = InlineQuery.de_json(data.get('inline_query'), bot)
        data['chosen_inline_result'] = ChosenInlineResult.de_json(
            data.get('chosen_inline_result'), bot)
        data['callback_query'] = CallbackQuery.de_json(data.get('callback_query'), bot)
        data['shipping_query'] = ShippingQuery.de_json(data.get('shipping_query'), bot)
        data['pre_checkout_query'] = PreCheckoutQuery.de_json(data.get('pre_checkout_query'), bot)
        data['channel_post'] = Message.de_json(data.get('channel_post'), bot)
        data['edited_channel_post'] = Message.de_json(data.get('edited_channel_post'), bot)
        data['poll'] = Poll.de_json(data.get('poll'), bot)
        data['poll_answer'] = PollAnswer.de_json(data.get('poll_answer'), bot)

        return cls(**data)<|MERGE_RESOLUTION|>--- conflicted
+++ resolved
@@ -233,21 +233,8 @@
         if not data:
             return None
 
-<<<<<<< HEAD
-        message = data.get('message')
-        if message:
-            message['default_quote'] = data.get('default_quote')
-        data['message'] = Message.de_json(message, bot)
-        edited_message = data.get('edited_message')
-        if edited_message:
-            edited_message['default_quote'] = data.get('default_quote')
-        data['edited_message'] = Message.de_json(edited_message, bot)
-=======
-        data = super().de_json(data, bot)
-
         data['message'] = Message.de_json(data.get('message'), bot)
         data['edited_message'] = Message.de_json(data.get('edited_message'), bot)
->>>>>>> ad30a8f4
         data['inline_query'] = InlineQuery.de_json(data.get('inline_query'), bot)
         data['chosen_inline_result'] = ChosenInlineResult.de_json(
             data.get('chosen_inline_result'), bot)
