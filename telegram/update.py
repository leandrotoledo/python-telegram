--- conflicted
+++ resolved
@@ -235,11 +235,6 @@
         if not data:
             return None
 
-<<<<<<< HEAD
-=======
-        data = super().de_json(data, bot)
-
->>>>>>> 85c68318
         data['message'] = Message.de_json(data.get('message'), bot)
         data['edited_message'] = Message.de_json(data.get('edited_message'), bot)
         data['inline_query'] = InlineQuery.de_json(data.get('inline_query'), bot)
