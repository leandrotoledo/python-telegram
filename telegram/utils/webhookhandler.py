--- conflicted
+++ resolved
@@ -20,16 +20,6 @@
 
 import asyncio
 import logging
-<<<<<<< HEAD
-from telegram import Update
-from telegram.error import InvalidCallbackData
-from future.utils import bytes_to_native_str
-from threading import Lock
-try:
-    import ujson as json
-except ImportError:
-    import json
-=======
 import os
 import sys
 from queue import Queue
@@ -39,16 +29,15 @@
 
 import tornado.web
 from tornado import httputil
->>>>>>> 07b6ee69
 from tornado.httpserver import HTTPServer
 from tornado.ioloop import IOLoop
 
 from telegram import Update
+from telegram.error import InvalidCallbackData
 from telegram.utils.types import JSONDict
 
 if TYPE_CHECKING:
     from telegram import Bot
-
 try:
     import ujson as json
 except ImportError:
@@ -185,22 +174,15 @@
         json_string = self.request.body.decode()
         data = json.loads(json_string)
         self.set_status(200)
-<<<<<<< HEAD
-        self.logger.debug('Webhook received data: ' + json_string)
-        data['default_quote'] = self._default_quote
+        self.logger.debug('Webhook received data: %s', json_string)
         try:
             update = Update.de_json(data, self.bot)
-            self.logger.debug('Received Update with ID %d on Webhook' % update.update_id)
-            self.update_queue.put(update)
+            if update:
+                self.logger.debug('Received Update with ID %d on Webhook', update.update_id)
+                self.update_queue.put(update)
         except InvalidCallbackData:
+            # TODO: Add a proper logger call
             pass
-=======
-        self.logger.debug('Webhook received data: %s', json_string)
-        update = Update.de_json(data, self.bot)
-        if update:
-            self.logger.debug('Received Update with ID %d on Webhook', update.update_id)
-            self.update_queue.put(update)
->>>>>>> 07b6ee69
 
     def _validate_post(self) -> None:
         ct_header = self.request.headers.get("Content-Type", None)
