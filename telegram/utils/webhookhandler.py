#!/usr/bin/env python
#
# A library that provides a Python Interface to the Telegram Bot API
# Copyright (C) 2015-2021
# Leandro Toledo de Souza <devs@python-telegram-bot.org>
#
# This program is free software: you can redistribute it and/or modify
# it under the terms of the GNU Lesser Public License as published by
# the Free Software Foundation, either version 3 of the License, or
# (at your option) any later version.
#
# This program is distributed in the hope that it will be useful,
# but WITHOUT ANY WARRANTY; without even the implied warranty of
# MERCHANTABILITY or FITNESS FOR A PARTICULAR PURPOSE.  See the
# GNU Lesser Public License for more details.
#
# You should have received a copy of the GNU Lesser Public License
# along with this program.  If not, see [http://www.gnu.org/licenses/].
<<<<<<< HEAD
"""This module contains the :class:`telegram.ext.utils.promise.Promise` class for backwards
compatibility.
"""
=======
"""This module contains the :class:`telegram.ext.utils.webhookhandler.WebhookHandler` class for
backwards compatibility."""
>>>>>>> 94a9b7f9
import warnings

import telegram.ext.utils.webhookhandler as webhook_handler
from telegram.utils.deprecate import TelegramDeprecationWarning

warnings.warn(
    'telegram.utils.webhookhandler is deprecated. Please use telegram.ext.utils.webhookhandler '
    'instead.',
    TelegramDeprecationWarning,
)

WebhookHandler = webhook_handler.WebhookHandler
WebhookServer = webhook_handler.WebhookServer
WebhookAppClass = webhook_handler.WebhookAppClass<|MERGE_RESOLUTION|>--- conflicted
+++ resolved
@@ -16,14 +16,9 @@
 #
 # You should have received a copy of the GNU Lesser Public License
 # along with this program.  If not, see [http://www.gnu.org/licenses/].
-<<<<<<< HEAD
-"""This module contains the :class:`telegram.ext.utils.promise.Promise` class for backwards
-compatibility.
+"""This module contains the :class:`telegram.ext.utils.webhookhandler.WebhookHandler` class for
+backwards compatibility.
 """
-=======
-"""This module contains the :class:`telegram.ext.utils.webhookhandler.WebhookHandler` class for
-backwards compatibility."""
->>>>>>> 94a9b7f9
 import warnings
 
 import telegram.ext.utils.webhookhandler as webhook_handler
