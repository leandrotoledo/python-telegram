#!/usr/bin/env python
#
# A library that provides a Python interface to the Telegram Bot API
# Copyright (C) 2015-2018
# Leandro Toledo de Souza <devs@python-telegram-bot.org>
#
# This program is free software: you can redistribute it and/or modify
# it under the terms of the GNU Lesser Public License as published by
# the Free Software Foundation, either version 3 of the License, or
# (at your option) any later version.
#
# This program is distributed in the hope that it will be useful,
# but WITHOUT ANY WARRANTY; without even the implied warranty of
# MERCHANTABILITY or FITNESS FOR A PARTICULAR PURPOSE.  See the
# GNU Lesser Public License for more details.
#
# You should have received a copy of the GNU Lesser Public License
# along with this program.  If not, see [http://www.gnu.org/licenses/].
"""This module contains helper functions."""

import re
<<<<<<< HEAD
from collections import OrderedDict
=======
import signal
>>>>>>> 8690ba25
from datetime import datetime

try:
    from urllib.parse import urlparse
except ImportError:
    from urlparse import urlparse

try:
    from html import escape as escape_html  # noqa: F401
except ImportError:
    from cgi import escape as escape_html  # noqa: F401


# From https://stackoverflow.com/questions/2549939/get-signal-names-from-numbers-in-python
_signames = {v: k
             for k, v in reversed(sorted(vars(signal).items()))
             if k.startswith('SIG') and not k.startswith('SIG_')}


def get_signal_name(signum):
    """Returns the signal name of the given signal number."""
    return _signames[signum]


# Not using future.backports.datetime here as datetime value might be an input from the user,
# making every isinstace() call more delicate. So we just use our own compat layer.
if hasattr(datetime, 'timestamp'):
    # Python 3.3+
    def _timestamp(dt_obj):
        return dt_obj.timestamp()
else:
    # Python < 3.3 (incl 2.7)
    from time import mktime


    def _timestamp(dt_obj):
        return mktime(dt_obj.timetuple())


def escape_markdown(text):
    """Helper function to escape telegram markup symbols."""
    escape_chars = '\*_`\['
    return re.sub(r'([%s])' % escape_chars, r'\\\1', text)


def to_timestamp(dt_obj):
    """
    Args:
        dt_obj (:class:`datetime.datetime`):

    Returns:
        int:

    """
    if not dt_obj:
        return None

    return int(_timestamp(dt_obj))


def from_timestamp(unixtime):
    """
    Args:
        unixtime (int):

    Returns:
        datetime.datetime:

    """
    if not unixtime:
        return None

    return datetime.fromtimestamp(unixtime)


def mention_html(user_id, name):
    """
    Args:
        user_id (:obj:`int`) The user's id which you want to mention.
        name (:obj:`str`) The name the mention is showing.

    Returns:
        :obj:`str`: The inline mention for the user as html.
    """
    if isinstance(user_id, int):
        return '<a href="tg://user?id={}">{}</a>'.format(user_id, escape_html(name))


def mention_markdown(user_id, name):
    """
    Args:
        user_id (:obj:`int`) The user's id which you want to mention.
        name (:obj:`str`) The name the mention is showing.

    Returns:
        :obj:`str`: The inline mention for the user as markdown.
    """
    if isinstance(user_id, int):
        return '[{}](tg://user?id={})'.format(escape_markdown(name), user_id)


def _extract_urls_from_text(text):
    """
    Returns a list of urls from a text string.
    URLs without a leading `http://` or `www.` won't be found.
    """
    out = []
    for word in text.split(' '):
        thing = urlparse(word.strip())
        if thing.scheme:
            out.append(word)
    return out


def extract_urls(message):
    """
    Extracts all Hyperlinks that are contained in a message. This includes
    message entities and the media caption.

    Note: Exact duplicates are removed, but there may still be URLs that link
    to the same resource.

    Args:
        message (:obj:`telegram.Message`) The message to extract from

    Returns:
        :obj:`list`: A list of URLs contained in the message
    """
    from telegram import MessageEntity

    results = message.parse_entities(types=[MessageEntity.URL, MessageEntity.TEXT_LINK])
    all_urls = [v if k.type == MessageEntity.URL else k.url for k, v in results.items()]

    if message.caption:
        all_urls += _extract_urls_from_text(message.caption)

    # Strip trailing slash from URL so we can compare them for equality
    stripped_urls = [x[:-1] if x[-1] == '/' else x for x in all_urls]

    sorted_urls = sorted(stripped_urls)

    # Remove exact duplicates
    urls = OrderedDict({k: None for k in sorted_urls})
    return list(urls.keys())<|MERGE_RESOLUTION|>--- conflicted
+++ resolved
@@ -19,11 +19,8 @@
 """This module contains helper functions."""
 
 import re
-<<<<<<< HEAD
 from collections import OrderedDict
-=======
 import signal
->>>>>>> 8690ba25
 from datetime import datetime
 
 try:
