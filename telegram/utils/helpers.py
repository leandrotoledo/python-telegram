--- conflicted
+++ resolved
@@ -29,12 +29,7 @@
 try:
     import ujson as json
 except ImportError:
-<<<<<<< HEAD
     import json  # type: ignore[no-redef]
-from html import escape
-=======
-    import json
->>>>>>> 6005861f
 
 
 from telegram.utils.typing import JSONDict
@@ -84,18 +79,11 @@
 # -------- date/time related helpers --------
 # TODO: add generic specification of UTC for naive datetimes to docs
 
-<<<<<<< HEAD
 def _datetime_to_float_timestamp(dt_obj: dtm.datetime) -> float:
-    """Converts a datetime object to a float timestamp (with sub-second precision).
-    If the datetime object is timezone-naive, it is assumed to be in UTC."""
-=======
-def _datetime_to_float_timestamp(dt_obj):
     """
     Converts a datetime object to a float timestamp (with sub-second precision).
     If the datetime object is timezone-naive, it is assumed to be in UTC.
     """
-
->>>>>>> 6005861f
     if dt_obj.tzinfo is None:
         dt_obj = dt_obj.replace(tzinfo=dtm.timezone.utc)
     return dt_obj.timestamp()
