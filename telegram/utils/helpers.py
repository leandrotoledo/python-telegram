#!/usr/bin/env python
#
# A library that provides a Python interface to the Telegram Bot API
# Copyright (C) 2015-2020
# Leandro Toledo de Souza <devs@python-telegram-bot.org>
#
# This program is free software: you can redistribute it and/or modify
# it under the terms of the GNU Lesser Public License as published by
# the Free Software Foundation, either version 3 of the License, or
# (at your option) any later version.
#
# This program is distributed in the hope that it will be useful,
# but WITHOUT ANY WARRANTY; without even the implied warranty of
# MERCHANTABILITY or FITNESS FOR A PARTICULAR PURPOSE.  See the
# GNU Lesser Public License for more details.
#
# You should have received a copy of the GNU Lesser Public License
# along with this program.  If not, see [http://www.gnu.org/licenses/].
"""This module contains helper functions."""

import datetime as dtm  # dtm = "DateTime Module"
import re
import signal
import time
from collections import defaultdict
from html import escape
from numbers import Number

try:
    import ujson as json
except ImportError:
    import json  # type: ignore[no-redef]


from telegram.utils.types import JSONDict
from typing import Union, Any, Optional, Dict, DefaultDict, Tuple, TYPE_CHECKING
if TYPE_CHECKING:
    from telegram import MessageEntity

# From https://stackoverflow.com/questions/2549939/get-signal-names-from-numbers-in-python
_signames = {v: k
             for k, v in reversed(sorted(vars(signal).items()))
             if k.startswith('SIG') and not k.startswith('SIG_')}


def get_signal_name(signum: int) -> str:
    """Returns the signal name of the given signal number."""
    return _signames[signum]


def escape_markdown(text: str, version: int = 1, entity_type: str = None) -> str:
    """
    Helper function to escape telegram markup symbols.

    Args:
        text (:obj:`str`): The text.
        version (:obj:`int` | :obj:`str`): Use to specify the version of telegrams Markdown.
            Either ``1`` or ``2``. Defaults to ``1``.
        entity_type (:obj:`str`, optional): For the entity types ``PRE``, ``CODE`` and the link
            part of ``TEXT_LINKS``, only certain characters need to be escaped in ``MarkdownV2``.
            See the official API documentation for details. Only valid in combination with
            ``version=2``, will be ignored else.
    """
    if int(version) == 1:
        escape_chars = r'_*`['
    elif int(version) == 2:
        if entity_type == 'pre' or entity_type == 'code':
            escape_chars = r'\`'
        elif entity_type == 'text_link':
            escape_chars = r'\)'
        else:
            escape_chars = r'_*[]()~`>#+-=|{}.!'
    else:
        raise ValueError('Markdown version must be either 1 or 2!')

    return re.sub('([{}])'.format(re.escape(escape_chars)), r'\\\1', text)


# -------- date/time related helpers --------
# TODO: add generic specification of UTC for naive datetimes to docs

def _datetime_to_float_timestamp(dt_obj: dtm.datetime) -> float:
    """
    Converts a datetime object to a float timestamp (with sub-second precision).
    If the datetime object is timezone-naive, it is assumed to be in UTC.
    """
    if dt_obj.tzinfo is None:
        dt_obj = dt_obj.replace(tzinfo=dtm.timezone.utc)
    return dt_obj.timestamp()


def to_float_timestamp(t: Union[int, float, dtm.timedelta, dtm.datetime, dtm.time],
                       reference_timestamp: float = None) -> float:
    """
    Converts a given time object to a float POSIX timestamp.
    Used to convert different time specifications to a common format. The time object
    can be relative (i.e. indicate a time increment, or a time of day) or absolute.
    Any objects from the :class:`datetime` module that are timezone-naive will be assumed
    to be in UTC.

<<<<<<< HEAD
=======
    :obj:`None` s are left alone (i.e. ``to_float_timestamp(None)`` is :obj:`None`).

>>>>>>> 85c68318
    Args:
        t (int | float | datetime.timedelta | datetime.datetime | datetime.time):
            Time value to convert. The semantics of this parameter will depend on its type:

            * :obj:`int` or :obj:`float` will be interpreted as "seconds from ``reference_t``"
            * :obj:`datetime.timedelta` will be interpreted as
              "time increment from ``reference_t``"
            * :obj:`datetime.datetime` will be interpreted as an absolute date/time value
            * :obj:`datetime.time` will be interpreted as a specific time of day

        reference_timestamp (float, optional): POSIX timestamp that indicates the absolute time
            from which relative calculations are to be performed (e.g. when ``t`` is given as an
            :obj:`int`, indicating "seconds from ``reference_t``"). Defaults to now (the time at
            which this function is called).

            If ``t`` is given as an absolute representation of date & time (i.e. a
            ``datetime.datetime`` object), ``reference_timestamp`` is not relevant and so its
            value should be :obj:`None`. If this is not the case, a ``ValueError`` will be raised.

    Returns:
        (float | None) The return value depends on the type of argument ``t``. If ``t`` is
            given as a time increment (i.e. as a obj:`int`, :obj:`float` or
            :obj:`datetime.timedelta`), then the return value will be ``reference_t`` + ``t``.

            Else if it is given as an absolute date/time value (i.e. a :obj:`datetime.datetime`
            object), the equivalent value as a POSIX timestamp will be returned.

            Finally, if it is a time of the day without date (i.e. a :obj:`datetime.time`
            object), the return value is the nearest future occurrence of that time of day.

    Raises:
        TypeError: if `t`'s type is not one of those described above
    """

    if reference_timestamp is None:
        reference_timestamp = time.time()
    elif isinstance(t, dtm.datetime):
        raise ValueError('t is an (absolute) datetime while reference_timestamp is not None')

    if isinstance(t, dtm.timedelta):
        return reference_timestamp + t.total_seconds()
    elif isinstance(t, dtm.time):
        if t.tzinfo is not None:
            reference_dt = dtm.datetime.fromtimestamp(reference_timestamp, tz=t.tzinfo)
        else:
            reference_dt = dtm.datetime.utcfromtimestamp(reference_timestamp)  # assume UTC
        reference_date = reference_dt.date()
        reference_time = reference_dt.timetz()
        if reference_time > t:  # if the time of day has passed today, use tomorrow
            reference_date += dtm.timedelta(days=1)
        return _datetime_to_float_timestamp(dtm.datetime.combine(reference_date, t))
    elif isinstance(t, dtm.datetime):
        return _datetime_to_float_timestamp(t)
    elif isinstance(t, Number):
        return reference_timestamp + t

    raise TypeError('Unable to convert {} object to timestamp'.format(type(t).__name__))


def to_timestamp(dt_obj: Union[int, float, dtm.timedelta, dtm.datetime, dtm.time, None],
                 reference_timestamp: float = None) -> Optional[int]:
    """
    Wrapper over :func:`to_float_timestamp` which returns an integer (the float value truncated
    down to the nearest integer).

    See the documentation for :func:`to_float_timestamp` for more details.
    """
    return int(to_float_timestamp(dt_obj, reference_timestamp)) if dt_obj is not None else None


def from_timestamp(unixtime: Optional[int],
                   tzinfo: dtm.tzinfo = dtm.timezone.utc) -> Optional[dtm.datetime]:
    """
    Converts an (integer) unix timestamp to a timezone aware datetime object.
    :obj:`None`s are left alone (i.e. ``from_timestamp(None)`` is :obj:`None`).

    Args:
        unixtime (int): Integer POSIX timestamp.
        tzinfo (:obj:`datetime.tzinfo`, optional): The timezone, the timestamp is to be converted
            to. Defaults to UTC.

    Returns:
        timezone aware equivalent :obj:`datetime.datetime` value if ``timestamp`` is not
        :obj:`None`; else :obj:`None`
    """
    if unixtime is None:
        return None

    if tzinfo is not None:
        return dtm.datetime.fromtimestamp(unixtime, tz=tzinfo)
    else:
        return dtm.datetime.utcfromtimestamp(unixtime)

# -------- end --------


def mention_html(user_id: int, name: str) -> Optional[str]:
    """
    Args:
        user_id (:obj:`int`) The user's id which you want to mention.
        name (:obj:`str`) The name the mention is showing.

    Returns:
        :obj:`str`: The inline mention for the user as html.
    """
    if isinstance(user_id, int):
        return u'<a href="tg://user?id={}">{}</a>'.format(user_id, escape(name))


def mention_markdown(user_id: int, name: str, version: int = 1) -> Optional[str]:
    """
    Args:
        user_id (:obj:`int`) The user's id which you want to mention.
        name (:obj:`str`) The name the mention is showing.
        version (:obj:`int` | :obj:`str`): Use to specify the version of telegrams Markdown.
            Either ``1`` or ``2``. Defaults to ``1``

    Returns:
        :obj:`str`: The inline mention for the user as markdown.
    """
    if isinstance(user_id, int):
        return u'[{}](tg://user?id={})'.format(escape_markdown(name, version=version), user_id)


def effective_message_type(entity: 'MessageEntity') -> Optional[str]:
    """
    Extracts the type of message as a string identifier from a :class:`telegram.Message` or a
    :class:`telegram.Update`.

    Args:
        entity (:obj:`Update` | :obj:`Message`) The ``update`` or ``message`` to extract from

    Returns:
        str: One of ``Message.MESSAGE_TYPES``

    """

    # Importing on file-level yields cyclic Import Errors
    from telegram import Message
    from telegram import Update

    if isinstance(entity, Message):
        message = entity
    elif isinstance(entity, Update):
        message = entity.effective_message
    else:
        raise TypeError("entity is not Message or Update (got: {})".format(type(entity)))

    for i in Message.MESSAGE_TYPES:
        if getattr(message, i, None):
            return i

    return None


def create_deep_linked_url(bot_username: str, payload: str = None, group: bool = False) -> str:
    """
    Creates a deep-linked URL for this ``bot_username`` with the specified ``payload``.
    See  https://core.telegram.org/bots#deep-linking to learn more.

    The ``payload`` may consist of the following characters: ``A-Z, a-z, 0-9, _, -``

    Note:
        Works well in conjunction with
        ``CommandHandler("start", callback, filters = Filters.regex('payload'))``

    Examples:
        ``create_deep_linked_url(bot.get_me().username, "some-params")``

    Args:
        bot_username (:obj:`str`): The username to link to
        payload (:obj:`str`, optional): Parameters to encode in the created URL
        group (:obj:`bool`, optional): If :obj:`True` the user is prompted to select a group to
            add the bot to. If :obj:`False`, opens a one-on-one conversation with the bot.
            Defaults to :obj:`False`.

    Returns:
        :obj:`str`: An URL to start the bot with specific parameters
    """
    if bot_username is None or len(bot_username) <= 3:
        raise ValueError("You must provide a valid bot_username.")

    base_url = 'https://t.me/{}'.format(bot_username)
    if not payload:
        return base_url

    if len(payload) > 64:
        raise ValueError("The deep-linking payload must not exceed 64 characters.")

    if not re.match(r'^[A-Za-z0-9_-]+$', payload):
        raise ValueError("Only the following characters are allowed for deep-linked "
                         "URLs: A-Z, a-z, 0-9, _ and -")

    if group:
        key = 'startgroup'
    else:
        key = 'start'

    return '{}?{}={}'.format(
        base_url,
        key,
        payload
    )


def encode_conversations_to_json(conversations: Dict[str, Dict[Tuple, Any]]) -> str:
    """Helper method to encode a conversations dict (that uses tuples as keys) to a
    JSON-serializable way. Use :attr:`_decode_conversations_from_json` to decode.

    Args:
        conversations (:obj:`dict`): The conversations dict to transform to JSON.

    Returns:
        :obj:`str`: The JSON-serialized conversations dict
    """
    tmp: Dict[str, JSONDict] = {}
    for handler, states in conversations.items():
        tmp[handler] = {}
        for key, state in states.items():
            tmp[handler][json.dumps(key)] = state
    return json.dumps(tmp)


def decode_conversations_from_json(json_string: str) -> Dict[str, Dict[Tuple, Any]]:
    """Helper method to decode a conversations dict (that uses tuples as keys) from a
    JSON-string created with :attr:`_encode_conversations_to_json`.

    Args:
        json_string (:obj:`str`): The conversations dict as JSON string.

    Returns:
        :obj:`dict`: The conversations dict after decoding
    """
    tmp = json.loads(json_string)
    conversations: Dict[str, Dict[Tuple, Any]] = {}
    for handler, states in tmp.items():
        conversations[handler] = {}
        for key, state in states.items():
            conversations[handler][tuple(json.loads(key))] = state
    return conversations


def decode_user_chat_data_from_json(data: str) -> DefaultDict[int, Dict[Any, Any]]:
    """Helper method to decode chat or user data (that uses ints as keys) from a
    JSON-string.

    Args:
        data (:obj:`str`): The user/chat_data dict as JSON string.

    Returns:
        :obj:`dict`: The user/chat_data defaultdict after decoding
    """

    tmp: DefaultDict[int, Dict[Any, Any]] = defaultdict(dict)
    decoded_data = json.loads(data)
    for user, user_data in decoded_data.items():
        user = int(user)
        tmp[user] = {}
        for key, value in user_data.items():
            try:
                key = int(key)
            except ValueError:
                pass
            tmp[user][key] = value
    return tmp


class DefaultValue:
    """Wrapper for immutable default arguments that allows to check, if the default value was set
    explicitly. Usage::

        DefaultOne = DefaultValue(1)
        def f(arg=DefaultOne):
            if arg is DefaultOne:
                print('`arg` is the default')
                arg = arg.value
            else:
                print('`arg` was set explicitly')
            print('`arg` = ' + str(arg))

    This yields::

        >>> f()
        `arg` is the default
        `arg` = 1
        >>> f(1)
        `arg` was set explicitly
        `arg` = 1
        >>> f(2)
        `arg` was set explicitly
        `arg` = 2

    Also allows to evaluate truthiness::

        default = DefaultValue(value)
        if default:
            ...

    is equivalent to::

        default = DefaultValue(value)
        if value:
            ...

    Attributes:
        value (:obj:`obj`): The value of the default argument

    Args:
        value (:obj:`obj`): The value of the default argument
    """
    def __init__(self, value: Any = None):
        self.value = value

    def __bool__(self) -> bool:
        return bool(self.value)


DEFAULT_NONE: DefaultValue = DefaultValue(None)
""":class:`DefaultValue`: Default `None`"""<|MERGE_RESOLUTION|>--- conflicted
+++ resolved
@@ -98,11 +98,6 @@
     Any objects from the :class:`datetime` module that are timezone-naive will be assumed
     to be in UTC.
 
-<<<<<<< HEAD
-=======
-    :obj:`None` s are left alone (i.e. ``to_float_timestamp(None)`` is :obj:`None`).
-
->>>>>>> 85c68318
     Args:
         t (int | float | datetime.timedelta | datetime.datetime | datetime.time):
             Time value to convert. The semantics of this parameter will depend on its type:
