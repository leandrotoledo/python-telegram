--- conflicted
+++ resolved
@@ -17,8 +17,6 @@
 # You should have received a copy of the GNU Lesser Public License
 # along with this program.  If not, see [http://www.gnu.org/licenses/].
 """This module contains helper functions."""
-<<<<<<< HEAD
-=======
 from collections import defaultdict
 
 try:
@@ -27,7 +25,6 @@
     import json
 from html import escape
 
->>>>>>> b38a1840
 import re
 import signal
 from collections import OrderedDict
@@ -109,11 +106,7 @@
         :obj:`str`: The inline mention for the user as html.
     """
     if isinstance(user_id, int):
-<<<<<<< HEAD
-        return '<a href="tg://user?id={}">{}</a>'.format(user_id, escape_html(name))
-=======
         return u'<a href="tg://user?id={}">{}</a>'.format(user_id, escape(name))
->>>>>>> b38a1840
 
 
 def mention_markdown(user_id, name):
@@ -160,7 +153,6 @@
     return None
 
 
-<<<<<<< HEAD
 def extract_urls(message):
     """
     Extracts all Hyperlinks that are contained in a message. This includes
@@ -190,7 +182,8 @@
     # Remove exact duplicates, in a way that is compliant with legacy python
     urls = OrderedDict({k: None for k in stripped_urls})
     return list(urls.keys())
-=======
+
+
 def enocde_conversations_to_json(conversations):
     """Helper method to encode a conversations dict (that uses tuples as keys) to a
     JSON-serializable way. Use :attr:`_decode_conversations_from_json` to decode.
@@ -250,5 +243,4 @@
             except ValueError:
                 pass
             tmp[user][key] = value
-    return tmp
->>>>>>> b38a1840
+    return tmp