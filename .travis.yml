language: python
python:
  - "2.7"
  - "3.3"
  - "3.4"
  - "3.5"
  - "3.6"
  - "pypy-5.7.1"
  - "pypy3.5-5.8.0"

dist: trusty
sudo: false

branches:
  only:
    - master

cache:
  directories:
    - $HOME/.cache/pip
    - $HOME/.pre-commit
before_cache:
  - rm -f $HOME/.cache/pip/log/debug.log
  - rm -f $HOME/.pre-commit/pre-commit.log

install:
<<<<<<< HEAD
  - pip install -U codecov pytest-cov
=======
  - pip install -U coveralls pytest-cov
>>>>>>> 4fe4eea8
  - pip install -U wheel
  - pip install -U -r requirements.txt
  - pip install -U -r requirements-dev.txt
  - if [[ $TRAVIS_PYTHON_VERSION != 'pypy'* ]]; then pip install ujson; fi

script:
  - pytest -v -m nocoverage
  - pytest -v -m "not nocoverage" --cov

after_success:
  - coverage combine
  - codecov<|MERGE_RESOLUTION|>--- conflicted
+++ resolved
@@ -24,11 +24,7 @@
   - rm -f $HOME/.pre-commit/pre-commit.log
 
 install:
-<<<<<<< HEAD
   - pip install -U codecov pytest-cov
-=======
-  - pip install -U coveralls pytest-cov
->>>>>>> 4fe4eea8
   - pip install -U wheel
   - pip install -U -r requirements.txt
   - pip install -U -r requirements-dev.txt
