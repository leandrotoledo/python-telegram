--- conflicted
+++ resolved
@@ -28,19 +28,11 @@
           - --jobs=0
 
         additional_dependencies:
-<<<<<<< HEAD
-          - httpx~=0.23.3
+          - httpx~=0.24.1
           - tornado~=6.3.3
-          - APScheduler~=3.10.1
-          - cachetools~=5.3.0
-          - aiolimiter~=1.0.0
-=======
-          - httpx~=0.24.1
-          - tornado~=6.2
           - APScheduler~=3.10.4
           - cachetools~=5.3.1
           - aiolimiter~=1.1.0
->>>>>>> 5b0f1697
           - . # this basically does `pip install -e .`
 -   repo: https://github.com/pre-commit/mirrors-mypy
     rev: v1.5.1
@@ -52,19 +44,11 @@
           - types-pytz
           - types-cryptography
           - types-cachetools
-<<<<<<< HEAD
-          - httpx~=0.23.3
+          - httpx~=0.24.1
           - tornado~=6.3.3
-          - APScheduler~=3.10.1
-          - cachetools~=5.3.0
-          - aiolimiter~=1.0.0
-=======
-          - httpx~=0.24.1
-          - tornado~=6.2
           - APScheduler~=3.10.4
           - cachetools~=5.3.1
           - aiolimiter~=1.1.0
->>>>>>> 5b0f1697
           - . # this basically does `pip install -e .`
     - id: mypy
       name: mypy-examples
@@ -73,15 +57,9 @@
         - --no-strict-optional
         - --follow-imports=silent
       additional_dependencies:
-<<<<<<< HEAD
         - tornado~=6.3.3
-        - APScheduler~=3.10.1
-        - cachetools~=5.3.0
-=======
-        - tornado~=6.2
         - APScheduler~=3.10.4
         - cachetools~=5.3.1
->>>>>>> 5b0f1697
         - . # this basically does `pip install -e .`
 -   repo: https://github.com/asottile/pyupgrade
     rev: v3.10.1
@@ -105,16 +83,8 @@
         name: ruff
         files: ^(telegram|examples|tests)/.*\.py$
         additional_dependencies:
-<<<<<<< HEAD
-          - httpx~=0.23.3
+          - httpx~=0.24.1
           - tornado~=6.3.3
-          - APScheduler~=3.10.1
-          - cachetools~=5.3.0
-          - aiolimiter~=1.0.0
-=======
-          - httpx~=0.24.1
-          - tornado~=6.2
           - APScheduler~=3.10.4
           - cachetools~=5.3.1
-          - aiolimiter~=1.1.0
->>>>>>> 5b0f1697
+          - aiolimiter~=1.1.0