# Make sure that the additional_dependencies here match requirements.txt

ci:
    autofix_prs: false
    autoupdate_schedule: monthly
    # We currently only need this behavior on the v13.x branch were we have the vendored urllib
    # TODO: Remove once we discontinue v13
    submodules: true

repos:
-   repo: https://github.com/psf/black
    rev: 22.12.0
    hooks:
    -   id: black
        args:
        - --diff
        - --check
-   repo: https://github.com/PyCQA/flake8
    rev: 6.0.0
    hooks:
    -   id: flake8
-   repo: https://github.com/PyCQA/pylint
    rev: v2.15.9
    hooks:
    -   id: pylint
        files: ^(telegram|examples)/.*\.py$
        args:
          - --rcfile=setup.cfg
          #  run pylint across multiple cpu cores to speed it up-
          # https://pylint.pycqa.org/en/latest/user_guide/run.html?#parallel-execution to know more
          - --jobs=0

        additional_dependencies:
          - httpx~=0.23.3
          - tornado~=6.2
          - APScheduler~=3.9.1
          - cachetools~=5.3.0
          - aiolimiter~=1.0.0
          - . # this basically does `pip install -e .`
-   repo: https://github.com/pre-commit/mirrors-mypy
    rev: v0.991
    hooks:
    -   id: mypy
        name: mypy-ptb
        files: ^telegram/.*\.py$
        additional_dependencies:
          - types-pytz
          - types-cryptography
          - types-cachetools
          - httpx~=0.23.3
          - tornado~=6.2
          - APScheduler~=3.9.1
          - cachetools~=5.3.0
          - aiolimiter~=1.0.0
          - . # this basically does `pip install -e .`
    - id: mypy
      name: mypy-examples
      files: ^examples/.*\.py$
      args:
        - --no-strict-optional
        - --follow-imports=silent
      additional_dependencies:
        - tornado~=6.2
        - APScheduler~=3.9.1
        - cachetools~=5.3.0
        - . # this basically does `pip install -e .`
-   repo: https://github.com/asottile/pyupgrade
    rev: v3.3.1
    hooks:
    -   id: pyupgrade
        files: ^(telegram|examples|tests)/.*\.py$
        args:
          - --py37-plus
-   repo: https://github.com/pycqa/isort
<<<<<<< HEAD
    rev: 5.11.5
=======
    rev: 5.12.0
>>>>>>> 1701950a
    hooks:
    -   id: isort
        name: isort
        args:
        - --diff
        - --check
-   repo: https://github.com/charliermarsh/ruff-pre-commit
    rev: 'v0.0.222'
    hooks:
    -   id: ruff
        name: ruff
        files: ^(telegram|examples)/.*\.py$
        additional_dependencies:
          - httpx~=0.23.3
          - tornado~=6.2
          - APScheduler~=3.9.1
          - cachetools~=5.3.0
          - aiolimiter~=1.0.0<|MERGE_RESOLUTION|>--- conflicted
+++ resolved
@@ -72,11 +72,7 @@
         args:
           - --py37-plus
 -   repo: https://github.com/pycqa/isort
-<<<<<<< HEAD
-    rev: 5.11.5
-=======
     rev: 5.12.0
->>>>>>> 1701950a
     hooks:
     -   id: isort
         name: isort
