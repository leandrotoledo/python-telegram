.. |uploadinput| replace:: To upload a file, you can either pass a :term:`file object` (e.g. ``open("filename", "rb")``), the file contents as bytes or the path of the file (as string or :class:`pathlib.Path` object). In the latter case, the file contents will either be read as bytes or the file path will be passed to Telegram, depending on the :paramref:`~telegram.Bot.local_mode` setting.

.. |uploadinputnopath| replace:: To upload a file, you can either pass a :term:`file object` (e.g. ``open("filename", "rb")``) or the file contents as bytes. If the bot is running in :paramref:`~telegram.Bot.local_mode`, passing the path of the file (as string or :class:`pathlib.Path` object) is supported as well.

.. |fileinputbase| replace:: Pass a ``file_id`` as String to send a file that exists on the Telegram servers (recommended), pass an HTTP URL as a String for Telegram to get a file from the Internet, or upload a new one.

.. |fileinput| replace:: |fileinputbase| |uploadinput|

.. |fileinputnopath| replace:: |fileinputbase| |uploadinputnopath|

.. |thumbdocstringbase| replace:: Thumbnail of the file sent; can be ignored if thumbnail generation for the file is supported server-side. The thumbnail should be in JPEG format and less than 200 kB in size. A thumbnail's width and height should not exceed 320. Ignored if the file is not uploaded using multipart/form-data. Thumbnails can't be reused and can be only uploaded as a new file.

.. |thumbdocstring| replace:: |thumbdocstringbase| |uploadinput|

.. |thumbdocstringnopath| replace:: |thumbdocstringbase| |uploadinputnopath|

.. |editreplymarkup| replace:: It is currently only possible to edit messages without :attr:`telegram.Message.reply_markup` or with inline keyboards.

.. |toapikwargsbase| replace:: These arguments are also considered by :meth:`~telegram.TelegramObject.to_dict` and :meth:`~telegram.TelegramObject.to_json`, i.e. when passing objects to Telegram. Passing them to Telegram is however not guaranteed to work for all kinds of objects, e.g. this will fail for objects that can not directly be JSON serialized.

.. |toapikwargsarg| replace:: Arbitrary keyword arguments. Can be used to store data for which there are no dedicated attributes. |toapikwargsbase|

.. |toapikwargsattr| replace:: Optional. Arbitrary keyword arguments. Used to store data for which there are no dedicated attributes. |toapikwargsbase|

.. |chat_id_channel| replace:: Unique identifier for the target chat or username of the target channel (in the format ``@channelusername``).

.. |chat_id_group| replace:: Unique identifier for the target chat or username of the target supergroup (in the format ``@supergroupusername``).

.. |message_thread_id| replace:: Unique identifier for the target message thread of the forum topic.

.. |message_thread_id_arg| replace:: Unique identifier for the target message thread (topic) of the forum; for forum supergroups only.

.. |parse_mode| replace:: Mode for parsing entities. See :class:`telegram.constants.ParseMode` and `formatting options <https://core.telegram.org/bots/api#formatting-options>`__ for more details.

.. |allow_sending_without_reply| replace:: Pass :obj:`True`, if the message should be sent even if the specified replied-to message is not found.

.. |caption_entities| replace:: Sequence of special entities that appear in the caption, which can be specified instead of ``parse_mode``.

.. |protect_content| replace:: Protects the contents of the sent message from forwarding and saving.

.. |disable_notification| replace:: Sends the message silently. Users will receive a notification with no sound.

.. |reply_to_msg_id| replace:: If the message is a reply, ID of the original message.

.. |sequenceclassargs| replace:: |sequenceargs| The input is converted to a tuple.

.. |tupleclassattrs| replace:: This attribute is now an immutable tuple.

.. |alwaystuple| replace:: This attribute is now always a tuple, that may be empty.

.. |sequenceargs| replace:: Accepts any :class:`collections.abc.Sequence` as input instead of just a list.

.. |captionentitiesattr| replace:: Tuple of special entities that appear in the caption, which can be specified instead of ``parse_mode``.

.. |datetime_localization| replace:: The default timezone of the bot is used for localization, which is UTC unless :attr:`telegram.ext.Defaults.tzinfo` is used.

<<<<<<< HEAD
.. |removed_thumb_note| replace:: Removed the deprecated argument and attribute ``thumb``.

.. |removed_thumb_url_note| replace:: Removed the deprecated argument and attribute ``thumb_url``.

.. |removed_thumb_wildcard_note| replace:: Removed the deprecated arguments and attributes ``thumb_*``.
=======
.. |post_methods_note| replace:: If you implement custom logic that implies that you will **not** be using :class:`~telegram.ext.Application`'s methods :meth:`~telegram.ext.Application.run_polling` or :meth:`~telegram.ext.Application.run_webhook` to run your application (like it's done in `Custom Webhook Bot Example <https://docs.python-telegram-bot.org/en/stable/examples.customwebhookbot.html>`__), the callback you set in this method **will not be called automatically**. So instead of setting a callback with this method, you have to explicitly ``await`` the function that you want to run at this stage of your application's life (in the `example mentioned above <https://docs.python-telegram-bot.org/en/stable/examples.customwebhookbot.html>`__, that would be in ``async with application`` context manager).
>>>>>>> 40ab8aad
<|MERGE_RESOLUTION|>--- conflicted
+++ resolved
@@ -54,12 +54,10 @@
 
 .. |datetime_localization| replace:: The default timezone of the bot is used for localization, which is UTC unless :attr:`telegram.ext.Defaults.tzinfo` is used.
 
-<<<<<<< HEAD
+.. |post_methods_note| replace:: If you implement custom logic that implies that you will **not** be using :class:`~telegram.ext.Application`'s methods :meth:`~telegram.ext.Application.run_polling` or :meth:`~telegram.ext.Application.run_webhook` to run your application (like it's done in `Custom Webhook Bot Example <https://docs.python-telegram-bot.org/en/stable/examples.customwebhookbot.html>`__), the callback you set in this method **will not be called automatically**. So instead of setting a callback with this method, you have to explicitly ``await`` the function that you want to run at this stage of your application's life (in the `example mentioned above <https://docs.python-telegram-bot.org/en/stable/examples.customwebhookbot.html>`__, that would be in ``async with application`` context manager).
+
 .. |removed_thumb_note| replace:: Removed the deprecated argument and attribute ``thumb``.
 
 .. |removed_thumb_url_note| replace:: Removed the deprecated argument and attribute ``thumb_url``.
 
-.. |removed_thumb_wildcard_note| replace:: Removed the deprecated arguments and attributes ``thumb_*``.
-=======
-.. |post_methods_note| replace:: If you implement custom logic that implies that you will **not** be using :class:`~telegram.ext.Application`'s methods :meth:`~telegram.ext.Application.run_polling` or :meth:`~telegram.ext.Application.run_webhook` to run your application (like it's done in `Custom Webhook Bot Example <https://docs.python-telegram-bot.org/en/stable/examples.customwebhookbot.html>`__), the callback you set in this method **will not be called automatically**. So instead of setting a callback with this method, you have to explicitly ``await`` the function that you want to run at this stage of your application's life (in the `example mentioned above <https://docs.python-telegram-bot.org/en/stable/examples.customwebhookbot.html>`__, that would be in ``async with application`` context manager).
->>>>>>> 40ab8aad
+.. |removed_thumb_wildcard_note| replace:: Removed the deprecated arguments and attributes ``thumb_*``.