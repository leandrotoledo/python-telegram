--- conflicted
+++ resolved
@@ -4,90 +4,5 @@
 [flake8]
 max-line-length = 99
 ignore = W503, W605
-<<<<<<< HEAD
 extend-ignore = E203, E704
-exclude = setup.py, setup-raw.py docs/source/conf.py
-
-[pylint.message-control]
-disable = duplicate-code,too-many-arguments,too-many-public-methods,too-few-public-methods,
-    broad-except,too-many-instance-attributes,fixme,missing-function-docstring,
-    missing-class-docstring,too-many-locals,too-many-lines,too-many-branches,
-    too-many-statements, cyclic-import
-enable=useless-suppression  ; Warns about unused pylint ignores
-exclude-protected=_unfrozen
-
-[tool:pytest]
-testpaths = tests
-addopts = --no-success-flaky-report -rsxX
-filterwarnings =
-    error
-    ignore::DeprecationWarning
-    ignore:Tasks created via `Application\.create_task` while the application is not running
-    ignore::ResourceWarning
-;    TODO: Write so good code that we don't need to ignore ResourceWarnings anymore
-
-;    Unfortunately due to https://github.com/pytest-dev/pytest/issues/8343 we can't have this here
-;    and instead do a trick directly in tests/conftest.py
-;    ignore::telegram.utils.deprecate.TelegramDeprecationWarning
-markers =
-    dev: If you want to test a specific test, use this
-    no_req
-    req
-asyncio_mode = auto
-
-[coverage:run]
-branch = True
-source = telegram
-parallel = True
-concurrency = thread, multiprocessing
-omit =
-    tests/
-    telegram/__main__.py
-
-[coverage:report]
-exclude_lines =
-    pragma: no cover
-    @overload
-    @abstractmethod
-    if TYPE_CHECKING:
-
-[mypy]
-warn_unused_ignores = True
-warn_unused_configs = True
-disallow_untyped_defs = True
-disallow_incomplete_defs = True
-disallow_untyped_decorators = True
-show_error_codes = True
-python_version = 3.8
-
-# For some files, it's easier to just disable strict-optional all together instead of
-# cluttering the code with `# type: ignore`s or stuff like
-# `if self.text is None: raise RuntimeError()`
-[mypy-telegram._callbackquery,telegram._file,telegram._message,telegram._files.file]
-strict_optional = False
-
-# type hinting for asyncio in webhookhandler is a bit tricky because it depends on the OS
-[mypy-telegram.ext._utils.webhookhandler]
-warn_unused_ignores = False
-
-[mypy-apscheduler.*]
-ignore_missing_imports = True
-
-# The libs listed below are only used for the `customwebhookbot_*.py` examples
-# let's just ignore type checking for them for now
-[mypy-uvicorn.*]
-ignore_missing_imports = True
-[mypy-starlette.*]
-ignore_missing_imports = True
-[mypy-asgiref.*]
-ignore_missing_imports = True
-[mypy-flask.*]
-ignore_missing_imports = True
-[mypy-quart.*]
-ignore_missing_imports = True
-[mypy-django.*]
-ignore_missing_imports = True
-=======
-extend-ignore = E203
-exclude = setup.py, setup-raw.py docs/source/conf.py
->>>>>>> 6ae7add7
+exclude = setup.py, setup-raw.py docs/source/conf.py