--- conflicted
+++ resolved
@@ -16,13 +16,9 @@
 #
 # You should have received a copy of the GNU Lesser Public License
 # along with this program.  If not, see [http://www.gnu.org/licenses/].
-<<<<<<< HEAD
 import json
 from enum import IntEnum
-from pathlib import Path
 
-=======
->>>>>>> 38a6a6d1
 import pytest
 from flaky import flaky
 
@@ -103,13 +99,8 @@
 
     @flaky(3, 1)
     def test_max_caption_length(self, bot, chat_id):
-<<<<<<< HEAD
         good_caption = 'a' * constants.MessageLimit.CAPTION_LENGTH
-        with Path('tests/data/telegram.png').open('rb') as f:
-=======
-        good_caption = 'a' * constants.MAX_CAPTION_LENGTH
         with data_file('telegram.png').open('rb') as f:
->>>>>>> 38a6a6d1
             good_msg = bot.send_photo(photo=f, caption=good_caption, chat_id=chat_id)
         assert good_msg.caption == good_caption
 
