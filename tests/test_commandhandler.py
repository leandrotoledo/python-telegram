--- conflicted
+++ resolved
@@ -105,10 +105,7 @@
                           and isinstance(context.job_queue, JobQueue)
                           and isinstance(context.user_data, dict)
                           and isinstance(context.chat_data, dict)
-<<<<<<< HEAD
                           and isinstance(context.bot_data, dict)
-=======
->>>>>>> 39d686b1
                           and isinstance(update.message, Message))
 
     def callback_context_args(self, update, context):
@@ -451,10 +448,7 @@
                           and isinstance(context.job_queue, JobQueue)
                           and isinstance(context.user_data, dict)
                           and isinstance(context.chat_data, dict)
-<<<<<<< HEAD
                           and isinstance(context.bot_data, dict)
-=======
->>>>>>> 39d686b1
                           and isinstance(update.message, Message))
 
     def callback_context_args(self, update, context):
