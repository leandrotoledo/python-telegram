#!/usr/bin/env python
# -*- coding: utf-8 -*-
#
# A library that provides a Python interface to the Telegram Bot API
# Copyright (C) 2015-2018
# Leandro Toledo de Souza <devs@python-telegram-bot.org>
#
# This program is free software: you can redistribute it and/or modify
# it under the terms of the GNU Lesser Public License as published by
# the Free Software Foundation, either version 3 of the License, or
# (at your option) any later version.
#
# This program is distributed in the hope that it will be useful,
# but WITHOUT ANY WARRANTY; without even the implied warranty of
# MERCHANTABILITY or FITNESS FOR A PARTICULAR PURPOSE.  See the
# GNU Lesser Public License for more details.
#
# You should have received a copy of the GNU Lesser Public License
# along with this program.  If not, see [http://www.gnu.org/licenses/].
import re
from queue import Queue

import pytest
import itertools
from telegram.utils.deprecate import TelegramDeprecationWarning

from telegram import Message, Update, Chat, Bot
from telegram.ext import CommandHandler, Filters, CallbackContext, JobQueue, PrefixHandler
from tests.conftest import make_command_message, make_command_update, make_message, \
    make_message_update


def is_match(handler, update):
    """
    Utility function that returns whether an update matched
    against a specific handler.
    :param handler: ``CommandHandler`` to check against
    :param update: update to check
    :return: (bool) whether ``update`` matched with ``handler``
    """
    check = handler.check_update(update)
    return check is not None and check is not False


class BaseTest(object):
    """Base class for command and prefix handler test classes. Contains
    utility methods an several callbacks used by both classes."""
    test_flag = False
    SRE_TYPE = type(re.match("", ""))

    @pytest.fixture(autouse=True)
    def reset(self):
        self.test_flag = False

    PASS_KEYWORDS = ('pass_user_data', 'pass_chat_data', 'pass_job_queue', 'pass_update_queue')

    @pytest.fixture(scope='module', params=itertools.combinations(PASS_KEYWORDS, 2))
    def pass_combination(self, request):
        return {key: True for key in request.param}

    def response(self, dispatcher, update):
        """
        Utility to send an update to a dispatcher and assert
        whether the callback was called appropriately. Its purpose is
        for repeated usage in the same test function.
        """
        self.test_flag = False
        dispatcher.process_update(update)
        return self.test_flag

    def callback_basic(self, bot, update):
        test_bot = isinstance(bot, Bot)
        test_update = isinstance(update, Update)
        self.test_flag = test_bot and test_update

    def make_callback_for(self, pass_keyword):
        def callback(bot, update, **kwargs):
            self.test_flag = kwargs.get(keyword, None) is not None

        keyword = pass_keyword[5:]
        return callback

    def callback_context(self, update, context):
        self.test_flag = (isinstance(context, CallbackContext)
                          and isinstance(context.bot, Bot)
                          and isinstance(update, Update)
                          and isinstance(context.update_queue, Queue)
                          and isinstance(context.job_queue, JobQueue)
                          and isinstance(context.user_data, dict)
                          and isinstance(context.chat_data, dict)
                          and isinstance(context.bot_data, dict)
                          and isinstance(update.message, Message))

    def callback_context_args(self, update, context):
        self.test_flag = context.args == ['one', 'two']

    def callback_context_regex1(self, update, context):
        if context.matches:
            types = all([type(res) == self.SRE_TYPE for res in context.matches])
            num = len(context.matches) == 1
            self.test_flag = types and num

    def callback_context_regex2(self, update, context):
        if context.matches:
            types = all([type(res) == self.SRE_TYPE for res in context.matches])
            num = len(context.matches) == 2
            self.test_flag = types and num

    def _test_context_args_or_regex(self, cdp, handler, text):
        cdp.add_handler(handler)
        update = make_command_update(text)
        assert not self.response(cdp, update)
        update.message.text += ' one two'
        assert self.response(cdp, update)

    def _test_edited(self, message, handler_edited, handler_not_edited):
        """
        Assert whether a handler that should accept edited messages
        and a handler that shouldn't work correctly.
        :param message: ``telegram.Message`` to check against the handlers
        :param handler_edited:  handler that should accept edited messages
        :param handler_not_edited:  handler that should not accept edited messages
        """
        update = make_command_update(message)
        edited_update = make_command_update(message, edited=True)

        assert is_match(handler_edited, update)
        assert is_match(handler_edited, edited_update)
        assert is_match(handler_not_edited, update)
        assert not is_match(handler_not_edited, edited_update)


# ----------------------------- CommandHandler -----------------------------

class TestCommandHandler(BaseTest):
    CMD = '/test'

    @pytest.fixture(scope='class')
    def command(self):
        return self.CMD

    @pytest.fixture(scope='class')
    def command_message(self, command):
        return make_command_message(command)

    @pytest.fixture(scope='class')
    def command_update(self, command_message):
        return make_command_update(command_message)

    def ch_callback_args(self, bot, update, args):
        if update.message.text == self.CMD:
            self.test_flag = len(args) == 0
        elif update.message.text == '{}@{}'.format(self.CMD, bot.username):
            self.test_flag = len(args) == 0
        else:
            self.test_flag = args == ['one', 'two']

    def make_default_handler(self, callback=None, **kwargs):
        callback = callback or self.callback_basic
        return CommandHandler(self.CMD[1:], callback, **kwargs)

    def test_basic(self, dp, command):
        """Test whether a command handler responds to its command
        and not to others, or badly formatted commands"""
        handler = self.make_default_handler()
        dp.add_handler(handler)

        assert self.response(dp, make_command_update(command))
        assert not is_match(handler, make_command_update(command[1:]))
        assert not is_match(handler, make_command_update('/not{}'.format(command[1:])))
        assert not is_match(handler, make_command_update('not {} at start'.format(command)))

    @pytest.mark.parametrize('cmd',
                             ['way_too_longcommand1234567yes_way_toooooooLong', 'ïñválídletters',
                              'invalid #&* chars'],
                             ids=['too long', 'invalid letter', 'invalid characters'])
    def test_invalid_commands(self, cmd):
        with pytest.raises(ValueError, match='not a valid bot command'):
            CommandHandler(cmd, self.callback_basic)

    def test_command_list(self):
        """A command handler with multiple commands registered should respond to all of them."""
        handler = CommandHandler(['test', 'star'], self.callback_basic)
        assert is_match(handler, make_command_update('/test'))
        assert is_match(handler, make_command_update('/star'))
        assert not is_match(handler, make_command_update('/stop'))

    def test_deprecation_warning(self):
        """``allow_edited`` deprecated in favor of filters"""
        with pytest.warns(TelegramDeprecationWarning, match='See https://git.io/fxJuV'):
            self.make_default_handler(allow_edited=True)

    def test_edited(self, command_message):
        """Test that a CH responds to an edited message iff its filters allow it"""
        handler_edited = self.make_default_handler()
        handler_no_edited = self.make_default_handler(filters=~Filters.update.edited_message)
        self._test_edited(command_message, handler_edited, handler_no_edited)

    def test_edited_deprecated(self, command_message):
        """Test that a CH responds to an edited message iff ``allow_edited`` is True"""
        handler_edited = self.make_default_handler(allow_edited=True)
        handler_no_edited = self.make_default_handler(allow_edited=False)
        self._test_edited(command_message, handler_edited, handler_no_edited)

    def test_directed_commands(self, bot, command):
        """Test recognition of commands with a mention to the bot"""
        handler = self.make_default_handler()
        assert is_match(handler, make_command_update(command + '@' + bot.username, bot=bot))
        assert not is_match(handler, make_command_update(command + '@otherbot', bot=bot))

    def test_with_filter(self, command):
        """Test that a CH with a (generic) filter responds iff its filters match"""
        handler = self.make_default_handler(filters=Filters.group)
        assert is_match(handler, make_command_update(command, chat=Chat(-23, Chat.GROUP)))
        assert not is_match(handler, make_command_update(command, chat=Chat(23, Chat.PRIVATE)))

    def test_pass_args(self, dp, bot, command):
        """Test the passing of arguments alongside a command"""
        handler = self.make_default_handler(self.ch_callback_args, pass_args=True)
        dp.add_handler(handler)
        at_command = '{}@{}'.format(command, bot.username)
        assert self.response(dp, make_command_update(command))
        assert self.response(dp, make_command_update(command + ' one two'))
        assert self.response(dp, make_command_update(at_command, bot=bot))
        assert self.response(dp, make_command_update(at_command + ' one two', bot=bot))

    def test_newline(self, dp, command):
        """Assert that newlines don't interfere with a command handler matching a message"""
        handler = self.make_default_handler()
        dp.add_handler(handler)
        update = make_command_update(command + '\nfoobar')
        assert is_match(handler, update)
        assert self.response(dp, update)

    @pytest.mark.parametrize('pass_keyword', BaseTest.PASS_KEYWORDS)
    def test_pass_data(self, dp, command_update, pass_combination, pass_keyword):
        handler = CommandHandler('test', self.make_callback_for(pass_keyword), **pass_combination)
        dp.add_handler(handler)
        assert self.response(dp, command_update) == pass_combination.get(pass_keyword, False)

    def test_other_update_types(self, false_update):
        """Test that a command handler doesn't respond to unrelated updates"""
        handler = self.make_default_handler()
        assert not is_match(handler, false_update)

    def test_filters_for_wrong_command(self, mock_filter):
        """Filters should not be executed if the command does not match the handler"""
        handler = self.make_default_handler(filters=mock_filter)
        assert not is_match(handler, make_command_update('/star'))
        assert not mock_filter.tested

    def test_context(self, cdp, command_update):
        """Test correct behaviour of CHs with context-based callbacks"""
        handler = self.make_default_handler(self.callback_context)
        cdp.add_handler(handler)
        assert self.response(cdp, command_update)

    def test_context_args(self, cdp, command):
        """Test CHs that pass arguments through ``context``"""
        handler = self.make_default_handler(self.callback_context_args)
        self._test_context_args_or_regex(cdp, handler, command)

    def test_context_regex(self, cdp, command):
        """Test CHs with context-based callbacks and a single filter"""
        handler = self.make_default_handler(self.callback_context_regex1,
                                            filters=Filters.regex('one two'))
        self._test_context_args_or_regex(cdp, handler, command)

    def test_context_multiple_regex(self, cdp, command):
        """Test CHs with context-based callbacks and filters combined"""
        handler = self.make_default_handler(self.callback_context_regex2,
                                            filters=Filters.regex('one') & Filters.regex('two'))
        self._test_context_args_or_regex(cdp, handler, command)


# ----------------------------- PrefixHandler -----------------------------

def combinations(prefixes, commands):
    return (prefix + command for prefix in prefixes for command in commands)


class TestPrefixHandler(BaseTest):
    # Prefixes and commands with which to test PrefixHandler:
    PREFIXES = ['!', '#', 'mytrig-']
    COMMANDS = ['help', 'test']
    COMBINATIONS = list(combinations(PREFIXES, COMMANDS))

    @pytest.fixture(scope='class', params=PREFIXES)
    def prefix(self, request):
        return request.param

    @pytest.fixture(scope='class', params=[1, 2], ids=['single prefix', 'multiple prefixes'])
    def prefixes(self, request):
        return TestPrefixHandler.PREFIXES[:request.param]

    @pytest.fixture(scope='class', params=COMMANDS)
    def command(self, request):
        return request.param

    @pytest.fixture(scope='class', params=[1, 2], ids=['single command', 'multiple commands'])
    def commands(self, request):
        return TestPrefixHandler.COMMANDS[:request.param]

    @pytest.fixture(scope='class')
    def prefix_message_text(self, prefix, command):
        return prefix + command

    @pytest.fixture(scope='class')
    def prefix_message(self, prefix_message_text):
        return make_message(prefix_message_text)

    @pytest.fixture(scope='class')
    def prefix_message_update(self, prefix_message):
        return make_message_update(prefix_message)

    def make_default_handler(self, callback=None, **kwargs):
        callback = callback or self.callback_basic
        return PrefixHandler(self.PREFIXES, self.COMMANDS, callback, **kwargs)

    def ch_callback_args(self, bot, update, args):
        if update.message.text in TestPrefixHandler.COMBINATIONS:
            self.test_flag = len(args) == 0
        else:
            self.test_flag = args == ['one', 'two']

<<<<<<< HEAD
    def callback_context(self, update, context):
        self.test_flag = (isinstance(context, CallbackContext)
                          and isinstance(context.bot, Bot)
                          and isinstance(update, Update)
                          and isinstance(context.update_queue, Queue)
                          and isinstance(context.job_queue, JobQueue)
                          and isinstance(context.user_data, dict)
                          and isinstance(context.chat_data, dict)
                          and isinstance(context.bot_data, dict)
                          and isinstance(update.message, Message))

    def callback_context_args(self, update, context):
        self.test_flag = context.args == ['one', 'two']

    def callback_context_regex1(self, update, context):
        if context.matches:
            types = all([type(res) == self.SRE_TYPE for res in context.matches])
            num = len(context.matches) == 1
            self.test_flag = types and num

    def callback_context_regex2(self, update, context):
        if context.matches:
            types = all([type(res) == self.SRE_TYPE for res in context.matches])
            num = len(context.matches) == 2
            self.test_flag = types and num

    def test_basic(self, dp, prefixmessage):
        handler = PrefixHandler(['!', '#', 'mytrig-'], ['help', 'test'], self.callback_basic)
=======
    def test_basic(self, dp, prefix, command):
        """Test the basic expected response from a prefix handler"""
        handler = self.make_default_handler()
>>>>>>> 88eccc66
        dp.add_handler(handler)
        text = prefix + command

        assert self.response(dp, make_message_update(text))
        assert not is_match(handler, make_message_update(command))
        assert not is_match(handler, make_message_update(prefix + 'notacommand'))
        assert not is_match(handler, make_command_update('not {} at start'.format(text)))

    def test_single_multi_prefixes_commands(self, prefixes, commands, prefix_message_update):
        """Test various combinations of prefixes and commands"""
        handler = self.make_default_handler()
        result = is_match(handler, prefix_message_update)
        expected = prefix_message_update.message.text in combinations(prefixes, commands)
        return result == expected

    def test_edited(self, prefix_message):
        handler_edited = self.make_default_handler()
        handler_no_edited = self.make_default_handler(filters=~Filters.update.edited_message)
        self._test_edited(prefix_message, handler_edited, handler_no_edited)

    def test_with_filter(self, prefix_message_text):
        handler = self.make_default_handler(filters=Filters.group)
        text = prefix_message_text
        assert is_match(handler, make_message_update(text, chat=Chat(-23, Chat.GROUP)))
        assert not is_match(handler, make_message_update(text, chat=Chat(23, Chat.PRIVATE)))

    def test_pass_args(self, dp, prefix_message):
        handler = self.make_default_handler(self.ch_callback_args, pass_args=True)
        dp.add_handler(handler)
        assert self.response(dp, make_message_update(prefix_message))

        update_with_args = make_message_update(prefix_message.text + ' one two')
        assert self.response(dp, update_with_args)

    @pytest.mark.parametrize('pass_keyword', BaseTest.PASS_KEYWORDS)
    def test_pass_data(self, dp, pass_combination, prefix_message_update, pass_keyword):
        """Assert that callbacks receive data iff its corresponding ``pass_*`` kwarg is enabled"""
        handler = self.make_default_handler(self.make_callback_for(pass_keyword),
                                            **pass_combination)
        dp.add_handler(handler)
        assert self.response(dp, prefix_message_update) \
            == pass_combination.get(pass_keyword, False)

    def test_other_update_types(self, false_update):
        handler = self.make_default_handler()
        assert not is_match(handler, false_update)

    def test_filters_for_wrong_command(self, mock_filter):
        """Filters should not be executed if the command does not match the handler"""
        handler = self.make_default_handler(filters=mock_filter)
        assert not is_match(handler, make_message_update('/test'))
        assert not mock_filter.tested

    def test_context(self, cdp, prefix_message_update):
        handler = self.make_default_handler(self.callback_context)
        cdp.add_handler(handler)
        assert self.response(cdp, prefix_message_update)

    def test_context_args(self, cdp, prefix_message_text):
        handler = self.make_default_handler(self.callback_context_args)
        self._test_context_args_or_regex(cdp, handler, prefix_message_text)

    def test_context_regex(self, cdp, prefix_message_text):
        handler = self.make_default_handler(self.callback_context_regex1,
                                            filters=Filters.regex('one two'))
        self._test_context_args_or_regex(cdp, handler, prefix_message_text)

    def test_context_multiple_regex(self, cdp, prefix_message_text):
        handler = self.make_default_handler(self.callback_context_regex2,
                                            filters=Filters.regex('one') & Filters.regex(
                                                'two'))
        self._test_context_args_or_regex(cdp, handler, prefix_message_text)<|MERGE_RESOLUTION|>--- conflicted
+++ resolved
@@ -323,40 +323,9 @@
         else:
             self.test_flag = args == ['one', 'two']
 
-<<<<<<< HEAD
-    def callback_context(self, update, context):
-        self.test_flag = (isinstance(context, CallbackContext)
-                          and isinstance(context.bot, Bot)
-                          and isinstance(update, Update)
-                          and isinstance(context.update_queue, Queue)
-                          and isinstance(context.job_queue, JobQueue)
-                          and isinstance(context.user_data, dict)
-                          and isinstance(context.chat_data, dict)
-                          and isinstance(context.bot_data, dict)
-                          and isinstance(update.message, Message))
-
-    def callback_context_args(self, update, context):
-        self.test_flag = context.args == ['one', 'two']
-
-    def callback_context_regex1(self, update, context):
-        if context.matches:
-            types = all([type(res) == self.SRE_TYPE for res in context.matches])
-            num = len(context.matches) == 1
-            self.test_flag = types and num
-
-    def callback_context_regex2(self, update, context):
-        if context.matches:
-            types = all([type(res) == self.SRE_TYPE for res in context.matches])
-            num = len(context.matches) == 2
-            self.test_flag = types and num
-
-    def test_basic(self, dp, prefixmessage):
-        handler = PrefixHandler(['!', '#', 'mytrig-'], ['help', 'test'], self.callback_basic)
-=======
     def test_basic(self, dp, prefix, command):
         """Test the basic expected response from a prefix handler"""
         handler = self.make_default_handler()
->>>>>>> 88eccc66
         dp.add_handler(handler)
         text = prefix + command
 
