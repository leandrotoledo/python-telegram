#!/usr/bin/env python
#
# A library that provides a Python interface to the Telegram Bot API
# Copyright (C) 2015-2024
# Leandro Toledo de Souza <devs@python-telegram-bot.org>
#
# This program is free software: you can redistribute it and/or modify
# it under the terms of the GNU Lesser Public License as published by
# the Free Software Foundation, either version 3 of the License, or
# (at your option) any later version.
#
# This program is distributed in the hope that it will be useful,
# but WITHOUT ANY WARRANTY; without even the implied warranty of
# MERCHANTABILITY or FITNESS FOR A PARTICULAR PURPOSE.  See the
# GNU Lesser Public License for more details.
#
# You should have received a copy of the GNU Lesser Public License
# along with this program.  If not, see [http://www.gnu.org/licenses/].
import os
import sys

import pytest

from tests.auxil.envvars import env_var_2_bool

skip_disabled = pytest.mark.skipif(
    not env_var_2_bool(os.getenv("TEST_BUILD", "")), reason="TEST_BUILD not enabled"
)

# disable for python 3.13 and above
skip_disabled_py_3_13 = pytest.mark.skipif(
    sys.version_info >= (3, 13), reason="Py 3.13 and above changes locals() which affects setup.py"
)


# To make the tests agnostic of the cwd
@pytest.fixture(autouse=True)
def _change_test_dir(request, monkeypatch):
    monkeypatch.chdir(request.config.rootdir)


@skip_disabled_py_3_13
@skip_disabled
def test_build():
<<<<<<< HEAD
    assert os.system("python setup.py bdist_dumb") == 0  # pragma: no cover


@skip_disabled_py_3_13
@skip_disabled
def test_build_raw():
    assert os.system("python setup_raw.py bdist_dumb") == 0  # pragma: no cover
=======
    assert os.system("python -m build") == 0  # pragma: no cover
>>>>>>> 44e82928
<|MERGE_RESOLUTION|>--- conflicted
+++ resolved
@@ -17,7 +17,6 @@
 # You should have received a copy of the GNU Lesser Public License
 # along with this program.  If not, see [http://www.gnu.org/licenses/].
 import os
-import sys
 
 import pytest
 
@@ -27,11 +26,6 @@
     not env_var_2_bool(os.getenv("TEST_BUILD", "")), reason="TEST_BUILD not enabled"
 )
 
-# disable for python 3.13 and above
-skip_disabled_py_3_13 = pytest.mark.skipif(
-    sys.version_info >= (3, 13), reason="Py 3.13 and above changes locals() which affects setup.py"
-)
-
 
 # To make the tests agnostic of the cwd
 @pytest.fixture(autouse=True)
@@ -39,17 +33,6 @@
     monkeypatch.chdir(request.config.rootdir)
 
 
-@skip_disabled_py_3_13
 @skip_disabled
 def test_build():
-<<<<<<< HEAD
-    assert os.system("python setup.py bdist_dumb") == 0  # pragma: no cover
-
-
-@skip_disabled_py_3_13
-@skip_disabled
-def test_build_raw():
-    assert os.system("python setup_raw.py bdist_dumb") == 0  # pragma: no cover
-=======
-    assert os.system("python -m build") == 0  # pragma: no cover
->>>>>>> 44e82928
+    assert os.system("python -m build") == 0  # pragma: no cover