#!/usr/bin/env python
#
# A library that provides a Python interface to the Telegram Bot API
# Copyright (C) 2015-2021
# Leandro Toledo de Souza <devs@python-telegram-bot.org>
#
# This program is free software: you can redistribute it and/or modify
# it under the terms of the GNU Lesser Public License as published by
# the Free Software Foundation, either version 3 of the License, or
# (at your option) any later version.
#
# This program is distributed in the hope that it will be useful,
# but WITHOUT ANY WARRANTY; without even the implied warranty of
# MERCHANTABILITY or FITNESS FOR A PARTICULAR PURPOSE.  See the
# GNU Lesser Public License for more details.
#
# You should have received a copy of the GNU Lesser Public License
# along with this program.  If not, see [http://www.gnu.org/licenses/].
import calendar
import datetime as dtm
import logging
import os
import platform
import time
from queue import Queue
from time import sleep

import pytest
import pytz
from apscheduler.schedulers import SchedulerNotRunningError
from flaky import flaky
from telegram.ext import (
    JobQueue,
    Updater,
    Job,
    CallbackContext,
    Dispatcher,
    ContextTypes,
    DispatcherBuilder,
    UpdaterBuilder,
)


class CustomContext(CallbackContext):
    pass


@pytest.fixture(scope='function')
def job_queue(bot, _dp):
    jq = JobQueue()
    jq.set_dispatcher(_dp)
    jq.start()
    yield jq
    jq.stop()


@pytest.mark.skipif(
    os.getenv('GITHUB_ACTIONS', False) and platform.system() in ['Windows', 'Darwin'],
    reason="On Windows & MacOS precise timings are not accurate.",
)
@flaky(10, 1)  # Timings aren't quite perfect
class TestJobQueue:
    result = 0
    job_time = 0
    received_error = None

    def test_slot_behaviour(self, job_queue, mro_slots, _dp):
        for attr in job_queue.__slots__:
            assert getattr(job_queue, attr, 'err') != 'err', f"got extra slot '{attr}'"
        assert len(mro_slots(job_queue)) == len(set(mro_slots(job_queue))), "duplicate slot"

    @pytest.fixture(autouse=True)
    def reset(self):
        self.result = 0
        self.job_time = 0
        self.received_error = None

    def job_run_once(self, context):
        self.result += 1

    def job_with_exception(self, context):
        raise Exception('Test Error')

    def job_remove_self(self, context):
        self.result += 1
        context.job.schedule_removal()

    def job_run_once_with_context(self, context):
        self.result += context.job.context

    def job_datetime_tests(self, context):
        self.job_time = time.time()

    def job_context_based_callback(self, context):
        if (
            isinstance(context, CallbackContext)
            and isinstance(context.job, Job)
            and isinstance(context.update_queue, Queue)
            and context.job.context == 2
            and context.chat_data is None
            and context.user_data is None
            and isinstance(context.bot_data, dict)
            and context.job_queue is not context.job.job_queue
        ):
            self.result += 1

    def error_handler_context(self, update, context):
        self.received_error = str(context.error)

    def error_handler_raise_error(self, *args):
        raise Exception('Failing bigly')

    def test_run_once(self, job_queue):
        job_queue.run_once(self.job_run_once, 0.01)
        sleep(0.02)
        assert self.result == 1

    def test_run_once_timezone(self, job_queue, timezone):
        """Test the correct handling of aware datetimes"""
        # we're parametrizing this with two different UTC offsets to exclude the possibility
        # of an xpass when the test is run in a timezone with the same UTC offset
        when = dtm.datetime.now(timezone)
        job_queue.run_once(self.job_run_once, when)
        sleep(0.001)
        assert self.result == 1

    def test_job_with_context(self, job_queue):
        job_queue.run_once(self.job_run_once_with_context, 0.01, context=5)
        sleep(0.02)
        assert self.result == 5

    def test_run_repeating(self, job_queue):
        job_queue.run_repeating(self.job_run_once, 0.02)
        sleep(0.05)
        assert self.result == 2

    def test_run_repeating_first(self, job_queue):
        job_queue.run_repeating(self.job_run_once, 0.05, first=0.2)
        sleep(0.15)
        assert self.result == 0
        sleep(0.07)
        assert self.result == 1

    def test_run_repeating_first_timezone(self, job_queue, timezone):
        """Test correct scheduling of job when passing a timezone-aware datetime as ``first``"""
        job_queue.run_repeating(
            self.job_run_once, 0.1, first=dtm.datetime.now(timezone) + dtm.timedelta(seconds=0.05)
        )
        sleep(0.1)
        assert self.result == 1

    def test_run_repeating_last(self, job_queue):
        job_queue.run_repeating(self.job_run_once, 0.05, last=0.06)
        sleep(0.1)
        assert self.result == 1
        sleep(0.1)
        assert self.result == 1

    def test_run_repeating_last_timezone(self, job_queue, timezone):
        """Test correct scheduling of job when passing a timezone-aware datetime as ``first``"""
        job_queue.run_repeating(
            self.job_run_once, 0.05, last=dtm.datetime.now(timezone) + dtm.timedelta(seconds=0.06)
        )
        sleep(0.1)
        assert self.result == 1
        sleep(0.1)
        assert self.result == 1

    def test_run_repeating_last_before_first(self, job_queue):
        with pytest.raises(ValueError, match="'last' must not be before 'first'!"):
            job_queue.run_repeating(self.job_run_once, 0.05, first=1, last=0.5)

    def test_run_repeating_timedelta(self, job_queue):
        job_queue.run_repeating(self.job_run_once, dtm.timedelta(minutes=3.3333e-4))
        sleep(0.05)
        assert self.result == 2

    def test_run_custom(self, job_queue):
        job_queue.run_custom(self.job_run_once, {'trigger': 'interval', 'seconds': 0.02})
        sleep(0.05)
        assert self.result == 2

    def test_multiple(self, job_queue):
        job_queue.run_once(self.job_run_once, 0.01)
        job_queue.run_once(self.job_run_once, 0.02)
        job_queue.run_repeating(self.job_run_once, 0.02)
        sleep(0.055)
        assert self.result == 4

    def test_disabled(self, job_queue):
        j1 = job_queue.run_once(self.job_run_once, 0.1)
        j2 = job_queue.run_repeating(self.job_run_once, 0.05)

        j1.enabled = False
        j2.enabled = False

        sleep(0.06)

        assert self.result == 0

        j1.enabled = True

        sleep(0.2)

        assert self.result == 1

    def test_schedule_removal(self, job_queue):
        j1 = job_queue.run_once(self.job_run_once, 0.03)
        j2 = job_queue.run_repeating(self.job_run_once, 0.02)

        sleep(0.025)

        j1.schedule_removal()
        j2.schedule_removal()

        sleep(0.04)

        assert self.result == 1

    def test_schedule_removal_from_within(self, job_queue):
        job_queue.run_repeating(self.job_remove_self, 0.01)

        sleep(0.05)

        assert self.result == 1

    def test_longer_first(self, job_queue):
        job_queue.run_once(self.job_run_once, 0.02)
        job_queue.run_once(self.job_run_once, 0.01)

        sleep(0.015)

        assert self.result == 1

    def test_error(self, job_queue):
        job_queue.run_repeating(self.job_with_exception, 0.01)
        job_queue.run_repeating(self.job_run_once, 0.02)
        sleep(0.03)
        assert self.result == 1

    def test_in_updater(self, bot):
<<<<<<< HEAD
        u = UpdaterBuilder().bot(bot).build()
=======
        u = Updater(bot=bot)
>>>>>>> 48698ea4
        u.job_queue.start()
        try:
            u.job_queue.run_repeating(self.job_run_once, 0.02)
            sleep(0.03)
            assert self.result == 1
            u.stop()
            sleep(1)
            assert self.result == 1
        finally:
            try:
                u.stop()
            except SchedulerNotRunningError:
                pass

    def test_time_unit_int(self, job_queue):
        # Testing seconds in int
        delta = 0.05
        expected_time = time.time() + delta

        job_queue.run_once(self.job_datetime_tests, delta)
        sleep(0.06)
        assert pytest.approx(self.job_time) == expected_time

    def test_time_unit_dt_timedelta(self, job_queue):
        # Testing seconds, minutes and hours as datetime.timedelta object
        # This is sufficient to test that it actually works.
        interval = dtm.timedelta(seconds=0.05)
        expected_time = time.time() + interval.total_seconds()

        job_queue.run_once(self.job_datetime_tests, interval)
        sleep(0.06)
        assert pytest.approx(self.job_time) == expected_time

    def test_time_unit_dt_datetime(self, job_queue):
        # Testing running at a specific datetime
        delta, now = dtm.timedelta(seconds=0.05), dtm.datetime.now(pytz.utc)
        when = now + delta
        expected_time = (now + delta).timestamp()

        job_queue.run_once(self.job_datetime_tests, when)
        sleep(0.06)
        assert self.job_time == pytest.approx(expected_time)

    def test_time_unit_dt_time_today(self, job_queue):
        # Testing running at a specific time today
        delta, now = 0.05, dtm.datetime.now(pytz.utc)
        expected_time = now + dtm.timedelta(seconds=delta)
        when = expected_time.time()
        expected_time = expected_time.timestamp()

        job_queue.run_once(self.job_datetime_tests, when)
        sleep(0.06)
        assert self.job_time == pytest.approx(expected_time)

    def test_time_unit_dt_time_tomorrow(self, job_queue):
        # Testing running at a specific time that has passed today. Since we can't wait a day, we
        # test if the job's next scheduled execution time has been calculated correctly
        delta, now = -2, dtm.datetime.now(pytz.utc)
        when = (now + dtm.timedelta(seconds=delta)).time()
        expected_time = (now + dtm.timedelta(seconds=delta, days=1)).timestamp()

        job_queue.run_once(self.job_datetime_tests, when)
        scheduled_time = job_queue.jobs()[0].next_t.timestamp()
        assert scheduled_time == pytest.approx(expected_time)

    def test_run_daily(self, job_queue):
        delta, now = 1, dtm.datetime.now(pytz.utc)
        time_of_day = (now + dtm.timedelta(seconds=delta)).time()
        expected_reschedule_time = (now + dtm.timedelta(seconds=delta, days=1)).timestamp()

        job_queue.run_daily(self.job_run_once, time_of_day)
        sleep(delta + 0.1)
        assert self.result == 1
        scheduled_time = job_queue.jobs()[0].next_t.timestamp()
        assert scheduled_time == pytest.approx(expected_reschedule_time)

    def test_run_monthly(self, job_queue, timezone):
        delta, now = 1, dtm.datetime.now(timezone)
        expected_reschedule_time = now + dtm.timedelta(seconds=delta)
        time_of_day = expected_reschedule_time.time().replace(tzinfo=timezone)

        day = now.day
        this_months_days = calendar.monthrange(now.year, now.month)[1]
        if now.month == 12:
            next_months_days = calendar.monthrange(now.year + 1, 1)[1]
        else:
            next_months_days = calendar.monthrange(now.year, now.month + 1)[1]

        expected_reschedule_time += dtm.timedelta(this_months_days)
        if day > next_months_days:
            expected_reschedule_time += dtm.timedelta(next_months_days)

        expected_reschedule_time = timezone.normalize(expected_reschedule_time)
        # Adjust the hour for the special case that between now and next month a DST switch happens
        expected_reschedule_time += dtm.timedelta(
            hours=time_of_day.hour - expected_reschedule_time.hour
        )
        expected_reschedule_time = expected_reschedule_time.timestamp()

        job_queue.run_monthly(self.job_run_once, time_of_day, day)
        sleep(delta + 0.1)
        assert self.result == 1
        scheduled_time = job_queue.jobs()[0].next_t.timestamp()
        assert scheduled_time == pytest.approx(expected_reschedule_time)

    def test_run_monthly_non_strict_day(self, job_queue, timezone):
        delta, now = 1, dtm.datetime.now(timezone)
        expected_reschedule_time = now + dtm.timedelta(seconds=delta)
        time_of_day = expected_reschedule_time.time().replace(tzinfo=timezone)

        expected_reschedule_time += dtm.timedelta(
            calendar.monthrange(now.year, now.month)[1]
        ) - dtm.timedelta(days=now.day)
        # Adjust the hour for the special case that between now & end of month a DST switch happens
        expected_reschedule_time = timezone.normalize(expected_reschedule_time)
        expected_reschedule_time += dtm.timedelta(
            hours=time_of_day.hour - expected_reschedule_time.hour
        )
        expected_reschedule_time = expected_reschedule_time.timestamp()

        job_queue.run_monthly(self.job_run_once, time_of_day, -1)
        scheduled_time = job_queue.jobs()[0].next_t.timestamp()
        assert scheduled_time == pytest.approx(expected_reschedule_time)

    def test_default_tzinfo(self, _dp, tz_bot):
        # we're parametrizing this with two different UTC offsets to exclude the possibility
        # of an xpass when the test is run in a timezone with the same UTC offset
        jq = JobQueue()
        original_bot = _dp.bot
        _dp.bot = tz_bot
        jq.set_dispatcher(_dp)
        try:
            jq.start()

            when = dtm.datetime.now(tz_bot.defaults.tzinfo) + dtm.timedelta(seconds=0.0005)
            jq.run_once(self.job_run_once, when.time())
            sleep(0.001)
            assert self.result == 1

            jq.stop()
        finally:
            _dp.bot = original_bot

    def test_get_jobs(self, job_queue):
        callback = self.job_context_based_callback

        job1 = job_queue.run_once(callback, 10, name='name1')
        job2 = job_queue.run_once(callback, 10, name='name1')
        job3 = job_queue.run_once(callback, 10, name='name2')

        assert job_queue.jobs() == (job1, job2, job3)
        assert job_queue.get_jobs_by_name('name1') == (job1, job2)
        assert job_queue.get_jobs_by_name('name2') == (job3,)

    def test_job_run(self, _dp):
        job_queue = JobQueue()
        job_queue.set_dispatcher(_dp)
        job = job_queue.run_repeating(self.job_context_based_callback, 0.02, context=2)
        assert self.result == 0
        job.run(_dp)
        assert self.result == 1

    def test_enable_disable_job(self, job_queue):
        job = job_queue.run_repeating(self.job_run_once, 0.02)
        sleep(0.05)
        assert self.result == 2
        job.enabled = False
        assert not job.enabled
        sleep(0.05)
        assert self.result == 2
        job.enabled = True
        assert job.enabled
        sleep(0.05)
        assert self.result == 4

    def test_remove_job(self, job_queue):
        job = job_queue.run_repeating(self.job_run_once, 0.02)
        sleep(0.05)
        assert self.result == 2
        assert not job.removed
        job.schedule_removal()
        assert job.removed
        sleep(0.05)
        assert self.result == 2

    def test_job_lt_eq(self, job_queue):
        job = job_queue.run_repeating(self.job_run_once, 0.02)
        assert not job == job_queue
        assert not job < job

    def test_dispatch_error_context(self, job_queue, dp):
        dp.add_error_handler(self.error_handler_context)

        job = job_queue.run_once(self.job_with_exception, 0.05)
        sleep(0.1)
        assert self.received_error == 'Test Error'
        self.received_error = None
        job.run(dp)
        assert self.received_error == 'Test Error'

        # Remove handler
        dp.remove_error_handler(self.error_handler_context)
        self.received_error = None

        job = job_queue.run_once(self.job_with_exception, 0.05)
        sleep(0.1)
        assert self.received_error is None
        job.run(dp)
        assert self.received_error is None

    def test_dispatch_error_that_raises_errors(self, job_queue, dp, caplog):
        dp.add_error_handler(self.error_handler_raise_error)

        with caplog.at_level(logging.ERROR):
            job = job_queue.run_once(self.job_with_exception, 0.05)
        sleep(0.1)
        assert len(caplog.records) == 1
        rec = caplog.records[-1]
        assert 'processing the job' in rec.getMessage()
        assert 'uncaught error was raised while handling' in rec.getMessage()
        caplog.clear()

        with caplog.at_level(logging.ERROR):
            job.run(dp)
        assert len(caplog.records) == 1
        rec = caplog.records[-1]
        assert 'processing the job' in rec.getMessage()
        assert 'uncaught error was raised while handling' in rec.getMessage()
        caplog.clear()

        # Remove handler
        dp.remove_error_handler(self.error_handler_raise_error)
        self.received_error = None

        with caplog.at_level(logging.ERROR):
            job = job_queue.run_once(self.job_with_exception, 0.05)
        sleep(0.1)
        assert len(caplog.records) == 1
        rec = caplog.records[-1]
        assert 'No error handlers are registered' in rec.getMessage()
        caplog.clear()

        with caplog.at_level(logging.ERROR):
            job.run(dp)
        assert len(caplog.records) == 1
        rec = caplog.records[-1]
        assert 'No error handlers are registered' in rec.getMessage()

    def test_custom_context(self, bot, job_queue):
        dispatcher = (
            DispatcherBuilder()
            .bot(bot)
            .context_types(
                ContextTypes(
                    context=CustomContext, bot_data=int, user_data=float, chat_data=complex
                )
            )
            .job_queue(job_queue)
            .build()
        )

        def callback(context):
            self.result = (
                type(context),
                context.user_data,
                context.chat_data,
                type(context.bot_data),
            )

        job_queue.run_once(callback, 0.1)
        sleep(0.15)
        assert self.result == (CustomContext, None, None, int)<|MERGE_RESOLUTION|>--- conflicted
+++ resolved
@@ -31,10 +31,8 @@
 from flaky import flaky
 from telegram.ext import (
     JobQueue,
-    Updater,
     Job,
     CallbackContext,
-    Dispatcher,
     ContextTypes,
     DispatcherBuilder,
     UpdaterBuilder,
@@ -239,11 +237,7 @@
         assert self.result == 1
 
     def test_in_updater(self, bot):
-<<<<<<< HEAD
         u = UpdaterBuilder().bot(bot).build()
-=======
-        u = Updater(bot=bot)
->>>>>>> 48698ea4
         u.job_queue.start()
         try:
             u.job_queue.run_repeating(self.job_run_once, 0.02)
@@ -501,9 +495,9 @@
                     context=CustomContext, bot_data=int, user_data=float, chat_data=complex
                 )
             )
-            .job_queue(job_queue)
             .build()
         )
+        job_queue.set_dispatcher(dispatcher)
 
         def callback(context):
             self.result = (
