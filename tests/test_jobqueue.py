#!/usr/bin/env python
#
# A library that provides a Python interface to the Telegram Bot API
# Copyright (C) 2015-2020
# Leandro Toledo de Souza <devs@python-telegram-bot.org>
#
# This program is free software: you can redistribute it and/or modify
# it under the terms of the GNU Lesser Public License as published by
# the Free Software Foundation, either version 3 of the License, or
# (at your option) any later version.
#
# This program is distributed in the hope that it will be useful,
# but WITHOUT ANY WARRANTY; without even the implied warranty of
# MERCHANTABILITY or FITNESS FOR A PARTICULAR PURPOSE.  See the
# GNU Lesser Public License for more details.
#
# You should have received a copy of the GNU Lesser Public License
# along with this program.  If not, see [http://www.gnu.org/licenses/].
import calendar
import datetime as dtm
import os
import time
from queue import Queue
from time import sleep

import pytest
from flaky import flaky
from telegram.ext import JobQueue, Updater, Job, CallbackContext
from telegram.utils.deprecate import TelegramDeprecationWarning


@pytest.fixture(scope='function')
def job_queue(bot, _dp):
    jq = JobQueue()
    jq.set_dispatcher(_dp)
    jq.start()
    yield jq
    jq.stop()


@pytest.mark.skipif(os.getenv('GITHUB_ACTIONS', False) and os.name == 'nt',
                    reason="On windows precise timings are not accurate.")
@flaky(10, 1)  # Timings aren't quite perfect
class TestJobQueue:
    result = 0
    job_time = 0

    @pytest.fixture(autouse=True)
    def reset(self):
        self.result = 0
        self.job_time = 0

    def job_run_once(self, bot, job):
        self.result += 1

    def job_with_exception(self, bot, job):
        raise Exception('Test Error')

    def job_remove_self(self, bot, job):
        self.result += 1
        job.schedule_removal()

    def job_run_once_with_context(self, bot, job):
        self.result += job.context

    def job_datetime_tests(self, bot, job):
        self.job_time = time.time()

    def job_context_based_callback(self, context):
        if (isinstance(context, CallbackContext)
                and isinstance(context.job, Job)
                and isinstance(context.update_queue, Queue)
                and context.job.context == 2
                and context.chat_data is None
                and context.user_data is None
                and isinstance(context.bot_data, dict)
                and context.job_queue is context.job.job_queue):
            self.result += 1

    def test_run_once(self, job_queue):
        job_queue.run_once(self.job_run_once, 0.01)
        sleep(0.02)
        assert self.result == 1

    def test_run_once_timezone(self, job_queue, timezone):
        """Test the correct handling of aware datetimes.
        Set the target datetime to utcnow + x hours (naive) with the timezone set to utc + x hours,
        which is equivalent to now.
        """
        # we're parametrizing this with two different UTC offsets to exclude the possibility
        # of an xpass when the test is run in a timezone with the same UTC offset
        when = (dtm.datetime.utcnow() + timezone.utcoffset(None)).replace(tzinfo=timezone)
        job_queue.run_once(self.job_run_once, when)
        sleep(0.001)
        assert self.result == 1

    def test_run_once_no_time_spec(self, job_queue):
        # test that an appropiate exception is raised if a job is attempted to be scheduled
        # without specifying a time
        with pytest.raises(ValueError):
            job_queue.run_once(self.job_run_once, when=None)

    def test_job_with_context(self, job_queue):
        job_queue.run_once(self.job_run_once_with_context, 0.01, context=5)
        sleep(0.02)
        assert self.result == 5

    def test_run_repeating(self, job_queue):
        job_queue.run_repeating(self.job_run_once, 0.02)
        sleep(0.05)
        assert self.result == 2

    def test_run_repeating_first(self, job_queue):
        job_queue.run_repeating(self.job_run_once, 0.05, first=0.2)
        sleep(0.15)
        assert self.result == 0
        sleep(0.07)
        assert self.result == 1

    def test_run_repeating_first_immediate(self, job_queue):
        job_queue.run_repeating(self.job_run_once, 0.1, first=0)
        sleep(0.05)
        assert self.result == 1

    def test_run_repeating_first_timezone(self, job_queue, timezone):
        """Test correct scheduling of job when passing a timezone-aware datetime as ``first``"""
        first = (dtm.datetime.utcnow() + timezone.utcoffset(None)).replace(tzinfo=timezone)
        job_queue.run_repeating(self.job_run_once, 0.05, first=first)
        sleep(0.001)
        assert self.result == 1

    def test_multiple(self, job_queue):
        job_queue.run_once(self.job_run_once, 0.01)
        job_queue.run_once(self.job_run_once, 0.02)
        job_queue.run_repeating(self.job_run_once, 0.02)
        sleep(0.055)
        assert self.result == 4

    def test_disabled(self, job_queue):
        j1 = job_queue.run_once(self.job_run_once, 0.1)
        j2 = job_queue.run_repeating(self.job_run_once, 0.05)

        j1.enabled = False
        j2.enabled = False

        sleep(0.06)

        assert self.result == 0

        j1.enabled = True

        sleep(0.2)

        assert self.result == 1

    def test_schedule_removal(self, job_queue):
        j1 = job_queue.run_once(self.job_run_once, 0.03)
        j2 = job_queue.run_repeating(self.job_run_once, 0.02)

        sleep(0.025)

        j1.schedule_removal()
        j2.schedule_removal()

        sleep(0.04)

        assert self.result == 1

    def test_schedule_removal_from_within(self, job_queue):
        job_queue.run_repeating(self.job_remove_self, 0.01)

        sleep(0.05)

        assert self.result == 1

    def test_longer_first(self, job_queue):
        job_queue.run_once(self.job_run_once, 0.02)
        job_queue.run_once(self.job_run_once, 0.01)

        sleep(0.015)

        assert self.result == 1

    def test_error(self, job_queue):
        job_queue.run_repeating(self.job_with_exception, 0.01)
        job_queue.run_repeating(self.job_run_once, 0.02)
        sleep(0.03)
        assert self.result == 1

    def test_in_updater(self, bot):
        u = Updater(bot=bot)
        u.job_queue.start()
        try:
            u.job_queue.run_repeating(self.job_run_once, 0.02)
            sleep(0.03)
            assert self.result == 1
            u.stop()
            sleep(1)
            assert self.result == 1
        finally:
            u.stop()

    def test_time_unit_int(self, job_queue):
        # Testing seconds in int
        delta = 0.05
        expected_time = time.time() + delta

        job_queue.run_once(self.job_datetime_tests, delta)
        sleep(0.06)
        assert pytest.approx(self.job_time) == expected_time

    def test_time_unit_dt_timedelta(self, job_queue):
        # Testing seconds, minutes and hours as datetime.timedelta object
        # This is sufficient to test that it actually works.
        interval = dtm.timedelta(seconds=0.05)
        expected_time = time.time() + interval.total_seconds()

        job_queue.run_once(self.job_datetime_tests, interval)
        sleep(0.06)
        assert pytest.approx(self.job_time) == expected_time

    def test_time_unit_dt_datetime(self, job_queue):
        # Testing running at a specific datetime
        delta, now = dtm.timedelta(seconds=0.05), time.time()
        when = dtm.datetime.utcfromtimestamp(now) + delta
        expected_time = now + delta.total_seconds()

        job_queue.run_once(self.job_datetime_tests, when)
        sleep(0.06)
        assert self.job_time == pytest.approx(expected_time)

    def test_time_unit_dt_time_today(self, job_queue):
        # Testing running at a specific time today
        delta, now = 0.05, time.time()
        when = (dtm.datetime.utcfromtimestamp(now) + dtm.timedelta(seconds=delta)).time()
        expected_time = now + delta

        job_queue.run_once(self.job_datetime_tests, when)
        sleep(0.06)
        assert self.job_time == pytest.approx(expected_time)

    def test_time_unit_dt_time_tomorrow(self, job_queue):
        # Testing running at a specific time that has passed today. Since we can't wait a day, we
        # test if the job's next scheduled execution time has been calculated correctly
        delta, now = -2, time.time()
        when = (dtm.datetime.utcfromtimestamp(now) + dtm.timedelta(seconds=delta)).time()
        expected_time = now + delta + 60 * 60 * 24

        job_queue.run_once(self.job_datetime_tests, when)
        assert job_queue._queue.get(False)[0] == pytest.approx(expected_time)

    def test_run_daily(self, job_queue):
        delta, now = 0.1, time.time()
        time_of_day = (dtm.datetime.utcfromtimestamp(now) + dtm.timedelta(seconds=delta)).time()
        expected_reschedule_time = now + delta + 24 * 60 * 60

        job_queue.run_daily(self.job_run_once, time_of_day)
        sleep(0.2)
        assert self.result == 1
        assert job_queue._queue.get(False)[0] == pytest.approx(expected_reschedule_time)

    def test_run_daily_with_timezone(self, job_queue):
        """test that the weekday is retrieved based on the job's timezone
        We set a job to run at the current UTC time of day (plus a small delay buffer) with a
        timezone that is---approximately (see below)---UTC +24, and set it to run on the weekday
        after the current UTC weekday. The job should therefore be executed now (because in UTC+24,
        the time of day is the same as the current weekday is the one after the current UTC
        weekday).
        """
        now = time.time()
        utcnow = dtm.datetime.utcfromtimestamp(now)
        delta = 0.1

        # must subtract one minute because the UTC offset has to be strictly less than 24h
        # thus this test will xpass if run in the interval [00:00, 00:01) UTC time
        # (because target time will be 23:59 UTC, so local and target weekday will be the same)
        target_tzinfo = dtm.timezone(dtm.timedelta(days=1, minutes=-1))
        target_datetime = (utcnow + dtm.timedelta(days=1, minutes=-1, seconds=delta)).replace(
            tzinfo=target_tzinfo)
        target_time = target_datetime.timetz()
        target_weekday = target_datetime.date().weekday()
        expected_reschedule_time = now + delta + 24 * 60 * 60

        job_queue.run_daily(self.job_run_once, time=target_time, days=(target_weekday,))
        sleep(delta + 0.1)
        assert self.result == 1
        assert job_queue._queue.get(False)[0] == pytest.approx(expected_reschedule_time)

    def test_run_monthly(self, job_queue):
        delta, now = 0.1, time.time()
        date_time = dtm.datetime.utcfromtimestamp(now)
        time_of_day = (date_time + dtm.timedelta(seconds=delta)).time()
        expected_reschedule_time = now + delta

        day = date_time.day
        expected_reschedule_time += calendar.monthrange(date_time.year,
                                                        date_time.month)[1] * 24 * 60 * 60

        job_queue.run_monthly(self.job_run_once, time_of_day, day)
        sleep(0.2)
        assert self.result == 1
        assert job_queue._queue.get(False)[0] == pytest.approx(expected_reschedule_time)

    def test_run_monthly_and_not_strict(self, job_queue):
        # This only really tests something in months with < 31 days.
        # But the trouble of patching datetime is probably not worth it

        delta, now = 0.1, time.time()
        date_time = dtm.datetime.utcfromtimestamp(now)
        time_of_day = (date_time + dtm.timedelta(seconds=delta)).time()
        expected_reschedule_time = now + delta

        day = date_time.day
        date_time += dtm.timedelta(calendar.monthrange(date_time.year,
                                                       date_time.month)[1] - day)
        # next job should be scheduled on last day of month if day_is_strict is False
        expected_reschedule_time += (calendar.monthrange(date_time.year,
                                                         date_time.month)[1] - day) * 24 * 60 * 60

        job_queue.run_monthly(self.job_run_once, time_of_day, 31, day_is_strict=False)
        assert job_queue._queue.get(False)[0] == pytest.approx(expected_reschedule_time)

    def test_run_monthly_with_timezone(self, job_queue):
        """test that the day is retrieved based on the job's timezone
        We set a job to run at the current UTC time of day (plus a small delay buffer) with a
        timezone that is---approximately (see below)---UTC +24, and set it to run on the weekday
        after the current UTC weekday. The job should therefore be executed now (because in UTC+24,
        the time of day is the same as the current weekday is the one after the current UTC
        weekday).
        """
        now = time.time()
        utcnow = dtm.datetime.utcfromtimestamp(now)
        delta = 0.1

        # must subtract one minute because the UTC offset has to be strictly less than 24h
        # thus this test will xpass if run in the interval [00:00, 00:01) UTC time
        # (because target time will be 23:59 UTC, so local and target weekday will be the same)
        target_tzinfo = dtm.timezone(dtm.timedelta(days=1, minutes=-1))
        target_datetime = (utcnow + dtm.timedelta(days=1, minutes=-1, seconds=delta)).replace(
            tzinfo=target_tzinfo)
        target_time = target_datetime.timetz()
        target_day = target_datetime.day
        expected_reschedule_time = now + delta
        expected_reschedule_time += calendar.monthrange(target_datetime.year,
                                                        target_datetime.month)[1] * 24 * 60 * 60

        job_queue.run_monthly(self.job_run_once, target_time, target_day)
        sleep(delta + 0.1)
        assert self.result == 1
        assert job_queue._queue.get(False)[0] == pytest.approx(expected_reschedule_time)

    def test_warnings(self, job_queue):
        j = Job(self.job_run_once, repeat=False)
        with pytest.raises(ValueError, match='can not be set to'):
            j.repeat = True
        j.interval = 15
        assert j.interval_seconds == 15
        j.repeat = True
        with pytest.raises(ValueError, match='can not be'):
            j.interval = None
        j.repeat = False
        with pytest.raises(TypeError, match='must be of type'):
            j.interval = 'every 3 minutes'
        j.interval = 15
        assert j.interval_seconds == 15

        with pytest.raises(TypeError, match='argument should be of type'):
            j.days = 'every day'
        with pytest.raises(TypeError, match='The elements of the'):
            j.days = ('mon', 'wed')
        with pytest.raises(ValueError, match='from 0 up to and'):
            j.days = (0, 6, 12, 14)

        with pytest.raises(TypeError, match='argument should be one of the'):
            j._set_next_t('tomorrow')

    def test_get_jobs(self, job_queue):
        job1 = job_queue.run_once(self.job_run_once, 10, name='name1')
        job2 = job_queue.run_once(self.job_run_once, 10, name='name1')
        job3 = job_queue.run_once(self.job_run_once, 10, name='name2')

        assert job_queue.jobs() == (job1, job2, job3)
        assert job_queue.get_jobs_by_name('name1') == (job1, job2)
        assert job_queue.get_jobs_by_name('name2') == (job3,)

    def test_bot_in_init_deprecation(self, bot):
        with pytest.warns(TelegramDeprecationWarning):
            JobQueue(bot)

    def test_context_based_callback(self, job_queue):
        job_queue.run_once(self.job_context_based_callback, 0.01, context=2)

        sleep(0.03)

        assert self.result == 0

    def test_job_default_tzinfo(self, job_queue):
        """Test that default tzinfo is always set to UTC"""
        job_1 = job_queue.run_once(self.job_run_once, 0.01)
        job_2 = job_queue.run_repeating(self.job_run_once, 10)
        job_3 = job_queue.run_daily(self.job_run_once, time=dtm.time(hour=15))

        jobs = [job_1, job_2, job_3]

        for job in jobs:
<<<<<<< HEAD
            assert job.tzinfo == dtm.timezone.utc
=======
            assert job.tzinfo == dtm.timezone.utc

    def test_job_next_t_property(self, job_queue):
        # Testing:
        # - next_t values match values from self._queue.queue (for run_once and run_repeating jobs)
        # - next_t equals None if job is removed or if it's already ran

        job1 = job_queue.run_once(self.job_run_once, 0.06, name='run_once job')
        job2 = job_queue.run_once(self.job_run_once, 0.06, name='canceled run_once job')
        job_queue.run_repeating(self.job_run_once, 0.04, name='repeatable job')

        sleep(0.05)
        job2.schedule_removal()

        with job_queue._queue.mutex:
            for t, job in job_queue._queue.queue:
                t = dtm.datetime.fromtimestamp(t, job.tzinfo)

                if job.removed:
                    assert job.next_t is None
                else:
                    assert job.next_t == t

        assert self.result == 1
        sleep(0.02)

        assert self.result == 2
        assert job1.next_t is None
        assert job2.next_t is None

    def test_job_set_next_t(self, job_queue):
        # Testing next_t setter for 'datetime.datetime' values

        job = job_queue.run_once(self.job_run_once, 0.05)

        t = dtm.datetime.now(tz=dtm.timezone(dtm.timedelta(hours=12)))
        job._set_next_t(t)
        job.tzinfo = dtm.timezone(dtm.timedelta(hours=5))
        assert job.next_t == t.astimezone(job.tzinfo)

    def test_passing_tzinfo_to_job(self, job_queue):
        """Test that tzinfo is correctly passed to job with run_once, run_daily, run_repeating
        and run_monthly methods"""

        when_dt_tz_specific = dtm.datetime.now(
            tz=dtm.timezone(dtm.timedelta(hours=12))
        ) + dtm.timedelta(seconds=2)
        when_dt_tz_utc = dtm.datetime.now() + dtm.timedelta(seconds=2)
        job_once1 = job_queue.run_once(self.job_run_once, when_dt_tz_specific)
        job_once2 = job_queue.run_once(self.job_run_once, when_dt_tz_utc)

        when_time_tz_specific = (dtm.datetime.now(
            tz=dtm.timezone(dtm.timedelta(hours=12))
        ) + dtm.timedelta(seconds=2)).timetz()
        when_time_tz_utc = (dtm.datetime.now() + dtm.timedelta(seconds=2)).timetz()
        job_once3 = job_queue.run_once(self.job_run_once, when_time_tz_specific)
        job_once4 = job_queue.run_once(self.job_run_once, when_time_tz_utc)

        first_dt_tz_specific = dtm.datetime.now(
            tz=dtm.timezone(dtm.timedelta(hours=12))
        ) + dtm.timedelta(seconds=2)
        first_dt_tz_utc = dtm.datetime.now() + dtm.timedelta(seconds=2)
        job_repeating1 = job_queue.run_repeating(
            self.job_run_once, 2, first=first_dt_tz_specific)
        job_repeating2 = job_queue.run_repeating(
            self.job_run_once, 2, first=first_dt_tz_utc)

        first_time_tz_specific = (dtm.datetime.now(
            tz=dtm.timezone(dtm.timedelta(hours=12))
        ) + dtm.timedelta(seconds=2)).timetz()
        first_time_tz_utc = (dtm.datetime.now() + dtm.timedelta(seconds=2)).timetz()
        job_repeating3 = job_queue.run_repeating(
            self.job_run_once, 2, first=first_time_tz_specific)
        job_repeating4 = job_queue.run_repeating(
            self.job_run_once, 2, first=first_time_tz_utc)

        time_tz_specific = (dtm.datetime.now(
            tz=dtm.timezone(dtm.timedelta(hours=12))
        ) + dtm.timedelta(seconds=2)).timetz()
        time_tz_utc = (dtm.datetime.now() + dtm.timedelta(seconds=2)).timetz()
        job_daily1 = job_queue.run_daily(self.job_run_once, time_tz_specific)
        job_daily2 = job_queue.run_daily(self.job_run_once, time_tz_utc)

        job_monthly1 = job_queue.run_monthly(self.job_run_once, time_tz_specific, 1)
        job_monthly2 = job_queue.run_monthly(self.job_run_once, time_tz_utc, 1)

        assert job_once1.tzinfo == when_dt_tz_specific.tzinfo
        assert job_once2.tzinfo == dtm.timezone.utc
        assert job_once3.tzinfo == when_time_tz_specific.tzinfo
        assert job_once4.tzinfo == dtm.timezone.utc
        assert job_repeating1.tzinfo == first_dt_tz_specific.tzinfo
        assert job_repeating2.tzinfo == dtm.timezone.utc
        assert job_repeating3.tzinfo == first_time_tz_specific.tzinfo
        assert job_repeating4.tzinfo == dtm.timezone.utc
        assert job_daily1.tzinfo == time_tz_specific.tzinfo
        assert job_daily2.tzinfo == dtm.timezone.utc
        assert job_monthly1.tzinfo == time_tz_specific.tzinfo
        assert job_monthly2.tzinfo == dtm.timezone.utc
>>>>>>> a4e78f61
<|MERGE_RESOLUTION|>--- conflicted
+++ resolved
@@ -403,9 +403,6 @@
         jobs = [job_1, job_2, job_3]
 
         for job in jobs:
-<<<<<<< HEAD
-            assert job.tzinfo == dtm.timezone.utc
-=======
             assert job.tzinfo == dtm.timezone.utc
 
     def test_job_next_t_property(self, job_queue):
@@ -503,5 +500,4 @@
         assert job_daily1.tzinfo == time_tz_specific.tzinfo
         assert job_daily2.tzinfo == dtm.timezone.utc
         assert job_monthly1.tzinfo == time_tz_specific.tzinfo
-        assert job_monthly2.tzinfo == dtm.timezone.utc
->>>>>>> a4e78f61
+        assert job_monthly2.tzinfo == dtm.timezone.utc