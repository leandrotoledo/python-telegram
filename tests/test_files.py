#!/usr/bin/env python
#
# A library that provides a Python interface to the Telegram Bot API
# Copyright (C) 2015-2021
# Leandro Toledo de Souza <devs@python-telegram-bot.org>
#
# This program is free software: you can redistribute it and/or modify
# it under the terms of the GNU Lesser Public License as published by
# the Free Software Foundation, either version 3 of the License, or
# (at your option) any later version.
#
# This program is distributed in the hope that it will be useful,
# but WITHOUT ANY WARRANTY; without even the implied warranty of
# MERCHANTABILITY or FITNESS FOR A PARTICULAR PURPOSE.  See the
# GNU Lesser Public License for more details.
#
# You should have received a copy of the GNU Lesser Public License
# along with this program.  If not, see [http://www.gnu.org/licenses/].
from pathlib import Path

import pytest

import telegram.utils.datetime
import telegram.utils.files
from telegram import InputFile, Animation, MessageEntity


class TestFiles:
    @pytest.mark.parametrize(
        'string,expected',
        [
            ('tests/data/game.gif', True),
            ('tests/data', False),
            (str(Path.cwd() / 'tests' / 'data' / 'game.gif'), True),
            (str(Path.cwd() / 'tests' / 'data'), False),
            (Path.cwd() / 'tests' / 'data' / 'game.gif', True),
            (Path.cwd() / 'tests' / 'data', False),
            ('https:/api.org/file/botTOKEN/document/file_3', False),
            (None, False),
        ],
    )
    def test_is_local_file(self, string, expected):
        assert telegram.utils.files.is_local_file(string) == expected

    @pytest.mark.parametrize(
        'string,expected',
        [
            ('tests/data/game.gif', (Path.cwd() / 'tests' / 'data' / 'game.gif').as_uri()),
            ('tests/data', 'tests/data'),
            ('file://foobar', 'file://foobar'),
            (
                str(Path.cwd() / 'tests' / 'data' / 'game.gif'),
                (Path.cwd() / 'tests' / 'data' / 'game.gif').as_uri(),
            ),
            (str(Path.cwd() / 'tests' / 'data'), str(Path.cwd() / 'tests' / 'data')),
            (
                Path.cwd() / 'tests' / 'data' / 'game.gif',
                (Path.cwd() / 'tests' / 'data' / 'game.gif').as_uri(),
            ),
            (Path.cwd() / 'tests' / 'data', Path.cwd() / 'tests' / 'data'),
            (
                'https:/api.org/file/botTOKEN/document/file_3',
                'https:/api.org/file/botTOKEN/document/file_3',
            ),
        ],
    )
    def test_parse_file_input_string(self, string, expected):
        assert telegram.utils.files.parse_file_input(string) == expected

    def test_parse_file_input_file_like(self):
<<<<<<< HEAD
        source_file: Path = Path('tests/data/game.gif')
=======
        source_file = Path('tests/data/game.gif')
>>>>>>> 9fc24c0a
        with source_file.open('rb') as file:
            parsed = telegram.utils.files.parse_file_input(file)

        assert isinstance(parsed, InputFile)
        assert not parsed.attach
        assert parsed.filename == 'game.gif'

        with source_file.open('rb') as file:
            parsed = telegram.utils.files.parse_file_input(file, attach=True, filename='test_file')

        assert isinstance(parsed, InputFile)
        assert parsed.attach
        assert parsed.filename == 'test_file'

    def test_parse_file_input_bytes(self):
<<<<<<< HEAD
        source_file: Path = Path('tests/data/text_file.txt')
=======
        source_file = Path('tests/data/text_file.txt')
>>>>>>> 9fc24c0a
        parsed = telegram.utils.files.parse_file_input(source_file.read_bytes())

        assert isinstance(parsed, InputFile)
        assert not parsed.attach
        assert parsed.filename == 'application.octet-stream'

        parsed = telegram.utils.files.parse_file_input(
            source_file.read_bytes(), attach=True, filename='test_file'
        )

        assert isinstance(parsed, InputFile)
        assert parsed.attach
        assert parsed.filename == 'test_file'

    def test_parse_file_input_tg_object(self):
        animation = Animation('file_id', 'unique_id', 1, 1, 1)
        assert telegram.utils.files.parse_file_input(animation, Animation) == 'file_id'
        assert telegram.utils.files.parse_file_input(animation, MessageEntity) is animation

    @pytest.mark.parametrize('obj', [{1: 2}, [1, 2], (1, 2)])
    def test_parse_file_input_other(self, obj):
        assert telegram.utils.files.parse_file_input(obj) is obj<|MERGE_RESOLUTION|>--- conflicted
+++ resolved
@@ -68,11 +68,7 @@
         assert telegram.utils.files.parse_file_input(string) == expected
 
     def test_parse_file_input_file_like(self):
-<<<<<<< HEAD
-        source_file: Path = Path('tests/data/game.gif')
-=======
         source_file = Path('tests/data/game.gif')
->>>>>>> 9fc24c0a
         with source_file.open('rb') as file:
             parsed = telegram.utils.files.parse_file_input(file)
 
@@ -88,11 +84,7 @@
         assert parsed.filename == 'test_file'
 
     def test_parse_file_input_bytes(self):
-<<<<<<< HEAD
-        source_file: Path = Path('tests/data/text_file.txt')
-=======
         source_file = Path('tests/data/text_file.txt')
->>>>>>> 9fc24c0a
         parsed = telegram.utils.files.parse_file_input(source_file.read_bytes())
 
         assert isinstance(parsed, InputFile)
