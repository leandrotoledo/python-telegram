#!/usr/bin/env python
#
# A library that provides a Python interface to the Telegram Bot API
# Copyright (C) 2015-2021
# Leandro Toledo de Souza <devs@python-telegram-bot.org>
#
# This program is free software: you can redistribute it and/or modify
# it under the terms of the GNU Lesser Public License as published by
# the Free Software Foundation, either version 3 of the License, or
# (at your option) any later version.
#
# This program is distributed in the hope that it will be useful,
# but WITHOUT ANY WARRANTY; without even the implied warranty of
# MERCHANTABILITY or FITNESS FOR A PARTICULAR PURPOSE.  See the
# GNU Lesser Public License for more details.
#
# You should have received a copy of the GNU Lesser Public License
# along with this program.  If not, see [http://www.gnu.org/licenses/].
import inspect
import time
import datetime as dtm
from pathlib import Path
from platform import python_implementation

import pytest
import pytz
from flaky import flaky

from telegram import (
    Bot,
    Update,
    ChatAction,
    TelegramError,
    User,
    InlineKeyboardMarkup,
    InlineKeyboardButton,
    InlineQueryResultArticle,
    InputTextMessageContent,
    ShippingOption,
    LabeledPrice,
    ChatPermissions,
    Poll,
    BotCommand,
    InlineQueryResultDocument,
    Dice,
    MessageEntity,
    ParseMode,
)
from telegram.constants import MAX_INLINE_QUERY_RESULTS
from telegram.error import BadRequest, InvalidToken, NetworkError, RetryAfter
from telegram.utils.helpers import from_timestamp, escape_markdown, to_timestamp
from tests.conftest import expect_bad_request, check_defaults_handling, GITHUB_ACTION
from tests.bots import FALLBACKS


@pytest.fixture(scope='class')
def message(bot, chat_id):
    to_reply_to = bot.send_message(
        chat_id, 'Text', disable_web_page_preview=True, disable_notification=True
    )
    return bot.send_message(
        chat_id,
        'Text',
        reply_to_message_id=to_reply_to.message_id,
        disable_web_page_preview=True,
        disable_notification=True,
    )


@pytest.fixture(scope='class')
def media_message(bot, chat_id):
    with open('tests/data/telegram.ogg', 'rb') as f:
        return bot.send_voice(chat_id, voice=f, caption='my caption', timeout=10)


@pytest.fixture(scope='class')
def chat_permissions():
    return ChatPermissions(can_send_messages=False, can_change_info=False, can_invite_users=False)


def inline_results_callback(page=None):
    if not page:
        return [InlineQueryResultArticle(i, str(i), None) for i in range(1, 254)]
    if page <= 5:
        return [
            InlineQueryResultArticle(i, str(i), None)
            for i in range(page * 5 + 1, (page + 1) * 5 + 1)
        ]
    return None


@pytest.fixture(scope='class')
def inline_results():
    return inline_results_callback()


<<<<<<< HEAD
@pytest.fixture(scope='function')
def inst(request, bot_info, default_bot):
    return Bot(bot_info['token']) if request.param == 'bot' else default_bot
=======
BASE_GAME_SCORE = 60  # Base game score for game tests

xfail = pytest.mark.xfail(
    bool(GITHUB_ACTION),  # This condition is only relevant for github actions game tests.
    reason='Can fail due to race conditions when multiple test suites '
    'with the same bot token are run at the same time',
)
>>>>>>> 8bf88c32


class TestBot:
    @pytest.mark.parametrize('inst', ['bot', "default_bot"], indirect=True)
    def test_slot_behaviour(self, inst, recwarn, mro_slots):
        for attr in inst.__slots__:
            assert getattr(inst, attr, 'err') != 'err', f"got extra slot '{attr}'"
        assert not inst.__dict__, f"got missing slots: {inst.__dict__}"
        assert len(mro_slots(inst)) == len(set(mro_slots(inst))), "duplicate slot"
        inst.custom, inst.base_url = 'should give warning', inst.base_url
        assert len(recwarn) == 1 and 'custom' in str(recwarn[0].message), recwarn.list

        class CustomBot(Bot):
            pass  # Tests that setting custom attributes of Bot subclass doesn't raise warning

        a = CustomBot(inst.token)
        a.my_custom = 'no error!'
        assert len(recwarn) == 1

    @pytest.mark.parametrize(
        'token',
        argvalues=[
            '123',
            '12a:abcd1234',
            '12:abcd1234',
            '1234:abcd1234\n',
            ' 1234:abcd1234',
            ' 1234:abcd1234\r',
            '1234:abcd 1234',
        ],
    )
    def test_invalid_token(self, token):
        with pytest.raises(InvalidToken, match='Invalid token'):
            Bot(token)

    @flaky(3, 1)
    def test_invalid_token_server_response(self, monkeypatch):
        monkeypatch.setattr('telegram.Bot._validate_token', lambda x, y: True)
        bot = Bot('12')
        with pytest.raises(InvalidToken):
            bot.get_me()

    def test_unknown_kwargs(self, bot, monkeypatch):
        def post(url, data, timeout):
            assert data['unknown_kwarg_1'] == 7
            assert data['unknown_kwarg_2'] == 5

        monkeypatch.setattr(bot.request, 'post', post)
        bot.send_message(123, 'text', api_kwargs={'unknown_kwarg_1': 7, 'unknown_kwarg_2': 5})

    @flaky(3, 1)
    def test_get_me_and_properties(self, bot):
        get_me_bot = bot.get_me()
        commands = bot.get_my_commands()

        assert isinstance(get_me_bot, User)
        assert get_me_bot.id == bot.id
        assert get_me_bot.username == bot.username
        assert get_me_bot.first_name == bot.first_name
        assert get_me_bot.last_name == bot.last_name
        assert get_me_bot.name == bot.name
        assert get_me_bot.can_join_groups == bot.can_join_groups
        assert get_me_bot.can_read_all_group_messages == bot.can_read_all_group_messages
        assert get_me_bot.supports_inline_queries == bot.supports_inline_queries
        assert f'https://t.me/{get_me_bot.username}' == bot.link
        assert commands == bot.commands
        bot._commands = None
        assert commands == bot.commands

    def test_equality(self):
        a = Bot(FALLBACKS[0]["token"])
        b = Bot(FALLBACKS[0]["token"])
        c = Bot(FALLBACKS[1]["token"])
        d = Update(123456789)

        assert a == b
        assert hash(a) == hash(b)
        assert a is not b

        assert a != c
        assert hash(a) != hash(c)

        assert a != d
        assert hash(a) != hash(d)

    @flaky(3, 1)
    def test_to_dict(self, bot):
        to_dict_bot = bot.to_dict()

        assert isinstance(to_dict_bot, dict)
        assert to_dict_bot["id"] == bot.id
        assert to_dict_bot["username"] == bot.username
        assert to_dict_bot["first_name"] == bot.first_name
        if bot.last_name:
            assert to_dict_bot["last_name"] == bot.last_name

    @pytest.mark.parametrize(
        'bot_method_name',
        argvalues=[
            name
            for name, _ in inspect.getmembers(Bot, predicate=inspect.isfunction)
            if not name.startswith('_')
            and name
            not in [
                'de_json',
                'de_list',
                'to_dict',
                'to_json',
                'parse_data',
                'get_updates',
                'getUpdates',
            ]
        ],
    )
    def test_defaults_handling(self, bot_method_name, bot):
        """
        Here we check that the bot methods handle tg.ext.Defaults correctly. As for most defaults,
        we can't really check the effect, we just check if we're passing the correct kwargs to
        Request.post. As bot method tests a scattered across the different test files, we do
        this here in one place.

        The same test is also run for all the shortcuts (Message.reply_text) etc in the
        corresponding tests.

        Finally, there are some tests for Defaults.{parse_mode, quote, allow_sending_without_reply}
        at the appropriate places, as those are the only things we can actually check.
        """
        bot_method = getattr(bot, bot_method_name)
        assert check_defaults_handling(bot_method, bot)

    @flaky(3, 1)
    def test_forward_message(self, bot, chat_id, message):
        forward_message = bot.forward_message(
            chat_id, from_chat_id=chat_id, message_id=message.message_id
        )

        assert forward_message.text == message.text
        assert forward_message.forward_from.username == message.from_user.username
        assert isinstance(forward_message.forward_date, dtm.datetime)

    @flaky(3, 1)
    def test_delete_message(self, bot, chat_id):
        message = bot.send_message(chat_id, text='will be deleted')
        time.sleep(2)

        assert bot.delete_message(chat_id=chat_id, message_id=message.message_id) is True

    @flaky(3, 1)
    def test_delete_message_old_message(self, bot, chat_id):
        with pytest.raises(BadRequest):
            # Considering that the first message is old enough
            bot.delete_message(chat_id=chat_id, message_id=1)

    # send_photo, send_audio, send_document, send_sticker, send_video, send_voice, send_video_note,
    # send_media_group and send_animation are tested in their respective test modules. No need to
    # duplicate here.

    @flaky(3, 1)
    def test_send_venue(self, bot, chat_id):
        longitude = -46.788279
        latitude = -23.691288
        title = 'title'
        address = 'address'
        foursquare_id = 'foursquare id'
        foursquare_type = 'foursquare type'
        google_place_id = 'google_place id'
        google_place_type = 'google_place type'

        message = bot.send_venue(
            chat_id=chat_id,
            title=title,
            address=address,
            latitude=latitude,
            longitude=longitude,
            foursquare_id=foursquare_id,
            foursquare_type=foursquare_type,
        )

        assert message.venue
        assert message.venue.title == title
        assert message.venue.address == address
        assert message.venue.location.latitude == latitude
        assert message.venue.location.longitude == longitude
        assert message.venue.foursquare_id == foursquare_id
        assert message.venue.foursquare_type == foursquare_type
        assert message.venue.google_place_id is None
        assert message.venue.google_place_type is None

        message = bot.send_venue(
            chat_id=chat_id,
            title=title,
            address=address,
            latitude=latitude,
            longitude=longitude,
            google_place_id=google_place_id,
            google_place_type=google_place_type,
        )

        assert message.venue
        assert message.venue.title == title
        assert message.venue.address == address
        assert message.venue.location.latitude == latitude
        assert message.venue.location.longitude == longitude
        assert message.venue.google_place_id == google_place_id
        assert message.venue.google_place_type == google_place_type
        assert message.venue.foursquare_id is None
        assert message.venue.foursquare_type is None

    @flaky(3, 1)
    @pytest.mark.xfail(raises=RetryAfter)
    @pytest.mark.skipif(
        python_implementation() == 'PyPy', reason='Unstable on pypy for some reason'
    )
    def test_send_contact(self, bot, chat_id):
        phone_number = '+11234567890'
        first_name = 'Leandro'
        last_name = 'Toledo'
        message = bot.send_contact(
            chat_id=chat_id, phone_number=phone_number, first_name=first_name, last_name=last_name
        )

        assert message.contact
        assert message.contact.phone_number == phone_number
        assert message.contact.first_name == first_name
        assert message.contact.last_name == last_name

    # TODO: Add bot to group to test polls too

    @flaky(3, 1)
    @pytest.mark.parametrize(
        'reply_markup',
        [
            None,
            InlineKeyboardMarkup.from_button(
                InlineKeyboardButton(text='text', callback_data='data')
            ),
            InlineKeyboardMarkup.from_button(
                InlineKeyboardButton(text='text', callback_data='data')
            ).to_dict(),
        ],
    )
    def test_send_and_stop_poll(self, bot, super_group_id, reply_markup):
        question = 'Is this a test?'
        answers = ['Yes', 'No', 'Maybe']
        message = bot.send_poll(
            chat_id=super_group_id,
            question=question,
            options=answers,
            is_anonymous=False,
            allows_multiple_answers=True,
            timeout=60,
        )

        assert message.poll
        assert message.poll.question == question
        assert message.poll.options[0].text == answers[0]
        assert message.poll.options[1].text == answers[1]
        assert message.poll.options[2].text == answers[2]
        assert not message.poll.is_anonymous
        assert message.poll.allows_multiple_answers
        assert not message.poll.is_closed
        assert message.poll.type == Poll.REGULAR

        # Since only the poll and not the complete message is returned, we can't check that the
        # reply_markup is correct. So we just test that sending doesn't give an error.
        poll = bot.stop_poll(
            chat_id=super_group_id,
            message_id=message.message_id,
            reply_markup=reply_markup,
            timeout=60,
        )
        assert isinstance(poll, Poll)
        assert poll.is_closed
        assert poll.options[0].text == answers[0]
        assert poll.options[0].voter_count == 0
        assert poll.options[1].text == answers[1]
        assert poll.options[1].voter_count == 0
        assert poll.options[2].text == answers[2]
        assert poll.options[2].voter_count == 0
        assert poll.question == question
        assert poll.total_voter_count == 0

        explanation = '[Here is a link](https://google.com)'
        explanation_entities = [
            MessageEntity(MessageEntity.TEXT_LINK, 0, 14, url='https://google.com')
        ]
        message_quiz = bot.send_poll(
            chat_id=super_group_id,
            question=question,
            options=answers,
            type=Poll.QUIZ,
            correct_option_id=2,
            is_closed=True,
            explanation=explanation,
            explanation_parse_mode=ParseMode.MARKDOWN_V2,
        )
        assert message_quiz.poll.correct_option_id == 2
        assert message_quiz.poll.type == Poll.QUIZ
        assert message_quiz.poll.is_closed
        assert message_quiz.poll.explanation == 'Here is a link'
        assert message_quiz.poll.explanation_entities == explanation_entities

    @flaky(3, 1)
    @pytest.mark.parametrize(['open_period', 'close_date'], [(5, None), (None, True)])
    def test_send_open_period(self, bot, super_group_id, open_period, close_date):
        question = 'Is this a test?'
        answers = ['Yes', 'No', 'Maybe']
        reply_markup = InlineKeyboardMarkup.from_button(
            InlineKeyboardButton(text='text', callback_data='data')
        )

        if close_date:
            close_date = dtm.datetime.utcnow() + dtm.timedelta(seconds=5)

        message = bot.send_poll(
            chat_id=super_group_id,
            question=question,
            options=answers,
            is_anonymous=False,
            allows_multiple_answers=True,
            timeout=60,
            open_period=open_period,
            close_date=close_date,
        )
        time.sleep(5.1)
        new_message = bot.edit_message_reply_markup(
            chat_id=super_group_id,
            message_id=message.message_id,
            reply_markup=reply_markup,
            timeout=60,
        )
        assert new_message.poll.id == message.poll.id
        assert new_message.poll.is_closed

    @flaky(5, 1)
    def test_send_close_date_default_tz(self, tz_bot, super_group_id):
        question = 'Is this a test?'
        answers = ['Yes', 'No', 'Maybe']
        reply_markup = InlineKeyboardMarkup.from_button(
            InlineKeyboardButton(text='text', callback_data='data')
        )

        aware_close_date = dtm.datetime.now(tz=tz_bot.defaults.tzinfo) + dtm.timedelta(seconds=5)
        close_date = aware_close_date.replace(tzinfo=None)

        message = tz_bot.send_poll(
            chat_id=super_group_id,
            question=question,
            options=answers,
            close_date=close_date,
            timeout=60,
        )
        assert message.poll.close_date == aware_close_date.replace(microsecond=0)

        time.sleep(5.1)

        new_message = tz_bot.edit_message_reply_markup(
            chat_id=super_group_id,
            message_id=message.message_id,
            reply_markup=reply_markup,
            timeout=60,
        )
        assert new_message.poll.id == message.poll.id
        assert new_message.poll.is_closed

    @flaky(3, 1)
    def test_send_poll_explanation_entities(self, bot, chat_id):
        test_string = 'Italic Bold Code'
        entities = [
            MessageEntity(MessageEntity.ITALIC, 0, 6),
            MessageEntity(MessageEntity.ITALIC, 7, 4),
            MessageEntity(MessageEntity.ITALIC, 12, 4),
        ]
        message = bot.send_poll(
            chat_id,
            'question',
            options=['a', 'b'],
            correct_option_id=0,
            type=Poll.QUIZ,
            explanation=test_string,
            explanation_entities=entities,
        )

        assert message.poll.explanation == test_string
        assert message.poll.explanation_entities == entities

    @flaky(3, 1)
    @pytest.mark.parametrize('default_bot', [{'parse_mode': 'Markdown'}], indirect=True)
    def test_send_poll_default_parse_mode(self, default_bot, super_group_id):
        explanation = 'Italic Bold Code'
        explanation_markdown = '_Italic_ *Bold* `Code`'
        question = 'Is this a test?'
        answers = ['Yes', 'No', 'Maybe']

        message = default_bot.send_poll(
            chat_id=super_group_id,
            question=question,
            options=answers,
            type=Poll.QUIZ,
            correct_option_id=2,
            is_closed=True,
            explanation=explanation_markdown,
        )
        assert message.poll.explanation == explanation
        assert message.poll.explanation_entities == [
            MessageEntity(MessageEntity.ITALIC, 0, 6),
            MessageEntity(MessageEntity.BOLD, 7, 4),
            MessageEntity(MessageEntity.CODE, 12, 4),
        ]

        message = default_bot.send_poll(
            chat_id=super_group_id,
            question=question,
            options=answers,
            type=Poll.QUIZ,
            correct_option_id=2,
            is_closed=True,
            explanation=explanation_markdown,
            explanation_parse_mode=None,
        )
        assert message.poll.explanation == explanation_markdown
        assert message.poll.explanation_entities == []

        message = default_bot.send_poll(
            chat_id=super_group_id,
            question=question,
            options=answers,
            type=Poll.QUIZ,
            correct_option_id=2,
            is_closed=True,
            explanation=explanation_markdown,
            explanation_parse_mode='HTML',
        )
        assert message.poll.explanation == explanation_markdown
        assert message.poll.explanation_entities == []

    @flaky(3, 1)
    @pytest.mark.parametrize(
        'default_bot,custom',
        [
            ({'allow_sending_without_reply': True}, None),
            ({'allow_sending_without_reply': False}, None),
            ({'allow_sending_without_reply': False}, True),
        ],
        indirect=['default_bot'],
    )
    def test_send_poll_default_allow_sending_without_reply(self, default_bot, chat_id, custom):
        question = 'Is this a test?'
        answers = ['Yes', 'No', 'Maybe']
        reply_to_message = default_bot.send_message(chat_id, 'test')
        reply_to_message.delete()
        if custom is not None:
            message = default_bot.send_poll(
                chat_id,
                question=question,
                options=answers,
                allow_sending_without_reply=custom,
                reply_to_message_id=reply_to_message.message_id,
            )
            assert message.reply_to_message is None
        elif default_bot.defaults.allow_sending_without_reply:
            message = default_bot.send_poll(
                chat_id,
                question=question,
                options=answers,
                reply_to_message_id=reply_to_message.message_id,
            )
            assert message.reply_to_message is None
        else:
            with pytest.raises(BadRequest, match='message not found'):
                default_bot.send_poll(
                    chat_id,
                    question=question,
                    options=answers,
                    reply_to_message_id=reply_to_message.message_id,
                )

    @flaky(3, 1)
    @pytest.mark.parametrize('emoji', Dice.ALL_EMOJI + [None])
    def test_send_dice(self, bot, chat_id, emoji):
        message = bot.send_dice(chat_id, emoji=emoji)

        assert message.dice
        if emoji is None:
            assert message.dice.emoji == Dice.DICE
        else:
            assert message.dice.emoji == emoji

    @flaky(3, 1)
    @pytest.mark.parametrize(
        'default_bot,custom',
        [
            ({'allow_sending_without_reply': True}, None),
            ({'allow_sending_without_reply': False}, None),
            ({'allow_sending_without_reply': False}, True),
        ],
        indirect=['default_bot'],
    )
    def test_send_dice_default_allow_sending_without_reply(self, default_bot, chat_id, custom):
        reply_to_message = default_bot.send_message(chat_id, 'test')
        reply_to_message.delete()
        if custom is not None:
            message = default_bot.send_dice(
                chat_id,
                allow_sending_without_reply=custom,
                reply_to_message_id=reply_to_message.message_id,
            )
            assert message.reply_to_message is None
        elif default_bot.defaults.allow_sending_without_reply:
            message = default_bot.send_dice(
                chat_id,
                reply_to_message_id=reply_to_message.message_id,
            )
            assert message.reply_to_message is None
        else:
            with pytest.raises(BadRequest, match='message not found'):
                default_bot.send_dice(chat_id, reply_to_message_id=reply_to_message.message_id)

    @flaky(3, 1)
    @pytest.mark.parametrize(
        'chat_action',
        [
            ChatAction.FIND_LOCATION,
            ChatAction.RECORD_AUDIO,
            ChatAction.RECORD_VIDEO,
            ChatAction.RECORD_VIDEO_NOTE,
            ChatAction.RECORD_VOICE,
            ChatAction.TYPING,
            ChatAction.UPLOAD_AUDIO,
            ChatAction.UPLOAD_DOCUMENT,
            ChatAction.UPLOAD_PHOTO,
            ChatAction.UPLOAD_VIDEO,
            ChatAction.UPLOAD_VIDEO_NOTE,
            ChatAction.UPLOAD_VOICE,
        ],
    )
    def test_send_chat_action(self, bot, chat_id, chat_action):
        assert bot.send_chat_action(chat_id, chat_action)
        with pytest.raises(BadRequest, match='Wrong parameter action'):
            bot.send_chat_action(chat_id, 'unknown action')

    # TODO: Needs improvement. We need incoming inline query to test answer.
    @pytest.mark.filterwarnings("ignore:.*custom attributes")
    def test_answer_inline_query(self, monkeypatch, bot):
        # For now just test that our internals pass the correct data
        def test(url, data, *args, **kwargs):
            return data == {
                'cache_time': 300,
                'results': [
                    {
                        'title': 'first',
                        'id': '11',
                        'type': 'article',
                        'input_message_content': {'message_text': 'first'},
                    },
                    {
                        'title': 'second',
                        'id': '12',
                        'type': 'article',
                        'input_message_content': {'message_text': 'second'},
                    },
                ],
                'next_offset': '42',
                'switch_pm_parameter': 'start_pm',
                'inline_query_id': 1234,
                'is_personal': True,
                'switch_pm_text': 'switch pm',
            }

        monkeypatch.setattr(bot.request, 'post', test)
        results = [
            InlineQueryResultArticle('11', 'first', InputTextMessageContent('first')),
            InlineQueryResultArticle('12', 'second', InputTextMessageContent('second')),
        ]

        assert bot.answer_inline_query(
            1234,
            results=results,
            cache_time=300,
            is_personal=True,
            next_offset='42',
            switch_pm_text='switch pm',
            switch_pm_parameter='start_pm',
        )
        monkeypatch.delattr(bot.request, 'post')

    def test_answer_inline_query_no_default_parse_mode(self, monkeypatch, bot):
        def test(url, data, *args, **kwargs):
            return data == {
                'cache_time': 300,
                'results': [
                    {
                        'title': 'test_result',
                        'id': '123',
                        'type': 'document',
                        'document_url': 'https://raw.githubusercontent.com/'
                        'python-telegram-bot/logos/master/logo/png/'
                        'ptb-logo_240.png',
                        'mime_type': 'image/png',
                        'caption': 'ptb_logo',
                    }
                ],
                'next_offset': '42',
                'switch_pm_parameter': 'start_pm',
                'inline_query_id': 1234,
                'is_personal': True,
                'switch_pm_text': 'switch pm',
            }

        monkeypatch.setattr(bot.request, 'post', test)
        results = [
            InlineQueryResultDocument(
                id='123',
                document_url='https://raw.githubusercontent.com/python-telegram-bot/logos/master/'
                'logo/png/ptb-logo_240.png',
                title='test_result',
                mime_type='image/png',
                caption='ptb_logo',
            )
        ]

        assert bot.answer_inline_query(
            1234,
            results=results,
            cache_time=300,
            is_personal=True,
            next_offset='42',
            switch_pm_text='switch pm',
            switch_pm_parameter='start_pm',
        )

    @pytest.mark.parametrize('default_bot', [{'parse_mode': 'Markdown'}], indirect=True)
    def test_answer_inline_query_default_parse_mode(self, monkeypatch, default_bot):
        def test(url, data, *args, **kwargs):
            return data == {
                'cache_time': 300,
                'results': [
                    {
                        'title': 'test_result',
                        'id': '123',
                        'type': 'document',
                        'document_url': 'https://raw.githubusercontent.com/'
                        'python-telegram-bot/logos/master/logo/png/'
                        'ptb-logo_240.png',
                        'mime_type': 'image/png',
                        'caption': 'ptb_logo',
                        'parse_mode': 'Markdown',
                    }
                ],
                'next_offset': '42',
                'switch_pm_parameter': 'start_pm',
                'inline_query_id': 1234,
                'is_personal': True,
                'switch_pm_text': 'switch pm',
            }

        monkeypatch.setattr(default_bot.request, 'post', test)
        results = [
            InlineQueryResultDocument(
                id='123',
                document_url='https://raw.githubusercontent.com/python-telegram-bot/logos/master/'
                'logo/png/ptb-logo_240.png',
                title='test_result',
                mime_type='image/png',
                caption='ptb_logo',
            )
        ]

        assert default_bot.answer_inline_query(
            1234,
            results=results,
            cache_time=300,
            is_personal=True,
            next_offset='42',
            switch_pm_text='switch pm',
            switch_pm_parameter='start_pm',
        )

    def test_answer_inline_query_current_offset_error(self, bot, inline_results):
        with pytest.raises(ValueError, match=('`current_offset` and `next_offset`')):
            bot.answer_inline_query(
                1234, results=inline_results, next_offset=42, current_offset=51
            )

    @pytest.mark.parametrize(
        'current_offset,num_results,id_offset,expected_next_offset',
        [
            ('', MAX_INLINE_QUERY_RESULTS, 1, 1),
            (1, MAX_INLINE_QUERY_RESULTS, 51, 2),
            (5, 3, 251, ''),
        ],
    )
    def test_answer_inline_query_current_offset_1(
        self,
        monkeypatch,
        bot,
        inline_results,
        current_offset,
        num_results,
        id_offset,
        expected_next_offset,
    ):
        # For now just test that our internals pass the correct data
        def make_assertion(url, data, *args, **kwargs):
            results = data['results']
            length_matches = len(results) == num_results
            ids_match = all(int(res['id']) == id_offset + i for i, res in enumerate(results))
            next_offset_matches = data['next_offset'] == str(expected_next_offset)
            return length_matches and ids_match and next_offset_matches

        monkeypatch.setattr(bot.request, 'post', make_assertion)

        assert bot.answer_inline_query(1234, results=inline_results, current_offset=current_offset)

    def test_answer_inline_query_current_offset_2(self, monkeypatch, bot, inline_results):
        # For now just test that our internals pass the correct data
        def make_assertion(url, data, *args, **kwargs):
            results = data['results']
            length_matches = len(results) == MAX_INLINE_QUERY_RESULTS
            ids_match = all(int(res['id']) == 1 + i for i, res in enumerate(results))
            next_offset_matches = data['next_offset'] == '1'
            return length_matches and ids_match and next_offset_matches

        monkeypatch.setattr(bot.request, 'post', make_assertion)

        assert bot.answer_inline_query(1234, results=inline_results, current_offset=0)

        inline_results = inline_results[:30]

        def make_assertion(url, data, *args, **kwargs):
            results = data['results']
            length_matches = len(results) == 30
            ids_match = all(int(res['id']) == 1 + i for i, res in enumerate(results))
            next_offset_matches = data['next_offset'] == ''
            return length_matches and ids_match and next_offset_matches

        monkeypatch.setattr(bot.request, 'post', make_assertion)

        assert bot.answer_inline_query(1234, results=inline_results, current_offset=0)

    def test_answer_inline_query_current_offset_callback(self, monkeypatch, bot, caplog):
        # For now just test that our internals pass the correct data
        def make_assertion(url, data, *args, **kwargs):
            results = data['results']
            length = len(results) == 5
            ids = all(int(res['id']) == 6 + i for i, res in enumerate(results))
            next_offset = data['next_offset'] == '2'
            return length and ids and next_offset

        monkeypatch.setattr(bot.request, 'post', make_assertion)

        assert bot.answer_inline_query(1234, results=inline_results_callback, current_offset=1)

        def make_assertion(url, data, *args, **kwargs):
            results = data['results']
            length = results == []
            next_offset = data['next_offset'] == ''
            return length and next_offset

        monkeypatch.setattr(bot.request, 'post', make_assertion)

        assert bot.answer_inline_query(1234, results=inline_results_callback, current_offset=6)

    @flaky(3, 1)
    def test_get_user_profile_photos(self, bot, chat_id):
        user_profile_photos = bot.get_user_profile_photos(chat_id)

        assert user_profile_photos.photos[0][0].file_size == 5403

    @flaky(3, 1)
    def test_get_one_user_profile_photo(self, bot, chat_id):
        user_profile_photos = bot.get_user_profile_photos(chat_id, offset=0, limit=1)
        assert user_profile_photos.photos[0][0].file_size == 5403

    # get_file is tested multiple times in the test_*media* modules.
    # Here we only test the behaviour for bot apis in local mode
    def test_get_file_local_mode(self, bot, monkeypatch):
        path = str(Path.cwd() / 'tests' / 'data' / 'game.gif')

        def _post(*args, **kwargs):
            return {
                'file_id': None,
                'file_unique_id': None,
                'file_size': None,
                'file_path': path,
            }

        monkeypatch.setattr(bot, '_post', _post)

        resulting_path = bot.get_file('file_id').file_path
        assert bot.token not in resulting_path
        assert resulting_path == path
        monkeypatch.delattr(bot, '_post')

    # TODO: Needs improvement. No feasible way to test until bots can add members.
    @pytest.mark.filterwarnings("ignore:.*custom attributes")
    def test_kick_chat_member(self, monkeypatch, bot):
        def test(url, data, *args, **kwargs):
            chat_id = data['chat_id'] == 2
            user_id = data['user_id'] == 32
            until_date = data.get('until_date', 1577887200) == 1577887200
            revoke_msgs = data.get('revoke_messages', True) is True
            return chat_id and user_id and until_date and revoke_msgs

        monkeypatch.setattr(bot.request, 'post', test)
        until = from_timestamp(1577887200)

        assert bot.kick_chat_member(2, 32)
        assert bot.kick_chat_member(2, 32, until_date=until)
        assert bot.kick_chat_member(2, 32, until_date=1577887200)
        assert bot.kick_chat_member(2, 32, revoke_messages=True)
        monkeypatch.delattr(bot.request, 'post')

    def test_kick_chat_member_default_tz(self, monkeypatch, tz_bot):
        until = dtm.datetime(2020, 1, 11, 16, 13)
        until_timestamp = to_timestamp(until, tzinfo=tz_bot.defaults.tzinfo)

        def test(url, data, *args, **kwargs):
            chat_id = data['chat_id'] == 2
            user_id = data['user_id'] == 32
            until_date = data.get('until_date', until_timestamp) == until_timestamp
            return chat_id and user_id and until_date

        monkeypatch.setattr(tz_bot.request, 'post', test)

        assert tz_bot.kick_chat_member(2, 32)
        assert tz_bot.kick_chat_member(2, 32, until_date=until)
        assert tz_bot.kick_chat_member(2, 32, until_date=until_timestamp)

    # TODO: Needs improvement.
    @pytest.mark.parametrize('only_if_banned', [True, False, None])
    def test_unban_chat_member(self, monkeypatch, bot, only_if_banned):
        def make_assertion(url, data, *args, **kwargs):
            chat_id = data['chat_id'] == 2
            user_id = data['user_id'] == 32
            o_i_b = data.get('only_if_banned', None) == only_if_banned
            return chat_id and user_id and o_i_b

        monkeypatch.setattr(bot.request, 'post', make_assertion)

        assert bot.unban_chat_member(2, 32, only_if_banned=only_if_banned)

    def test_set_chat_permissions(self, monkeypatch, bot, chat_permissions):
        def test(url, data, *args, **kwargs):
            chat_id = data['chat_id'] == 2
            permissions = data['permissions'] == chat_permissions.to_dict()
            return chat_id and permissions

        monkeypatch.setattr(bot.request, 'post', test)

        assert bot.set_chat_permissions(2, chat_permissions)

    def test_set_chat_administrator_custom_title(self, monkeypatch, bot):
        def test(url, data, *args, **kwargs):
            chat_id = data['chat_id'] == 2
            user_id = data['user_id'] == 32
            custom_title = data['custom_title'] == 'custom_title'
            return chat_id and user_id and custom_title

        monkeypatch.setattr(bot.request, 'post', test)
        assert bot.set_chat_administrator_custom_title(2, 32, 'custom_title')

    # TODO: Needs improvement. Need an incoming callbackquery to test
    def test_answer_callback_query(self, monkeypatch, bot):
        # For now just test that our internals pass the correct data
        def test(url, data, *args, **kwargs):
            return data == {
                'callback_query_id': 23,
                'show_alert': True,
                'url': 'no_url',
                'cache_time': 1,
                'text': 'answer',
            }

        monkeypatch.setattr(bot.request, 'post', test)

        assert bot.answer_callback_query(
            23, text='answer', show_alert=True, url='no_url', cache_time=1
        )

    @flaky(3, 1)
    def test_edit_message_text(self, bot, message):
        message = bot.edit_message_text(
            text='new_text',
            chat_id=message.chat_id,
            message_id=message.message_id,
            parse_mode='HTML',
            disable_web_page_preview=True,
        )

        assert message.text == 'new_text'

    @flaky(3, 1)
    def test_edit_message_text_entities(self, bot, message):
        test_string = 'Italic Bold Code'
        entities = [
            MessageEntity(MessageEntity.ITALIC, 0, 6),
            MessageEntity(MessageEntity.ITALIC, 7, 4),
            MessageEntity(MessageEntity.ITALIC, 12, 4),
        ]
        message = bot.edit_message_text(
            text=test_string,
            chat_id=message.chat_id,
            message_id=message.message_id,
            entities=entities,
        )

        assert message.text == test_string
        assert message.entities == entities

    @flaky(3, 1)
    @pytest.mark.parametrize('default_bot', [{'parse_mode': 'Markdown'}], indirect=True)
    def test_edit_message_text_default_parse_mode(self, default_bot, message):
        test_string = 'Italic Bold Code'
        test_markdown_string = '_Italic_ *Bold* `Code`'

        message = default_bot.edit_message_text(
            text=test_markdown_string,
            chat_id=message.chat_id,
            message_id=message.message_id,
            disable_web_page_preview=True,
        )
        assert message.text_markdown == test_markdown_string
        assert message.text == test_string

        message = default_bot.edit_message_text(
            text=test_markdown_string,
            chat_id=message.chat_id,
            message_id=message.message_id,
            parse_mode=None,
            disable_web_page_preview=True,
        )
        assert message.text == test_markdown_string
        assert message.text_markdown == escape_markdown(test_markdown_string)

        message = default_bot.edit_message_text(
            text=test_markdown_string,
            chat_id=message.chat_id,
            message_id=message.message_id,
            disable_web_page_preview=True,
        )
        message = default_bot.edit_message_text(
            text=test_markdown_string,
            chat_id=message.chat_id,
            message_id=message.message_id,
            parse_mode='HTML',
            disable_web_page_preview=True,
        )
        assert message.text == test_markdown_string
        assert message.text_markdown == escape_markdown(test_markdown_string)

    @pytest.mark.skip(reason='need reference to an inline message')
    def test_edit_message_text_inline(self):
        pass

    @flaky(3, 1)
    def test_edit_message_caption(self, bot, media_message):
        message = bot.edit_message_caption(
            caption='new_caption',
            chat_id=media_message.chat_id,
            message_id=media_message.message_id,
        )

        assert message.caption == 'new_caption'

    @flaky(3, 1)
    def test_edit_message_caption_entities(self, bot, media_message):
        test_string = 'Italic Bold Code'
        entities = [
            MessageEntity(MessageEntity.ITALIC, 0, 6),
            MessageEntity(MessageEntity.ITALIC, 7, 4),
            MessageEntity(MessageEntity.ITALIC, 12, 4),
        ]
        message = bot.edit_message_caption(
            caption=test_string,
            chat_id=media_message.chat_id,
            message_id=media_message.message_id,
            caption_entities=entities,
        )

        assert message.caption == test_string
        assert message.caption_entities == entities

    # edit_message_media is tested in test_inputmedia

    @flaky(3, 1)
    @pytest.mark.parametrize('default_bot', [{'parse_mode': 'Markdown'}], indirect=True)
    def test_edit_message_caption_default_parse_mode(self, default_bot, media_message):
        test_string = 'Italic Bold Code'
        test_markdown_string = '_Italic_ *Bold* `Code`'

        message = default_bot.edit_message_caption(
            caption=test_markdown_string,
            chat_id=media_message.chat_id,
            message_id=media_message.message_id,
        )
        assert message.caption_markdown == test_markdown_string
        assert message.caption == test_string

        message = default_bot.edit_message_caption(
            caption=test_markdown_string,
            chat_id=media_message.chat_id,
            message_id=media_message.message_id,
            parse_mode=None,
        )
        assert message.caption == test_markdown_string
        assert message.caption_markdown == escape_markdown(test_markdown_string)

        message = default_bot.edit_message_caption(
            caption=test_markdown_string,
            chat_id=media_message.chat_id,
            message_id=media_message.message_id,
        )
        message = default_bot.edit_message_caption(
            caption=test_markdown_string,
            chat_id=media_message.chat_id,
            message_id=media_message.message_id,
            parse_mode='HTML',
        )
        assert message.caption == test_markdown_string
        assert message.caption_markdown == escape_markdown(test_markdown_string)

    @flaky(3, 1)
    def test_edit_message_caption_with_parse_mode(self, bot, media_message):
        message = bot.edit_message_caption(
            caption='new *caption*',
            parse_mode='Markdown',
            chat_id=media_message.chat_id,
            message_id=media_message.message_id,
        )

        assert message.caption == 'new caption'

    def test_edit_message_caption_without_required(self, bot):
        with pytest.raises(ValueError, match='Both chat_id and message_id are required when'):
            bot.edit_message_caption(caption='new_caption')

    @pytest.mark.skip(reason='need reference to an inline message')
    def test_edit_message_caption_inline(self):
        pass

    @flaky(3, 1)
    def test_edit_reply_markup(self, bot, message):
        new_markup = InlineKeyboardMarkup([[InlineKeyboardButton(text='test', callback_data='1')]])
        message = bot.edit_message_reply_markup(
            chat_id=message.chat_id, message_id=message.message_id, reply_markup=new_markup
        )

        assert message is not True

    def test_edit_message_reply_markup_without_required(self, bot):
        new_markup = InlineKeyboardMarkup([[InlineKeyboardButton(text='test', callback_data='1')]])
        with pytest.raises(ValueError, match='Both chat_id and message_id are required when'):
            bot.edit_message_reply_markup(reply_markup=new_markup)

    @pytest.mark.skip(reason='need reference to an inline message')
    def test_edit_reply_markup_inline(self):
        pass

    # TODO: Actually send updates to the test bot so this can be tested properly
    @flaky(3, 1)
    def test_get_updates(self, bot):
        bot.delete_webhook()  # make sure there is no webhook set if webhook tests failed
        updates = bot.get_updates(timeout=1)

        assert isinstance(updates, list)
        if updates:
            assert isinstance(updates[0], Update)

    @flaky(3, 1)
    @pytest.mark.xfail
    def test_set_webhook_get_webhook_info_and_delete_webhook(self, bot):
        url = 'https://python-telegram-bot.org/test/webhook'
        max_connections = 7
        allowed_updates = ['message']
        bot.set_webhook(
            url,
            max_connections=max_connections,
            allowed_updates=allowed_updates,
            ip_address='127.0.0.1',
        )
        time.sleep(2)
        live_info = bot.get_webhook_info()
        time.sleep(6)
        bot.delete_webhook()
        time.sleep(2)
        info = bot.get_webhook_info()
        assert info.url == ''
        assert live_info.url == url
        assert live_info.max_connections == max_connections
        assert live_info.allowed_updates == allowed_updates
        assert live_info.ip_address == '127.0.0.1'

    @pytest.mark.parametrize('drop_pending_updates', [True, False])
    def test_set_webhook_delete_webhook_drop_pending_updates(
        self, bot, drop_pending_updates, monkeypatch
    ):
        def assertion(url, data, *args, **kwargs):
            return bool(data.get('drop_pending_updates')) == drop_pending_updates

        monkeypatch.setattr(bot.request, 'post', assertion)

        assert bot.set_webhook(drop_pending_updates=drop_pending_updates)
        assert bot.delete_webhook(drop_pending_updates=drop_pending_updates)

    @flaky(3, 1)
    def test_leave_chat(self, bot):
        with pytest.raises(BadRequest, match='Chat not found'):
            bot.leave_chat(-123456)

        with pytest.raises(NetworkError, match='Chat not found'):
            bot.leave_chat(-123456)

    @flaky(3, 1)
    def test_get_chat(self, bot, super_group_id):
        chat = bot.get_chat(super_group_id)

        assert chat.type == 'supergroup'
        assert chat.title == f'>>> telegram.Bot(test) @{bot.username}'
        assert chat.id == int(super_group_id)

    @flaky(3, 1)
    def test_get_chat_administrators(self, bot, channel_id):
        admins = bot.get_chat_administrators(channel_id)
        assert isinstance(admins, list)

        for a in admins:
            assert a.status in ('administrator', 'creator')

    @flaky(3, 1)
    def test_get_chat_members_count(self, bot, channel_id):
        count = bot.get_chat_members_count(channel_id)
        assert isinstance(count, int)
        assert count > 3

    @flaky(3, 1)
    def test_get_chat_member(self, bot, channel_id, chat_id):
        chat_member = bot.get_chat_member(channel_id, chat_id)

        assert chat_member.status == 'administrator'
        assert chat_member.user.first_name == 'PTB'
        assert chat_member.user.last_name == 'Test user'

    @pytest.mark.skip(reason="Not implemented yet.")
    def test_set_chat_sticker_set(self):
        pass

    @pytest.mark.skip(reason="Not implemented yet.")
    def test_delete_chat_sticker_set(self):
        pass

    @flaky(3, 1)
    def test_send_game(self, bot, chat_id):
        game_short_name = 'test_game'
        message = bot.send_game(chat_id, game_short_name)

        assert message.game
        assert message.game.description == (
            'A no-op test game, for python-telegram-bot bot framework testing.'
        )
        assert message.game.animation.file_id != ''
        # We added some test bots later and for some reason the file size is not the same for them
        # so we accept two different sizes here. Shouldn't be too much of
        assert message.game.photo[0].file_size in [851, 4928]

    @flaky(3, 1)
    @pytest.mark.parametrize(
        'default_bot,custom',
        [
            ({'allow_sending_without_reply': True}, None),
            ({'allow_sending_without_reply': False}, None),
            ({'allow_sending_without_reply': False}, True),
        ],
        indirect=['default_bot'],
    )
    def test_send_game_default_allow_sending_without_reply(self, default_bot, chat_id, custom):
        game_short_name = 'test_game'
        reply_to_message = default_bot.send_message(chat_id, 'test')
        reply_to_message.delete()
        if custom is not None:
            message = default_bot.send_game(
                chat_id,
                game_short_name,
                allow_sending_without_reply=custom,
                reply_to_message_id=reply_to_message.message_id,
            )
            assert message.reply_to_message is None
        elif default_bot.defaults.allow_sending_without_reply:
            message = default_bot.send_game(
                chat_id,
                game_short_name,
                reply_to_message_id=reply_to_message.message_id,
            )
            assert message.reply_to_message is None
        else:
            with pytest.raises(BadRequest, match='message not found'):
                default_bot.send_game(
                    chat_id, game_short_name, reply_to_message_id=reply_to_message.message_id
                )

    @xfail
    def test_set_game_score_1(self, bot, chat_id):
        # NOTE: numbering of methods assures proper order between test_set_game_scoreX methods
        # First, test setting a score.
        game_short_name = 'test_game'
        game = bot.send_game(chat_id, game_short_name)

        message = bot.set_game_score(
            user_id=chat_id,
            score=BASE_GAME_SCORE,  # Score value is relevant for other set_game_score_* tests!
            chat_id=game.chat_id,
            message_id=game.message_id,
        )

        assert message.game.description == game.game.description
        assert message.game.photo[0].file_size == game.game.photo[0].file_size
        assert message.game.animation.file_unique_id == game.game.animation.file_unique_id
        assert message.game.text != game.game.text

    @xfail
    def test_set_game_score_2(self, bot, chat_id):
        # NOTE: numbering of methods assures proper order between test_set_game_scoreX methods
        # Test setting a score higher than previous
        game_short_name = 'test_game'
        game = bot.send_game(chat_id, game_short_name)

        score = BASE_GAME_SCORE + 1

        message = bot.set_game_score(
            user_id=chat_id,
            score=score,
            chat_id=game.chat_id,
            message_id=game.message_id,
            disable_edit_message=True,
        )

        assert message.game.description == game.game.description
        assert message.game.photo[0].file_size == game.game.photo[0].file_size
        assert message.game.animation.file_unique_id == game.game.animation.file_unique_id
        assert message.game.text == game.game.text

    @xfail
    def test_set_game_score_3(self, bot, chat_id):
        # NOTE: numbering of methods assures proper order between test_set_game_scoreX methods
        # Test setting a score lower than previous (should raise error)
        game_short_name = 'test_game'
        game = bot.send_game(chat_id, game_short_name)

        score = BASE_GAME_SCORE  # Even a score equal to previous raises an error.

        with pytest.raises(BadRequest, match='Bot_score_not_modified'):
            bot.set_game_score(
                user_id=chat_id, score=score, chat_id=game.chat_id, message_id=game.message_id
            )

    @xfail
    def test_set_game_score_4(self, bot, chat_id):
        # NOTE: numbering of methods assures proper order between test_set_game_scoreX methods
        # Test force setting a lower score
        game_short_name = 'test_game'
        game = bot.send_game(chat_id, game_short_name)
        time.sleep(2)

        score = BASE_GAME_SCORE - 10

        message = bot.set_game_score(
            user_id=chat_id,
            score=score,
            chat_id=game.chat_id,
            message_id=game.message_id,
            force=True,
        )

        assert message.game.description == game.game.description
        assert message.game.photo[0].file_size == game.game.photo[0].file_size
        assert message.game.animation.file_unique_id == game.game.animation.file_unique_id

        # For some reason the returned message doesn't contain the updated score. need to fetch
        # the game again... (the service message is also absent when running the test suite)
        game2 = bot.send_game(chat_id, game_short_name)
        assert str(score) in game2.game.text

    @xfail
    def test_get_game_high_scores(self, bot, chat_id):
        # We need a game to get the scores for
        game_short_name = 'test_game'
        game = bot.send_game(chat_id, game_short_name)
        high_scores = bot.get_game_high_scores(chat_id, game.chat_id, game.message_id)
        # We assume that the other game score tests ran within 20 sec
        assert high_scores[0].score == BASE_GAME_SCORE - 10

    # send_invoice is tested in test_invoice

    # TODO: Needs improvement. Need incoming shipping queries to test
    def test_answer_shipping_query_ok(self, monkeypatch, bot):
        # For now just test that our internals pass the correct data
        def test(url, data, *args, **kwargs):
            return data == {
                'shipping_query_id': 1,
                'ok': True,
                'shipping_options': [
                    {'title': 'option1', 'prices': [{'label': 'price', 'amount': 100}], 'id': 1}
                ],
            }

        monkeypatch.setattr(bot.request, 'post', test)
        shipping_options = ShippingOption(1, 'option1', [LabeledPrice('price', 100)])
        assert bot.answer_shipping_query(1, True, shipping_options=[shipping_options])

    def test_answer_shipping_query_error_message(self, monkeypatch, bot):
        # For now just test that our internals pass the correct data
        def test(url, data, *args, **kwargs):
            return data == {
                'shipping_query_id': 1,
                'error_message': 'Not enough fish',
                'ok': False,
            }

        monkeypatch.setattr(bot.request, 'post', test)
        assert bot.answer_shipping_query(1, False, error_message='Not enough fish')

    def test_answer_shipping_query_errors(self, monkeypatch, bot):
        shipping_options = ShippingOption(1, 'option1', [LabeledPrice('price', 100)])

        with pytest.raises(TelegramError, match='should not be empty and there should not be'):
            bot.answer_shipping_query(1, True, error_message='Not enough fish')

        with pytest.raises(TelegramError, match='should not be empty and there should not be'):
            bot.answer_shipping_query(1, False)

        with pytest.raises(TelegramError, match='should not be empty and there should not be'):
            bot.answer_shipping_query(1, False, shipping_options=shipping_options)

        with pytest.raises(TelegramError, match='should not be empty and there should not be'):
            bot.answer_shipping_query(1, True)

        with pytest.raises(AssertionError):
            bot.answer_shipping_query(1, True, shipping_options=[])

    # TODO: Needs improvement. Need incoming pre checkout queries to test
    def test_answer_pre_checkout_query_ok(self, monkeypatch, bot):
        # For now just test that our internals pass the correct data
        def test(url, data, *args, **kwargs):
            return data == {'pre_checkout_query_id': 1, 'ok': True}

        monkeypatch.setattr(bot.request, 'post', test)
        assert bot.answer_pre_checkout_query(1, True)

    def test_answer_pre_checkout_query_error_message(self, monkeypatch, bot):
        # For now just test that our internals pass the correct data
        def test(url, data, *args, **kwargs):
            return data == {
                'pre_checkout_query_id': 1,
                'error_message': 'Not enough fish',
                'ok': False,
            }

        monkeypatch.setattr(bot.request, 'post', test)
        assert bot.answer_pre_checkout_query(1, False, error_message='Not enough fish')

    def test_answer_pre_checkout_query_errors(self, monkeypatch, bot):
        with pytest.raises(TelegramError, match='should not be'):
            bot.answer_pre_checkout_query(1, True, error_message='Not enough fish')

        with pytest.raises(TelegramError, match='should not be empty'):
            bot.answer_pre_checkout_query(1, False)

    @flaky(3, 1)
    def test_restrict_chat_member(self, bot, channel_id, chat_permissions):
        # TODO: Add bot to supergroup so this can be tested properly
        with pytest.raises(BadRequest, match='Method is available only for supergroups'):
            assert bot.restrict_chat_member(
                channel_id, 95205500, chat_permissions, until_date=dtm.datetime.utcnow()
            )

    def test_restrict_chat_member_default_tz(
        self, monkeypatch, tz_bot, channel_id, chat_permissions
    ):
        until = dtm.datetime(2020, 1, 11, 16, 13)
        until_timestamp = to_timestamp(until, tzinfo=tz_bot.defaults.tzinfo)

        def test(url, data, *args, **kwargs):
            return data.get('until_date', until_timestamp) == until_timestamp

        monkeypatch.setattr(tz_bot.request, 'post', test)

        assert tz_bot.restrict_chat_member(channel_id, 95205500, chat_permissions)
        assert tz_bot.restrict_chat_member(
            channel_id, 95205500, chat_permissions, until_date=until
        )
        assert tz_bot.restrict_chat_member(
            channel_id, 95205500, chat_permissions, until_date=until_timestamp
        )

    @flaky(3, 1)
    def test_promote_chat_member(self, bot, channel_id, monkeypatch):
        # TODO: Add bot to supergroup so this can be tested properly / give bot perms
        with pytest.raises(BadRequest, match='Not enough rights'):
            assert bot.promote_chat_member(
                channel_id,
                95205500,
                is_anonymous=True,
                can_change_info=True,
                can_post_messages=True,
                can_edit_messages=True,
                can_delete_messages=True,
                can_invite_users=True,
                can_restrict_members=True,
                can_pin_messages=True,
                can_promote_members=True,
                can_manage_chat=True,
                can_manage_voice_chats=True,
            )

        # Test that we pass the correct params to TG
        def make_assertion(*args, **_):
            data = args[1]
            return (
                data.get('chat_id') == channel_id
                and data.get('user_id') == 95205500
                and data.get('is_anonymous') == 1
                and data.get('can_change_info') == 2
                and data.get('can_post_messages') == 3
                and data.get('can_edit_messages') == 4
                and data.get('can_delete_messages') == 5
                and data.get('can_invite_users') == 6
                and data.get('can_restrict_members') == 7
                and data.get('can_pin_messages') == 8
                and data.get('can_promote_members') == 9
                and data.get('can_manage_chat') == 10
                and data.get('can_manage_voice_chats') == 11
            )

        monkeypatch.setattr(bot, '_post', make_assertion)
        assert bot.promote_chat_member(
            channel_id,
            95205500,
            is_anonymous=1,
            can_change_info=2,
            can_post_messages=3,
            can_edit_messages=4,
            can_delete_messages=5,
            can_invite_users=6,
            can_restrict_members=7,
            can_pin_messages=8,
            can_promote_members=9,
            can_manage_chat=10,
            can_manage_voice_chats=11,
        )

    @flaky(3, 1)
    def test_export_chat_invite_link(self, bot, channel_id):
        # Each link is unique apparently
        invite_link = bot.export_chat_invite_link(channel_id)
        assert isinstance(invite_link, str)
        assert invite_link != ''

    @flaky(3, 1)
    @pytest.mark.parametrize('datetime', argvalues=[True, False], ids=['datetime', 'integer'])
    def test_advanced_chat_invite_links(self, bot, channel_id, datetime):
        # we are testing this all in one function in order to save api calls
        timestamp = dtm.datetime.utcnow()
        add_seconds = dtm.timedelta(0, 70)
        time_in_future = timestamp + add_seconds
        expire_time = time_in_future if datetime else to_timestamp(time_in_future)
        aware_time_in_future = pytz.UTC.localize(time_in_future)

        invite_link = bot.create_chat_invite_link(
            channel_id, expire_date=expire_time, member_limit=10
        )
        assert invite_link.invite_link != ''
        assert not invite_link.invite_link.endswith('...')
        assert pytest.approx(invite_link.expire_date == aware_time_in_future)
        assert invite_link.member_limit == 10

        add_seconds = dtm.timedelta(0, 80)
        time_in_future = timestamp + add_seconds
        expire_time = time_in_future if datetime else to_timestamp(time_in_future)
        aware_time_in_future = pytz.UTC.localize(time_in_future)

        edited_invite_link = bot.edit_chat_invite_link(
            channel_id, invite_link.invite_link, expire_date=expire_time, member_limit=20
        )
        assert edited_invite_link.invite_link == invite_link.invite_link
        assert pytest.approx(edited_invite_link.expire_date == aware_time_in_future)
        assert edited_invite_link.member_limit == 20

        revoked_invite_link = bot.revoke_chat_invite_link(channel_id, invite_link.invite_link)
        assert revoked_invite_link.invite_link == invite_link.invite_link
        assert revoked_invite_link.is_revoked is True

    @flaky(3, 1)
    def test_advanced_chat_invite_links_default_tzinfo(self, tz_bot, channel_id):
        # we are testing this all in one function in order to save api calls
        add_seconds = dtm.timedelta(0, 70)
        aware_expire_date = dtm.datetime.now(tz=tz_bot.defaults.tzinfo) + add_seconds
        time_in_future = aware_expire_date.replace(tzinfo=None)

        invite_link = tz_bot.create_chat_invite_link(
            channel_id, expire_date=time_in_future, member_limit=10
        )
        assert invite_link.invite_link != ''
        assert not invite_link.invite_link.endswith('...')
        assert pytest.approx(invite_link.expire_date == aware_expire_date)
        assert invite_link.member_limit == 10

        add_seconds = dtm.timedelta(0, 80)
        aware_expire_date += add_seconds
        time_in_future = aware_expire_date.replace(tzinfo=None)

        edited_invite_link = tz_bot.edit_chat_invite_link(
            channel_id, invite_link.invite_link, expire_date=time_in_future, member_limit=20
        )
        assert edited_invite_link.invite_link == invite_link.invite_link
        assert pytest.approx(edited_invite_link.expire_date == aware_expire_date)
        assert edited_invite_link.member_limit == 20

        revoked_invite_link = tz_bot.revoke_chat_invite_link(channel_id, invite_link.invite_link)
        assert revoked_invite_link.invite_link == invite_link.invite_link
        assert revoked_invite_link.is_revoked is True

    @flaky(3, 1)
    def test_set_chat_photo(self, bot, channel_id):
        def func():
            assert bot.set_chat_photo(channel_id, f)

        with open('tests/data/telegram_test_channel.jpg', 'rb') as f:
            expect_bad_request(func, 'Type of file mismatch', 'Telegram did not accept the file.')

    def test_set_chat_photo_local_files(self, monkeypatch, bot, chat_id):
        # For just test that the correct paths are passed as we have no local bot API set up
        test_flag = False
        expected = (Path.cwd() / 'tests/data/telegram.jpg/').as_uri()
        file = 'tests/data/telegram.jpg'

        def make_assertion(_, data, *args, **kwargs):
            nonlocal test_flag
            test_flag = data.get('photo') == expected

        monkeypatch.setattr(bot, '_post', make_assertion)
        bot.set_chat_photo(chat_id, file)
        assert test_flag

    @flaky(3, 1)
    def test_delete_chat_photo(self, bot, channel_id):
        def func():
            assert bot.delete_chat_photo(channel_id)

        expect_bad_request(func, 'Chat_not_modified', 'Chat photo was not set.')

    @flaky(3, 1)
    def test_set_chat_title(self, bot, channel_id):
        assert bot.set_chat_title(channel_id, '>>> telegram.Bot() - Tests')

    @flaky(3, 1)
    def test_set_chat_description(self, bot, channel_id):
        assert bot.set_chat_description(channel_id, 'Time: ' + str(time.time()))

    # TODO: Add bot to group to test there too
    @flaky(3, 1)
    def test_pin_and_unpin_message(self, bot, super_group_id):
        message1 = bot.send_message(super_group_id, text="test_pin_message_1")
        message2 = bot.send_message(super_group_id, text="test_pin_message_2")
        message3 = bot.send_message(super_group_id, text="test_pin_message_3")

        assert bot.pin_chat_message(
            chat_id=super_group_id, message_id=message1.message_id, disable_notification=True
        )
        time.sleep(1)

        bot.pin_chat_message(
            chat_id=super_group_id, message_id=message2.message_id, disable_notification=True
        )
        time.sleep(1)
        bot.pin_chat_message(
            chat_id=super_group_id, message_id=message3.message_id, disable_notification=True
        )
        time.sleep(1)

        chat = bot.get_chat(super_group_id)
        assert chat.pinned_message == message3

        assert bot.unpin_chat_message(super_group_id, message_id=message2.message_id)
        assert bot.unpin_chat_message(super_group_id)

        assert bot.unpin_all_chat_messages(super_group_id)

    # get_sticker_set, upload_sticker_file, create_new_sticker_set, add_sticker_to_set,
    # set_sticker_position_in_set and delete_sticker_from_set are tested in the
    # test_sticker module.

    def test_timeout_propagation_explicit(self, monkeypatch, bot, chat_id):

        from telegram.vendor.ptb_urllib3.urllib3.util.timeout import Timeout

        class OkException(Exception):
            pass

        TIMEOUT = 500

        def request_wrapper(*args, **kwargs):
            obj = kwargs.get('timeout')
            if isinstance(obj, Timeout) and obj._read == TIMEOUT:
                raise OkException

            return b'{"ok": true, "result": []}'

        monkeypatch.setattr('telegram.utils.request.Request._request_wrapper', request_wrapper)

        # Test file uploading
        with pytest.raises(OkException):
            bot.send_photo(chat_id, open('tests/data/telegram.jpg', 'rb'), timeout=TIMEOUT)

        # Test JSON submission
        with pytest.raises(OkException):
            bot.get_chat_administrators(chat_id, timeout=TIMEOUT)

    def test_timeout_propagation_implicit(self, monkeypatch, bot, chat_id):

        from telegram.vendor.ptb_urllib3.urllib3.util.timeout import Timeout

        class OkException(Exception):
            pass

        def request_wrapper(*args, **kwargs):
            obj = kwargs.get('timeout')
            if isinstance(obj, Timeout) and obj._read == 20:
                raise OkException

            return b'{"ok": true, "result": []}'

        monkeypatch.setattr('telegram.utils.request.Request._request_wrapper', request_wrapper)

        # Test file uploading
        with pytest.raises(OkException):
            bot.send_photo(chat_id, open('tests/data/telegram.jpg', 'rb'))

    @flaky(3, 1)
    def test_send_message_entities(self, bot, chat_id):
        test_string = 'Italic Bold Code'
        entities = [
            MessageEntity(MessageEntity.ITALIC, 0, 6),
            MessageEntity(MessageEntity.ITALIC, 7, 4),
            MessageEntity(MessageEntity.ITALIC, 12, 4),
        ]
        message = bot.send_message(chat_id=chat_id, text=test_string, entities=entities)
        assert message.text == test_string
        assert message.entities == entities

    @flaky(3, 1)
    @pytest.mark.parametrize('default_bot', [{'parse_mode': 'Markdown'}], indirect=True)
    def test_send_message_default_parse_mode(self, default_bot, chat_id):
        test_string = 'Italic Bold Code'
        test_markdown_string = '_Italic_ *Bold* `Code`'

        message = default_bot.send_message(chat_id, test_markdown_string)
        assert message.text_markdown == test_markdown_string
        assert message.text == test_string

        message = default_bot.send_message(chat_id, test_markdown_string, parse_mode=None)
        assert message.text == test_markdown_string
        assert message.text_markdown == escape_markdown(test_markdown_string)

        message = default_bot.send_message(chat_id, test_markdown_string, parse_mode='HTML')
        assert message.text == test_markdown_string
        assert message.text_markdown == escape_markdown(test_markdown_string)

    @flaky(3, 1)
    @pytest.mark.parametrize(
        'default_bot,custom',
        [
            ({'allow_sending_without_reply': True}, None),
            ({'allow_sending_without_reply': False}, None),
            ({'allow_sending_without_reply': False}, True),
        ],
        indirect=['default_bot'],
    )
    def test_send_message_default_allow_sending_without_reply(self, default_bot, chat_id, custom):
        reply_to_message = default_bot.send_message(chat_id, 'test')
        reply_to_message.delete()
        if custom is not None:
            message = default_bot.send_message(
                chat_id,
                'test',
                allow_sending_without_reply=custom,
                reply_to_message_id=reply_to_message.message_id,
            )
            assert message.reply_to_message is None
        elif default_bot.defaults.allow_sending_without_reply:
            message = default_bot.send_message(
                chat_id, 'test', reply_to_message_id=reply_to_message.message_id
            )
            assert message.reply_to_message is None
        else:
            with pytest.raises(BadRequest, match='message not found'):
                default_bot.send_message(
                    chat_id, 'test', reply_to_message_id=reply_to_message.message_id
                )

    @flaky(3, 1)
    def test_set_and_get_my_commands(self, bot):
        commands = [
            BotCommand('cmd1', 'descr1'),
            BotCommand('cmd2', 'descr2'),
        ]
        bot.set_my_commands([])
        assert bot.get_my_commands() == []
        assert bot.commands == []
        assert bot.set_my_commands(commands)

        for bc in [bot.get_my_commands(), bot.commands]:
            assert len(bc) == 2
            assert bc[0].command == 'cmd1'
            assert bc[0].description == 'descr1'
            assert bc[1].command == 'cmd2'
            assert bc[1].description == 'descr2'

    @flaky(3, 1)
    def test_set_and_get_my_commands_strings(self, bot):
        commands = [
            ['cmd1', 'descr1'],
            ['cmd2', 'descr2'],
        ]
        bot.set_my_commands([])
        assert bot.get_my_commands() == []
        assert bot.commands == []
        assert bot.set_my_commands(commands)

        for bc in [bot.get_my_commands(), bot.commands]:
            assert len(bc) == 2
            assert bc[0].command == 'cmd1'
            assert bc[0].description == 'descr1'
            assert bc[1].command == 'cmd2'
            assert bc[1].description == 'descr2'

    def test_log_out(self, monkeypatch, bot):
        # We don't actually make a request as to not break the test setup
        def assertion(url, data, *args, **kwargs):
            return data == {} and url.split('/')[-1] == 'logOut'

        monkeypatch.setattr(bot.request, 'post', assertion)

        assert bot.log_out()

    def test_close(self, monkeypatch, bot):
        # We don't actually make a request as to not break the test setup
        def assertion(url, data, *args, **kwargs):
            return data == {} and url.split('/')[-1] == 'close'

        monkeypatch.setattr(bot.request, 'post', assertion)

        assert bot.close()

    @flaky(3, 1)
    @pytest.mark.parametrize('json_keyboard', [True, False])
    def test_copy_message(self, monkeypatch, bot, chat_id, media_message, json_keyboard):
        keyboard = InlineKeyboardMarkup(
            [[InlineKeyboardButton(text="test", callback_data="test2")]]
        )

        def post(url, data, timeout):
            assert data["chat_id"] == chat_id
            assert data["from_chat_id"] == chat_id
            assert data["message_id"] == media_message.message_id
            assert data["caption"] == "<b>Test</b>"
            assert data["parse_mode"] == ParseMode.HTML
            assert data["reply_to_message_id"] == media_message.message_id
            assert data["reply_markup"] == keyboard.to_json()
            assert data["disable_notification"] is True
            assert data["caption_entities"] == [MessageEntity(MessageEntity.BOLD, 0, 4)]
            return data

        monkeypatch.setattr(bot.request, 'post', post)
        bot.copy_message(
            chat_id,
            from_chat_id=chat_id,
            message_id=media_message.message_id,
            caption="<b>Test</b>",
            caption_entities=[MessageEntity(MessageEntity.BOLD, 0, 4)],
            parse_mode=ParseMode.HTML,
            reply_to_message_id=media_message.message_id,
            reply_markup=keyboard.to_json() if json_keyboard else keyboard,
            disable_notification=True,
        )

    @flaky(3, 1)
    def test_copy_message_without_reply(self, bot, chat_id, media_message):
        keyboard = InlineKeyboardMarkup(
            [[InlineKeyboardButton(text="test", callback_data="test2")]]
        )

        returned = bot.copy_message(
            chat_id,
            from_chat_id=chat_id,
            message_id=media_message.message_id,
            caption="<b>Test</b>",
            parse_mode=ParseMode.HTML,
            reply_to_message_id=media_message.message_id,
            reply_markup=keyboard,
        )
        # we send a temp message which replies to the returned message id in order to get a
        # message object
        temp_message = bot.send_message(chat_id, "test", reply_to_message_id=returned.message_id)
        message = temp_message.reply_to_message
        assert message.chat_id == int(chat_id)
        assert message.caption == "Test"
        assert len(message.caption_entities) == 1
        assert message.reply_markup == keyboard

    @flaky(3, 1)
    @pytest.mark.parametrize(
        'default_bot',
        [
            ({'parse_mode': ParseMode.HTML, 'allow_sending_without_reply': True}),
            ({'parse_mode': None, 'allow_sending_without_reply': True}),
            ({'parse_mode': None, 'allow_sending_without_reply': False}),
        ],
        indirect=['default_bot'],
    )
    def test_copy_message_with_default(self, default_bot, chat_id, media_message):
        reply_to_message = default_bot.send_message(chat_id, 'test')
        reply_to_message.delete()
        if not default_bot.defaults.allow_sending_without_reply:
            with pytest.raises(BadRequest, match='not found'):
                default_bot.copy_message(
                    chat_id,
                    from_chat_id=chat_id,
                    message_id=media_message.message_id,
                    caption="<b>Test</b>",
                    reply_to_message_id=reply_to_message.message_id,
                )
            return
        returned = default_bot.copy_message(
            chat_id,
            from_chat_id=chat_id,
            message_id=media_message.message_id,
            caption="<b>Test</b>",
            reply_to_message_id=reply_to_message.message_id,
        )
        # we send a temp message which replies to the returned message id in order to get a
        # message object
        temp_message = default_bot.send_message(
            chat_id, "test", reply_to_message_id=returned.message_id
        )
        message = temp_message.reply_to_message
        if default_bot.defaults.parse_mode:
            assert len(message.caption_entities) == 1
        else:
            assert len(message.caption_entities) == 0<|MERGE_RESOLUTION|>--- conflicted
+++ resolved
@@ -94,11 +94,6 @@
     return inline_results_callback()
 
 
-<<<<<<< HEAD
-@pytest.fixture(scope='function')
-def inst(request, bot_info, default_bot):
-    return Bot(bot_info['token']) if request.param == 'bot' else default_bot
-=======
 BASE_GAME_SCORE = 60  # Base game score for game tests
 
 xfail = pytest.mark.xfail(
@@ -106,7 +101,11 @@
     reason='Can fail due to race conditions when multiple test suites '
     'with the same bot token are run at the same time',
 )
->>>>>>> 8bf88c32
+
+
+@pytest.fixture(scope='function')
+def inst(request, bot_info, default_bot):
+    return Bot(bot_info['token']) if request.param == 'bot' else default_bot
 
 
 class TestBot:
