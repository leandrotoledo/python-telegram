#!/usr/bin/env python
#
# A library that provides a Python interface to the Telegram Bot API
# Copyright (C) 2015-2023
# Leandro Toledo de Souza <devs@python-telegram-bot.org>
#
# This program is free software: you can redistribute it and/or modify
# it under the terms of the GNU Lesser Public License as published by
# the Free Software Foundation, either version 3 of the License, or
# (at your option) any later version.
#
# This program is distributed in the hope that it will be useful,
# but WITHOUT ANY WARRANTY; without even the implied warranty of
# MERCHANTABILITY or FITNESS FOR A PARTICULAR PURPOSE.  See the
# GNU Lesser Public License for more details.
#
# You should have received a copy of the GNU Lesser Public License
# along with this program.  If not, see [http://www.gnu.org/licenses/].
import asyncio
import copy
import datetime as dtm
import inspect
import logging
import pickle
import re
import socket
import time
from collections import defaultdict
from http import HTTPStatus
from io import BytesIO
from typing import Tuple

import httpx
import pytest

from telegram import (
    Bot,
    BotCommand,
    BotCommandScopeChat,
    BotDescription,
    BotName,
    BotShortDescription,
    CallbackQuery,
    Chat,
    ChatAdministratorRights,
    ChatPermissions,
    Dice,
    InlineKeyboardButton,
    InlineKeyboardMarkup,
    InlineQueryResultArticle,
    InlineQueryResultDocument,
    InlineQueryResultsButton,
    InlineQueryResultVoice,
    InputFile,
<<<<<<< HEAD
    InputMediaPhoto,
=======
    InputMediaDocument,
>>>>>>> 29866e21
    InputMessageContent,
    InputTextMessageContent,
    LabeledPrice,
    LinkPreviewOptions,
    MenuButton,
    MenuButtonCommands,
    MenuButtonDefault,
    MenuButtonWebApp,
    Message,
    MessageEntity,
    Poll,
    PollOption,
    ReactionTypeCustomEmoji,
    ReactionTypeEmoji,
    ReplyParameters,
    SentWebAppMessage,
    ShippingOption,
    Update,
    User,
    WebAppInfo,
)
from telegram._utils.datetime import UTC, from_timestamp, to_timestamp
from telegram._utils.defaultvalue import DEFAULT_NONE
from telegram._utils.strings import to_camel_case
from telegram.constants import (
    ChatAction,
    InlineQueryLimit,
    InlineQueryResultType,
    MenuButtonType,
    ParseMode,
    ReactionEmoji,
)
from telegram.error import BadRequest, EndPointNotFound, InvalidToken, NetworkError
from telegram.ext import ExtBot, InvalidCallbackData
from telegram.helpers import escape_markdown
from telegram.request import BaseRequest, HTTPXRequest, RequestData
from telegram.warnings import PTBDeprecationWarning, PTBUserWarning
from tests.auxil.bot_method_checks import check_defaults_handling
from tests.auxil.ci_bots import FALLBACKS
from tests.auxil.envvars import GITHUB_ACTION, TEST_WITH_OPT_DEPS
from tests.auxil.files import data_file
from tests.auxil.networking import expect_bad_request
from tests.auxil.pytest_classes import PytestBot, PytestExtBot, make_bot
from tests.auxil.slots import mro_slots
from tests.auxil.string_manipulation import to_camel_case

<<<<<<< HEAD
from ._files.test_photo import photo_file
from .auxil.build_messages import make_message

=======
>>>>>>> 29866e21

@pytest.fixture()
async def message(bot, chat_id):  # mostly used in tests for edit_message
    out = await bot.send_message(
        chat_id, "Text", disable_web_page_preview=True, disable_notification=True
    )
    out._unfreeze()
    return out


@pytest.fixture(scope="module")
async def media_message(bot, chat_id):
    with data_file("telegram.ogg").open("rb") as f:
        return await bot.send_voice(chat_id, voice=f, caption="my caption", read_timeout=10)


@pytest.fixture(scope="module")
def chat_permissions():
    return ChatPermissions(can_send_messages=False, can_change_info=False, can_invite_users=False)


def inline_results_callback(page=None):
    if not page:
        return [InlineQueryResultArticle(i, str(i), None) for i in range(1, 254)]
    if page <= 5:
        return [
            InlineQueryResultArticle(i, str(i), None)
            for i in range(page * 5 + 1, (page + 1) * 5 + 1)
        ]
    return None


@pytest.fixture(scope="module")
def inline_results():
    return inline_results_callback()


BASE_GAME_SCORE = 60  # Base game score for game tests

xfail = pytest.mark.xfail(
    bool(GITHUB_ACTION),  # This condition is only relevant for github actions game tests.
    reason=(
        "Can fail due to race conditions when multiple test suites "
        "with the same bot token are run at the same time"
    ),
)


def bot_methods(ext_bot=True, include_camel_case=False, include_do_api_request=False):
    arg_values = []
    ids = []
    non_api_methods = [
        "de_json",
        "de_list",
        "to_dict",
        "to_json",
        "parse_data",
        "get_bot",
        "set_bot",
        "initialize",
        "shutdown",
        "insert_callback_data",
    ]
    if not include_do_api_request:
        non_api_methods.append("do_api_request")

    classes = (Bot, ExtBot) if ext_bot else (Bot,)
    for cls in classes:
        for name, attribute in inspect.getmembers(cls, predicate=inspect.isfunction):
            if name.startswith("_") or name in non_api_methods:
                continue
            if not include_camel_case and any(x.isupper() for x in name):
                continue
            arg_values.append((cls, name, attribute))
            ids.append(f"{cls.__name__}.{name}")

    return pytest.mark.parametrize(
        argnames="bot_class, bot_method_name,bot_method", argvalues=arg_values, ids=ids
    )


class InputMessageContentLPO(InputMessageContent):
    """
    This is here to cover the case of InputMediaContent classes in testing answer_ilq that have
    `link_preview_options` but not `parse_mode`. Unlikely to ever happen, but better be save
    than sorry …
    """

    __slots__ = ("entities", "link_preview_options", "message_text", "parse_mode")

    def __init__(
        self,
        message_text: str,
        link_preview_options=DEFAULT_NONE,
        *,
        api_kwargs=None,
    ):
        super().__init__(api_kwargs=api_kwargs)
        self._unfreeze()
        self.message_text = message_text
        self.link_preview_options = link_preview_options


class TestBotWithoutRequest:
    """
    Most are executed on tg.ext.ExtBot, as that class only extends the functionality of tg.bot

    Behavior for init of ExtBot with missing optional dependency cachetools (for CallbackDataCache)
    is tested in `test_callbackdatacache`
    """

    test_flag = None

    @pytest.fixture(autouse=True)
    def _reset(self):
        self.test_flag = None

    @pytest.mark.parametrize("bot_class", [Bot, ExtBot])
    def test_slot_behaviour(self, bot_class, bot):
        inst = bot_class(bot.token)
        for attr in inst.__slots__:
            assert getattr(inst, attr, "err") != "err", f"got extra slot '{attr}'"
        assert len(mro_slots(inst)) == len(set(mro_slots(inst))), "duplicate slot"

    async def test_no_token_passed(self):
        with pytest.raises(InvalidToken, match="You must pass the token"):
            Bot("")

    async def test_repr(self):
        bot = Bot(token="some_token", base_file_url="")
        assert repr(bot) == "Bot[token=some_token]"

    async def test_to_dict(self, bot):
        to_dict_bot = bot.to_dict()

        assert isinstance(to_dict_bot, dict)
        assert to_dict_bot["id"] == bot.id
        assert to_dict_bot["username"] == bot.username
        assert to_dict_bot["first_name"] == bot.first_name
        if bot.last_name:
            assert to_dict_bot["last_name"] == bot.last_name

    async def test_initialize_and_shutdown(self, bot: PytestExtBot, monkeypatch):
        async def initialize(*args, **kwargs):
            self.test_flag = ["initialize"]

        async def stop(*args, **kwargs):
            self.test_flag.append("stop")

        temp_bot = PytestBot(token=bot.token)
        orig_stop = temp_bot.request.shutdown

        try:
            monkeypatch.setattr(temp_bot.request, "initialize", initialize)
            monkeypatch.setattr(temp_bot.request, "shutdown", stop)
            await temp_bot.initialize()
            assert self.test_flag == ["initialize"]
            assert temp_bot.bot == bot.bot

            await temp_bot.shutdown()
            assert self.test_flag == ["initialize", "stop"]
        finally:
            await orig_stop()

    async def test_multiple_inits_and_shutdowns(self, bot, monkeypatch):
        self.received = defaultdict(int)

        async def initialize(*args, **kwargs):
            self.received["init"] += 1

        async def shutdown(*args, **kwargs):
            self.received["shutdown"] += 1

        monkeypatch.setattr(HTTPXRequest, "initialize", initialize)
        monkeypatch.setattr(HTTPXRequest, "shutdown", shutdown)

        test_bot = PytestBot(bot.token)
        await test_bot.initialize()
        await test_bot.initialize()
        await test_bot.initialize()
        await test_bot.shutdown()
        await test_bot.shutdown()
        await test_bot.shutdown()

        # 2 instead of 1 since we have to request objects for each bot
        assert self.received["init"] == 2
        assert self.received["shutdown"] == 2

    async def test_context_manager(self, monkeypatch, bot):
        async def initialize():
            self.test_flag = ["initialize"]

        async def shutdown(*args):
            self.test_flag.append("stop")

        monkeypatch.setattr(bot, "initialize", initialize)
        monkeypatch.setattr(bot, "shutdown", shutdown)

        async with bot:
            pass

        assert self.test_flag == ["initialize", "stop"]

    async def test_context_manager_exception_on_init(self, monkeypatch, bot):
        async def initialize():
            raise RuntimeError("initialize")

        async def shutdown():
            self.test_flag = "stop"

        monkeypatch.setattr(bot, "initialize", initialize)
        monkeypatch.setattr(bot, "shutdown", shutdown)

        with pytest.raises(RuntimeError, match="initialize"):
            async with bot:
                pass

        assert self.test_flag == "stop"

    async def test_equality(self):
        async with make_bot(token=FALLBACKS[0]["token"]) as a, make_bot(
            token=FALLBACKS[0]["token"]
        ) as b, Bot(token=FALLBACKS[0]["token"]) as c, make_bot(token=FALLBACKS[1]["token"]) as d:
            e = Update(123456789)
            f = Bot(token=FALLBACKS[0]["token"])

            assert a == b
            assert hash(a) == hash(b)
            assert a is not b

            assert a == c
            assert hash(a) == hash(c)

            assert a != d
            assert hash(a) != hash(d)

            assert a != e
            assert hash(a) != hash(e)

            # We cant check equality for unintialized Bot object
            assert hash(a) != hash(f)

    @pytest.mark.parametrize(
        "attribute",
        [
            "id",
            "username",
            "first_name",
            "last_name",
            "name",
            "can_join_groups",
            "can_read_all_group_messages",
            "supports_inline_queries",
            "link",
        ],
    )
    async def test_get_me_and_properties_not_initialized(self, bot: Bot, attribute):
        bot = Bot(token=bot.token)
        try:
            with pytest.raises(RuntimeError, match="not properly initialized"):
                bot[attribute]
        finally:
            await bot.shutdown()

    async def test_get_me_and_properties(self, bot):
        get_me_bot = await ExtBot(bot.token).get_me()

        assert isinstance(get_me_bot, User)
        assert get_me_bot.id == bot.id
        assert get_me_bot.username == bot.username
        assert get_me_bot.first_name == bot.first_name
        assert get_me_bot.last_name == bot.last_name
        assert get_me_bot.name == bot.name
        assert get_me_bot.can_join_groups == bot.can_join_groups
        assert get_me_bot.can_read_all_group_messages == bot.can_read_all_group_messages
        assert get_me_bot.supports_inline_queries == bot.supports_inline_queries
        assert f"https://t.me/{get_me_bot.username}" == bot.link

    def test_bot_pickling_error(self, bot):
        with pytest.raises(pickle.PicklingError, match="Bot objects cannot be pickled"):
            pickle.dumps(bot)

    def test_bot_deepcopy_error(self, bot):
        with pytest.raises(TypeError, match="Bot objects cannot be deepcopied"):
            copy.deepcopy(bot)

    @bot_methods(ext_bot=False)
    def test_api_methods_have_log_decorator(self, bot_class, bot_method_name, bot_method):
        """Check that all bot methods have the log decorator ..."""
        # not islower() skips the camelcase aliases
        if not bot_method_name.islower():
            return
        source = inspect.getsource(bot_method)
        assert (
            # Use re.match to only match at *the beginning* of the string
            re.match(rf"\s*\@\_log\s*async def {bot_method_name}", source)
        ), f"{bot_method_name} is missing the @_log decorator"

    @pytest.mark.parametrize(
        ("cls", "logger_name"), [(Bot, "telegram.Bot"), (ExtBot, "telegram.ext.ExtBot")]
    )
    async def test_log_decorator(self, bot: PytestExtBot, cls, logger_name, caplog):
        # Second argument makes sure that we ignore logs from e.g. httpx
        with caplog.at_level(logging.DEBUG, logger="telegram"):
            await cls(bot.token).get_me()
            # Only for stabilizing this test-
            if len(caplog.records) == 4:
                for idx, record in enumerate(caplog.records):
                    print(record)
                    if record.getMessage().startswith("Task was destroyed but it is pending"):
                        caplog.records.pop(idx)
                    if record.getMessage().startswith("Task exception was never retrieved"):
                        caplog.records.pop(idx)
            assert len(caplog.records) == 3

            assert all(caplog.records[i].name == logger_name for i in [-1, 0])
            assert caplog.records[0].getMessage().startswith("Entering: get_me")
            assert caplog.records[-1].getMessage().startswith("Exiting: get_me")

    @bot_methods()
    def test_camel_case_aliases(self, bot_class, bot_method_name, bot_method):
        camel_case_name = to_camel_case(bot_method_name)
        camel_case_function = getattr(bot_class, camel_case_name, False)
        assert camel_case_function is not False, f"{camel_case_name} not found"
        assert camel_case_function is bot_method, f"{camel_case_name} is not {bot_method}"

    @bot_methods(include_do_api_request=True)
    def test_coroutine_functions(self, bot_class, bot_method_name, bot_method):
        """Check that all bot methods are defined as async def  ..."""
        meth = getattr(bot_method, "__wrapped__", bot_method)  # to unwrap the @_log decorator
        assert inspect.iscoroutinefunction(meth), f"{bot_method_name} must be a coroutine function"

    @bot_methods(include_do_api_request=True)
    def test_api_kwargs_and_timeouts_present(self, bot_class, bot_method_name, bot_method):
        """Check that all bot methods have `api_kwargs` and timeout params."""
        param_names = inspect.signature(bot_method).parameters.keys()
        params = ("pool_timeout", "read_timeout", "connect_timeout", "write_timeout", "api_kwargs")

        for param in params:
            assert param in param_names, f"{bot_method_name} is missing the parameter `{param}`"

        rate_arg = "rate_limit_args"
        if bot_method_name.replace("_", "").lower() != "getupdates" and bot_class is ExtBot:
            assert rate_arg in param_names, f"{bot_method} is missing the parameter `{rate_arg}`"

    @bot_methods(ext_bot=False)
    async def test_defaults_handling(
        self,
        bot_class,
        bot_method_name: str,
        bot_method,
        bot: PytestExtBot,
        raw_bot: PytestBot,
    ):
        """
        Here we check that the bot methods handle tg.ext.Defaults correctly. This has two parts:

        1. Check that ExtBot actually inserts the defaults values correctly
        2. Check that tg.Bot just replaces `DefaultValue(obj)` with `obj`, i.e. that it doesn't
            pass any `DefaultValue` instances to Request. See the docstring of
            tg.Bot._insert_defaults for details on why we need that

        As for most defaults,
        we can't really check the effect, we just check if we're passing the correct kwargs to
        Request.post. As bot method tests a scattered across the different test files, we do
        this here in one place.

        The same test is also run for all the shortcuts (Message.reply_text) etc in the
        corresponding tests.

        Finally, there are some tests for Defaults.{parse_mode, quote, allow_sending_without_reply}
        at the appropriate places, as those are the only things we can actually check.
        """
        # Mocking get_me within check_defaults_handling messes with the cached values like
        # Bot.{bot, username, id, …}` unless we return the expected User object.
        return_value = bot.bot if bot_method_name.lower().replace("_", "") == "getme" else None

        # Check that ExtBot does the right thing
        bot_method = getattr(bot, bot_method_name)
        raw_bot_method = getattr(raw_bot, bot_method_name)
        assert await check_defaults_handling(bot_method, bot, return_value=return_value)
        assert await check_defaults_handling(raw_bot_method, raw_bot, return_value=return_value)

    @pytest.mark.parametrize(
        ("name", "method"), inspect.getmembers(Bot, predicate=inspect.isfunction)
    )
    def test_ext_bot_signature(self, name, method):
        """
        Here we make sure that all methods of ext.ExtBot have the same signature as the
        corresponding methods of tg.Bot.
        """
        # Some methods of ext.ExtBot
        global_extra_args = {"rate_limit_args"}
        extra_args_per_method = defaultdict(
            set, {"__init__": {"arbitrary_callback_data", "defaults", "rate_limiter"}}
        )
        different_hints_per_method = defaultdict(set, {"__setattr__": {"ext_bot"}})

        signature = inspect.signature(method)
        ext_signature = inspect.signature(getattr(ExtBot, name))

        assert (
            ext_signature.return_annotation == signature.return_annotation
        ), f"Wrong return annotation for method {name}"
        assert (
            set(signature.parameters)
            == set(ext_signature.parameters) - global_extra_args - extra_args_per_method[name]
        ), f"Wrong set of parameters for method {name}"
        for param_name, param in signature.parameters.items():
            if param_name in different_hints_per_method[name]:
                continue
            assert (
                param.annotation == ext_signature.parameters[param_name].annotation
            ), f"Wrong annotation for parameter {param_name} of method {name}"
            assert (
                param.default == ext_signature.parameters[param_name].default
            ), f"Wrong default value for parameter {param_name} of method {name}"
            assert (
                param.kind == ext_signature.parameters[param_name].kind
            ), f"Wrong parameter kind for parameter {param_name} of method {name}"

    async def test_unknown_kwargs(self, bot, monkeypatch):
        async def post(url, request_data: RequestData, *args, **kwargs):
            data = request_data.json_parameters
            if not all([data["unknown_kwarg_1"] == "7", data["unknown_kwarg_2"] == "5"]):
                pytest.fail("got wrong parameters")
            return True

        monkeypatch.setattr(bot.request, "post", post)
        await bot.send_message(
            123, "text", api_kwargs={"unknown_kwarg_1": 7, "unknown_kwarg_2": 5}
        )

    async def test_answer_web_app_query(self, bot, raw_bot, monkeypatch):
        params = False

        # For now just test that our internals pass the correct data

        async def make_assertion(url, request_data: RequestData, *args, **kwargs):
            nonlocal params
            params = request_data.parameters == {
                "web_app_query_id": "12345",
                "result": {
                    "title": "title",
                    "input_message_content": {
                        "message_text": "text",
                    },
                    "type": InlineQueryResultType.ARTICLE,
                    "id": "1",
                },
            }
            return SentWebAppMessage("321").to_dict()

        # We test different result types more thoroughly for answer_inline_query, so we just
        # use the one type here
        result = InlineQueryResultArticle("1", "title", InputTextMessageContent("text"))
        copied_result = copy.copy(result)

        ext_bot = bot
        for bot in (ext_bot, raw_bot):
            # We need to test 1) below both the bot and raw_bot and setting this up with
            # pytest.parametrize appears to be difficult ...
            monkeypatch.setattr(bot.request, "post", make_assertion)
            web_app_msg = await bot.answer_web_app_query("12345", result)
            assert params, "something went wrong with passing arguments to the request"
            assert isinstance(web_app_msg, SentWebAppMessage)
            assert web_app_msg.inline_message_id == "321"

            # 1)
            # make sure that the results were not edited in-place
            assert result == copied_result
            assert (
                result.input_message_content.parse_mode
                == copied_result.input_message_content.parse_mode
            )

    @pytest.mark.parametrize(
        "default_bot",
        [{"parse_mode": "Markdown", "disable_web_page_preview": True}],
        indirect=True,
    )
    @pytest.mark.parametrize(
        ("ilq_result", "expected_params"),
        [
            (
                InlineQueryResultArticle("1", "title", InputTextMessageContent("text")),
                {
                    "web_app_query_id": "12345",
                    "result": {
                        "title": "title",
                        "input_message_content": {
                            "message_text": "text",
                            "parse_mode": "Markdown",
                            "link_preview_options": {
                                "is_disabled": True,
                            },
                        },
                        "type": InlineQueryResultType.ARTICLE,
                        "id": "1",
                    },
                },
            ),
            (
                InlineQueryResultArticle(
                    "1",
                    "title",
                    InputTextMessageContent(
                        "text", parse_mode="HTML", disable_web_page_preview=False
                    ),
                ),
                {
                    "web_app_query_id": "12345",
                    "result": {
                        "title": "title",
                        "input_message_content": {
                            "message_text": "text",
                            "parse_mode": "HTML",
                            "link_preview_options": {
                                "is_disabled": False,
                            },
                        },
                        "type": InlineQueryResultType.ARTICLE,
                        "id": "1",
                    },
                },
            ),
            (
                InlineQueryResultArticle(
                    "1",
                    "title",
                    InputTextMessageContent(
                        "text", parse_mode=None, disable_web_page_preview="False"
                    ),
                ),
                {
                    "web_app_query_id": "12345",
                    "result": {
                        "title": "title",
                        "input_message_content": {
                            "message_text": "text",
                            "link_preview_options": {
                                "is_disabled": "False",
                            },
                        },
                        "type": InlineQueryResultType.ARTICLE,
                        "id": "1",
                    },
                },
            ),
        ],
    )
    async def test_answer_web_app_query_defaults(
        self, default_bot, ilq_result, expected_params, monkeypatch
    ):
        bot = default_bot
        params = False

        # For now just test that our internals pass the correct data

        async def make_assertion(url, request_data: RequestData, *args, **kwargs):
            nonlocal params
            params = request_data.parameters == expected_params
            return SentWebAppMessage("321").to_dict()

        monkeypatch.setattr(bot.request, "post", make_assertion)

        # We test different result types more thoroughly for answer_inline_query, so we just
        # use the one type here
        copied_result = copy.copy(ilq_result)

        web_app_msg = await bot.answer_web_app_query("12345", ilq_result)
        assert params, "something went wrong with passing arguments to the request"
        assert isinstance(web_app_msg, SentWebAppMessage)
        assert web_app_msg.inline_message_id == "321"

        # make sure that the results were not edited in-place
        assert ilq_result == copied_result
        assert (
            ilq_result.input_message_content.parse_mode
            == copied_result.input_message_content.parse_mode
        )

    # TODO: Needs improvement. We need incoming inline query to test answer.
    @pytest.mark.parametrize("button_type", ["start", "web_app"])
    async def test_answer_inline_query(self, monkeypatch, bot, raw_bot, button_type):
        # For now just test that our internals pass the correct data
        async def make_assertion(url, request_data: RequestData, *args, **kwargs):
            expected = {
                "cache_time": 300,
                "results": [
                    {
                        "title": "first",
                        "id": "11",
                        "type": "article",
                        "input_message_content": {"message_text": "first"},
                    },
                    {
                        "title": "second",
                        "id": "12",
                        "type": "article",
                        "input_message_content": {"message_text": "second"},
                    },
                    {
                        "title": "test_result",
                        "id": "123",
                        "type": "document",
                        "document_url": (
                            "https://raw.githubusercontent.com/python-telegram-bot"
                            "/logos/master/logo/png/ptb-logo_240.png"
                        ),
                        "mime_type": "image/png",
                        "caption": "ptb_logo",
                        "input_message_content": {"message_text": "imc"},
                    },
                ],
                "next_offset": "42",
                "inline_query_id": 1234,
                "is_personal": True,
            }

            if button_type == "start":
                button_dict = {"text": "button_text", "start_parameter": "start_parameter"}
            else:
                button_dict = {
                    "text": "button_text",
                    "web_app": {"url": "https://python-telegram-bot.org"},
                }

            expected["button"] = button_dict

            return request_data.parameters == expected

        results = [
            InlineQueryResultArticle("11", "first", InputTextMessageContent("first")),
            InlineQueryResultArticle("12", "second", InputMessageContentLPO("second")),
            InlineQueryResultDocument(
                id="123",
                document_url=(
                    "https://raw.githubusercontent.com/python-telegram-bot/logos/master/"
                    "logo/png/ptb-logo_240.png"
                ),
                title="test_result",
                mime_type="image/png",
                caption="ptb_logo",
                input_message_content=InputMessageContentLPO("imc"),
            ),
        ]

        if button_type == "start":
            button = InlineQueryResultsButton(
                text="button_text", start_parameter="start_parameter"
            )
        elif button_type == "web_app":
            button = InlineQueryResultsButton(
                text="button_text", web_app=WebAppInfo("https://python-telegram-bot.org")
            )
        else:
            button = None

        copied_results = copy.copy(results)
        ext_bot = bot
        for bot in (ext_bot, raw_bot):
            # We need to test 1) below both the bot and raw_bot and setting this up with
            # pytest.parametrize appears to be difficult ...
            monkeypatch.setattr(bot.request, "post", make_assertion)
            assert await bot.answer_inline_query(
                1234,
                results=results,
                cache_time=300,
                is_personal=True,
                next_offset="42",
                button=button,
            )

            # 1)
            # make sure that the results were not edited in-place
            assert results == copied_results
            for idx, result in enumerate(results):
                if hasattr(result, "parse_mode"):
                    assert result.parse_mode == copied_results[idx].parse_mode
                if hasattr(result, "input_message_content"):
                    assert getattr(result.input_message_content, "parse_mode", None) == getattr(
                        copied_results[idx].input_message_content, "parse_mode", None
                    )
                    assert getattr(
                        result.input_message_content, "disable_web_page_preview", None
                    ) == getattr(
                        copied_results[idx].input_message_content, "disable_web_page_preview", None
                    )

            monkeypatch.delattr(bot.request, "post")

    async def test_answer_inline_query_no_default_parse_mode(self, monkeypatch, bot):
        async def make_assertion(url, request_data: RequestData, *args, **kwargs):
            return request_data.parameters == {
                "cache_time": 300,
                "results": [
                    {
                        "title": "first",
                        "id": "11",
                        "type": "article",
                        "input_message_content": {"message_text": "first"},
                    },
                    {
                        "title": "second",
                        "id": "12",
                        "type": "article",
                        "input_message_content": {"message_text": "second"},
                    },
                    {
                        "title": "test_result",
                        "id": "123",
                        "type": "document",
                        "document_url": (
                            "https://raw.githubusercontent.com/"
                            "python-telegram-bot/logos/master/logo/png/"
                            "ptb-logo_240.png"
                        ),
                        "mime_type": "image/png",
                        "caption": "ptb_logo",
                        "input_message_content": {"message_text": "imc"},
                    },
                ],
                "next_offset": "42",
                "inline_query_id": 1234,
                "is_personal": True,
            }

        monkeypatch.setattr(bot.request, "post", make_assertion)
        results = [
            InlineQueryResultArticle("11", "first", InputTextMessageContent("first")),
            InlineQueryResultArticle("12", "second", InputMessageContentLPO("second")),
            InlineQueryResultDocument(
                id="123",
                document_url=(
                    "https://raw.githubusercontent.com/python-telegram-bot/logos/master/"
                    "logo/png/ptb-logo_240.png"
                ),
                title="test_result",
                mime_type="image/png",
                caption="ptb_logo",
                input_message_content=InputMessageContentLPO("imc"),
            ),
        ]

        copied_results = copy.copy(results)
        assert await bot.answer_inline_query(
            1234,
            results=results,
            cache_time=300,
            is_personal=True,
            next_offset="42",
        )
        # make sure that the results were not edited in-place
        assert results == copied_results
        for idx, result in enumerate(results):
            if hasattr(result, "parse_mode"):
                assert result.parse_mode == copied_results[idx].parse_mode
            if hasattr(result, "input_message_content"):
                assert getattr(result.input_message_content, "parse_mode", None) == getattr(
                    copied_results[idx].input_message_content, "parse_mode", None
                )
                assert getattr(
                    result.input_message_content, "disable_web_page_preview", None
                ) == getattr(
                    copied_results[idx].input_message_content, "disable_web_page_preview", None
                )

    @pytest.mark.parametrize(
        "default_bot",
        [{"parse_mode": "Markdown", "disable_web_page_preview": True}],
        indirect=True,
    )
    async def test_answer_inline_query_default_parse_mode(self, monkeypatch, default_bot):
        async def make_assertion(url, request_data: RequestData, *args, **kwargs):
            return request_data.parameters == {
                "cache_time": 300,
                "results": [
                    {
                        "title": "first",
                        "id": "11",
                        "type": InlineQueryResultType.ARTICLE,
                        "input_message_content": {
                            "message_text": "first",
                            "parse_mode": "Markdown",
                            "link_preview_options": {
                                "is_disabled": True,
                            },
                        },
                    },
                    {
                        "title": "second",
                        "id": "12",
                        "type": InlineQueryResultType.ARTICLE,
                        "input_message_content": {
                            "message_text": "second",
                            "link_preview_options": {
                                "is_disabled": True,
                            },
                        },
                    },
                    {
                        "title": "test_result",
                        "id": "123",
                        "type": InlineQueryResultType.DOCUMENT,
                        "document_url": (
                            "https://raw.githubusercontent.com/"
                            "python-telegram-bot/logos/master/logo/png/"
                            "ptb-logo_240.png"
                        ),
                        "mime_type": "image/png",
                        "caption": "ptb_logo",
                        "parse_mode": "Markdown",
                        "input_message_content": {
                            "message_text": "imc",
                            "link_preview_options": {
                                "is_disabled": True,
                            },
                            "parse_mode": "Markdown",
                        },
                    },
                ],
                "next_offset": "42",
                "inline_query_id": 1234,
                "is_personal": True,
            }

        monkeypatch.setattr(default_bot.request, "post", make_assertion)
        results = [
            InlineQueryResultArticle("11", "first", InputTextMessageContent("first")),
            InlineQueryResultArticle("12", "second", InputMessageContentLPO("second")),
            InlineQueryResultDocument(
                id="123",
                document_url=(
                    "https://raw.githubusercontent.com/python-telegram-bot/logos/master/"
                    "logo/png/ptb-logo_240.png"
                ),
                title="test_result",
                mime_type="image/png",
                caption="ptb_logo",
                input_message_content=InputTextMessageContent("imc"),
            ),
        ]

        copied_results = copy.copy(results)
        assert await default_bot.answer_inline_query(
            1234,
            results=results,
            cache_time=300,
            is_personal=True,
            next_offset="42",
        )
        # make sure that the results were not edited in-place
        assert results == copied_results
        for idx, result in enumerate(results):
            if hasattr(result, "parse_mode"):
                assert result.parse_mode == copied_results[idx].parse_mode
            if hasattr(result, "input_message_content"):
                assert getattr(result.input_message_content, "parse_mode", None) == getattr(
                    copied_results[idx].input_message_content, "parse_mode", None
                )
                assert getattr(
                    result.input_message_content, "disable_web_page_preview", None
                ) == getattr(
                    copied_results[idx].input_message_content, "disable_web_page_preview", None
                )

    @pytest.mark.parametrize(
        ("current_offset", "num_results", "id_offset", "expected_next_offset"),
        [
            ("", InlineQueryLimit.RESULTS, 1, 1),
            (1, InlineQueryLimit.RESULTS, 51, 2),
            (5, 3, 251, ""),
        ],
    )
    async def test_answer_inline_query_current_offset_1(
        self,
        monkeypatch,
        bot,
        inline_results,
        current_offset,
        num_results,
        id_offset,
        expected_next_offset,
    ):
        # For now just test that our internals pass the correct data
        async def make_assertion(url, request_data: RequestData, *args, **kwargs):
            data = request_data.parameters
            results = data["results"]
            length_matches = len(results) == num_results
            ids_match = all(int(res["id"]) == id_offset + i for i, res in enumerate(results))
            next_offset_matches = data["next_offset"] == str(expected_next_offset)
            return length_matches and ids_match and next_offset_matches

        monkeypatch.setattr(bot.request, "post", make_assertion)

        assert await bot.answer_inline_query(
            1234, results=inline_results, current_offset=current_offset
        )

    async def test_answer_inline_query_current_offset_2(self, monkeypatch, bot, inline_results):
        # For now just test that our internals pass the correct data
        async def make_assertion(url, request_data: RequestData, *args, **kwargs):
            data = request_data.parameters
            results = data["results"]
            length_matches = len(results) == InlineQueryLimit.RESULTS
            ids_match = all(int(res["id"]) == 1 + i for i, res in enumerate(results))
            next_offset_matches = data["next_offset"] == "1"
            return length_matches and ids_match and next_offset_matches

        monkeypatch.setattr(bot.request, "post", make_assertion)

        assert await bot.answer_inline_query(1234, results=inline_results, current_offset=0)

        inline_results = inline_results[:30]

        async def make_assertion(url, request_data: RequestData, *args, **kwargs):
            data = request_data.parameters
            results = data["results"]
            length_matches = len(results) == 30
            ids_match = all(int(res["id"]) == 1 + i for i, res in enumerate(results))
            next_offset_matches = not data["next_offset"]
            return length_matches and ids_match and next_offset_matches

        monkeypatch.setattr(bot.request, "post", make_assertion)

        assert await bot.answer_inline_query(1234, results=inline_results, current_offset=0)

    async def test_answer_inline_query_current_offset_callback(self, monkeypatch, bot):
        # For now just test that our internals pass the correct data
        async def make_assertion(url, request_data: RequestData, *args, **kwargs):
            data = request_data.parameters
            results = data["results"]
            length = len(results) == 5
            ids = all(int(res["id"]) == 6 + i for i, res in enumerate(results))
            next_offset = data["next_offset"] == "2"
            return length and ids and next_offset

        monkeypatch.setattr(bot.request, "post", make_assertion)

        assert await bot.answer_inline_query(
            1234, results=inline_results_callback, current_offset=1
        )

        async def make_assertion(url, request_data: RequestData, *args, **kwargs):
            data = request_data.parameters
            results = data["results"]
            length = results == []
            next_offset = not data["next_offset"]
            return length and next_offset

        monkeypatch.setattr(bot.request, "post", make_assertion)

        assert await bot.answer_inline_query(
            1234, results=inline_results_callback, current_offset=6
        )

    async def test_send_edit_message_mutually_exclusive_link_preview(self, bot, chat_id):
        """Test that link_preview is mutually exclusive with disable_web_page_preview."""
        with pytest.raises(ValueError, match="'disable_web_page_preview' was renamed to"):
            await bot.send_message(
                chat_id, "text", disable_web_page_preview=True, link_preview_options="something"
            )

        with pytest.raises(ValueError, match="'disable_web_page_preview' was renamed to"):
            await bot.edit_message_text(
                "text", chat_id, 1, disable_web_page_preview=True, link_preview_options="something"
            )

    async def test_rtm_aswr_mutually_exclusive_reply_parameters(self, bot, chat_id):
        """Test that reply_to_message_id and allow_sending_without_reply are mutually exclusive
        with reply_parameters."""
        with pytest.raises(ValueError, match="`reply_to_message_id` and"):
            await bot.send_message(chat_id, "text", reply_to_message_id=1, reply_parameters=True)

        with pytest.raises(ValueError, match="`allow_sending_without_reply` and"):
            await bot.send_message(
                chat_id, "text", allow_sending_without_reply=True, reply_parameters=True
            )

        # Test with copy message
        with pytest.raises(ValueError, match="`reply_to_message_id` and"):
            await bot.copy_message(
                chat_id, chat_id, 1, reply_to_message_id=1, reply_parameters=True
            )

        with pytest.raises(ValueError, match="`allow_sending_without_reply` and"):
            await bot.copy_message(
                chat_id, chat_id, 1, allow_sending_without_reply=True, reply_parameters=True
            )

        # Test with send media group
        media = InputMediaPhoto(photo_file)
        with pytest.raises(ValueError, match="`reply_to_message_id` and"):
            await bot.send_media_group(
                chat_id, media, reply_to_message_id=1, reply_parameters=True
            )

        with pytest.raises(ValueError, match="`allow_sending_without_reply` and"):
            await bot.send_media_group(
                chat_id, media, allow_sending_without_reply=True, reply_parameters=True
            )

    # get_file is tested multiple times in the test_*media* modules.
    # Here we only test the behaviour for bot apis in local mode
    async def test_get_file_local_mode(self, bot, monkeypatch):
        path = str(data_file("game.gif"))

        async def make_assertion(*args, **kwargs):
            return {
                "file_id": None,
                "file_unique_id": None,
                "file_size": None,
                "file_path": path,
            }

        monkeypatch.setattr(bot, "_post", make_assertion)

        resulting_path = (await bot.get_file("file_id")).file_path
        assert bot.token not in resulting_path
        assert resulting_path == path

    # TODO: Needs improvement. No feasible way to test until bots can add members.
    async def test_ban_chat_member(self, monkeypatch, bot):
        async def make_assertion(url, request_data: RequestData, *args, **kwargs):
            data = request_data.json_parameters
            chat_id = data["chat_id"] == "2"
            user_id = data["user_id"] == "32"
            until_date = data.get("until_date", "1577887200") == "1577887200"
            revoke_msgs = data.get("revoke_messages", "true") == "true"
            return chat_id and user_id and until_date and revoke_msgs

        monkeypatch.setattr(bot.request, "post", make_assertion)
        until = from_timestamp(1577887200)

        assert await bot.ban_chat_member(2, 32)
        assert await bot.ban_chat_member(2, 32, until_date=until)
        assert await bot.ban_chat_member(2, 32, until_date=1577887200)
        assert await bot.ban_chat_member(2, 32, revoke_messages=True)

    async def test_ban_chat_member_default_tz(self, monkeypatch, tz_bot):
        until = dtm.datetime(2020, 1, 11, 16, 13)
        until_timestamp = to_timestamp(until, tzinfo=tz_bot.defaults.tzinfo)

        async def make_assertion(url, request_data: RequestData, *args, **kwargs):
            data = request_data.parameters
            chat_id = data["chat_id"] == 2
            user_id = data["user_id"] == 32
            until_date = data.get("until_date", until_timestamp) == until_timestamp
            return chat_id and user_id and until_date

        monkeypatch.setattr(tz_bot.request, "post", make_assertion)

        assert await tz_bot.ban_chat_member(2, 32)
        assert await tz_bot.ban_chat_member(2, 32, until_date=until)
        assert await tz_bot.ban_chat_member(2, 32, until_date=until_timestamp)

    async def test_ban_chat_sender_chat(self, monkeypatch, bot):
        # For now, we just test that we pass the correct data to TG
        async def make_assertion(url, request_data: RequestData, *args, **kwargs):
            data = request_data.parameters
            chat_id = data["chat_id"] == 2
            sender_chat_id = data["sender_chat_id"] == 32
            return chat_id and sender_chat_id

        monkeypatch.setattr(bot.request, "post", make_assertion)
        assert await bot.ban_chat_sender_chat(2, 32)

    # TODO: Needs improvement.
    @pytest.mark.parametrize("only_if_banned", [True, False, None])
    async def test_unban_chat_member(self, monkeypatch, bot, only_if_banned):
        async def make_assertion(url, request_data: RequestData, *args, **kwargs):
            data = request_data.parameters
            chat_id = data["chat_id"] == 2
            user_id = data["user_id"] == 32
            o_i_b = data.get("only_if_banned", None) == only_if_banned
            return chat_id and user_id and o_i_b

        monkeypatch.setattr(bot.request, "post", make_assertion)

        assert await bot.unban_chat_member(2, 32, only_if_banned=only_if_banned)

    async def test_unban_chat_sender_chat(self, monkeypatch, bot):
        async def make_assertion(url, request_data: RequestData, *args, **kwargs):
            data = request_data.json_parameters
            chat_id = data["chat_id"] == "2"
            sender_chat_id = data["sender_chat_id"] == "32"
            return chat_id and sender_chat_id

        monkeypatch.setattr(bot.request, "post", make_assertion)
        assert await bot.unban_chat_sender_chat(2, 32)

    async def test_set_chat_permissions(self, monkeypatch, bot, chat_permissions):
        async def make_assertion(url, request_data: RequestData, *args, **kwargs):
            data = request_data.json_parameters
            chat_id = data["chat_id"] == "2"
            permissions = data["permissions"] == chat_permissions.to_json()
            use_independent_chat_permissions = data["use_independent_chat_permissions"]
            return chat_id and permissions and use_independent_chat_permissions

        monkeypatch.setattr(bot.request, "post", make_assertion)

        assert await bot.set_chat_permissions(2, chat_permissions, True)

    async def test_set_chat_administrator_custom_title(self, monkeypatch, bot):
        async def make_assertion(url, request_data: RequestData, *args, **kwargs):
            data = request_data.parameters
            chat_id = data["chat_id"] == 2
            user_id = data["user_id"] == 32
            custom_title = data["custom_title"] == "custom_title"
            return chat_id and user_id and custom_title

        monkeypatch.setattr(bot.request, "post", make_assertion)
        assert await bot.set_chat_administrator_custom_title(2, 32, "custom_title")

    # TODO: Needs improvement. Need an incoming callbackquery to test
    async def test_answer_callback_query(self, monkeypatch, bot):
        # For now just test that our internals pass the correct data
        async def make_assertion(url, request_data: RequestData, *args, **kwargs):
            return request_data.parameters == {
                "callback_query_id": 23,
                "show_alert": True,
                "url": "no_url",
                "cache_time": 1,
                "text": "answer",
            }

        monkeypatch.setattr(bot.request, "post", make_assertion)

        assert await bot.answer_callback_query(
            23, text="answer", show_alert=True, url="no_url", cache_time=1
        )

    @pytest.mark.parametrize("drop_pending_updates", [True, False])
    async def test_set_webhook_delete_webhook_drop_pending_updates(
        self, bot, drop_pending_updates, monkeypatch
    ):
        async def make_assertion(url, request_data: RequestData, *args, **kwargs):
            data = request_data.parameters
            return data.get("drop_pending_updates") == drop_pending_updates

        monkeypatch.setattr(bot.request, "post", make_assertion)

        assert await bot.set_webhook("", drop_pending_updates=drop_pending_updates)
        assert await bot.delete_webhook(drop_pending_updates=drop_pending_updates)

    @pytest.mark.parametrize("local_file", ["str", "Path", False])
    async def test_set_webhook_params(self, bot, monkeypatch, local_file):
        # actually making calls to TG is done in
        # test_set_webhook_get_webhook_info_and_delete_webhook. Sadly secret_token can't be tested
        # there so we have this function \o/
        async def make_assertion(*args, **_):
            kwargs = args[1]

            if local_file is False:
                cert_assertion = (
                    kwargs["certificate"].input_file_content
                    == data_file("sslcert.pem").read_bytes()
                )
            else:
                cert_assertion = data_file("sslcert.pem").as_uri()

            return (
                kwargs["url"] == "example.com"
                and cert_assertion
                and kwargs["max_connections"] == 7
                and kwargs["allowed_updates"] == ["messages"]
                and kwargs["ip_address"] == "127.0.0.1"
                and kwargs["drop_pending_updates"]
                and kwargs["secret_token"] == "SoSecretToken"
            )

        monkeypatch.setattr(bot, "_post", make_assertion)

        cert_path = data_file("sslcert.pem")
        if local_file == "str":
            certificate = str(cert_path)
        elif local_file == "Path":
            certificate = cert_path
        else:
            certificate = cert_path.read_bytes()

        assert await bot.set_webhook(
            "example.com",
            certificate,
            7,
            ["messages"],
            "127.0.0.1",
            True,
            "SoSecretToken",
        )

    # TODO: Needs improvement. Need incoming shipping queries to test
    async def test_answer_shipping_query_ok(self, monkeypatch, bot):
        # For now just test that our internals pass the correct data
        async def make_assertion(url, request_data: RequestData, *args, **kwargs):
            return request_data.parameters == {
                "shipping_query_id": 1,
                "ok": True,
                "shipping_options": [
                    {"title": "option1", "prices": [{"label": "price", "amount": 100}], "id": 1}
                ],
            }

        monkeypatch.setattr(bot.request, "post", make_assertion)
        shipping_options = ShippingOption(1, "option1", [LabeledPrice("price", 100)])
        assert await bot.answer_shipping_query(1, True, shipping_options=[shipping_options])

    async def test_answer_shipping_query_error_message(self, monkeypatch, bot):
        # For now just test that our internals pass the correct data
        async def make_assertion(url, request_data: RequestData, *args, **kwargs):
            return request_data.parameters == {
                "shipping_query_id": 1,
                "error_message": "Not enough fish",
                "ok": False,
            }

        monkeypatch.setattr(bot.request, "post", make_assertion)
        assert await bot.answer_shipping_query(1, False, error_message="Not enough fish")

    # TODO: Needs improvement. Need incoming pre checkout queries to test
    async def test_answer_pre_checkout_query_ok(self, monkeypatch, bot):
        # For now just test that our internals pass the correct data
        async def make_assertion(url, request_data: RequestData, *args, **kwargs):
            return request_data.parameters == {"pre_checkout_query_id": 1, "ok": True}

        monkeypatch.setattr(bot.request, "post", make_assertion)
        assert await bot.answer_pre_checkout_query(1, True)

    async def test_answer_pre_checkout_query_error_message(self, monkeypatch, bot):
        # For now just test that our internals pass the correct data
        async def make_assertion(url, request_data: RequestData, *args, **kwargs):
            return request_data.parameters == {
                "pre_checkout_query_id": 1,
                "error_message": "Not enough fish",
                "ok": False,
            }

        monkeypatch.setattr(bot.request, "post", make_assertion)
        assert await bot.answer_pre_checkout_query(1, False, error_message="Not enough fish")

    async def test_restrict_chat_member(self, bot, chat_permissions, monkeypatch):
        async def make_assertion(url, request_data: RequestData, *args, **kwargs):
            data = request_data.json_parameters
            chat_id = data["chat_id"] == "@chat"
            user_id = data["user_id"] == "2"
            permissions = data["permissions"] == chat_permissions.to_json()
            until_date = data["until_date"] == "200"
            use_independent_chat_permissions = data["use_independent_chat_permissions"]
            return (
                chat_id
                and user_id
                and permissions
                and until_date
                and use_independent_chat_permissions
            )

        monkeypatch.setattr(bot.request, "post", make_assertion)

        assert await bot.restrict_chat_member("@chat", 2, chat_permissions, 200, True)

    async def test_restrict_chat_member_default_tz(
        self, monkeypatch, tz_bot, channel_id, chat_permissions
    ):
        until = dtm.datetime(2020, 1, 11, 16, 13)
        until_timestamp = to_timestamp(until, tzinfo=tz_bot.defaults.tzinfo)

        async def make_assertion(url, request_data: RequestData, *args, **kwargs):
            return request_data.parameters.get("until_date", until_timestamp) == until_timestamp

        monkeypatch.setattr(tz_bot.request, "post", make_assertion)

        assert await tz_bot.restrict_chat_member(channel_id, 95205500, chat_permissions)
        assert await tz_bot.restrict_chat_member(
            channel_id, 95205500, chat_permissions, until_date=until
        )
        assert await tz_bot.restrict_chat_member(
            channel_id, 95205500, chat_permissions, until_date=until_timestamp
        )

    @pytest.mark.parametrize("local_mode", [True, False])
    async def test_set_chat_photo_local_files(self, monkeypatch, bot, chat_id, local_mode):
        try:
            bot._local_mode = local_mode
            # For just test that the correct paths are passed as we have no local bot API set up
            self.test_flag = False
            file = data_file("telegram.jpg")
            expected = file.as_uri()

            async def make_assertion(_, data, *args, **kwargs):
                if local_mode:
                    self.test_flag = data.get("photo") == expected
                else:
                    self.test_flag = isinstance(data.get("photo"), InputFile)

            monkeypatch.setattr(bot, "_post", make_assertion)
            await bot.set_chat_photo(chat_id, file)
            assert self.test_flag
        finally:
            bot._local_mode = False

    async def test_timeout_propagation_explicit(self, monkeypatch, bot, chat_id):
        # Use BaseException that's not a subclass of Exception such that
        # OkException should not be caught anywhere
        class OkException(BaseException):
            pass

        timeout = 42

        async def do_request(*args, **kwargs):
            obj = kwargs.get("read_timeout")
            if obj == timeout:
                raise OkException

            return 200, b'{"ok": true, "result": []}'

        monkeypatch.setattr(bot.request, "do_request", do_request)

        # Test file uploading
        with pytest.raises(OkException):
            await bot.send_photo(
                chat_id, data_file("telegram.jpg").open("rb"), read_timeout=timeout
            )

        # Test JSON submission
        with pytest.raises(OkException):
            await bot.get_chat_administrators(chat_id, read_timeout=timeout)

    async def test_timeout_propagation_implicit(self, monkeypatch, bot, chat_id):
        # Use BaseException that's not a subclass of Exception such that
        # OkException should not be caught anywhere
        class OkException(BaseException):
            pass

        async def request(*args, **kwargs):
            timeout = kwargs.get("timeout")
            if timeout.write == 20:
                raise OkException

            return 200, b'{"ok": true, "result": []}'

        monkeypatch.setattr(httpx.AsyncClient, "request", request)

        # Test file uploading
        with pytest.raises(OkException):
            await bot.send_photo(chat_id, data_file("telegram.jpg").open("rb"))

    async def test_log_out(self, monkeypatch, bot):
        # We don't actually make a request as to not break the test setup
        async def assertion(url, request_data: RequestData, *args, **kwargs):
            return request_data.json_parameters == {} and url.split("/")[-1] == "logOut"

        monkeypatch.setattr(bot.request, "post", assertion)

        assert await bot.log_out()

    async def test_close(self, monkeypatch, bot):
        # We don't actually make a request as to not break the test setup
        async def assertion(url, request_data: RequestData, *args, **kwargs):
            return request_data.json_parameters == {} and url.split("/")[-1] == "close"

        monkeypatch.setattr(bot.request, "post", assertion)

        assert await bot.close()

    @pytest.mark.parametrize("json_keyboard", [True, False])
    @pytest.mark.parametrize("caption", ["<b>Test</b>", "", None])
    async def test_copy_message(
        self, monkeypatch, bot, chat_id, media_message, json_keyboard, caption
    ):
        keyboard = InlineKeyboardMarkup(
            [[InlineKeyboardButton(text="test", callback_data="test2")]]
        )

        async def post(url, request_data: RequestData, *args, **kwargs):
            data = request_data.parameters
            if not all(
                [
                    data["chat_id"] == chat_id,
                    data["from_chat_id"] == chat_id,
                    data["message_id"] == media_message.message_id,
                    data.get("caption") == caption,
                    data["parse_mode"] == ParseMode.HTML,
                    data["reply_parameters"]
                    == ReplyParameters(message_id=media_message.message_id).to_dict(),
                    (
                        data["reply_markup"] == keyboard.to_json()
                        if json_keyboard
                        else keyboard.to_dict()
                    ),
                    data["disable_notification"] is True,
                    data["caption_entities"]
                    == [MessageEntity(MessageEntity.BOLD, 0, 4).to_dict()],
                    data["protect_content"] is True,
                    data["message_thread_id"] == 1,
                ]
            ):
                pytest.fail("I got wrong parameters in post")
            return data

        monkeypatch.setattr(bot.request, "post", post)
        await bot.copy_message(
            chat_id,
            from_chat_id=chat_id,
            message_id=media_message.message_id,
            caption=caption,
            caption_entities=[MessageEntity(MessageEntity.BOLD, 0, 4)],
            parse_mode=ParseMode.HTML,
            reply_to_message_id=media_message.message_id,
            reply_markup=keyboard.to_json() if json_keyboard else keyboard,
            disable_notification=True,
            protect_content=True,
            message_thread_id=1,
        )

    # In the following tests we check that get_updates inserts callback data correctly if necessary
    # The same must be done in the webhook updater. This is tested over at test_updater.py, but
    # here we test more extensively.

    @pytest.mark.parametrize(
        ("acd_in", "maxsize"),
        [(True, 1024), (False, 1024), (0, 0), (None, None)],
    )
    async def test_callback_data_maxsize(self, bot_info, acd_in, maxsize):
        async with make_bot(bot_info, arbitrary_callback_data=acd_in) as acd_bot:
            if acd_in is not False:
                assert acd_bot.callback_data_cache.maxsize == maxsize
            else:
                assert acd_bot.callback_data_cache is None

    async def test_arbitrary_callback_data_no_insert(self, monkeypatch, cdc_bot):
        """Updates that don't need insertion shouldn't fail obviously"""
        bot = cdc_bot

        async def post(*args, **kwargs):
            update = Update(
                17,
                poll=Poll(
                    "42",
                    "question",
                    options=[PollOption("option", 0)],
                    total_voter_count=0,
                    is_closed=False,
                    is_anonymous=True,
                    type=Poll.REGULAR,
                    allows_multiple_answers=False,
                ),
            )
            return [update.to_dict()]

        try:
            monkeypatch.setattr(BaseRequest, "post", post)
            updates = await bot.get_updates(timeout=1)

            assert len(updates) == 1
            assert updates[0].update_id == 17
            assert updates[0].poll.id == "42"
        finally:
            bot.callback_data_cache.clear_callback_data()
            bot.callback_data_cache.clear_callback_queries()

    @pytest.mark.parametrize(
        "message_type", ["channel_post", "edited_channel_post", "message", "edited_message"]
    )
    async def test_arbitrary_callback_data_pinned_message_reply_to_message(
        self, cdc_bot, monkeypatch, message_type
    ):
        bot = cdc_bot

        reply_markup = InlineKeyboardMarkup.from_button(
            InlineKeyboardButton(text="text", callback_data="callback_data")
        )

        message = Message(
            1,
            dtm.datetime.utcnow(),
            None,
            reply_markup=bot.callback_data_cache.process_keyboard(reply_markup),
        )
        message._unfreeze()
        # We do to_dict -> de_json to make sure those aren't the same objects
        message.pinned_message = Message.de_json(message.to_dict(), bot)

        async def post(*args, **kwargs):
            update = Update(
                17,
                **{
                    message_type: Message(
                        1,
                        dtm.datetime.utcnow(),
                        None,
                        pinned_message=message,
                        reply_to_message=Message.de_json(message.to_dict(), bot),
                    )
                },
            )
            return [update.to_dict()]

        try:
            monkeypatch.setattr(BaseRequest, "post", post)
            updates = await bot.get_updates(timeout=1)

            assert isinstance(updates, tuple)
            assert len(updates) == 1

            effective_message = updates[0][message_type]
            assert (
                effective_message.reply_to_message.reply_markup.inline_keyboard[0][0].callback_data
                == "callback_data"
            )
            assert (
                effective_message.pinned_message.reply_markup.inline_keyboard[0][0].callback_data
                == "callback_data"
            )

            pinned_message = effective_message.reply_to_message.pinned_message
            assert (
                pinned_message.reply_markup.inline_keyboard[0][0].callback_data == "callback_data"
            )

        finally:
            bot.callback_data_cache.clear_callback_data()
            bot.callback_data_cache.clear_callback_queries()

    async def test_get_updates_invalid_callback_data(self, cdc_bot, monkeypatch):
        bot = cdc_bot

        async def post(*args, **kwargs):
            return [
                Update(
                    17,
                    callback_query=CallbackQuery(
                        id=1,
                        from_user=None,
                        chat_instance=123,
                        data="invalid data",
                        message=Message(
                            1,
                            from_user=User(1, "", False),
                            date=dtm.datetime.utcnow(),
                            chat=Chat(1, ""),
                            text="Webhook",
                        ),
                    ),
                ).to_dict()
            ]

        try:
            monkeypatch.setattr(BaseRequest, "post", post)
            updates = await bot.get_updates(timeout=1)

            assert isinstance(updates, tuple)
            assert len(updates) == 1
            assert isinstance(updates[0].callback_query.data, InvalidCallbackData)

        finally:
            # Reset b/c bots scope is session
            bot.callback_data_cache.clear_callback_data()
            bot.callback_data_cache.clear_callback_queries()

    # TODO: Needs improvement. We need incoming inline query to test answer.
    async def test_replace_callback_data_answer_inline_query(self, monkeypatch, cdc_bot, chat_id):
        bot = cdc_bot

        # For now just test that our internals pass the correct data
        async def make_assertion(
            endpoint,
            data=None,
            *args,
            **kwargs,
        ):
            inline_keyboard = data["results"][0]["reply_markup"].inline_keyboard
            assertion_1 = inline_keyboard[0][1] == no_replace_button
            assertion_2 = inline_keyboard[0][0] != replace_button
            keyboard, button = (
                inline_keyboard[0][0].callback_data[:32],
                inline_keyboard[0][0].callback_data[32:],
            )
            assertion_3 = (
                bot.callback_data_cache._keyboard_data[keyboard].button_data[button]
                == "replace_test"
            )
            assertion_4 = data["results"][1].reply_markup is None
            return assertion_1 and assertion_2 and assertion_3 and assertion_4

        try:
            replace_button = InlineKeyboardButton(text="replace", callback_data="replace_test")
            no_replace_button = InlineKeyboardButton(
                text="no_replace", url="http://python-telegram-bot.org/"
            )
            reply_markup = InlineKeyboardMarkup.from_row(
                [
                    replace_button,
                    no_replace_button,
                ]
            )

            bot.username  # call this here so `bot.get_me()` won't be called after mocking
            monkeypatch.setattr(bot, "_post", make_assertion)
            results = [
                InlineQueryResultArticle(
                    "11", "first", InputTextMessageContent("first"), reply_markup=reply_markup
                ),
                InlineQueryResultVoice(
                    "22",
                    "https://python-telegram-bot.org/static/testfiles/telegram.ogg",
                    title="second",
                ),
            ]

            assert await bot.answer_inline_query(chat_id, results=results)

        finally:
            bot.callback_data_cache.clear_callback_data()
            bot.callback_data_cache.clear_callback_queries()

    @pytest.mark.parametrize(
        "message_type", ["channel_post", "edited_channel_post", "message", "edited_message"]
    )
    @pytest.mark.parametrize("self_sender", [True, False])
    async def test_arbitrary_callback_data_via_bot(
        self, cdc_bot, monkeypatch, self_sender, message_type
    ):
        bot = cdc_bot
        reply_markup = InlineKeyboardMarkup.from_button(
            InlineKeyboardButton(text="text", callback_data="callback_data")
        )

        reply_markup = bot.callback_data_cache.process_keyboard(reply_markup)
        message = Message(
            1,
            dtm.datetime.utcnow(),
            None,
            reply_markup=reply_markup,
            via_bot=bot.bot if self_sender else User(1, "first", False),
        )

        async def post(*args, **kwargs):
            return [Update(17, **{message_type: message}).to_dict()]

        try:
            monkeypatch.setattr(BaseRequest, "post", post)
            updates = await bot.get_updates(timeout=1)

            assert isinstance(updates, tuple)
            assert len(updates) == 1

            message = updates[0][message_type]
            if self_sender:
                assert message.reply_markup.inline_keyboard[0][0].callback_data == "callback_data"
            else:
                assert (
                    message.reply_markup.inline_keyboard[0][0].callback_data
                    == reply_markup.inline_keyboard[0][0].callback_data
                )
        finally:
            bot.callback_data_cache.clear_callback_data()
            bot.callback_data_cache.clear_callback_queries()

    @pytest.mark.parametrize("bot_class", [Bot, ExtBot])
    async def test_http2_runtime_error(self, recwarn, bot_class):
        bot_class("12345:ABCDE", base_url="http://", request=HTTPXRequest(http_version="2"))
        bot_class(
            "12345:ABCDE",
            base_url="http://",
            get_updates_request=HTTPXRequest(http_version="2"),
        )
        bot_class(
            "12345:ABCDE",
            base_url="http://",
            request=HTTPXRequest(http_version="2"),
            get_updates_request=HTTPXRequest(http_version="2"),
        )
        assert len(recwarn) == 3
        assert "You set the HTTP version for the request HTTPXRequest instance" in str(
            recwarn[0].message
        )
        assert "You set the HTTP version for the get_updates_request HTTPXRequest instance" in str(
            recwarn[1].message
        )
        assert (
            "You set the HTTP version for the get_updates_request and request HTTPXRequest "
            "instance" in str(recwarn[2].message)
        )
        for warning in recwarn:
            assert warning.filename == __file__, "wrong stacklevel!"
            assert warning.category is PTBUserWarning

    async def test_set_get_my_name(self, bot, monkeypatch):
        """We only test that we pass the correct values to TG since this endpoint is heavily
        rate limited which makes automated tests rather infeasible."""
        default_name = "default_bot_name"
        en_name = "en_bot_name"
        de_name = "de_bot_name"

        # We predefine the responses that we would TG expect to send us
        set_stack = asyncio.Queue()
        get_stack = asyncio.Queue()
        await set_stack.put({"name": default_name})
        await set_stack.put({"name": en_name, "language_code": "en"})
        await set_stack.put({"name": de_name, "language_code": "de"})
        await get_stack.put({"name": default_name, "language_code": None})
        await get_stack.put({"name": en_name, "language_code": "en"})
        await get_stack.put({"name": de_name, "language_code": "de"})

        await set_stack.put({"name": default_name})
        await set_stack.put({"language_code": "en"})
        await set_stack.put({"language_code": "de"})
        await get_stack.put({"name": default_name, "language_code": None})
        await get_stack.put({"name": default_name, "language_code": "en"})
        await get_stack.put({"name": default_name, "language_code": "de"})

        async def post(url, request_data: RequestData, *args, **kwargs):
            # The mock-post now just fetches the predefined responses from the queues
            if "setMyName" in url:
                expected = await set_stack.get()
                assert request_data.json_parameters == expected
                set_stack.task_done()
                return True

            bot_name = await get_stack.get()
            if "language_code" in request_data.json_parameters:
                assert request_data.json_parameters == {"language_code": bot_name["language_code"]}
            else:
                assert request_data.json_parameters == {}
            get_stack.task_done()
            return bot_name

        monkeypatch.setattr(bot.request, "post", post)

        # Set the names
        assert all(
            await asyncio.gather(
                bot.set_my_name(default_name),
                bot.set_my_name(en_name, language_code="en"),
                bot.set_my_name(de_name, language_code="de"),
            )
        )

        # Check that they were set correctly
        assert await asyncio.gather(
            bot.get_my_name(), bot.get_my_name("en"), bot.get_my_name("de")
        ) == [
            BotName(default_name),
            BotName(en_name),
            BotName(de_name),
        ]

        # Delete the names
        assert all(
            await asyncio.gather(
                bot.set_my_name(default_name),
                bot.set_my_name(None, language_code="en"),
                bot.set_my_name(None, language_code="de"),
            )
        )

        # Check that they were deleted correctly
        assert await asyncio.gather(
            bot.get_my_name(), bot.get_my_name("en"), bot.get_my_name("de")
        ) == 3 * [BotName(default_name)]

<<<<<<< HEAD
    async def test_set_message_reaction(self, bot, monkeypatch):
        """This is here so we can test the convenient conversion we do in the function without
        having to do multiple requests to Telegram"""

        expected_param = [
            [{"emoji": ReactionEmoji.THUMBS_UP, "type": "emoji"}],
            [{"emoji": ReactionEmoji.RED_HEART, "type": "emoji"}],
            [{"custom_emoji_id": "custom_emoji_1", "type": "custom_emoji"}],
            [{"custom_emoji_id": "custom_emoji_2", "type": "custom_emoji"}],
            [{"emoji": ReactionEmoji.THUMBS_DOWN, "type": "emoji"}],
            [{"custom_emoji_id": "custom_emoji_3", "type": "custom_emoji"}],
            [
                {"emoji": ReactionEmoji.RED_HEART, "type": "emoji"},
                {"custom_emoji_id": "custom_emoji_4", "type": "custom_emoji"},
                {"emoji": ReactionEmoji.THUMBS_DOWN, "type": "emoji"},
                {"custom_emoji_id": "custom_emoji_5", "type": "custom_emoji"},
            ],
            [],
        ]

        amount = 0

        async def post(url, request_data: RequestData, *args, **kwargs):
            # The mock-post now just fetches the predefined responses from the queues
            assert request_data.json_parameters["chat_id"] == "1"
            assert request_data.json_parameters["message_id"] == "2"
            assert request_data.json_parameters["is_big"]
            nonlocal amount
            assert request_data.parameters["reaction"] == expected_param[amount]
            amount += 1

        monkeypatch.setattr(bot.request, "post", post)
        await bot.set_message_reaction(1, 2, [ReactionTypeEmoji(ReactionEmoji.THUMBS_UP)], True)
        await bot.set_message_reaction(1, 2, ReactionTypeEmoji(ReactionEmoji.RED_HEART), True)
        await bot.set_message_reaction(1, 2, [ReactionTypeCustomEmoji("custom_emoji_1")], True)
        await bot.set_message_reaction(1, 2, ReactionTypeCustomEmoji("custom_emoji_2"), True)
        await bot.set_message_reaction(1, 2, ReactionEmoji.THUMBS_DOWN, True)
        await bot.set_message_reaction(1, 2, "custom_emoji_3", True)
        await bot.set_message_reaction(
            1,
            2,
            [
                ReactionTypeEmoji(ReactionEmoji.RED_HEART),
                ReactionTypeCustomEmoji("custom_emoji_4"),
                ReactionEmoji.THUMBS_DOWN,
                ReactionTypeCustomEmoji("custom_emoji_5"),
            ],
            True,
        )

    @pytest.mark.parametrize(
        ("default_bot", "custom"),
        [
            ({"parse_mode": ParseMode.HTML}, None),
            ({"parse_mode": ParseMode.HTML}, ParseMode.MARKDOWN_V2),
            ({"parse_mode": None}, ParseMode.MARKDOWN_V2),
        ],
        indirect=["default_bot"],
    )
    async def test_send_message_default_quote_parse_mode(
        self, default_bot, chat_id, message, custom, monkeypatch
    ):
        async def make_assertion(url, request_data: RequestData, *args, **kwargs):
            assert request_data.parameters["reply_parameters"].get("quote_parse_mode") == (
                custom or default_bot.defaults.quote_parse_mode
            )
            return make_message("dummy reply").to_dict()

        kwargs = {"message_id": 1}
        if custom is not None:
            kwargs["quote_parse_mode"] = custom

        monkeypatch.setattr(default_bot.request, "post", make_assertion)
        await default_bot.send_message(
            chat_id, message, reply_parameters=ReplyParameters(**kwargs)
        )

    @pytest.mark.parametrize(
        ("default_bot", "custom"),
        [
            ({"parse_mode": ParseMode.HTML}, None),
            ({"parse_mode": ParseMode.HTML}, ParseMode.MARKDOWN_V2),
            ({"parse_mode": None}, ParseMode.MARKDOWN_V2),
        ],
        indirect=["default_bot"],
    )
    async def test_send_poll_default_quote_parse_mode(
        self, default_bot, chat_id, custom, monkeypatch
    ):
        async def make_assertion(url, request_data: RequestData, *args, **kwargs):
            assert request_data.parameters["reply_parameters"].get("quote_parse_mode") == (
                custom or default_bot.defaults.quote_parse_mode
            )
            return make_message("dummy reply").to_dict()

        kwargs = {"message_id": 1}
        if custom is not None:
            kwargs["quote_parse_mode"] = custom

        monkeypatch.setattr(default_bot.request, "post", make_assertion)
        await default_bot.send_poll(
            chat_id,
            question="question",
            options=["option1", "option2"],
            reply_parameters=ReplyParameters(**kwargs),
        )

    @pytest.mark.parametrize(
        ("default_bot", "custom"),
        [
            ({"parse_mode": ParseMode.HTML}, None),
            ({"parse_mode": ParseMode.HTML}, ParseMode.MARKDOWN_V2),
            ({"parse_mode": None}, ParseMode.MARKDOWN_V2),
        ],
        indirect=["default_bot"],
    )
    async def test_send_game_default_quote_parse_mode(
        self, default_bot, chat_id, custom, monkeypatch
    ):
        async def make_assertion(url, request_data: RequestData, *args, **kwargs):
            assert request_data.parameters["reply_parameters"].get("quote_parse_mode") == (
                custom or default_bot.defaults.quote_parse_mode
            )
            return make_message("dummy reply").to_dict()

        kwargs = {"message_id": 1}
        if custom is not None:
            kwargs["quote_parse_mode"] = custom

        monkeypatch.setattr(default_bot.request, "post", make_assertion)
        await default_bot.send_game(
            chat_id, "game_short_name", reply_parameters=ReplyParameters(**kwargs)
        )

    @pytest.mark.parametrize(
        ("default_bot", "custom"),
        [
            ({"parse_mode": ParseMode.HTML}, None),
            ({"parse_mode": ParseMode.HTML}, ParseMode.MARKDOWN_V2),
            ({"parse_mode": None}, ParseMode.MARKDOWN_V2),
        ],
        indirect=["default_bot"],
    )
    async def test_copy_message_default_quote_parse_mode(
        self, default_bot, chat_id, custom, monkeypatch
    ):
        async def make_assertion(url, request_data: RequestData, *args, **kwargs):
            assert request_data.parameters["reply_parameters"].get("quote_parse_mode") == (
                custom or default_bot.defaults.quote_parse_mode
            )
            return make_message("dummy reply").to_dict()

        kwargs = {"message_id": 1}
        if custom is not None:
            kwargs["quote_parse_mode"] = custom

        monkeypatch.setattr(default_bot.request, "post", make_assertion)
        await default_bot.copy_message(chat_id, 1, 1, reply_parameters=ReplyParameters(**kwargs))
=======
    async def test_do_api_request_camel_case_conversion(self, bot, monkeypatch):
        async def make_assertion(url, request_data: RequestData, *args, **kwargs):
            return url.endswith("camelCase")

        monkeypatch.setattr(bot.request, "post", make_assertion)
        assert await bot.do_api_request("camel_case")

    async def test_do_api_request_media_write_timeout(self, bot, chat_id, monkeypatch):
        test_flag = None

        class CustomRequest(BaseRequest):
            async def initialize(self_) -> None:
                pass

            async def shutdown(self_) -> None:
                pass

            async def do_request(self_, *args, **kwargs) -> Tuple[int, bytes]:
                nonlocal test_flag
                test_flag = (
                    kwargs.get("read_timeout"),
                    kwargs.get("connect_timeout"),
                    kwargs.get("write_timeout"),
                    kwargs.get("pool_timeout"),
                )
                return HTTPStatus.OK, b'{"ok": "True", "result": {}}'

        custom_request = CustomRequest()

        bot = Bot(bot.token, request=custom_request)
        await bot.do_api_request(
            "send_document",
            api_kwargs={
                "chat_id": chat_id,
                "caption": "test_caption",
                "document": InputFile(data_file("telegram.png").open("rb")),
            },
        )
        assert test_flag == (
            DEFAULT_NONE,
            DEFAULT_NONE,
            20,
            DEFAULT_NONE,
        )

    async def test_do_api_request_default_timezone(self, tz_bot, monkeypatch):
        until = dtm.datetime(2020, 1, 11, 16, 13)
        until_timestamp = to_timestamp(until, tzinfo=tz_bot.defaults.tzinfo)

        async def make_assertion(url, request_data: RequestData, *args, **kwargs):
            data = request_data.parameters
            chat_id = data["chat_id"] == 2
            user_id = data["user_id"] == 32
            until_date = data.get("until_date", until_timestamp) == until_timestamp
            return chat_id and user_id and until_date

        monkeypatch.setattr(tz_bot.request, "post", make_assertion)

        assert await tz_bot.do_api_request(
            "banChatMember", api_kwargs={"chat_id": 2, "user_id": 32}
        )
        assert await tz_bot.do_api_request(
            "banChatMember", api_kwargs={"chat_id": 2, "user_id": 32, "until_date": until}
        )
        assert await tz_bot.do_api_request(
            "banChatMember",
            api_kwargs={"chat_id": 2, "user_id": 32, "until_date": until_timestamp},
        )
>>>>>>> 29866e21


class TestBotWithRequest:
    """
    Most are executed on tg.ext.ExtBot, as that class only extends the functionality of tg.bot

    Behavior for init of ExtBot with missing optional dependency cachetools (for CallbackDataCache)
    is tested in `test_callbackdatacache`
    """

    async def test_invalid_token_server_response(self):
        with pytest.raises(InvalidToken, match="The token `12` was rejected by the server."):
            async with ExtBot(token="12"):
                pass

    async def test_multiple_init_cycles(self, bot):
        # nothing really to assert - this should just not fail
        test_bot = Bot(bot.token)
        async with test_bot:
            await test_bot.get_me()
        async with test_bot:
            await test_bot.get_me()

    async def test_forward_message(self, bot, chat_id, message):
        forward_message = await bot.forward_message(
            chat_id, from_chat_id=chat_id, message_id=message.message_id
        )

        assert forward_message.text == message.text
        assert forward_message.forward_from.username == message.from_user.username
        assert isinstance(forward_message.forward_date, dtm.datetime)

    async def test_forward_protected_message(self, bot, chat_id):
        tasks = asyncio.gather(
            bot.send_message(chat_id, "cant forward me", protect_content=True),
            bot.send_message(chat_id, "forward me", protect_content=False),
        )
        to_forward_protected, to_forward_unprotected = await tasks

        assert to_forward_protected.has_protected_content
        assert not to_forward_unprotected.has_protected_content

        forwarded_but_now_protected = await to_forward_unprotected.forward(
            chat_id, protect_content=True
        )
        assert forwarded_but_now_protected.has_protected_content

        tasks = asyncio.gather(
            to_forward_protected.forward(chat_id),
            forwarded_but_now_protected.forward(chat_id),
            return_exceptions=True,
        )
        result = await tasks
        assert all("can't be forwarded" in str(exc) for exc in result)

    async def test_forward_messages(self, bot, chat_id):
        tasks = asyncio.gather(
            bot.send_message(chat_id, text="will be forwarded"),
            bot.send_message(chat_id, text="will be forwarded"),
        )

        msg1, msg2 = await tasks

        forward_messages = await bot.forward_messages(
            chat_id, from_chat_id=chat_id, message_ids=(msg1.message_id, msg2.message_id)
        )

        assert isinstance(forward_messages, tuple)

        tasks = asyncio.gather(
            bot.send_message(
                chat_id, "temp 1", reply_to_message_id=forward_messages[0].message_id
            ),
            bot.send_message(
                chat_id, "temp 2", reply_to_message_id=forward_messages[1].message_id
            ),
        )

        temp_msg1, temp_msg2 = await tasks
        forward_msg1 = temp_msg1.reply_to_message
        forward_msg2 = temp_msg2.reply_to_message

        assert forward_msg1.text == msg1.text
        assert forward_msg1.forward_from.username == msg1.from_user.username
        assert isinstance(forward_msg1.forward_date, dtm.datetime)

        assert forward_msg2.text == msg2.text
        assert forward_msg2.forward_from.username == msg2.from_user.username
        assert isinstance(forward_msg2.forward_date, dtm.datetime)

    async def test_delete_message(self, bot, chat_id):
        message = await bot.send_message(chat_id, text="will be deleted")
        await asyncio.sleep(2)

        assert await bot.delete_message(chat_id=chat_id, message_id=message.message_id) is True

    async def test_delete_message_old_message(self, bot, chat_id):
        with pytest.raises(BadRequest):
            # Considering that the first message is old enough
            await bot.delete_message(chat_id=chat_id, message_id=1)

    # send_photo, send_audio, send_document, send_sticker, send_video, send_voice, send_video_note,
    # send_media_group, send_animation, get_user_chat_boosts are tested in their respective
    # test modules. No need to duplicate here.

    async def test_delete_messages(self, bot, chat_id):
        msg1 = await bot.send_message(chat_id, text="will be deleted")
        msg2 = await bot.send_message(chat_id, text="will be deleted")
        await asyncio.sleep(2)

        assert await bot.delete_messages(chat_id=chat_id, message_ids=(msg1.id, msg2.id)) is True

    async def test_send_venue(self, bot, chat_id):
        longitude = -46.788279
        latitude = -23.691288
        title = "title"
        address = "address"
        foursquare_id = "foursquare id"
        foursquare_type = "foursquare type"
        google_place_id = "google_place id"
        google_place_type = "google_place type"

        tasks = asyncio.gather(
            *(
                bot.send_venue(
                    chat_id=chat_id,
                    title=title,
                    address=address,
                    latitude=latitude,
                    longitude=longitude,
                    protect_content=True,
                    **i,
                )
                for i in (
                    {"foursquare_id": foursquare_id, "foursquare_type": foursquare_type},
                    {"google_place_id": google_place_id, "google_place_type": google_place_type},
                )
            ),
        )

        message, message2 = await tasks
        assert message.venue
        assert message.venue.title == title
        assert message.venue.address == address
        assert message.venue.location.latitude == latitude
        assert message.venue.location.longitude == longitude
        assert message.venue.foursquare_id == foursquare_id
        assert message.venue.foursquare_type == foursquare_type
        assert message.venue.google_place_id is None
        assert message.venue.google_place_type is None
        assert message.has_protected_content

        assert message2.venue
        assert message2.venue.title == title
        assert message2.venue.address == address
        assert message2.venue.location.latitude == latitude
        assert message2.venue.location.longitude == longitude
        assert message2.venue.google_place_id == google_place_id
        assert message2.venue.google_place_type == google_place_type
        assert message2.venue.foursquare_id is None
        assert message2.venue.foursquare_type is None
        assert message2.has_protected_content

    async def test_send_contact(self, bot, chat_id):
        phone_number = "+11234567890"
        first_name = "Leandro"
        last_name = "Toledo"
        message = await bot.send_contact(
            chat_id=chat_id,
            phone_number=phone_number,
            first_name=first_name,
            last_name=last_name,
            protect_content=True,
        )

        assert message.contact
        assert message.contact.phone_number == phone_number
        assert message.contact.first_name == first_name
        assert message.contact.last_name == last_name
        assert message.has_protected_content

    async def test_send_chat_action_all_args(self, bot, chat_id, monkeypatch):
        async def make_assertion(*args, **_):
            kwargs = args[1]
            return (
                kwargs["chat_id"] == chat_id
                and kwargs["action"] == "action"
                and kwargs["message_thread_id"] == 1
            )

        monkeypatch.setattr(bot, "_post", make_assertion)
        assert await bot.send_chat_action(chat_id, "action", 1)

    # TODO: Add bot to group to test polls too
    @pytest.mark.parametrize(
        "reply_markup",
        [
            None,
            InlineKeyboardMarkup.from_button(
                InlineKeyboardButton(text="text", callback_data="data")
            ),
            InlineKeyboardMarkup.from_button(
                InlineKeyboardButton(text="text", callback_data="data")
            ).to_dict(),
        ],
    )
    async def test_send_and_stop_poll(self, bot, super_group_id, reply_markup):
        question = "Is this a test?"
        answers = ["Yes", "No", "Maybe"]
        explanation = "[Here is a link](https://google.com)"
        explanation_entities = [
            MessageEntity(MessageEntity.TEXT_LINK, 0, 14, url="https://google.com")
        ]

        poll_task = asyncio.create_task(
            bot.send_poll(
                chat_id=super_group_id,
                question=question,
                options=answers,
                is_anonymous=False,
                allows_multiple_answers=True,
                read_timeout=60,
                protect_content=True,
            )
        )
        quiz_task = asyncio.create_task(
            bot.send_poll(
                chat_id=super_group_id,
                question=question,
                options=answers,
                type=Poll.QUIZ,
                correct_option_id=2,
                is_closed=True,
                explanation=explanation,
                explanation_parse_mode=ParseMode.MARKDOWN_V2,
            )
        )

        message = await poll_task
        assert message.poll
        assert message.poll.question == question
        assert message.poll.options[0].text == answers[0]
        assert message.poll.options[1].text == answers[1]
        assert message.poll.options[2].text == answers[2]
        assert not message.poll.is_anonymous
        assert message.poll.allows_multiple_answers
        assert not message.poll.is_closed
        assert message.poll.type == Poll.REGULAR
        assert message.has_protected_content

        # Since only the poll and not the complete message is returned, we can't check that the
        # reply_markup is correct. So we just test that sending doesn't give an error.
        poll = await bot.stop_poll(
            chat_id=super_group_id,
            message_id=message.message_id,
            reply_markup=reply_markup,
            read_timeout=60,
        )
        assert isinstance(poll, Poll)
        assert poll.is_closed
        assert poll.options[0].text == answers[0]
        assert poll.options[0].voter_count == 0
        assert poll.options[1].text == answers[1]
        assert poll.options[1].voter_count == 0
        assert poll.options[2].text == answers[2]
        assert poll.options[2].voter_count == 0
        assert poll.question == question
        assert poll.total_voter_count == 0

        message_quiz = await quiz_task
        assert message_quiz.poll.correct_option_id == 2
        assert message_quiz.poll.type == Poll.QUIZ
        assert message_quiz.poll.is_closed
        assert message_quiz.poll.explanation == "Here is a link"
        assert message_quiz.poll.explanation_entities == tuple(explanation_entities)
        assert poll_task.done()
        assert quiz_task.done()

    @pytest.mark.parametrize(
        ("open_period", "close_date"), [(5, None), (None, True)], ids=["open_period", "close_date"]
    )
    async def test_send_open_period(self, bot, super_group_id, open_period, close_date):
        question = "Is this a test?"
        answers = ["Yes", "No", "Maybe"]
        reply_markup = InlineKeyboardMarkup.from_button(
            InlineKeyboardButton(text="text", callback_data="data")
        )

        if close_date:
            close_date = dtm.datetime.utcnow() + dtm.timedelta(seconds=5.05)

        message = await bot.send_poll(
            chat_id=super_group_id,
            question=question,
            options=answers,
            is_anonymous=False,
            allows_multiple_answers=True,
            read_timeout=60,
            open_period=open_period,
            close_date=close_date,
        )
        await asyncio.sleep(5.1)
        new_message = await bot.edit_message_reply_markup(
            chat_id=super_group_id,
            message_id=message.message_id,
            reply_markup=reply_markup,
            read_timeout=60,
        )
        assert new_message.poll.id == message.poll.id
        assert new_message.poll.is_closed

    async def test_send_close_date_default_tz(self, tz_bot, super_group_id):
        question = "Is this a test?"
        answers = ["Yes", "No", "Maybe"]
        reply_markup = InlineKeyboardMarkup.from_button(
            InlineKeyboardButton(text="text", callback_data="data")
        )

        aware_close_date = dtm.datetime.now(tz=tz_bot.defaults.tzinfo) + dtm.timedelta(seconds=5)
        close_date = aware_close_date.replace(tzinfo=None)

        msg = await tz_bot.send_poll(  # The timezone returned from this is always converted to UTC
            chat_id=super_group_id,
            question=question,
            options=answers,
            close_date=close_date,
            read_timeout=60,
        )
        msg.poll._unfreeze()
        # Sometimes there can be a few seconds delay, so don't let the test fail due to that-
        msg.poll.close_date = msg.poll.close_date.astimezone(aware_close_date.tzinfo)
        assert abs(msg.poll.close_date - aware_close_date) <= dtm.timedelta(seconds=5)

        await asyncio.sleep(5.1)

        new_message = await tz_bot.edit_message_reply_markup(
            chat_id=super_group_id,
            message_id=msg.message_id,
            reply_markup=reply_markup,
            read_timeout=60,
        )
        assert new_message.poll.id == msg.poll.id
        assert new_message.poll.is_closed

    async def test_send_poll_explanation_entities(self, bot, chat_id):
        test_string = "Italic Bold Code"
        entities = [
            MessageEntity(MessageEntity.ITALIC, 0, 6),
            MessageEntity(MessageEntity.ITALIC, 7, 4),
            MessageEntity(MessageEntity.ITALIC, 12, 4),
        ]
        message = await bot.send_poll(
            chat_id,
            "question",
            options=["a", "b"],
            correct_option_id=0,
            type=Poll.QUIZ,
            explanation=test_string,
            explanation_entities=entities,
        )

        assert message.poll.explanation == test_string
        assert message.poll.explanation_entities == tuple(entities)

    @pytest.mark.parametrize("default_bot", [{"parse_mode": "Markdown"}], indirect=True)
    async def test_send_poll_default_parse_mode(self, default_bot, super_group_id):
        explanation = "Italic Bold Code"
        explanation_markdown = "_Italic_ *Bold* `Code`"
        question = "Is this a test?"
        answers = ["Yes", "No", "Maybe"]

        tasks = asyncio.gather(
            *(
                default_bot.send_poll(
                    chat_id=super_group_id,
                    question=question,
                    options=answers,
                    type=Poll.QUIZ,
                    correct_option_id=2,
                    is_closed=True,
                    explanation=explanation_markdown,
                    **i,
                )
                for i in ({}, {"explanation_parse_mode": None}, {"explanation_parse_mode": "HTML"})
            ),
        )
        message1, message2, message3 = await tasks
        assert message1.poll.explanation == explanation
        assert message1.poll.explanation_entities == (
            MessageEntity(MessageEntity.ITALIC, 0, 6),
            MessageEntity(MessageEntity.BOLD, 7, 4),
            MessageEntity(MessageEntity.CODE, 12, 4),
        )

        assert message2.poll.explanation == explanation_markdown
        assert message2.poll.explanation_entities == ()

        assert message3.poll.explanation == explanation_markdown
        assert message3.poll.explanation_entities == ()

    @pytest.mark.parametrize(
        ("default_bot", "custom"),
        [
            ({"allow_sending_without_reply": True}, None),
            ({"allow_sending_without_reply": False}, None),
            ({"allow_sending_without_reply": False}, True),
        ],
        indirect=["default_bot"],
    )
    async def test_send_poll_default_allow_sending_without_reply(
        self, default_bot, chat_id, custom
    ):
        question = "Is this a test?"
        answers = ["Yes", "No", "Maybe"]
        reply_to_message = await default_bot.send_message(chat_id, "test")
        await reply_to_message.delete()
        if custom is not None:
            message = await default_bot.send_poll(
                chat_id,
                question=question,
                options=answers,
                allow_sending_without_reply=custom,
                reply_to_message_id=reply_to_message.message_id,
            )
            assert message.reply_to_message is None
        elif default_bot.defaults.allow_sending_without_reply:
            message = await default_bot.send_poll(
                chat_id,
                question=question,
                options=answers,
                reply_to_message_id=reply_to_message.message_id,
            )
            assert message.reply_to_message is None
        else:
            with pytest.raises(BadRequest, match="Message to reply not found"):
                await default_bot.send_poll(
                    chat_id,
                    question=question,
                    options=answers,
                    reply_to_message_id=reply_to_message.message_id,
                )

    @pytest.mark.parametrize("default_bot", [{"protect_content": True}], indirect=True)
    async def test_send_poll_default_protect_content(self, chat_id, default_bot):
        tasks = asyncio.gather(
            default_bot.send_poll(chat_id, "Test", ["1", "2"]),
            default_bot.send_poll(chat_id, "test", ["1", "2"], protect_content=False),
        )
        protected_poll, unprotect_poll = await tasks
        assert protected_poll.has_protected_content
        assert not unprotect_poll.has_protected_content

    @pytest.mark.parametrize("emoji", [*Dice.ALL_EMOJI, None])
    async def test_send_dice(self, bot, chat_id, emoji):
        message = await bot.send_dice(chat_id, emoji=emoji, protect_content=True)

        assert message.dice
        assert message.has_protected_content
        if emoji is None:
            assert message.dice.emoji == Dice.DICE
        else:
            assert message.dice.emoji == emoji

    @pytest.mark.parametrize(
        ("default_bot", "custom"),
        [
            ({"allow_sending_without_reply": True}, None),
            ({"allow_sending_without_reply": False}, None),
            ({"allow_sending_without_reply": False}, True),
        ],
        indirect=["default_bot"],
    )
    async def test_send_dice_default_allow_sending_without_reply(
        self, default_bot, chat_id, custom
    ):
        reply_to_message = await default_bot.send_message(chat_id, "test")
        await reply_to_message.delete()
        if custom is not None:
            message = await default_bot.send_dice(
                chat_id,
                allow_sending_without_reply=custom,
                reply_to_message_id=reply_to_message.message_id,
            )
            assert message.reply_to_message is None
        elif default_bot.defaults.allow_sending_without_reply:
            message = await default_bot.send_dice(
                chat_id,
                reply_to_message_id=reply_to_message.message_id,
            )
            assert message.reply_to_message is None
        else:
            with pytest.raises(BadRequest, match="Message to reply not found"):
                await default_bot.send_dice(
                    chat_id, reply_to_message_id=reply_to_message.message_id
                )

    @pytest.mark.parametrize("default_bot", [{"protect_content": True}], indirect=True)
    async def test_send_dice_default_protect_content(self, chat_id, default_bot):
        tasks = asyncio.gather(
            default_bot.send_dice(chat_id), default_bot.send_dice(chat_id, protect_content=False)
        )
        protected_dice, unprotected_dice = await tasks
        assert protected_dice.has_protected_content
        assert not unprotected_dice.has_protected_content

    @pytest.mark.parametrize("chat_action", list(ChatAction))
    async def test_send_chat_action(self, bot, chat_id, chat_action):
        assert await bot.send_chat_action(chat_id, chat_action)

    async def test_wrong_chat_action(self, bot, chat_id):
        with pytest.raises(BadRequest, match="Wrong parameter action"):
            await bot.send_chat_action(chat_id, "unknown action")

    async def test_answer_inline_query_current_offset_error(self, bot, inline_results):
        with pytest.raises(ValueError, match="`current_offset` and `next_offset`"):
            await bot.answer_inline_query(
                1234, results=inline_results, next_offset=42, current_offset=51
            )

    async def test_get_user_profile_photos(self, bot, chat_id):
        user_profile_photos = await bot.get_user_profile_photos(chat_id)
        assert user_profile_photos.photos[0][0].file_size == 5403

    async def test_get_one_user_profile_photo(self, bot, chat_id):
        user_profile_photos = await bot.get_user_profile_photos(chat_id, offset=0, limit=1)
        assert user_profile_photos.total_count == 1
        assert user_profile_photos.photos[0][0].file_size == 5403

    async def test_edit_message_text(self, bot, message):
        message = await bot.edit_message_text(
            text="new_text",
            chat_id=message.chat_id,
            message_id=message.message_id,
            parse_mode="HTML",
            disable_web_page_preview=True,
        )

        assert message.text == "new_text"

    async def test_edit_message_text_entities(self, bot, message):
        test_string = "Italic Bold Code"
        entities = [
            MessageEntity(MessageEntity.ITALIC, 0, 6),
            MessageEntity(MessageEntity.ITALIC, 7, 4),
            MessageEntity(MessageEntity.ITALIC, 12, 4),
        ]
        message = await bot.edit_message_text(
            text=test_string,
            chat_id=message.chat_id,
            message_id=message.message_id,
            entities=entities,
        )

        assert message.text == test_string
        assert message.entities == tuple(entities)

    @pytest.mark.parametrize("default_bot", [{"parse_mode": "Markdown"}], indirect=True)
    async def test_edit_message_text_default_parse_mode(self, default_bot, message):
        test_string = "Italic Bold Code"
        test_markdown_string = "_Italic_ *Bold* `Code`"

        message = await default_bot.edit_message_text(
            text=test_markdown_string,
            chat_id=message.chat_id,
            message_id=message.message_id,
            disable_web_page_preview=True,
        )
        assert message.text_markdown == test_markdown_string
        assert message.text == test_string

        message = await default_bot.edit_message_text(
            text=test_markdown_string,
            chat_id=message.chat_id,
            message_id=message.message_id,
            parse_mode=None,
            disable_web_page_preview=True,
        )
        assert message.text == test_markdown_string
        assert message.text_markdown == escape_markdown(test_markdown_string)

        message = await default_bot.edit_message_text(
            text=test_markdown_string,
            chat_id=message.chat_id,
            message_id=message.message_id,
            disable_web_page_preview=True,
        )
        message = await default_bot.edit_message_text(
            text=test_markdown_string,
            chat_id=message.chat_id,
            message_id=message.message_id,
            parse_mode="HTML",
            disable_web_page_preview=True,
        )
        assert message.text == test_markdown_string
        assert message.text_markdown == escape_markdown(test_markdown_string)

    @pytest.mark.skip(reason="need reference to an inline message")
    async def test_edit_message_text_inline(self):
        pass

    async def test_edit_message_caption(self, bot, media_message):
        message = await bot.edit_message_caption(
            caption="new_caption",
            chat_id=media_message.chat_id,
            message_id=media_message.message_id,
        )

        assert message.caption == "new_caption"

    async def test_edit_message_caption_entities(self, bot, media_message):
        test_string = "Italic Bold Code"
        entities = [
            MessageEntity(MessageEntity.ITALIC, 0, 6),
            MessageEntity(MessageEntity.ITALIC, 7, 4),
            MessageEntity(MessageEntity.ITALIC, 12, 4),
        ]
        message = await bot.edit_message_caption(
            caption=test_string,
            chat_id=media_message.chat_id,
            message_id=media_message.message_id,
            caption_entities=entities,
        )

        assert message.caption == test_string
        assert message.caption_entities == tuple(entities)

    # edit_message_media is tested in test_inputmedia

    @pytest.mark.parametrize("default_bot", [{"parse_mode": "Markdown"}], indirect=True)
    async def test_edit_message_caption_default_parse_mode(self, default_bot, media_message):
        test_string = "Italic Bold Code"
        test_markdown_string = "_Italic_ *Bold* `Code`"

        message = await default_bot.edit_message_caption(
            caption=test_markdown_string,
            chat_id=media_message.chat_id,
            message_id=media_message.message_id,
        )
        assert message.caption_markdown == test_markdown_string
        assert message.caption == test_string

        message = await default_bot.edit_message_caption(
            caption=test_markdown_string,
            chat_id=media_message.chat_id,
            message_id=media_message.message_id,
            parse_mode=None,
        )
        assert message.caption == test_markdown_string
        assert message.caption_markdown == escape_markdown(test_markdown_string)

        message = await default_bot.edit_message_caption(
            caption=test_markdown_string,
            chat_id=media_message.chat_id,
            message_id=media_message.message_id,
        )
        message = await default_bot.edit_message_caption(
            caption=test_markdown_string,
            chat_id=media_message.chat_id,
            message_id=media_message.message_id,
            parse_mode="HTML",
        )
        assert message.caption == test_markdown_string
        assert message.caption_markdown == escape_markdown(test_markdown_string)

    async def test_edit_message_caption_with_parse_mode(self, bot, media_message):
        message = await bot.edit_message_caption(
            caption="new *caption*",
            parse_mode="Markdown",
            chat_id=media_message.chat_id,
            message_id=media_message.message_id,
        )

        assert message.caption == "new caption"

    @pytest.mark.skip(reason="need reference to an inline message")
    async def test_edit_message_caption_inline(self):
        pass

    async def test_edit_reply_markup(self, bot, message):
        new_markup = InlineKeyboardMarkup([[InlineKeyboardButton(text="test", callback_data="1")]])
        message = await bot.edit_message_reply_markup(
            chat_id=message.chat_id, message_id=message.message_id, reply_markup=new_markup
        )

        assert message is not True

    @pytest.mark.skip(reason="need reference to an inline message")
    async def test_edit_reply_markup_inline(self):
        pass

    @pytest.mark.xdist_group("getUpdates_and_webhook")
    # TODO: Actually send updates to the test bot so this can be tested properly
    async def test_get_updates(self, bot):
        await bot.delete_webhook()  # make sure there is no webhook set if webhook tests failed
        updates = await bot.get_updates(timeout=1)

        assert isinstance(updates, tuple)
        if updates:
            assert isinstance(updates[0], Update)

    @pytest.mark.parametrize("bot_class", [Bot, ExtBot])
    async def test_get_updates_read_timeout_deprecation_warning(
        self, bot, recwarn, monkeypatch, bot_class
    ):
        # Using the normal HTTPXRequest should not issue any warnings
        await bot.get_updates()
        assert len(recwarn) == 0

        # Now let's test deprecation warning when using get_updates for other BaseRequest
        # subclasses (we just monkeypatch the existing HTTPXRequest for this)
        read_timeout = None

        async def catch_timeouts(*args, **kwargs):
            nonlocal read_timeout
            read_timeout = kwargs.get("read_timeout")
            return HTTPStatus.OK, b'{"ok": "True", "result": {}}'

        monkeypatch.setattr(HTTPXRequest, "read_timeout", BaseRequest.read_timeout)
        monkeypatch.setattr(HTTPXRequest, "do_request", catch_timeouts)

        bot = bot_class(get_updates_request=HTTPXRequest(), token=bot.token)
        await bot.get_updates()

        assert len(recwarn) == 1
        assert "does not override the property `read_timeout`" in str(recwarn[0].message)
        assert recwarn[0].category is PTBDeprecationWarning
        assert recwarn[0].filename == __file__, "wrong stacklevel"

        assert read_timeout == 2

    @pytest.mark.parametrize(
        ("read_timeout", "timeout", "expected"),
        [
            (None, None, 0),
            (1, None, 1),
            (None, 1, 1),
            (DEFAULT_NONE, None, 10),
            (DEFAULT_NONE, 1, 11),
            (1, 2, 3),
        ],
    )
    async def test_get_updates_read_timeout_value_passing(
        self, bot, read_timeout, timeout, expected, monkeypatch
    ):
        caught_read_timeout = None

        async def catch_timeouts(*args, **kwargs):
            nonlocal caught_read_timeout
            caught_read_timeout = kwargs.get("read_timeout")
            return HTTPStatus.OK, b'{"ok": "True", "result": {}}'

        monkeypatch.setattr(HTTPXRequest, "do_request", catch_timeouts)

        bot = Bot(get_updates_request=HTTPXRequest(read_timeout=10), token=bot.token)
        await bot.get_updates(read_timeout=read_timeout, timeout=timeout)
        assert caught_read_timeout == expected

    @pytest.mark.xdist_group("getUpdates_and_webhook")
    @pytest.mark.parametrize("use_ip", [True, False])
    # local file path as file_input is tested below in test_set_webhook_params
    @pytest.mark.parametrize("file_input", ["bytes", "file_handle"])
    async def test_set_webhook_get_webhook_info_and_delete_webhook(self, bot, use_ip, file_input):
        url = "https://python-telegram-bot.org/test/webhook"
        # Get the ip address of the website - dynamically just in case it ever changes
        ip = socket.gethostbyname("python-telegram-bot.org")
        max_connections = 7
        allowed_updates = ["message"]
        file_input = (
            data_file("sslcert.pem").read_bytes()
            if file_input == "bytes"
            else data_file("sslcert.pem").open("rb")
        )
        await bot.set_webhook(
            url,
            max_connections=max_connections,
            allowed_updates=allowed_updates,
            ip_address=ip if use_ip else None,
            certificate=file_input if use_ip else None,
        )

        await asyncio.sleep(1)
        live_info = await bot.get_webhook_info()
        assert live_info.url == url
        assert live_info.max_connections == max_connections
        assert live_info.allowed_updates == tuple(allowed_updates)
        assert live_info.ip_address == ip
        assert live_info.has_custom_certificate == use_ip

        await bot.delete_webhook()
        await asyncio.sleep(1)
        info = await bot.get_webhook_info()
        assert not info.url
        assert info.ip_address is None
        assert info.has_custom_certificate is False

    async def test_leave_chat(self, bot):
        with pytest.raises(BadRequest, match="Chat not found"):
            await bot.leave_chat(-123456)

        with pytest.raises(NetworkError, match="Chat not found"):
            await bot.leave_chat(-123456)

    async def test_get_chat(self, bot, super_group_id):
        chat = await bot.get_chat(super_group_id)
        assert chat.type == "supergroup"
        assert chat.title == f">>> telegram.Bot(test) @{bot.username}"
        assert chat.id == int(super_group_id)

    async def test_get_chat_administrators(self, bot, channel_id):
        admins = await bot.get_chat_administrators(channel_id)
        assert isinstance(admins, tuple)

        for a in admins:
            assert a.status in ("administrator", "creator")

    async def test_get_chat_member_count(self, bot, channel_id):
        count = await bot.get_chat_member_count(channel_id)
        assert isinstance(count, int)
        assert count > 3

    async def test_get_chat_member(self, bot, channel_id, chat_id):
        chat_member = await bot.get_chat_member(channel_id, chat_id)

        assert chat_member.status == "administrator"
        assert chat_member.user.first_name == "PTB"
        assert chat_member.user.last_name == "Test user"

    @pytest.mark.skip(reason="Not implemented since we need a supergroup with many members")
    async def test_set_chat_sticker_set(self):
        pass

    @pytest.mark.skip(reason="Not implemented since we need a supergroup with many members")
    async def test_delete_chat_sticker_set(self):
        pass

    async def test_send_game(self, bot, chat_id):
        game_short_name = "test_game"
        message = await bot.send_game(chat_id, game_short_name, protect_content=True)

        assert message.game
        assert (
            message.game.description
            == "A no-op test game, for python-telegram-bot bot framework testing."
        )
        assert message.game.animation.file_id
        # We added some test bots later and for some reason the file size is not the same for them
        # so we accept three different sizes here. Shouldn't be too much of
        assert message.game.photo[0].file_size in [851, 4928, 850]
        assert message.has_protected_content

    @pytest.mark.parametrize(
        ("default_bot", "custom"),
        [
            ({"allow_sending_without_reply": True}, None),
            ({"allow_sending_without_reply": False}, None),
            ({"allow_sending_without_reply": False}, True),
        ],
        indirect=["default_bot"],
    )
    async def test_send_game_default_allow_sending_without_reply(
        self, default_bot, chat_id, custom
    ):
        game_short_name = "test_game"
        reply_to_message = await default_bot.send_message(chat_id, "test")
        await reply_to_message.delete()
        if custom is not None:
            message = await default_bot.send_game(
                chat_id,
                game_short_name,
                allow_sending_without_reply=custom,
                reply_to_message_id=reply_to_message.message_id,
            )
            assert message.reply_to_message is None
        elif default_bot.defaults.allow_sending_without_reply:
            message = await default_bot.send_game(
                chat_id,
                game_short_name,
                reply_to_message_id=reply_to_message.message_id,
            )
            assert message.reply_to_message is None
        else:
            with pytest.raises(BadRequest, match="Message to reply not found"):
                await default_bot.send_game(
                    chat_id, game_short_name, reply_to_message_id=reply_to_message.message_id
                )

    @pytest.mark.parametrize(
        ("default_bot", "val"),
        [({"protect_content": True}, True), ({"protect_content": False}, None)],
        indirect=["default_bot"],
    )
    async def test_send_game_default_protect_content(self, default_bot, chat_id, val):
        protected = await default_bot.send_game(chat_id, "test_game", protect_content=val)
        assert protected.has_protected_content is val

    @pytest.mark.xdist_group("game")
    @xfail
    async def test_set_game_score_1(self, bot, chat_id):
        # NOTE: numbering of methods assures proper order between test_set_game_scoreX methods
        # First, test setting a score.
        game_short_name = "test_game"
        game = await bot.send_game(chat_id, game_short_name)

        message = await bot.set_game_score(
            user_id=chat_id,
            score=BASE_GAME_SCORE,  # Score value is relevant for other set_game_score_* tests!
            chat_id=game.chat_id,
            message_id=game.message_id,
        )

        assert message.game.description == game.game.description
        assert message.game.photo[0].file_size == game.game.photo[0].file_size
        assert message.game.animation.file_unique_id == game.game.animation.file_unique_id
        assert message.game.text != game.game.text

    @pytest.mark.xdist_group("game")
    @xfail
    async def test_set_game_score_2(self, bot, chat_id):
        # NOTE: numbering of methods assures proper order between test_set_game_scoreX methods
        # Test setting a score higher than previous
        game_short_name = "test_game"
        game = await bot.send_game(chat_id, game_short_name)

        score = BASE_GAME_SCORE + 1

        message = await bot.set_game_score(
            user_id=chat_id,
            score=score,
            chat_id=game.chat_id,
            message_id=game.message_id,
            disable_edit_message=True,
        )

        assert message.game.description == game.game.description
        assert message.game.photo[0].file_size == game.game.photo[0].file_size
        assert message.game.animation.file_unique_id == game.game.animation.file_unique_id
        assert message.game.text == game.game.text

    @pytest.mark.xdist_group("game")
    @xfail
    async def test_set_game_score_3(self, bot, chat_id):
        # NOTE: numbering of methods assures proper order between test_set_game_scoreX methods
        # Test setting a score lower than previous (should raise error)
        game_short_name = "test_game"
        game = await bot.send_game(chat_id, game_short_name)

        score = BASE_GAME_SCORE  # Even a score equal to previous raises an error.

        with pytest.raises(BadRequest, match="Bot_score_not_modified"):
            await bot.set_game_score(
                user_id=chat_id, score=score, chat_id=game.chat_id, message_id=game.message_id
            )

    @pytest.mark.xdist_group("game")
    @xfail
    async def test_set_game_score_4(self, bot, chat_id):
        # NOTE: numbering of methods assures proper order between test_set_game_scoreX methods
        # Test force setting a lower score
        game_short_name = "test_game"
        game = await bot.send_game(chat_id, game_short_name)
        await asyncio.sleep(1.5)

        score = BASE_GAME_SCORE - 10

        message = await bot.set_game_score(
            user_id=chat_id,
            score=score,
            chat_id=game.chat_id,
            message_id=game.message_id,
            force=True,
        )

        assert message.game.description == game.game.description
        assert message.game.photo[0].file_size == game.game.photo[0].file_size
        assert message.game.animation.file_unique_id == game.game.animation.file_unique_id

        # For some reason the returned message doesn't contain the updated score. need to fetch
        # the game again... (the service message is also absent when running the test suite)
        game2 = await bot.send_game(chat_id, game_short_name)
        assert str(score) in game2.game.text

    @pytest.mark.xdist_group("game")
    @xfail
    async def test_get_game_high_scores(self, bot, chat_id):
        # We need a game to get the scores for
        game_short_name = "test_game"
        game = await bot.send_game(chat_id, game_short_name)
        high_scores = await bot.get_game_high_scores(chat_id, game.chat_id, game.message_id)
        # We assume that the other game score tests ran within 20 sec
        assert high_scores[0].score == BASE_GAME_SCORE - 10

    # send_invoice and create_invoice_link is tested in test_invoice
    async def test_promote_chat_member(self, bot, channel_id, monkeypatch):
        # TODO: Add bot to supergroup so this can be tested properly / give bot perms
        with pytest.raises(BadRequest, match="Not enough rights"):
            assert await bot.promote_chat_member(
                channel_id,
                95205500,
                is_anonymous=True,
                can_change_info=True,
                can_post_messages=True,
                can_edit_messages=True,
                can_delete_messages=True,
                can_invite_users=True,
                can_restrict_members=True,
                can_pin_messages=True,
                can_promote_members=True,
                can_manage_chat=True,
                can_manage_video_chats=True,
                can_manage_topics=True,
                can_post_stories=True,
                can_edit_stories=True,
                can_delete_stories=True,
            )

        # Test that we pass the correct params to TG
        async def make_assertion(*args, **_):
            data = args[1]
            return (
                data.get("chat_id") == channel_id
                and data.get("user_id") == 95205500
                and data.get("is_anonymous") == 1
                and data.get("can_change_info") == 2
                and data.get("can_post_messages") == 3
                and data.get("can_edit_messages") == 4
                and data.get("can_delete_messages") == 5
                and data.get("can_invite_users") == 6
                and data.get("can_restrict_members") == 7
                and data.get("can_pin_messages") == 8
                and data.get("can_promote_members") == 9
                and data.get("can_manage_chat") == 10
                and data.get("can_manage_video_chats") == 11
                and data.get("can_manage_topics") == 12
                and data.get("can_post_stories") == 13
                and data.get("can_edit_stories") == 14
                and data.get("can_delete_stories") == 15
            )

        monkeypatch.setattr(bot, "_post", make_assertion)
        assert await bot.promote_chat_member(
            channel_id,
            95205500,
            is_anonymous=1,
            can_change_info=2,
            can_post_messages=3,
            can_edit_messages=4,
            can_delete_messages=5,
            can_invite_users=6,
            can_restrict_members=7,
            can_pin_messages=8,
            can_promote_members=9,
            can_manage_chat=10,
            can_manage_video_chats=11,
            can_manage_topics=12,
            can_post_stories=13,
            can_edit_stories=14,
            can_delete_stories=15,
        )

    async def test_export_chat_invite_link(self, bot, channel_id):
        # Each link is unique apparently
        invite_link = await bot.export_chat_invite_link(channel_id)
        assert isinstance(invite_link, str)
        assert invite_link

    async def test_edit_revoke_chat_invite_link_passing_link_objects(self, bot, channel_id):
        invite_link = await bot.create_chat_invite_link(chat_id=channel_id)
        assert invite_link.name is None

        edited_link = await bot.edit_chat_invite_link(
            chat_id=channel_id, invite_link=invite_link, name="some_name"
        )
        assert edited_link == invite_link
        assert edited_link.name == "some_name"

        revoked_link = await bot.revoke_chat_invite_link(
            chat_id=channel_id, invite_link=edited_link
        )
        assert revoked_link.invite_link == edited_link.invite_link
        assert revoked_link.is_revoked is True
        assert revoked_link.name == "some_name"

    @pytest.mark.parametrize("creates_join_request", [True, False])
    @pytest.mark.parametrize("name", [None, "name"])
    async def test_create_chat_invite_link_basics(
        self, bot, creates_join_request, name, channel_id
    ):
        data = {}
        if creates_join_request:
            data["creates_join_request"] = True
        if name:
            data["name"] = name
        invite_link = await bot.create_chat_invite_link(chat_id=channel_id, **data)

        assert invite_link.member_limit is None
        assert invite_link.expire_date is None
        assert invite_link.creates_join_request == creates_join_request
        assert invite_link.name == name

        revoked_link = await bot.revoke_chat_invite_link(
            chat_id=channel_id, invite_link=invite_link.invite_link
        )
        assert revoked_link.is_revoked

    @pytest.mark.skipif(not TEST_WITH_OPT_DEPS, reason="This test's implementation requires pytz")
    @pytest.mark.parametrize("datetime", argvalues=[True, False], ids=["datetime", "integer"])
    async def test_advanced_chat_invite_links(self, bot, channel_id, datetime):
        # we are testing this all in one function in order to save api calls
        timestamp = dtm.datetime.utcnow()
        add_seconds = dtm.timedelta(0, 70)
        time_in_future = timestamp + add_seconds
        expire_time = time_in_future if datetime else to_timestamp(time_in_future)
        aware_time_in_future = UTC.localize(time_in_future)

        invite_link = await bot.create_chat_invite_link(
            channel_id, expire_date=expire_time, member_limit=10
        )
        assert invite_link.invite_link
        assert not invite_link.invite_link.endswith("...")
        assert abs(invite_link.expire_date - aware_time_in_future) < dtm.timedelta(seconds=1)
        assert invite_link.member_limit == 10

        add_seconds = dtm.timedelta(0, 80)
        time_in_future = timestamp + add_seconds
        expire_time = time_in_future if datetime else to_timestamp(time_in_future)
        aware_time_in_future = UTC.localize(time_in_future)

        edited_invite_link = await bot.edit_chat_invite_link(
            channel_id,
            invite_link.invite_link,
            expire_date=expire_time,
            member_limit=20,
            name="NewName",
        )
        assert edited_invite_link.invite_link == invite_link.invite_link
        assert abs(edited_invite_link.expire_date - aware_time_in_future) < dtm.timedelta(
            seconds=1
        )
        assert edited_invite_link.name == "NewName"
        assert edited_invite_link.member_limit == 20

        edited_invite_link = await bot.edit_chat_invite_link(
            channel_id,
            invite_link.invite_link,
            name="EvenNewerName",
            creates_join_request=True,
        )
        assert edited_invite_link.invite_link == invite_link.invite_link
        assert not edited_invite_link.expire_date
        assert edited_invite_link.name == "EvenNewerName"
        assert edited_invite_link.creates_join_request
        assert edited_invite_link.member_limit is None

        revoked_invite_link = await bot.revoke_chat_invite_link(
            channel_id, invite_link.invite_link
        )
        assert revoked_invite_link.invite_link == invite_link.invite_link
        assert revoked_invite_link.is_revoked

    async def test_advanced_chat_invite_links_default_tzinfo(self, tz_bot, channel_id):
        # we are testing this all in one function in order to save api calls
        add_seconds = dtm.timedelta(0, 70)
        aware_expire_date = dtm.datetime.now(tz=tz_bot.defaults.tzinfo) + add_seconds
        time_in_future = aware_expire_date.replace(tzinfo=None)

        invite_link = await tz_bot.create_chat_invite_link(
            channel_id, expire_date=time_in_future, member_limit=10
        )
        assert invite_link.invite_link
        assert not invite_link.invite_link.endswith("...")
        assert abs(invite_link.expire_date - aware_expire_date) < dtm.timedelta(seconds=1)
        assert invite_link.member_limit == 10

        add_seconds = dtm.timedelta(0, 80)
        aware_expire_date += add_seconds
        time_in_future = aware_expire_date.replace(tzinfo=None)

        edited_invite_link = await tz_bot.edit_chat_invite_link(
            channel_id,
            invite_link.invite_link,
            expire_date=time_in_future,
            member_limit=20,
            name="NewName",
        )
        assert edited_invite_link.invite_link == invite_link.invite_link
        assert abs(edited_invite_link.expire_date - aware_expire_date) < dtm.timedelta(seconds=1)
        assert edited_invite_link.name == "NewName"
        assert edited_invite_link.member_limit == 20

        edited_invite_link = await tz_bot.edit_chat_invite_link(
            channel_id,
            invite_link.invite_link,
            name="EvenNewerName",
            creates_join_request=True,
        )
        assert edited_invite_link.invite_link == invite_link.invite_link
        assert not edited_invite_link.expire_date
        assert edited_invite_link.name == "EvenNewerName"
        assert edited_invite_link.creates_join_request
        assert edited_invite_link.member_limit is None

        revoked_invite_link = await tz_bot.revoke_chat_invite_link(
            channel_id, invite_link.invite_link
        )
        assert revoked_invite_link.invite_link == invite_link.invite_link
        assert revoked_invite_link.is_revoked

    async def test_approve_chat_join_request(self, bot, chat_id, channel_id):
        # TODO: Need incoming join request to properly test
        # Since we can't create join requests on the fly, we just tests the call to TG
        # by checking that it complains about approving a user who is already in the chat
        with pytest.raises(BadRequest, match="User_already_participant"):
            await bot.approve_chat_join_request(chat_id=channel_id, user_id=chat_id)

    async def test_decline_chat_join_request(self, bot, chat_id, channel_id):
        # TODO: Need incoming join request to properly test
        # Since we can't create join requests on the fly, we just tests the call to TG
        # by checking that it complains about declining a user who is already in the chat
        #
        # The error message Hide_requester_missing started showing up instead of
        # User_already_participant. Don't know why …
        with pytest.raises(BadRequest, match="User_already_participant|Hide_requester_missing"):
            await bot.decline_chat_join_request(chat_id=channel_id, user_id=chat_id)

    async def test_set_chat_photo(self, bot, channel_id):
        async def func():
            assert await bot.set_chat_photo(channel_id, f)

        with data_file("telegram_test_channel.jpg").open("rb") as f:
            await expect_bad_request(
                func, "Type of file mismatch", "Telegram did not accept the file."
            )

    async def test_delete_chat_photo(self, bot, channel_id):
        async def func():
            assert await bot.delete_chat_photo(channel_id)

        await expect_bad_request(func, "Chat_not_modified", "Chat photo was not set.")

    async def test_set_chat_title(self, bot, channel_id):
        assert await bot.set_chat_title(channel_id, ">>> telegram.Bot() - Tests")

    async def test_set_chat_description(self, bot, channel_id):
        assert await bot.set_chat_description(channel_id, "Time: " + str(time.time()))

    async def test_pin_and_unpin_message(self, bot, super_group_id):
        messages = []  # contains the Messages we sent
        pinned_messages_tasks = set()  # contains the asyncio.Tasks that pin the messages

        # Let's send 3 messages so we can pin them
        awaitables = {bot.send_message(super_group_id, f"test_pin_message_{i}") for i in range(3)}

        # We will pin the messages immediately after sending them
        for sending_msg in asyncio.as_completed(awaitables):  # as_completed sends the messages
            msg = await sending_msg
            coro = bot.pin_chat_message(super_group_id, msg.message_id, True, read_timeout=10)
            pinned_messages_tasks.add(asyncio.create_task(coro))  # start pinning the message
            messages.append(msg)

        assert len(messages) == 3  # Check if we sent 3 messages

        # Check if we pinned 3 messages
        assert all([await i for i in pinned_messages_tasks])
        assert all(i.done() for i in pinned_messages_tasks)  # Check if all tasks are done

        chat = await bot.get_chat(super_group_id)  # get the chat to check the pinned message
        assert chat.pinned_message in messages

        # Determine which message is not the most recently pinned
        for old_pin_msg in messages:
            if chat.pinned_message != old_pin_msg:
                break

        # Test unpinning our messages
        tasks = asyncio.gather(
            bot.unpin_chat_message(  # unpins any message except the most recent
                chat_id=super_group_id,  # because we don't want to accidentally unpin the same msg
                message_id=old_pin_msg.message_id,  # twice
                read_timeout=10,
            ),
            bot.unpin_chat_message(chat_id=super_group_id, read_timeout=10),  # unpins most recent
        )
        assert all(await tasks)
        assert all(i.done() for i in tasks)
        assert await bot.unpin_all_chat_messages(super_group_id, read_timeout=10)

    # get_sticker_set, upload_sticker_file, create_new_sticker_set, add_sticker_to_set,
    # set_sticker_position_in_set, delete_sticker_from_set and get_custom_emoji_stickers
    # are tested in the test_sticker module.

    # get_forum_topic_icon_stickers, edit_forum_topic, general_forum etc...
    # are tested in the test_forum module.
    async def test_send_message_disable_web_page_preview(self, bot, chat_id):
        """Test that disable_web_page_preview is substituted for link_preview_options and that
        it still works as expected for backward compatability."""
        msg = await bot.send_message(
            chat_id,
            "https://github.com/python-telegram-bot/python-telegram-bot",
            disable_web_page_preview=True,
        )
        assert msg.link_preview_options
        assert msg.link_preview_options.is_disabled

    async def test_send_message_link_preview_options(self, bot, chat_id):
        """Test whether link_preview_options is correctly passed to the API."""
        # btw it is possible to have no url in the text, but set a url for the preview.
        msg = await bot.send_message(
            chat_id,
            "https://github.com/python-telegram-bot/python-telegram-bot",
            link_preview_options=LinkPreviewOptions(prefer_small_media=True, show_above_text=True),
        )
        assert msg.link_preview_options
        assert not msg.link_preview_options.is_disabled
        # The prefer_* options aren't very consistent on the client side (big pic shown) +
        # they are not returned by the API.
        # assert msg.link_preview_options.prefer_small_media
        assert msg.link_preview_options.show_above_text

    @pytest.mark.parametrize(
        "default_bot",
        [{"link_preview_options": LinkPreviewOptions(show_above_text=True)}],
        indirect=True,
    )
    async def test_send_message_default_link_preview_options(self, default_bot, chat_id):
        """Test whether Defaults.link_preview_options is correctly fused with the passed LPO."""
        github_url = "https://github.com/python-telegram-bot/python-telegram-bot"
        website = "https://python-telegram-bot.org/"

        # First test just the default passing:
        coro1 = default_bot.send_message(chat_id, github_url)
        # Next test fusion of both LPOs:
        coro2 = default_bot.send_message(
            chat_id,
            github_url,
            link_preview_options=LinkPreviewOptions(url=website, prefer_large_media=True),
        )
        # Now test fusion + overriding of passed LPO:
        coro3 = default_bot.send_message(
            chat_id,
            github_url,
            link_preview_options=LinkPreviewOptions(show_above_text=False, url=website),
        )
        # finally test explicitly setting to None
        coro4 = default_bot.send_message(chat_id, github_url, link_preview_options=None)

        msgs = asyncio.gather(coro1, coro2, coro3, coro4)
        msg1, msg2, msg3, msg4 = await msgs
        assert msg1.link_preview_options
        assert msg1.link_preview_options.show_above_text

        assert msg2.link_preview_options
        assert msg2.link_preview_options.show_above_text
        assert msg2.link_preview_options.url == website
        assert msg2.link_preview_options.prefer_large_media  # Now works correctly using new url..

        assert msg3.link_preview_options
        assert not msg3.link_preview_options.show_above_text
        assert msg3.link_preview_options.url == website

        assert msg4.link_preview_options == LinkPreviewOptions(url=github_url)

    @pytest.mark.parametrize(
        "default_bot",
        [{"link_preview_options": LinkPreviewOptions(show_above_text=True)}],
        indirect=True,
    )
    async def test_edit_message_text_default_link_preview_options(self, default_bot, chat_id):
        """Test whether Defaults.link_preview_options is correctly fused with the passed LPO."""
        github_url = "https://github.com/python-telegram-bot/python-telegram-bot"
        website = "https://python-telegram-bot.org/"
        telegram_url = "https://telegram.org"
        base_1, base_2, base_3, base_4 = await asyncio.gather(
            *(default_bot.send_message(chat_id, telegram_url) for _ in range(4))
        )

        # First test just the default passing:
        coro1 = base_1.edit_text(github_url)
        # Next test fusion of both LPOs:
        coro2 = base_2.edit_text(
            github_url,
            link_preview_options=LinkPreviewOptions(url=website, prefer_large_media=True),
        )
        # Now test fusion + overriding of passed LPO:
        coro3 = base_3.edit_text(
            github_url,
            link_preview_options=LinkPreviewOptions(show_above_text=False, url=website),
        )
        # finally test explicitly setting to None
        coro4 = base_4.edit_text(github_url, link_preview_options=None)

        msgs = asyncio.gather(coro1, coro2, coro3, coro4)
        msg1, msg2, msg3, msg4 = await msgs
        assert msg1.link_preview_options
        assert msg1.link_preview_options.show_above_text

        assert msg2.link_preview_options
        assert msg2.link_preview_options.show_above_text
        assert msg2.link_preview_options.url == website
        assert msg2.link_preview_options.prefer_large_media  # Now works correctly using new url..

        assert msg3.link_preview_options
        assert not msg3.link_preview_options.show_above_text
        assert msg3.link_preview_options.url == website

        assert msg4.link_preview_options == LinkPreviewOptions(url=github_url)

    async def test_send_message_entities(self, bot, chat_id):
        test_string = "Italic Bold Code Spoiler"
        entities = [
            MessageEntity(MessageEntity.ITALIC, 0, 6),
            MessageEntity(MessageEntity.ITALIC, 7, 4),
            MessageEntity(MessageEntity.ITALIC, 12, 4),
            MessageEntity(MessageEntity.SPOILER, 17, 7),
        ]
        message = await bot.send_message(chat_id=chat_id, text=test_string, entities=entities)
        assert message.text == test_string
        assert message.entities == tuple(entities)

    @pytest.mark.parametrize("default_bot", [{"parse_mode": "Markdown"}], indirect=True)
    async def test_send_message_default_parse_mode(self, default_bot, chat_id):
        test_string = "Italic Bold Code"
        test_markdown_string = "_Italic_ *Bold* `Code`"

        tasks = asyncio.gather(
            *(
                default_bot.send_message(chat_id, test_markdown_string, **i)
                for i in ({}, {"parse_mode": None}, {"parse_mode": "HTML"})
            )
        )
        msg1, msg2, msg3 = await tasks
        assert msg1.text_markdown == test_markdown_string
        assert msg1.text == test_string

        assert msg2.text == test_markdown_string
        assert msg2.text_markdown == escape_markdown(test_markdown_string)

        assert msg3.text == test_markdown_string
        assert msg3.text_markdown == escape_markdown(test_markdown_string)

    @pytest.mark.parametrize("default_bot", [{"protect_content": True}], indirect=True)
    async def test_send_message_default_protect_content(self, default_bot, chat_id):
        tasks = asyncio.gather(
            default_bot.send_message(chat_id, "test"),
            default_bot.send_message(chat_id, "test", protect_content=False),
        )
        to_check, no_protect = await tasks
        assert to_check.has_protected_content
        assert not no_protect.has_protected_content

    @pytest.mark.parametrize(
        ("default_bot", "custom"),
        [
            ({"allow_sending_without_reply": True}, None),
            ({"allow_sending_without_reply": False}, None),
            ({"allow_sending_without_reply": False}, True),
        ],
        indirect=["default_bot"],
    )
    async def test_send_message_default_allow_sending_without_reply(
        self, default_bot, chat_id, custom
    ):
        reply_to_message = await default_bot.send_message(chat_id, "test")
        await reply_to_message.delete()
        if custom is not None:
            message = await default_bot.send_message(
                chat_id,
                "test",
                allow_sending_without_reply=custom,
                reply_to_message_id=reply_to_message.message_id,
            )
            assert message.reply_to_message is None
        elif default_bot.defaults.allow_sending_without_reply:
            message = await default_bot.send_message(
                chat_id, "test", reply_to_message_id=reply_to_message.message_id
            )
            assert message.reply_to_message is None
        else:
            with pytest.raises(BadRequest, match="Message to reply not found"):
                await default_bot.send_message(
                    chat_id, "test", reply_to_message_id=reply_to_message.message_id
                )

    async def test_get_set_my_default_administrator_rights(self, bot):
        # Test that my default administrator rights for group are as all False
        assert await bot.set_my_default_administrator_rights()  # clear any set rights
        my_admin_rights_grp = await bot.get_my_default_administrator_rights()
        assert isinstance(my_admin_rights_grp, ChatAdministratorRights)
        assert all(not getattr(my_admin_rights_grp, at) for at in my_admin_rights_grp.__slots__)

        # Test setting my default admin rights for channel
        my_rights = ChatAdministratorRights.all_rights()
        assert await bot.set_my_default_administrator_rights(my_rights, for_channels=True)
        my_admin_rights_ch = await bot.get_my_default_administrator_rights(for_channels=True)
        assert my_admin_rights_ch.can_invite_users is my_rights.can_invite_users
        # tg bug? is_anonymous is False despite setting it True for channels:
        assert my_admin_rights_ch.is_anonymous is not my_rights.is_anonymous

        assert my_admin_rights_ch.can_manage_chat is my_rights.can_manage_chat
        assert my_admin_rights_ch.can_delete_messages is my_rights.can_delete_messages
        assert my_admin_rights_ch.can_edit_messages is my_rights.can_edit_messages
        assert my_admin_rights_ch.can_post_messages is my_rights.can_post_messages
        assert my_admin_rights_ch.can_change_info is my_rights.can_change_info
        assert my_admin_rights_ch.can_promote_members is my_rights.can_promote_members
        assert my_admin_rights_ch.can_restrict_members is my_rights.can_restrict_members
        assert my_admin_rights_ch.can_pin_messages is None  # Not returned for channels
        assert my_admin_rights_ch.can_manage_topics is None  # Not returned for channels

    async def test_get_set_chat_menu_button(self, bot, chat_id):
        # Test our chat menu button is commands-
        menu_button = await bot.get_chat_menu_button()
        assert isinstance(menu_button, MenuButton)
        assert isinstance(menu_button, MenuButtonCommands)
        assert menu_button.type == MenuButtonType.COMMANDS

        # Test setting our chat menu button to Webapp.
        my_menu = MenuButtonWebApp("click me!", WebAppInfo("https://telegram.org/"))
        assert await bot.set_chat_menu_button(chat_id=chat_id, menu_button=my_menu)
        menu_button = await bot.get_chat_menu_button(chat_id)
        assert isinstance(menu_button, MenuButtonWebApp)
        assert menu_button.type == MenuButtonType.WEB_APP
        assert menu_button.text == my_menu.text
        assert menu_button.web_app.url == my_menu.web_app.url

        assert await bot.set_chat_menu_button(chat_id=chat_id, menu_button=MenuButtonDefault())
        menu_button = await bot.get_chat_menu_button(chat_id=chat_id)
        assert isinstance(menu_button, MenuButtonDefault)

    async def test_set_and_get_my_commands(self, bot):
        commands = [BotCommand("cmd1", "descr1"), ["cmd2", "descr2"]]
        assert await bot.set_my_commands([])
        assert await bot.get_my_commands() == ()
        assert await bot.set_my_commands(commands)

        for i, bc in enumerate(await bot.get_my_commands()):
            assert bc.command == f"cmd{i + 1}"
            assert bc.description == f"descr{i + 1}"

    async def test_get_set_delete_my_commands_with_scope(self, bot, super_group_id, chat_id):
        group_cmds = [BotCommand("group_cmd", "visible to this supergroup only")]
        private_cmds = [BotCommand("private_cmd", "visible to this private chat only")]
        group_scope = BotCommandScopeChat(super_group_id)
        private_scope = BotCommandScopeChat(chat_id)

        # Set supergroup command list with lang code and check if the same can be returned from api
        assert await bot.set_my_commands(group_cmds, scope=group_scope, language_code="en")
        gotten_group_cmds = await bot.get_my_commands(scope=group_scope, language_code="en")

        assert len(gotten_group_cmds) == len(group_cmds)
        assert gotten_group_cmds[0].command == group_cmds[0].command

        # Set private command list and check if same can be returned from the api
        assert await bot.set_my_commands(private_cmds, scope=private_scope)
        gotten_private_cmd = await bot.get_my_commands(scope=private_scope)

        assert len(gotten_private_cmd) == len(private_cmds)
        assert gotten_private_cmd[0].command == private_cmds[0].command

        # Delete command list from that supergroup and private chat-
        tasks = asyncio.gather(
            bot.delete_my_commands(private_scope),
            bot.delete_my_commands(group_scope, "en"),
        )
        assert all(await tasks)

        # Check if its been deleted-
        tasks = asyncio.gather(
            bot.get_my_commands(private_scope),
            bot.get_my_commands(group_scope, "en"),
        )
        deleted_priv_cmds, deleted_grp_cmds = await tasks

        assert len(deleted_grp_cmds) == 0 == len(group_cmds) - 1
        assert len(deleted_priv_cmds) == 0 == len(private_cmds) - 1

        await bot.delete_my_commands()  # Delete commands from default scope
        assert len(await bot.get_my_commands()) == 0

    async def test_copy_message_without_reply(self, bot, chat_id, media_message):
        keyboard = InlineKeyboardMarkup(
            [[InlineKeyboardButton(text="test", callback_data="test2")]]
        )

        returned = await bot.copy_message(
            chat_id,
            from_chat_id=chat_id,
            message_id=media_message.message_id,
            caption="<b>Test</b>",
            parse_mode=ParseMode.HTML,
            reply_to_message_id=media_message.message_id,
            reply_markup=keyboard,
        )
        # we send a temp message which replies to the returned message id in order to get a
        # message object
        temp_message = await bot.send_message(
            chat_id, "test", reply_to_message_id=returned.message_id
        )
        message = temp_message.reply_to_message
        assert message.chat_id == int(chat_id)
        assert message.caption == "Test"
        assert len(message.caption_entities) == 1
        assert message.reply_markup == keyboard

    @pytest.mark.parametrize(
        "default_bot",
        [
            ({"parse_mode": ParseMode.HTML, "allow_sending_without_reply": True}),
            ({"parse_mode": None, "allow_sending_without_reply": True}),
            ({"parse_mode": None, "allow_sending_without_reply": False}),
        ],
        indirect=["default_bot"],
    )
    async def test_copy_message_with_default(self, default_bot, chat_id, media_message):
        reply_to_message = await default_bot.send_message(chat_id, "test")
        await reply_to_message.delete()
        if not default_bot.defaults.allow_sending_without_reply:
            with pytest.raises(BadRequest, match="not found"):
                await default_bot.copy_message(
                    chat_id,
                    from_chat_id=chat_id,
                    message_id=media_message.message_id,
                    caption="<b>Test</b>",
                    reply_to_message_id=reply_to_message.message_id,
                )
            return
        returned = await default_bot.copy_message(
            chat_id,
            from_chat_id=chat_id,
            message_id=media_message.message_id,
            caption="<b>Test</b>",
            reply_to_message_id=reply_to_message.message_id,
        )
        # we send a temp message which replies to the returned message id in order to get a
        # message object
        temp_message = await default_bot.send_message(
            chat_id, "test", reply_to_message_id=returned.message_id
        )
        message = temp_message.reply_to_message
        if default_bot.defaults.parse_mode:
            assert len(message.caption_entities) == 1
        else:
            assert len(message.caption_entities) == 0

    async def test_copy_messages(self, bot, chat_id):
        tasks = asyncio.gather(
            bot.send_message(chat_id, text="will be copied 1"),
            bot.send_message(chat_id, text="will be copied 2"),
        )
        msg1, msg2 = await tasks

        copy_messages = await bot.copy_messages(
            chat_id, from_chat_id=chat_id, message_ids=(msg1.message_id, msg2.message_id)
        )
        assert isinstance(copy_messages, tuple)

        tasks = asyncio.gather(
            bot.send_message(chat_id, "temp 1", reply_to_message_id=copy_messages[0].message_id),
            bot.send_message(chat_id, "temp 2", reply_to_message_id=copy_messages[1].message_id),
        )
        temp_msg1, temp_msg2 = await tasks

        forward_msg1 = temp_msg1.reply_to_message
        forward_msg2 = temp_msg2.reply_to_message

        assert forward_msg1.text == msg1.text
        assert forward_msg2.text == msg2.text

    # Continue testing arbitrary callback data here with actual requests:
    async def test_replace_callback_data_send_message(self, cdc_bot, chat_id):
        bot = cdc_bot

        try:
            replace_button = InlineKeyboardButton(text="replace", callback_data="replace_test")
            no_replace_button = InlineKeyboardButton(
                text="no_replace", url="http://python-telegram-bot.org/"
            )
            reply_markup = InlineKeyboardMarkup.from_row(
                [
                    replace_button,
                    no_replace_button,
                ]
            )
            message = await bot.send_message(
                chat_id=chat_id, text="test", reply_markup=reply_markup
            )
            inline_keyboard = message.reply_markup.inline_keyboard

            assert inline_keyboard[0][1] == no_replace_button
            assert inline_keyboard[0][0] == replace_button
            keyboard = next(iter(bot.callback_data_cache._keyboard_data))
            data = next(
                iter(bot.callback_data_cache._keyboard_data[keyboard].button_data.values())
            )
            assert data == "replace_test"
        finally:
            bot.callback_data_cache.clear_callback_data()
            bot.callback_data_cache.clear_callback_queries()

    async def test_replace_callback_data_stop_poll_and_repl_to_message(self, cdc_bot, chat_id):
        bot = cdc_bot

        poll_message = await bot.send_poll(chat_id=chat_id, question="test", options=["1", "2"])
        try:
            replace_button = InlineKeyboardButton(text="replace", callback_data="replace_test")
            no_replace_button = InlineKeyboardButton(
                text="no_replace", url="http://python-telegram-bot.org/"
            )
            reply_markup = InlineKeyboardMarkup.from_row(
                [
                    replace_button,
                    no_replace_button,
                ]
            )
            await poll_message.stop_poll(reply_markup=reply_markup)
            helper_message = await poll_message.reply_text("temp", quote=True)
            message = helper_message.reply_to_message
            inline_keyboard = message.reply_markup.inline_keyboard

            assert inline_keyboard[0][1] == no_replace_button
            assert inline_keyboard[0][0] == replace_button
            keyboard = next(iter(bot.callback_data_cache._keyboard_data))
            data = next(
                iter(bot.callback_data_cache._keyboard_data[keyboard].button_data.values())
            )
            assert data == "replace_test"
        finally:
            bot.callback_data_cache.clear_callback_data()
            bot.callback_data_cache.clear_callback_queries()

    async def test_replace_callback_data_copy_message(self, cdc_bot, chat_id):
        """This also tests that data is inserted into the buttons of message.reply_to_message
        where message is the return value of a bot method"""
        bot = cdc_bot

        original_message = await bot.send_message(chat_id=chat_id, text="original")
        try:
            replace_button = InlineKeyboardButton(text="replace", callback_data="replace_test")
            no_replace_button = InlineKeyboardButton(
                text="no_replace", url="http://python-telegram-bot.org/"
            )
            reply_markup = InlineKeyboardMarkup.from_row(
                [
                    replace_button,
                    no_replace_button,
                ]
            )
            message_id = await original_message.copy(chat_id=chat_id, reply_markup=reply_markup)
            helper_message = await bot.send_message(
                chat_id=chat_id, reply_to_message_id=message_id.message_id, text="temp"
            )
            message = helper_message.reply_to_message
            inline_keyboard = message.reply_markup.inline_keyboard

            assert inline_keyboard[0][1] == no_replace_button
            assert inline_keyboard[0][0] == replace_button
            keyboard = next(iter(bot.callback_data_cache._keyboard_data))
            data = next(
                iter(bot.callback_data_cache._keyboard_data[keyboard].button_data.values())
            )
            assert data == "replace_test"
        finally:
            bot.callback_data_cache.clear_callback_data()
            bot.callback_data_cache.clear_callback_queries()

    async def test_get_chat_arbitrary_callback_data(self, channel_id, cdc_bot):
        bot = cdc_bot

        try:
            reply_markup = InlineKeyboardMarkup.from_button(
                InlineKeyboardButton(text="text", callback_data="callback_data")
            )

            message = await bot.send_message(
                channel_id, text="get_chat_arbitrary_callback_data", reply_markup=reply_markup
            )
            await message.pin()

            keyboard = next(iter(bot.callback_data_cache._keyboard_data))
            data = next(
                iter(bot.callback_data_cache._keyboard_data[keyboard].button_data.values())
            )
            assert data == "callback_data"

            chat = await bot.get_chat(channel_id)
            assert chat.pinned_message == message
            assert chat.pinned_message.reply_markup == reply_markup
            assert await message.unpin()  # (not placed in finally block since msg can be unbound)
        finally:
            bot.callback_data_cache.clear_callback_data()
            bot.callback_data_cache.clear_callback_queries()

    async def test_arbitrary_callback_data_get_chat_no_pinned_message(
        self, super_group_id, cdc_bot
    ):
        bot = cdc_bot
        await bot.unpin_all_chat_messages(super_group_id)

        try:
            chat = await bot.get_chat(super_group_id)

            assert isinstance(chat, Chat)
            assert int(chat.id) == int(super_group_id)
            assert chat.pinned_message is None
        finally:
            bot.callback_data_cache.clear_callback_data()
            bot.callback_data_cache.clear_callback_queries()

    async def test_set_get_my_description(self, bot):
        default_description = f"{bot.username} - default - {dtm.datetime.utcnow().isoformat()}"
        en_description = f"{bot.username} - en - {dtm.datetime.utcnow().isoformat()}"
        de_description = f"{bot.username} - de - {dtm.datetime.utcnow().isoformat()}"

        # Set the descriptions
        assert all(
            await asyncio.gather(
                bot.set_my_description(default_description),
                bot.set_my_description(en_description, language_code="en"),
                bot.set_my_description(de_description, language_code="de"),
            )
        )

        # Check that they were set correctly
        assert await asyncio.gather(
            bot.get_my_description(), bot.get_my_description("en"), bot.get_my_description("de")
        ) == [
            BotDescription(default_description),
            BotDescription(en_description),
            BotDescription(de_description),
        ]

        # Delete the descriptions
        assert all(
            await asyncio.gather(
                bot.set_my_description(None),
                bot.set_my_description(None, language_code="en"),
                bot.set_my_description(None, language_code="de"),
            )
        )

        # Check that they were deleted correctly
        assert await asyncio.gather(
            bot.get_my_description(), bot.get_my_description("en"), bot.get_my_description("de")
        ) == 3 * [BotDescription("")]

    async def test_set_get_my_short_description(self, bot):
        default_short_description = (
            f"{bot.username} - default - {dtm.datetime.utcnow().isoformat()}"
        )
        en_short_description = f"{bot.username} - en - {dtm.datetime.utcnow().isoformat()}"
        de_short_description = f"{bot.username} - de - {dtm.datetime.utcnow().isoformat()}"

        # Set the short_descriptions
        assert all(
            await asyncio.gather(
                bot.set_my_short_description(default_short_description),
                bot.set_my_short_description(en_short_description, language_code="en"),
                bot.set_my_short_description(de_short_description, language_code="de"),
            )
        )

        # Check that they were set correctly
        assert await asyncio.gather(
            bot.get_my_short_description(),
            bot.get_my_short_description("en"),
            bot.get_my_short_description("de"),
        ) == [
            BotShortDescription(default_short_description),
            BotShortDescription(en_short_description),
            BotShortDescription(de_short_description),
        ]

        # Delete the short_descriptions
        assert all(
            await asyncio.gather(
                bot.set_my_short_description(None),
                bot.set_my_short_description(None, language_code="en"),
                bot.set_my_short_description(None, language_code="de"),
            )
        )

        # Check that they were deleted correctly
        assert await asyncio.gather(
            bot.get_my_short_description(),
            bot.get_my_short_description("en"),
            bot.get_my_short_description("de"),
        ) == 3 * [BotShortDescription("")]

<<<<<<< HEAD
    async def test_set_message_reaction(self, bot, chat_id, message):
        assert await bot.set_message_reaction(
            chat_id, message.message_id, ReactionEmoji.THUMBS_DOWN, True
        )
=======
    @pytest.mark.parametrize("bot_class", [Bot, ExtBot])
    async def test_do_api_request_warning_known_method(self, bot, bot_class):
        with pytest.warns(PTBDeprecationWarning, match="Please use 'Bot.get_me'") as record:
            await bot_class(bot.token).do_api_request("get_me")

        assert record[0].filename == __file__, "Wrong stack level!"

    async def test_do_api_request_unknown_method(self, bot):
        with pytest.raises(EndPointNotFound, match="'unknownEndpoint' not found"):
            await bot.do_api_request("unknown_endpoint")

    async def test_do_api_request_invalid_token(self, bot):
        # we do not initialize the bot here on purpose b/c that's the case were we actually
        # do not know for sure if the token is invalid or the method was not found
        with pytest.raises(
            InvalidToken, match="token was rejected by Telegram or the endpoint 'getMe'"
        ):
            await Bot("invalid_token").do_api_request("get_me")

        # same test, but with a valid token bot and unknown endpoint
        with pytest.raises(
            InvalidToken, match="token was rejected by Telegram or the endpoint 'unknownEndpoint'"
        ):
            await Bot(bot.token).do_api_request("unknown_endpoint")

    @pytest.mark.parametrize("return_type", [Message, None])
    async def test_do_api_request_basic_and_files(self, bot, chat_id, return_type):
        result = await bot.do_api_request(
            "send_document",
            api_kwargs={
                "chat_id": chat_id,
                "caption": "test_caption",
                "document": InputFile(data_file("telegram.png").open("rb")),
            },
            return_type=return_type,
        )
        if return_type is None:
            assert isinstance(result, dict)
            result = Message.de_json(result, bot)

        assert isinstance(result, Message)
        assert result.chat_id == int(chat_id)
        assert result.caption == "test_caption"
        out = BytesIO()
        await (await result.document.get_file()).download_to_memory(out)
        out.seek(0)
        assert out.read() == data_file("telegram.png").open("rb").read()
        assert result.document.file_name == "telegram.png"

    @pytest.mark.parametrize("return_type", [Message, None])
    async def test_do_api_request_list_return_type(self, bot, chat_id, return_type):
        result = await bot.do_api_request(
            "send_media_group",
            api_kwargs={
                "chat_id": chat_id,
                "media": [
                    InputMediaDocument(
                        InputFile(
                            data_file("text_file.txt").open("rb"),
                            attach=True,
                        )
                    ),
                    InputMediaDocument(
                        InputFile(
                            data_file("local_file.txt").open("rb"),
                            attach=True,
                        )
                    ),
                ],
            },
            return_type=return_type,
        )
        if return_type is None:
            assert isinstance(result, list)
            for entry in result:
                assert isinstance(entry, dict)
            result = Message.de_list(result, bot)

        for message, file_name in zip(result, ("text_file.txt", "local_file.txt")):
            assert isinstance(message, Message)
            assert message.chat_id == int(chat_id)
            out = BytesIO()
            await (await message.document.get_file()).download_to_memory(out)
            out.seek(0)
            assert out.read() == data_file(file_name).open("rb").read()
            assert message.document.file_name == file_name

    @pytest.mark.parametrize("return_type", [Message, None])
    async def test_do_api_request_bool_return_type(self, bot, chat_id, return_type):
        assert await bot.do_api_request("delete_my_commands", return_type=return_type) is True
>>>>>>> 29866e21
<|MERGE_RESOLUTION|>--- conflicted
+++ resolved
@@ -52,11 +52,8 @@
     InlineQueryResultsButton,
     InlineQueryResultVoice,
     InputFile,
-<<<<<<< HEAD
     InputMediaPhoto,
-=======
     InputMediaDocument,
->>>>>>> 29866e21
     InputMessageContent,
     InputTextMessageContent,
     LabeledPrice,
@@ -103,12 +100,8 @@
 from tests.auxil.slots import mro_slots
 from tests.auxil.string_manipulation import to_camel_case
 
-<<<<<<< HEAD
 from ._files.test_photo import photo_file
 from .auxil.build_messages import make_message
-
-=======
->>>>>>> 29866e21
 
 @pytest.fixture()
 async def message(bot, chat_id):  # mostly used in tests for edit_message
@@ -1871,7 +1864,6 @@
             bot.get_my_name(), bot.get_my_name("en"), bot.get_my_name("de")
         ) == 3 * [BotName(default_name)]
 
-<<<<<<< HEAD
     async def test_set_message_reaction(self, bot, monkeypatch):
         """This is here so we can test the convenient conversion we do in the function without
         having to do multiple requests to Telegram"""
@@ -2030,7 +2022,7 @@
 
         monkeypatch.setattr(default_bot.request, "post", make_assertion)
         await default_bot.copy_message(chat_id, 1, 1, reply_parameters=ReplyParameters(**kwargs))
-=======
+    
     async def test_do_api_request_camel_case_conversion(self, bot, monkeypatch):
         async def make_assertion(url, request_data: RequestData, *args, **kwargs):
             return url.endswith("camelCase")
@@ -2099,7 +2091,6 @@
             "banChatMember",
             api_kwargs={"chat_id": 2, "user_id": 32, "until_date": until_timestamp},
         )
->>>>>>> 29866e21
 
 
 class TestBotWithRequest:
@@ -3986,12 +3977,11 @@
             bot.get_my_short_description("de"),
         ) == 3 * [BotShortDescription("")]
 
-<<<<<<< HEAD
     async def test_set_message_reaction(self, bot, chat_id, message):
         assert await bot.set_message_reaction(
             chat_id, message.message_id, ReactionEmoji.THUMBS_DOWN, True
         )
-=======
+  
     @pytest.mark.parametrize("bot_class", [Bot, ExtBot])
     async def test_do_api_request_warning_known_method(self, bot, bot_class):
         with pytest.warns(PTBDeprecationWarning, match="Please use 'Bot.get_me'") as record:
@@ -4081,5 +4071,4 @@
 
     @pytest.mark.parametrize("return_type", [Message, None])
     async def test_do_api_request_bool_return_type(self, bot, chat_id, return_type):
-        assert await bot.do_api_request("delete_my_commands", return_type=return_type) is True
->>>>>>> 29866e21
+        assert await bot.do_api_request("delete_my_commands", return_type=return_type) is True