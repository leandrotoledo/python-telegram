--- conflicted
+++ resolved
@@ -1093,11 +1093,12 @@
             data = request_data.json_parameters
             chat_id = data["chat_id"] == "2"
             permissions = data["permissions"] == chat_permissions.to_json()
-            return chat_id and permissions
+            use_independent_chat_permissions = data["use_independent_chat_permissions"]
+            return chat_id and permissions and use_independent_chat_permissions
 
         monkeypatch.setattr(bot.request, "post", make_assertion)
 
-        assert await bot.set_chat_permissions(2, chat_permissions)
+        assert await bot.set_chat_permissions(2, chat_permissions, True)
 
     async def test_set_chat_administrator_custom_title(self, monkeypatch, bot):
         async def make_assertion(url, request_data: RequestData, *args, **kwargs):
@@ -1235,6 +1236,26 @@
 
         monkeypatch.setattr(bot.request, "post", make_assertion)
         assert await bot.answer_pre_checkout_query(1, False, error_message="Not enough fish")
+
+    async def test_restrict_chat_member(self, bot, chat_permissions, monkeypatch):
+        async def make_assertion(url, request_data: RequestData, *args, **kwargs):
+            data = request_data.json_parameters
+            chat_id = data["chat_id"] == "@chat"
+            user_id = data["user_id"] == "2"
+            permissions = data["permissions"] == chat_permissions.to_json()
+            until_date = data["until_date"] == "200"
+            use_independent_chat_permissions = data["use_independent_chat_permissions"]
+            return (
+                chat_id
+                and user_id
+                and permissions
+                and until_date
+                and use_independent_chat_permissions
+            )
+
+        monkeypatch.setattr(bot.request, "post", make_assertion)
+
+        assert await bot.restrict_chat_member("@chat", 2, chat_permissions, 200, True)
 
     async def test_restrict_chat_member_default_tz(
         self, monkeypatch, tz_bot, channel_id, chat_permissions
@@ -2043,22 +2064,12 @@
     async def test_send_dice(self, bot, chat_id, emoji):
         message = await bot.send_dice(chat_id, emoji=emoji, protect_content=True)
 
-<<<<<<< HEAD
         assert message.dice
         assert message.has_protected_content
         if emoji is None:
             assert message.dice.emoji == Dice.DICE
         else:
             assert message.dice.emoji == emoji
-=======
-    async def test_set_chat_permissions(self, monkeypatch, bot, chat_permissions):
-        async def make_assertion(url, request_data: RequestData, *args, **kwargs):
-            data = request_data.json_parameters
-            chat_id = data["chat_id"] == "2"
-            permissions = data["permissions"] == chat_permissions.to_json()
-            use_independent_chat_permissions = data["use_independent_chat_permissions"]
-            return chat_id and permissions and use_independent_chat_permissions
->>>>>>> 23a68533
 
     @pytest.mark.parametrize(
         "default_bot,custom",
@@ -2093,7 +2104,6 @@
                     chat_id, reply_to_message_id=reply_to_message.message_id
                 )
 
-<<<<<<< HEAD
     @pytest.mark.parametrize("default_bot", [{"protect_content": True}], indirect=True)
     async def test_send_dice_default_protect_content(self, chat_id, default_bot):
         tasks = asyncio.gather(
@@ -2102,9 +2112,6 @@
         protected_dice, unprotected_dice = await tasks
         assert protected_dice.has_protected_content
         assert not unprotected_dice.has_protected_content
-=======
-        assert await bot.set_chat_permissions(2, chat_permissions, True)
->>>>>>> 23a68533
 
     @pytest.mark.parametrize("chat_action", list(ChatAction))
     async def test_send_chat_action(self, bot, chat_id, chat_action):
@@ -2535,106 +2542,6 @@
         assert high_scores[0].score == BASE_GAME_SCORE - 10
 
     # send_invoice and create_invoice_link is tested in test_invoice
-
-<<<<<<< HEAD
-    async def test_restrict_chat_member(self, bot, channel_id, chat_permissions):
-        # TODO: Add bot to supergroup so this can be tested properly
-        with pytest.raises(BadRequest, match="Method is available only for supergroups"):
-            assert await bot.restrict_chat_member(
-                channel_id, 95205500, chat_permissions, until_date=dtm.datetime.utcnow()
-            )
-
-=======
-    # TODO: Needs improvement. Need incoming shipping queries to test
-    async def test_answer_shipping_query_ok(self, monkeypatch, bot):
-        # For now just test that our internals pass the correct data
-        async def make_assertion(url, request_data: RequestData, *args, **kwargs):
-            return request_data.parameters == {
-                "shipping_query_id": 1,
-                "ok": True,
-                "shipping_options": [
-                    {"title": "option1", "prices": [{"label": "price", "amount": 100}], "id": 1}
-                ],
-            }
-
-        monkeypatch.setattr(bot.request, "post", make_assertion)
-        shipping_options = ShippingOption(1, "option1", [LabeledPrice("price", 100)])
-        assert await bot.answer_shipping_query(1, True, shipping_options=[shipping_options])
-
-    async def test_answer_shipping_query_error_message(self, monkeypatch, bot):
-        # For now just test that our internals pass the correct data
-        async def make_assertion(url, request_data: RequestData, *args, **kwargs):
-            return request_data.parameters == {
-                "shipping_query_id": 1,
-                "error_message": "Not enough fish",
-                "ok": False,
-            }
-
-        monkeypatch.setattr(bot.request, "post", make_assertion)
-        assert await bot.answer_shipping_query(1, False, error_message="Not enough fish")
-
-    # TODO: Needs improvement. Need incoming pre checkout queries to test
-    async def test_answer_pre_checkout_query_ok(self, monkeypatch, bot):
-        # For now just test that our internals pass the correct data
-        async def make_assertion(url, request_data: RequestData, *args, **kwargs):
-            return request_data.parameters == {"pre_checkout_query_id": 1, "ok": True}
-
-        monkeypatch.setattr(bot.request, "post", make_assertion)
-        assert await bot.answer_pre_checkout_query(1, True)
-
-    async def test_answer_pre_checkout_query_error_message(self, monkeypatch, bot):
-        # For now just test that our internals pass the correct data
-        async def make_assertion(url, request_data: RequestData, *args, **kwargs):
-            return request_data.parameters == {
-                "pre_checkout_query_id": 1,
-                "error_message": "Not enough fish",
-                "ok": False,
-            }
-
-        monkeypatch.setattr(bot.request, "post", make_assertion)
-        assert await bot.answer_pre_checkout_query(1, False, error_message="Not enough fish")
-
-    async def test_restrict_chat_member(self, bot, chat_permissions, monkeypatch):
-        async def make_assertion(url, request_data: RequestData, *args, **kwargs):
-            data = request_data.json_parameters
-            chat_id = data["chat_id"] == "@chat"
-            user_id = data["user_id"] == "2"
-            permissions = data["permissions"] == chat_permissions.to_json()
-            until_date = data["until_date"] == "200"
-            use_independent_chat_permissions = data["use_independent_chat_permissions"]
-            return (
-                chat_id
-                and user_id
-                and permissions
-                and until_date
-                and use_independent_chat_permissions
-            )
-
-        monkeypatch.setattr(bot.request, "post", make_assertion)
-
-        assert await bot.restrict_chat_member("@chat", 2, chat_permissions, 200, True)
-
-    async def test_restrict_chat_member_default_tz(
-        self, monkeypatch, tz_bot, channel_id, chat_permissions
-    ):
-        until = dtm.datetime(2020, 1, 11, 16, 13)
-        until_timestamp = to_timestamp(until, tzinfo=tz_bot.defaults.tzinfo)
-
-        async def make_assertion(url, request_data: RequestData, *args, **kwargs):
-            return request_data.parameters.get("until_date", until_timestamp) == until_timestamp
-
-        monkeypatch.setattr(tz_bot.request, "post", make_assertion)
-
-        assert await tz_bot.restrict_chat_member(channel_id, 95205500, chat_permissions)
-        assert await tz_bot.restrict_chat_member(
-            channel_id, 95205500, chat_permissions, until_date=until
-        )
-        assert await tz_bot.restrict_chat_member(
-            channel_id, 95205500, chat_permissions, until_date=until_timestamp
-        )
-
-    @pytest.mark.flaky(3, 1)
->>>>>>> 23a68533
     async def test_promote_chat_member(self, bot, channel_id, monkeypatch):
         # TODO: Add bot to supergroup so this can be tested properly / give bot perms
         with pytest.raises(BadRequest, match="Not enough rights"):
