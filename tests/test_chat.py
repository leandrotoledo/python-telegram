--- conflicted
+++ resolved
@@ -79,14 +79,11 @@
         profile_background_custom_emoji_id=TestChatBase.profile_background_custom_emoji_id,
         unrestrict_boost_count=TestChatBase.unrestrict_boost_count,
         custom_emoji_sticker_set_name=TestChatBase.custom_emoji_sticker_set_name,
-<<<<<<< HEAD
         business_intro=TestChatBase.business_intro,
         business_location=TestChatBase.business_location,
         business_opening_hours=TestChatBase.business_opening_hours,
-=======
         birthdate=Birthdate(1, 1),
         personal_chat=TestChatBase.personal_chat,
->>>>>>> 275fd333
     )
     chat.set_bot(bot)
     chat._unfreeze()
