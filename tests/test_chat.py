--- conflicted
+++ resolved
@@ -225,8 +225,6 @@
         monkeypatch.setattr(chat.get_bot(), 'ban_chat_member', make_assertion)
         assert chat.ban_member(user_id=42, until_date=43)
 
-<<<<<<< HEAD
-=======
     def test_ban_sender_chat(self, monkeypatch, chat):
         def make_assertion(*_, **kwargs):
             chat_id = kwargs['chat_id'] == chat.id
@@ -257,7 +255,6 @@
         monkeypatch.setattr(chat.get_bot(), 'ban_chat_sender_chat', make_assertion)
         assert chat.ban_chat(42)
 
->>>>>>> d064a5d8
     @pytest.mark.parametrize('only_if_banned', [True, False, None])
     def test_unban_member(self, monkeypatch, chat, only_if_banned):
         def make_assertion(*_, **kwargs):
