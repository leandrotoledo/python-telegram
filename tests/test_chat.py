#!/usr/bin/env python
#
# A library that provides a Python interface to the Telegram Bot API
# Copyright (C) 2015-2020
# Leandro Toledo de Souza <devs@python-telegram-bot.org>
#
# This program is free software: you can redistribute it and/or modify
# it under the terms of the GNU Lesser Public License as published by
# the Free Software Foundation, either version 3 of the License, or
# (at your option) any later version.
#
# This program is distributed in the hope that it will be useful,
# but WITHOUT ANY WARRANTY; without even the implied warranty of
# MERCHANTABILITY or FITNESS FOR A PARTICULAR PURPOSE.  See the
# GNU Lesser Public License for more details.
#
# You should have received a copy of the GNU Lesser Public License
# along with this program.  If not, see [http://www.gnu.org/licenses/].

import pytest

<<<<<<< HEAD
from telegram import Chat, ChatAction, ChatPermissions, constants, ChatLocation, Location
=======
from telegram import Chat, ChatAction, ChatPermissions
>>>>>>> c364e579
from telegram import User


@pytest.fixture(scope='class')
def chat(bot):
    return Chat(
        TestChat.id_,
        TestChat.title,
        TestChat.type_,
        username=TestChat.username,
        all_members_are_administrators=TestChat.all_members_are_administrators,
        bot=bot,
        sticker_set_name=TestChat.sticker_set_name,
        can_set_sticker_set=TestChat.can_set_sticker_set,
        permissions=TestChat.permissions,
        slow_mode_delay=TestChat.slow_mode_delay,
        bio=TestChat.bio,
        linked_chat_id=TestChat.linked_chat_id,
        location=TestChat.location,
    )


class TestChat:
    id_ = -28767330
    title = 'ToledosPalaceBot - Group'
    type_ = 'group'
    username = 'username'
    all_members_are_administrators = False
    sticker_set_name = 'stickers'
    can_set_sticker_set = False
    permissions = ChatPermissions(
        can_send_messages=True,
        can_change_info=False,
        can_invite_users=True,
    )
    slow_mode_delay = 30
    bio = "I'm a Barbie Girl in a Barbie World"
    linked_chat_id = 11880
    location = ChatLocation(Location(123, 456), 'Barbie World')

    def test_de_json(self, bot):
        json_dict = {
            'id': self.id_,
            'title': self.title,
            'type': self.type_,
            'username': self.username,
            'all_members_are_administrators': self.all_members_are_administrators,
            'sticker_set_name': self.sticker_set_name,
            'can_set_sticker_set': self.can_set_sticker_set,
            'permissions': self.permissions.to_dict(),
            'slow_mode_delay': self.slow_mode_delay,
            'bio': self.bio,
            'linked_chat_id': self.linked_chat_id,
            'location': self.location.to_dict(),
        }
        chat = Chat.de_json(json_dict, bot)

        assert chat.id == self.id_
        assert chat.title == self.title
        assert chat.type == self.type_
        assert chat.username == self.username
        assert chat.all_members_are_administrators == self.all_members_are_administrators
        assert chat.sticker_set_name == self.sticker_set_name
        assert chat.can_set_sticker_set == self.can_set_sticker_set
        assert chat.permissions == self.permissions
        assert chat.slow_mode_delay == self.slow_mode_delay
        assert chat.bio == self.bio
        assert chat.linked_chat_id == self.linked_chat_id
        assert chat.location.location == self.location.location
        assert chat.location.address == self.location.address

    def test_to_dict(self, chat):
        chat_dict = chat.to_dict()

        assert isinstance(chat_dict, dict)
        assert chat_dict['id'] == chat.id
        assert chat_dict['title'] == chat.title
        assert chat_dict['type'] == chat.type
        assert chat_dict['username'] == chat.username
        assert chat_dict['all_members_are_administrators'] == chat.all_members_are_administrators
        assert chat_dict['permissions'] == chat.permissions.to_dict()
        assert chat_dict['slow_mode_delay'] == chat.slow_mode_delay
        assert chat_dict['bio'] == chat.bio
        assert chat_dict['linked_chat_id'] == chat.linked_chat_id
        assert chat_dict['location'] == chat.location.to_dict()

    def test_link(self, chat):
        assert chat.link == 'https://t.me/{}'.format(chat.username)
        chat.username = None
        assert chat.link is None

    def test_send_action(self, monkeypatch, chat):
        def test(*args, **kwargs):
            id_ = args[0] == chat.id
            action = kwargs['action'] == ChatAction.TYPING
            return id_ and action

        monkeypatch.setattr(chat.bot, 'send_chat_action', test)
        assert chat.send_action(action=ChatAction.TYPING)
        assert chat.send_chat_action(action=ChatAction.TYPING)

    def test_leave(self, monkeypatch, chat):
        def test(*args, **kwargs):
            return args[0] == chat.id

        monkeypatch.setattr(chat.bot, 'leave_chat', test)
        assert chat.leave()

    def test_get_administrators(self, monkeypatch, chat):
        def test(*args, **kwargs):
            return args[0] == chat.id

        monkeypatch.setattr(chat.bot, 'get_chat_administrators', test)
        assert chat.get_administrators()

    def test_get_members_count(self, monkeypatch, chat):
        def test(*args, **kwargs):
            return args[0] == chat.id

        monkeypatch.setattr(chat.bot, 'get_chat_members_count', test)
        assert chat.get_members_count()

    def test_get_member(self, monkeypatch, chat):
        def test(*args, **kwargs):
            chat_id = args[0] == chat.id
            user_id = args[1] == 42
            return chat_id and user_id

        monkeypatch.setattr(chat.bot, 'get_chat_member', test)
        assert chat.get_member(42)

    def test_kick_member(self, monkeypatch, chat):
        def test(*args, **kwargs):
            chat_id = args[0] == chat.id
            user_id = args[1] == 42
            until = kwargs['until_date'] == 43
            return chat_id and user_id and until

        monkeypatch.setattr(chat.bot, 'kick_chat_member', test)
        assert chat.kick_member(42, until_date=43)

    @pytest.mark.parametrize('only_if_banned', [True, False, None])
    def test_unban_member(self, monkeypatch, chat, only_if_banned):
        def make_assertion(*args, **kwargs):
            chat_id = args[0] == chat.id
            user_id = args[1] == 42
            o_i_b = kwargs.get('only_if_banned', None) == only_if_banned
            return chat_id and user_id and o_i_b

        monkeypatch.setattr(chat.bot, 'unban_chat_member', make_assertion)
        assert chat.unban_member(42, only_if_banned=only_if_banned)

    def test_set_permissions(self, monkeypatch, chat):
        def test(*args, **kwargs):
            chat_id = args[0] == chat.id
            permissions = args[1] == self.permissions
            return chat_id and permissions

        monkeypatch.setattr(chat.bot, 'set_chat_permissions', test)
        assert chat.set_permissions(self.permissions)

    def test_set_administrator_custom_title(self, monkeypatch, chat):
        def test(*args, **kwargs):
            chat_id = args[1] == chat.id
            user_id = args[2] == 42
            custom_title = args[3] == 'custom_title'
            return chat_id and user_id and custom_title

        monkeypatch.setattr('telegram.Bot.set_chat_administrator_custom_title', test)
        assert chat.set_administrator_custom_title(42, 'custom_title')

    def test_instance_method_send_message(self, monkeypatch, chat):
        def test(*args, **kwargs):
            return args[0] == chat.id and args[1] == 'test'

        monkeypatch.setattr(chat.bot, 'send_message', test)
        assert chat.send_message('test')

    def test_instance_method_send_media_group(self, monkeypatch, chat):
        def test(*args, **kwargs):
            return args[0] == chat.id and args[1] == 'test_media_group'

        monkeypatch.setattr(chat.bot, 'send_media_group', test)
        assert chat.send_media_group('test_media_group')

    def test_instance_method_send_photo(self, monkeypatch, chat):
        def test(*args, **kwargs):
            return args[0] == chat.id and args[1] == 'test_photo'

        monkeypatch.setattr(chat.bot, 'send_photo', test)
        assert chat.send_photo('test_photo')

    def test_instance_method_send_contact(self, monkeypatch, chat):
        def test(*args, **kwargs):
            return args[0] == chat.id and args[1] == 'test_contact'

        monkeypatch.setattr(chat.bot, 'send_contact', test)
        assert chat.send_contact('test_contact')

    def test_instance_method_send_audio(self, monkeypatch, chat):
        def test(*args, **kwargs):
            return args[0] == chat.id and args[1] == 'test_audio'

        monkeypatch.setattr(chat.bot, 'send_audio', test)
        assert chat.send_audio('test_audio')

    def test_instance_method_send_document(self, monkeypatch, chat):
        def test(*args, **kwargs):
            return args[0] == chat.id and args[1] == 'test_document'

        monkeypatch.setattr(chat.bot, 'send_document', test)
        assert chat.send_document('test_document')

    def test_instance_method_send_dice(self, monkeypatch, chat):
        def test(*args, **kwargs):
            return args[0] == chat.id and args[1] == 'test_dice'

        monkeypatch.setattr(chat.bot, 'send_dice', test)
        assert chat.send_dice('test_dice')

    def test_instance_method_send_game(self, monkeypatch, chat):
        def test(*args, **kwargs):
            return args[0] == chat.id and args[1] == 'test_game'

        monkeypatch.setattr(chat.bot, 'send_game', test)
        assert chat.send_game('test_game')

    def test_instance_method_send_invoice(self, monkeypatch, chat):
        def test(*args, **kwargs):
            return args[0] == chat.id and args[1] == 'test_invoice'

        monkeypatch.setattr(chat.bot, 'send_invoice', test)
        assert chat.send_invoice('test_invoice')

    def test_instance_method_send_location(self, monkeypatch, chat):
        def test(*args, **kwargs):
            return args[0] == chat.id and args[1] == 'test_location'

        monkeypatch.setattr(chat.bot, 'send_location', test)
        assert chat.send_location('test_location')

    def test_instance_method_send_sticker(self, monkeypatch, chat):
        def test(*args, **kwargs):
            return args[0] == chat.id and args[1] == 'test_sticker'

        monkeypatch.setattr(chat.bot, 'send_sticker', test)
        assert chat.send_sticker('test_sticker')

    def test_instance_method_send_venue(self, monkeypatch, chat):
        def test(*args, **kwargs):
            return args[0] == chat.id and args[1] == 'test_venue'

        monkeypatch.setattr(chat.bot, 'send_venue', test)
        assert chat.send_venue('test_venue')

    def test_instance_method_send_video(self, monkeypatch, chat):
        def test(*args, **kwargs):
            return args[0] == chat.id and args[1] == 'test_video'

        monkeypatch.setattr(chat.bot, 'send_video', test)
        assert chat.send_video('test_video')

    def test_instance_method_send_video_note(self, monkeypatch, chat):
        def test(*args, **kwargs):
            return args[0] == chat.id and args[1] == 'test_video_note'

        monkeypatch.setattr(chat.bot, 'send_video_note', test)
        assert chat.send_video_note('test_video_note')

    def test_instance_method_send_voice(self, monkeypatch, chat):
        def test(*args, **kwargs):
            return args[0] == chat.id and args[1] == 'test_voice'

        monkeypatch.setattr(chat.bot, 'send_voice', test)
        assert chat.send_voice('test_voice')

    def test_instance_method_send_animation(self, monkeypatch, chat):
        def test(*args, **kwargs):
            return args[0] == chat.id and args[1] == 'test_animation'

        monkeypatch.setattr(chat.bot, 'send_animation', test)
        assert chat.send_animation('test_animation')

    def test_instance_method_send_poll(self, monkeypatch, chat):
        def test(*args, **kwargs):
            return args[0] == chat.id and args[1] == 'test_poll'

        monkeypatch.setattr(chat.bot, 'send_poll', test)
        assert chat.send_poll('test_poll')

    def test_equality(self):
        a = Chat(self.id_, self.title, self.type_)
        b = Chat(self.id_, self.title, self.type_)
        c = Chat(self.id_, '', '')
        d = Chat(0, self.title, self.type_)
        e = User(self.id_, '', False)

        assert a == b
        assert hash(a) == hash(b)
        assert a is not b

        assert a == c
        assert hash(a) == hash(c)

        assert a != d
        assert hash(a) != hash(d)

        assert a != e
        assert hash(a) != hash(e)<|MERGE_RESOLUTION|>--- conflicted
+++ resolved
@@ -19,11 +19,7 @@
 
 import pytest
 
-<<<<<<< HEAD
-from telegram import Chat, ChatAction, ChatPermissions, constants, ChatLocation, Location
-=======
-from telegram import Chat, ChatAction, ChatPermissions
->>>>>>> c364e579
+from telegram import Chat, ChatAction, ChatPermissions, ChatLocation, Location
 from telegram import User
 
 
