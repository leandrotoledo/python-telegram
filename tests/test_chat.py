--- conflicted
+++ resolved
@@ -49,15 +49,10 @@
         join_by_request=True,
         has_restricted_voice_and_video_messages=True,
         is_forum=True,
-<<<<<<< HEAD
         active_usernames=Space.active_usernames,
         emoji_status_custom_emoji_id=Space.emoji_status_custom_emoji_id,
-=======
-        active_usernames=TestChat.active_usernames,
-        emoji_status_custom_emoji_id=TestChat.emoji_status_custom_emoji_id,
-        has_aggressive_anti_spam_enabled=TestChat.has_aggressive_anti_spam_enabled,
-        has_hidden_members=TestChat.has_hidden_members,
->>>>>>> 6b593654
+        has_aggressive_anti_spam_enabled=Space.has_aggressive_anti_spam_enabled,
+        has_hidden_members=Space.has_hidden_members,
     )
     chat.set_bot(bot)
     chat._unfreeze()
@@ -120,17 +115,11 @@
             "has_restricted_voice_and_video_messages": (
                 Space.has_restricted_voice_and_video_messages
             ),
-<<<<<<< HEAD
             "is_forum": Space.is_forum,
             "active_usernames": Space.active_usernames,
             "emoji_status_custom_emoji_id": Space.emoji_status_custom_emoji_id,
-=======
-            "is_forum": self.is_forum,
-            "active_usernames": self.active_usernames,
-            "emoji_status_custom_emoji_id": self.emoji_status_custom_emoji_id,
-            "has_aggressive_anti_spam_enabled": self.has_aggressive_anti_spam_enabled,
-            "has_hidden_members": self.has_hidden_members,
->>>>>>> 6b593654
+            "has_aggressive_anti_spam_enabled": Space.has_aggressive_anti_spam_enabled,
+            "has_hidden_members": Space.has_hidden_members,
         }
         chat = Chat.de_json(json_dict, bot)
 
@@ -157,17 +146,11 @@
         assert chat.api_kwargs == {
             "all_members_are_administrators": Space.all_members_are_administrators
         }
-<<<<<<< HEAD
         assert chat.is_forum == Space.is_forum
         assert chat.active_usernames == tuple(Space.active_usernames)
         assert chat.emoji_status_custom_emoji_id == Space.emoji_status_custom_emoji_id
-=======
-        assert chat.is_forum == self.is_forum
-        assert chat.active_usernames == tuple(self.active_usernames)
-        assert chat.emoji_status_custom_emoji_id == self.emoji_status_custom_emoji_id
-        assert chat.has_aggressive_anti_spam_enabled == self.has_aggressive_anti_spam_enabled
-        assert chat.has_hidden_members == self.has_hidden_members
->>>>>>> 6b593654
+        assert chat.has_aggressive_anti_spam_enabled == Space.has_aggressive_anti_spam_enabled
+        assert chat.has_hidden_members == Space.has_hidden_members
 
     def test_to_dict(self, chat):
         chat_dict = chat.to_dict()
