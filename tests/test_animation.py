#!/usr/bin/env python
#
# A library that provides a Python interface to the Telegram Bot API
# Copyright (C) 2015-2018
# Leandro Toledo de Souza <devs@python-telegram-bot.org>
#
# This program is free software: you can redistribute it and/or modify
# it under the terms of the GNU Lesser Public License as published by
# the Free Software Foundation, either version 3 of the License, or
# (at your option) any later version.
#
# This program is distributed in the hope that it will be useful,
# but WITHOUT ANY WARRANTY; without even the implied warranty of
# MERCHANTABILITY or FITNESS FOR A PARTICULAR PURPOSE.  See the
# GNU Lesser Public License for more details.
#
# You should have received a copy of the GNU Lesser Public License
# along with this program.  If not, see [http://www.gnu.org/licenses/].

import os
import pytest
from flaky import flaky

<<<<<<< HEAD
from telegram import PhotoSize, Animation, Voice
from telegram.utils.helpers import escape_markdown
=======
from telegram import PhotoSize, Animation, Voice, TelegramError
>>>>>>> 98147fce


@pytest.fixture(scope='function')
def animation_file():
    f = open('tests/data/game.gif', 'rb')
    yield f
    f.close()


@pytest.fixture(scope='class')
def animation(bot, chat_id):
    with open('tests/data/game.gif', 'rb') as f:
        return bot.send_animation(chat_id, animation=f, timeout=50,
                                  thumb=open('tests/data/thumb.jpg', 'rb')).animation


class TestAnimation(object):
    animation_file_id = 'CgADAQADngIAAuyVeEez0xRovKi9VAI'
    width = 320
    height = 180
    duration = 1
    # animation_file_url = 'https://python-telegram-bot.org/static/testfiles/game.gif'
    # Shortened link, the above one is cached with the wrong duration.
    animation_file_url = 'http://bit.ly/2L18jua'
    file_name = 'game.gif.mp4'
    mime_type = 'video/mp4'
    file_size = 4127
    caption = "Test *animation*"

    def test_creation(self, animation):
        assert isinstance(animation, Animation)
        assert isinstance(animation.file_id, str)
        assert animation.file_id != ''

    def test_expected_values(self, animation):
        assert animation.file_size == self.file_size
        assert animation.mime_type == self.mime_type
        assert animation.file_name == self.file_name
        assert isinstance(animation.thumb, PhotoSize)

    @flaky(3, 1)
    @pytest.mark.timeout(10)
    def test_send_all_args(self, bot, chat_id, animation_file, animation, thumb_file):
        message = bot.send_animation(chat_id, animation_file, duration=self.duration,
                                     width=self.width, height=self.height, caption=self.caption,
                                     parse_mode='Markdown', disable_notification=False,
                                     filename=self.file_name, thumb=thumb_file)

        assert isinstance(message.animation, Animation)
        assert isinstance(message.animation.file_id, str)
        assert message.animation.file_id != ''
        assert message.animation.file_name == animation.file_name
        assert message.animation.mime_type == animation.mime_type
        assert message.animation.file_size == animation.file_size
        assert message.animation.thumb.width == self.width
        assert message.animation.thumb.height == self.height

    @flaky(3, 1)
    @pytest.mark.timeout(10)
    def test_get_and_download(self, bot, animation):
        new_file = bot.get_file(animation.file_id)

        assert new_file.file_size == self.file_size
        assert new_file.file_id == animation.file_id
        assert new_file.file_path.startswith('https://')

        new_file.download('game.gif')

        assert os.path.isfile('game.gif')

    @flaky(3, 1)
    @pytest.mark.timeout(10)
    def test_send_animation_url_file(self, bot, chat_id, animation):
        message = bot.send_animation(chat_id=chat_id, animation=self.animation_file_url,
                                     caption=self.caption)

        assert message.caption == self.caption

        assert isinstance(message.animation, Animation)
        assert isinstance(message.animation.file_id, str)
        assert message.animation.file_id is not None
        assert message.animation.duration == animation.duration
        assert message.animation.mime_type == animation.mime_type
        assert message.animation.file_size == animation.file_size

<<<<<<< HEAD
    flaky(3, 1)
    @pytest.mark.timeout(10)
    def test_send_animation_default_parse_mode_1(self, bot, chat_id, animation_file):
        bot.default_parse_mode = 'Markdown'

        test_string = 'Italic Bold Code'
        test_markdown_string = '_Italic_ *Bold* `Code`'

        message = bot.send_animation(chat_id, animation_file, caption=test_markdown_string)
        assert message.caption_markdown == test_markdown_string
        assert message.caption == test_string

        bot.default_parse_mode = None

    @flaky(3, 1)
    @pytest.mark.timeout(10)
    def test_send_animation_default_parse_mode_2(self, bot, chat_id, animation_file):
        bot.default_parse_mode = 'Markdown'

        test_markdown_string = '_Italic_ *Bold* `Code`'

        message = bot.send_animation(chat_id, animation_file, caption=test_markdown_string,
                                     parse_mode=None)
        assert message.caption == test_markdown_string
        assert message.caption_markdown == escape_markdown(test_markdown_string)

        bot.default_parse_mode = None

    @flaky(3, 1)
    @pytest.mark.timeout(10)
    def test_send_animation_default_parse_mode_3(self, bot, chat_id, animation_file):
        bot.default_parse_mode = 'Markdown'

        test_markdown_string = '_Italic_ *Bold* `Code`'

        message = bot.send_animation(chat_id, animation_file, caption=test_markdown_string,
                                     parse_mode='HTML')
        assert message.caption == test_markdown_string
        assert message.caption_markdown == escape_markdown(test_markdown_string)

        bot.default_parse_mode = None
=======
    @flaky(3, 1)
    @pytest.mark.timeout(10)
    def test_resend(self, bot, chat_id, animation):
        message = bot.send_animation(chat_id, animation.file_id)

        assert message.animation == animation

    def test_send_with_animation(self, monkeypatch, bot, chat_id, animation):
        def test(_, url, data, **kwargs):
            return data['animation'] == animation.file_id

        monkeypatch.setattr('telegram.utils.request.Request.post', test)
        message = bot.send_animation(animation=animation, chat_id=chat_id)
        assert message
>>>>>>> 98147fce

    def test_de_json(self, bot, animation):
        json_dict = {
            'file_id': self.animation_file_id,
            'width': self.width,
            'height': self.height,
            'duration': self.duration,
            'thumb': animation.thumb.to_dict(),
            'file_name': self.file_name,
            'mime_type': self.mime_type,
            'file_size': self.file_size
        }
        animation = Animation.de_json(json_dict, bot)
        assert animation.file_id == self.animation_file_id
        assert animation.thumb == animation.thumb
        assert animation.file_name == self.file_name
        assert animation.mime_type == self.mime_type
        assert animation.file_size == self.file_size

    def test_to_dict(self, animation):
        animation_dict = animation.to_dict()

        assert isinstance(animation_dict, dict)
        assert animation_dict['file_id'] == animation.file_id
        assert animation_dict['width'] == animation.width
        assert animation_dict['height'] == animation.height
        assert animation_dict['duration'] == animation.duration
        assert animation_dict['thumb'] == animation.thumb.to_dict()
        assert animation_dict['file_name'] == animation.file_name
        assert animation_dict['mime_type'] == animation.mime_type
        assert animation_dict['file_size'] == animation.file_size

    @flaky(3, 1)
    @pytest.mark.timeout(10)
    def test_error_send_empty_file(self, bot, chat_id):
        animation_file = open(os.devnull, 'rb')

        with pytest.raises(TelegramError):
            bot.send_animation(chat_id=chat_id, animation=animation_file)

    @flaky(3, 1)
    @pytest.mark.timeout(10)
    def test_error_send_empty_file_id(self, bot, chat_id):
        with pytest.raises(TelegramError):
            bot.send_animation(chat_id=chat_id, animation='')

    def test_error_send_without_required_args(self, bot, chat_id):
        with pytest.raises(TypeError):
            bot.send_animation(chat_id=chat_id)

    def test_get_file_instance_method(self, monkeypatch, animation):
        def test(*args, **kwargs):
            return args[1] == animation.file_id

        monkeypatch.setattr('telegram.Bot.get_file', test)
        assert animation.get_file()

    def test_equality(self):
        a = Animation(self.animation_file_id, self.height, self.width, self.duration)
        b = Animation(self.animation_file_id, self.height, self.width, self.duration)
        d = Animation('', 0, 0, 0)
        e = Voice(self.animation_file_id, 0)

        assert a == b
        assert hash(a) == hash(b)
        assert a is not b

        assert a != d
        assert hash(a) != hash(d)

        assert a != e
        assert hash(a) != hash(e)<|MERGE_RESOLUTION|>--- conflicted
+++ resolved
@@ -21,12 +21,8 @@
 import pytest
 from flaky import flaky
 
-<<<<<<< HEAD
-from telegram import PhotoSize, Animation, Voice
+from telegram import PhotoSize, Animation, Voice, TelegramError
 from telegram.utils.helpers import escape_markdown
-=======
-from telegram import PhotoSize, Animation, Voice, TelegramError
->>>>>>> 98147fce
 
 
 @pytest.fixture(scope='function')
@@ -112,7 +108,6 @@
         assert message.animation.mime_type == animation.mime_type
         assert message.animation.file_size == animation.file_size
 
-<<<<<<< HEAD
     flaky(3, 1)
     @pytest.mark.timeout(10)
     def test_send_animation_default_parse_mode_1(self, bot, chat_id, animation_file):
@@ -154,7 +149,7 @@
         assert message.caption_markdown == escape_markdown(test_markdown_string)
 
         bot.default_parse_mode = None
-=======
+
     @flaky(3, 1)
     @pytest.mark.timeout(10)
     def test_resend(self, bot, chat_id, animation):
@@ -169,7 +164,6 @@
         monkeypatch.setattr('telegram.utils.request.Request.post', test)
         message = bot.send_animation(animation=animation, chat_id=chat_id)
         assert message
->>>>>>> 98147fce
 
     def test_de_json(self, bot, animation):
         json_dict = {
