#!/usr/bin/env python
#
# A library that provides a Python interface to the Telegram Bot API
# Copyright (C) 2015-2018
# Leandro Toledo de Souza <devs@python-telegram-bot.org>
#
# This program is free software: you can redistribute it and/or modify
# it under the terms of the GNU Lesser Public License as published by
# the Free Software Foundation, either version 3 of the License, or
# (at your option) any later version.
#
# This program is distributed in the hope that it will be useful,
# but WITHOUT ANY WARRANTY; without even the implied warranty of
# MERCHANTABILITY or FITNESS FOR A PARTICULAR PURPOSE.  See the
# GNU Lesser Public License for more details.
#
# You should have received a copy of the GNU Lesser Public License
# along with this program.  If not, see [http://www.gnu.org/licenses/].

import os
import pytest
from flaky import flaky

from telegram import PhotoSize, Animation, Voice, TelegramError
from telegram.utils.helpers import escape_markdown


@pytest.fixture(scope='function')
def animation_file():
    f = open('tests/data/game.gif', 'rb')
    yield f
    f.close()


@pytest.fixture(scope='class')
def animation(bot, chat_id):
    with open('tests/data/game.gif', 'rb') as f:
        return bot.send_animation(chat_id, animation=f, timeout=50,
                                  thumb=open('tests/data/thumb.jpg', 'rb')).animation


class TestAnimation(object):
    animation_file_id = 'CgADAQADngIAAuyVeEez0xRovKi9VAI'
    width = 320
    height = 180
    duration = 1
    # animation_file_url = 'https://python-telegram-bot.org/static/testfiles/game.gif'
    # Shortened link, the above one is cached with the wrong duration.
    animation_file_url = 'http://bit.ly/2L18jua'
    file_name = 'game.gif.mp4'
    mime_type = 'video/mp4'
    file_size = 4127
    caption = "Test *animation*"

    def test_creation(self, animation):
        assert isinstance(animation, Animation)
        assert isinstance(animation.file_id, str)
        assert animation.file_id != ''

    def test_expected_values(self, animation):
        assert animation.file_size == self.file_size
        assert animation.mime_type == self.mime_type
        assert animation.file_name == self.file_name
        assert isinstance(animation.thumb, PhotoSize)

    @flaky(3, 1)
    @pytest.mark.timeout(10)
    def test_send_all_args(self, bot, chat_id, animation_file, animation, thumb_file):
        message = bot.send_animation(chat_id, animation_file, duration=self.duration,
                                     width=self.width, height=self.height, caption=self.caption,
                                     parse_mode='Markdown', disable_notification=False,
                                     filename=self.file_name, thumb=thumb_file)

        assert isinstance(message.animation, Animation)
        assert isinstance(message.animation.file_id, str)
        assert message.animation.file_id != ''
        assert message.animation.file_name == animation.file_name
        assert message.animation.mime_type == animation.mime_type
        assert message.animation.file_size == animation.file_size
        assert message.animation.thumb.width == self.width
        assert message.animation.thumb.height == self.height

    @flaky(3, 1)
    @pytest.mark.timeout(10)
    def test_get_and_download(self, bot, animation):
        new_file = bot.get_file(animation.file_id)

        assert new_file.file_size == self.file_size
        assert new_file.file_id == animation.file_id
        assert new_file.file_path.startswith('https://')

        new_file.download('game.gif')

        assert os.path.isfile('game.gif')

    @flaky(3, 1)
    @pytest.mark.timeout(10)
    def test_send_animation_url_file(self, bot, chat_id, animation):
        message = bot.send_animation(chat_id=chat_id, animation=self.animation_file_url,
                                     caption=self.caption)

        assert message.caption == self.caption

        assert isinstance(message.animation, Animation)
        assert isinstance(message.animation.file_id, str)
        assert message.animation.file_id is not None
        assert message.animation.duration == animation.duration
        assert message.animation.mime_type == animation.mime_type
        assert message.animation.file_size == animation.file_size

    @flaky(3, 1)
    @pytest.mark.timeout(10)
<<<<<<< HEAD
    @pytest.mark.parametrize('default_bot', [{'default_parse_mode': 'Markdown'}], indirect=True)
    def test_send_animation_default_parse_mode_1(self, default_bot, chat_id, animation_file):
        test_string = 'Italic Bold Code'
        test_markdown_string = '_Italic_ *Bold* `Code`'

        message = default_bot.send_animation(chat_id, animation_file, caption=test_markdown_string)
        assert message.caption_markdown == test_markdown_string
        assert message.caption == test_string

    @flaky(3, 1)
    @pytest.mark.timeout(10)
    @pytest.mark.parametrize('default_bot', [{'default_parse_mode': 'Markdown'}], indirect=True)
    def test_send_animation_default_parse_mode_2(self, default_bot, chat_id, animation_file):
        test_markdown_string = '_Italic_ *Bold* `Code`'

        message = default_bot.send_animation(chat_id, animation_file, caption=test_markdown_string,
                                             parse_mode=None)
        assert message.caption == test_markdown_string
        assert message.caption_markdown == escape_markdown(test_markdown_string)

    @flaky(3, 1)
    @pytest.mark.timeout(10)
    @pytest.mark.parametrize('default_bot', [{'default_parse_mode': 'Markdown'}], indirect=True)
    def test_send_animation_default_parse_mode_3(self, default_bot, chat_id, animation_file):
        test_markdown_string = '_Italic_ *Bold* `Code`'

        message = default_bot.send_animation(chat_id, animation_file, caption=test_markdown_string,
                                             parse_mode='HTML')
        assert message.caption == test_markdown_string
        assert message.caption_markdown == escape_markdown(test_markdown_string)

    @flaky(3, 1)
    @pytest.mark.timeout(10)
=======
    @pytest.mark.skip(reason='Doesnt work without API 4.5')
>>>>>>> 7cde6ca2
    def test_resend(self, bot, chat_id, animation):
        message = bot.send_animation(chat_id, animation.file_id)

        assert message.animation == animation

    def test_send_with_animation(self, monkeypatch, bot, chat_id, animation):
        def test(_, url, data, **kwargs):
            return data['animation'] == animation.file_id

        monkeypatch.setattr('telegram.utils.request.Request.post', test)
        message = bot.send_animation(animation=animation, chat_id=chat_id)
        assert message

    def test_de_json(self, bot, animation):
        json_dict = {
            'file_id': self.animation_file_id,
            'width': self.width,
            'height': self.height,
            'duration': self.duration,
            'thumb': animation.thumb.to_dict(),
            'file_name': self.file_name,
            'mime_type': self.mime_type,
            'file_size': self.file_size
        }
        animation = Animation.de_json(json_dict, bot)
        assert animation.file_id == self.animation_file_id
        assert animation.thumb == animation.thumb
        assert animation.file_name == self.file_name
        assert animation.mime_type == self.mime_type
        assert animation.file_size == self.file_size

    def test_to_dict(self, animation):
        animation_dict = animation.to_dict()

        assert isinstance(animation_dict, dict)
        assert animation_dict['file_id'] == animation.file_id
        assert animation_dict['width'] == animation.width
        assert animation_dict['height'] == animation.height
        assert animation_dict['duration'] == animation.duration
        assert animation_dict['thumb'] == animation.thumb.to_dict()
        assert animation_dict['file_name'] == animation.file_name
        assert animation_dict['mime_type'] == animation.mime_type
        assert animation_dict['file_size'] == animation.file_size

    @flaky(3, 1)
    @pytest.mark.timeout(10)
    def test_error_send_empty_file(self, bot, chat_id):
        animation_file = open(os.devnull, 'rb')

        with pytest.raises(TelegramError):
            bot.send_animation(chat_id=chat_id, animation=animation_file)

    @flaky(3, 1)
    @pytest.mark.timeout(10)
    def test_error_send_empty_file_id(self, bot, chat_id):
        with pytest.raises(TelegramError):
            bot.send_animation(chat_id=chat_id, animation='')

    def test_error_send_without_required_args(self, bot, chat_id):
        with pytest.raises(TypeError):
            bot.send_animation(chat_id=chat_id)

    def test_get_file_instance_method(self, monkeypatch, animation):
        def test(*args, **kwargs):
            return args[1] == animation.file_id

        monkeypatch.setattr('telegram.Bot.get_file', test)
        assert animation.get_file()

    def test_equality(self):
        a = Animation(self.animation_file_id, self.height, self.width, self.duration)
        b = Animation(self.animation_file_id, self.height, self.width, self.duration)
        d = Animation('', 0, 0, 0)
        e = Voice(self.animation_file_id, 0)

        assert a == b
        assert hash(a) == hash(b)
        assert a is not b

        assert a != d
        assert hash(a) != hash(d)

        assert a != e
        assert hash(a) != hash(e)<|MERGE_RESOLUTION|>--- conflicted
+++ resolved
@@ -110,7 +110,6 @@
 
     @flaky(3, 1)
     @pytest.mark.timeout(10)
-<<<<<<< HEAD
     @pytest.mark.parametrize('default_bot', [{'default_parse_mode': 'Markdown'}], indirect=True)
     def test_send_animation_default_parse_mode_1(self, default_bot, chat_id, animation_file):
         test_string = 'Italic Bold Code'
@@ -144,9 +143,7 @@
 
     @flaky(3, 1)
     @pytest.mark.timeout(10)
-=======
     @pytest.mark.skip(reason='Doesnt work without API 4.5')
->>>>>>> 7cde6ca2
     def test_resend(self, bot, chat_id, animation):
         message = bot.send_animation(chat_id, animation.file_id)
 
