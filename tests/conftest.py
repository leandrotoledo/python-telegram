#!/usr/bin/env python
#
# A library that provides a Python interface to the Telegram Bot API
# Copyright (C) 2015-2022
# Leandro Toledo de Souza <devs@python-telegram-bot.org>
#
# This program is free software: you can redistribute it and/or modify
# it under the terms of the GNU Lesser Public License as published by
# the Free Software Foundation, either version 3 of the License, or
# (at your option) any later version.
#
# This program is distributed in the hope that it will be useful,
# but WITHOUT ANY WARRANTY; without even the implied warranty of
# MERCHANTABILITY or FITNESS FOR A PARTICULAR PURPOSE.  See the
# GNU Lesser Public License for more details.
#
# You should have received a copy of the GNU Lesser Public License
# along with this program.  If not, see [http://www.gnu.org/licenses/].
import asyncio
import datetime
import os
import re
import sys
from pathlib import Path
from typing import Callable, Optional

import pytest
from httpx import AsyncClient, Response

from telegram import (
    Bot,
    CallbackQuery,
    Chat,
    ChosenInlineResult,
    InlineQuery,
    Message,
    MessageEntity,
    PreCheckoutQuery,
    ShippingQuery,
    Update,
    User,
)
from telegram._utils.defaultvalue import DEFAULT_NONE
from telegram._utils.types import ODVInput
from telegram.error import BadRequest, RetryAfter, TimedOut
from telegram.ext import Application, ApplicationBuilder, Defaults, ExtBot, Updater
from telegram.ext.filters import MessageFilter, UpdateFilter
from telegram.request import RequestData
from telegram.request._httpxrequest import HTTPXRequest
from tests.auxil.object_conversions import env_var_2_bool
from tests.bots import get_bot


# This is here instead of in setup.cfg due to https://github.com/pytest-dev/pytest/issues/8343
def pytest_runtestloop(session):
    session.add_marker(
        pytest.mark.filterwarnings("ignore::telegram.warnings.PTBDeprecationWarning")
    )


GITHUB_ACTION = os.getenv("GITHUB_ACTION", False)

if GITHUB_ACTION:
    pytest_plugins = ["tests.plugin_github_group"]

# THIS KEY IS OBVIOUSLY COMPROMISED
# DO NOT USE IN PRODUCTION!
PRIVATE_KEY = b"-----BEGIN RSA PRIVATE KEY-----\r\nMIIEowIBAAKCAQEA0AvEbNaOnfIL3GjB8VI4M5IaWe+GcK8eSPHkLkXREIsaddum\r\nwPBm/+w8lFYdnY+O06OEJrsaDtwGdU//8cbGJ/H/9cJH3dh0tNbfszP7nTrQD+88\r\nydlcYHzClaG8G+oTe9uEZSVdDXj5IUqR0y6rDXXb9tC9l+oSz+ShYg6+C4grAb3E\r\nSTv5khZ9Zsi/JEPWStqNdpoNuRh7qEYc3t4B/a5BH7bsQENyJSc8AWrfv+drPAEe\r\njQ8xm1ygzWvJp8yZPwOIYuL+obtANcoVT2G2150Wy6qLC0bD88Bm40GqLbSazueC\r\nRHZRug0B9rMUKvKc4FhG4AlNzBCaKgIcCWEqKwIDAQABAoIBACcIjin9d3Sa3S7V\r\nWM32JyVF3DvTfN3XfU8iUzV7U+ZOswA53eeFM04A/Ly4C4ZsUNfUbg72O8Vd8rg/\r\n8j1ilfsYpHVvphwxaHQlfIMa1bKCPlc/A6C7b2GLBtccKTbzjARJA2YWxIaqk9Nz\r\nMjj1IJK98i80qt29xRnMQ5sqOO3gn2SxTErvNchtBiwOH8NirqERXig8VCY6fr3n\r\nz7ZImPU3G/4qpD0+9ULrt9x/VkjqVvNdK1l7CyAuve3D7ha3jPMfVHFtVH5gqbyp\r\nKotyIHAyD+Ex3FQ1JV+H7DkP0cPctQiss7OiO9Zd9C1G2OrfQz9el7ewAPqOmZtC\r\nKjB3hUECgYEA/4MfKa1cvaCqzd3yUprp1JhvssVkhM1HyucIxB5xmBcVLX2/Kdhn\r\nhiDApZXARK0O9IRpFF6QVeMEX7TzFwB6dfkyIePsGxputA5SPbtBlHOvjZa8omMl\r\nEYfNa8x/mJkvSEpzvkWPascuHJWv1cEypqphu/70DxubWB5UKo/8o6cCgYEA0HFy\r\ncgwPMB//nltHGrmaQZPFT7/Qgl9ErZT3G9S8teWY4o4CXnkdU75tBoKAaJnpSfX3\r\nq8VuRerF45AFhqCKhlG4l51oW7TUH50qE3GM+4ivaH5YZB3biwQ9Wqw+QyNLAh/Q\r\nnS4/Wwb8qC9QuyEgcCju5lsCaPEXZiZqtPVxZd0CgYEAshBG31yZjO0zG1TZUwfy\r\nfN3euc8mRgZpSdXIHiS5NSyg7Zr8ZcUSID8jAkJiQ3n3OiAsuq1MGQ6kNa582kLT\r\nFPQdI9Ea8ahyDbkNR0gAY9xbM2kg/Gnro1PorH9PTKE0ekSodKk1UUyNrg4DBAwn\r\nqE6E3ebHXt/2WmqIbUD653ECgYBQCC8EAQNX3AFegPd1GGxU33Lz4tchJ4kMCNU0\r\nN2NZh9VCr3nTYjdTbxsXU8YP44CCKFG2/zAO4kymyiaFAWEOn5P7irGF/JExrjt4\r\nibGy5lFLEq/HiPtBjhgsl1O0nXlwUFzd7OLghXc+8CPUJaz5w42unqT3PBJa40c3\r\nQcIPdQKBgBnSb7BcDAAQ/Qx9juo/RKpvhyeqlnp0GzPSQjvtWi9dQRIu9Pe7luHc\r\nm1Img1EO1OyE3dis/rLaDsAa2AKu1Yx6h85EmNjavBqP9wqmFa0NIQQH8fvzKY3/\r\nP8IHY6009aoamLqYaexvrkHVq7fFKiI6k8myMJ6qblVNFv14+KXU\r\n-----END RSA PRIVATE KEY-----"  # noqa: E501

TEST_WITH_OPT_DEPS = env_var_2_bool(os.getenv("TEST_WITH_OPT_DEPS", True))
if TEST_WITH_OPT_DEPS:
    import pytz


# Redefine the event_loop fixture to have a session scope. Otherwise `bot` fixture can't be
# session. See https://github.com/pytest-dev/pytest-asyncio/issues/68 for more details.
@pytest.fixture(scope="session")
def event_loop(request):
    # ever since ProactorEventLoop became the default in Win 3.8+, the app crashes after the loop
    # is closed. Hence, we use SelectorEventLoop on Windows to avoid this. See
    # https://github.com/python/cpython/issues/83413, https://github.com/encode/httpx/issues/914
    if sys.version_info[0] == 3 and sys.version_info[1] >= 8 and sys.platform.startswith("win"):
        asyncio.set_event_loop_policy(asyncio.WindowsSelectorEventLoopPolicy())
    loop = asyncio.get_event_loop_policy().new_event_loop()
    yield loop
    # loop.close() # instead of closing here, do that at the every end of the test session


# Related to the above, see https://stackoverflow.com/a/67307042/10606962
def pytest_sessionfinish(session, exitstatus):
    asyncio.get_event_loop().close()


@pytest.fixture(scope="session")
def bot_info():
    return get_bot()


# Below classes are used to monkeypatch attributes since parent classes don't have __dict__


class TestHttpxRequest(HTTPXRequest):
    async def _request_wrapper(
        self,
        method: str,
        url: str,
        request_data: RequestData = None,
        read_timeout: ODVInput[float] = DEFAULT_NONE,
        connect_timeout: ODVInput[float] = DEFAULT_NONE,
        write_timeout: ODVInput[float] = DEFAULT_NONE,
        pool_timeout: ODVInput[float] = DEFAULT_NONE,
    ) -> bytes:
        try:
            return await super()._request_wrapper(
                method=method,
                url=url,
                request_data=request_data,
                read_timeout=read_timeout,
                write_timeout=write_timeout,
                connect_timeout=connect_timeout,
                pool_timeout=pool_timeout,
            )
        except RetryAfter as e:
            pytest.xfail(f"Not waiting for flood control: {e}")
        except TimedOut as e:
            pytest.xfail(f"Ignoring TimedOut error: {e}")


class DictExtBot(ExtBot):
    def __init__(self, *args, **kwargs):
        super().__init__(*args, **kwargs)
        # Makes it easier to work with the bot in tests
        self._unfreeze()


class DictBot(Bot):
    def __init__(self, *args, **kwargs):
        super().__init__(*args, **kwargs)
        # Makes it easier to work with the bot in tests
        self._unfreeze()


class DictApplication(Application):
    pass


@pytest.fixture(scope="session")
async def bot(bot_info):
    """Makes an ExtBot instance with the given bot_info"""
    async with make_bot(bot_info) as _bot:
        yield _bot


@pytest.fixture(scope="session")
async def cdc_bot(bot_info):
    """Makes an ExtBot instance with the given bot_info that uses arbitrary callback_data"""
    async with make_bot(bot_info, arbitrary_callback_data=True) as _bot:
        yield _bot


@pytest.fixture(scope="session")
async def raw_bot(bot_info):
    """Makes an regular Bot instance with the given bot_info"""
    async with DictBot(
        bot_info["token"],
        private_key=PRIVATE_KEY,
        request=TestHttpxRequest(8),
        get_updates_request=TestHttpxRequest(1),
    ) as _bot:
        yield _bot


@pytest.fixture(scope="function")
async def default_bot(request, bot_info):
    param = request.param if hasattr(request, "param") else {}

    default_bot = make_bot(bot_info, defaults=Defaults(**param))
    async with default_bot:
        yield default_bot


@pytest.fixture(scope="function")
async def tz_bot(timezone, bot_info):
    default_bot = make_bot(bot_info, defaults=Defaults(tzinfo=timezone))
    async with default_bot:
        yield default_bot


@pytest.fixture(scope="session")
def chat_id(bot_info):
    return bot_info["chat_id"]


@pytest.fixture(scope="session")
def super_group_id(bot_info):
    return bot_info["super_group_id"]


@pytest.fixture(scope="session")
def forum_group_id(bot_info):
    return int(bot_info["forum_group_id"])


@pytest.fixture(scope="session")
def channel_id(bot_info):
    return bot_info["channel_id"]


@pytest.fixture(scope="session")
def provider_token(bot_info):
    return bot_info["payment_provider_token"]


@pytest.fixture(scope="function")
async def app(bot_info):
    # We build a new bot each time so that we use `app` in a context manager without problems
    application = (
        ApplicationBuilder().bot(make_bot(bot_info)).application_class(DictApplication).build()
    )
    yield application
    if application.running:
        await application.stop()
        await application.shutdown()


@pytest.fixture(scope="function")
async def updater(bot_info):
    # We build a new bot each time so that we use `updater` in a context manager without problems
    up = Updater(bot=make_bot(bot_info), update_queue=asyncio.Queue())
    yield up
    if up.running:
        await up.stop()
        await up.shutdown()


PROJECT_ROOT_PATH = Path(__file__).parent.parent.resolve()
TEST_DATA_PATH = Path(__file__).parent.resolve() / "data"


def data_file(filename: str) -> Path:
    return TEST_DATA_PATH / filename


@pytest.fixture(scope="function")
def thumb_file():
    f = data_file("thumb.jpg").open("rb")
    yield f
    f.close()


@pytest.fixture(scope="class")
def class_thumb_file():
    f = data_file("thumb.jpg").open("rb")
    yield f
    f.close()


def make_bot(bot_info=None, **kwargs):
    """
    Tests are executed on tg.ext.ExtBot, as that class only extends the functionality of tg.bot
    """
    token = kwargs.pop("token", (bot_info or {}).get("token"))
    private_key = kwargs.pop("private_key", PRIVATE_KEY)
    kwargs.pop("token", None)
    _bot = DictExtBot(
        token=token,
        private_key=private_key if TEST_WITH_OPT_DEPS else None,
        request=TestHttpxRequest(8),
        get_updates_request=TestHttpxRequest(1),
        **kwargs,
    )
    return _bot


CMD_PATTERN = re.compile(r"/[\da-z_]{1,32}(?:@\w{1,32})?")
DATE = datetime.datetime.now()


def make_message(text, **kwargs):
    """
    Testing utility factory to create a fake ``telegram.Message`` with
    reasonable defaults for mimicking a real message.
    :param text: (str) message text
    :return: a (fake) ``telegram.Message``
    """
    bot = kwargs.pop("bot", None)
    if bot is None:
        bot = make_bot(get_bot())
    message = Message(
        message_id=1,
        from_user=kwargs.pop("user", User(id=1, first_name="", is_bot=False)),
        date=kwargs.pop("date", DATE),
        chat=kwargs.pop("chat", Chat(id=1, type="")),
        text=text,
        **kwargs,
    )
    message.set_bot(bot)
    return message


def make_command_message(text, **kwargs):
    """
    Testing utility factory to create a message containing a single telegram
    command.
    Mimics the Telegram API in that it identifies commands within the message
    and tags the returned ``Message`` object with the appropriate ``MessageEntity``
    tag (but it does this only for commands).

    :param text: (str) message text containing (or not) the command
    :return: a (fake) ``telegram.Message`` containing only the command
    """

    match = re.search(CMD_PATTERN, text)
    entities = (
        [
            MessageEntity(
                type=MessageEntity.BOT_COMMAND, offset=match.start(0), length=len(match.group(0))
            )
        ]
        if match
        else []
    )

    return make_message(text, entities=entities, **kwargs)


def make_message_update(message, message_factory=make_message, edited=False, **kwargs):
    """
    Testing utility factory to create an update from a message, as either a
    ``telegram.Message`` or a string. In the latter case ``message_factory``
    is used to convert ``message`` to a ``telegram.Message``.
    :param message: either a ``telegram.Message`` or a string with the message text
    :param message_factory: function to convert the message text into a ``telegram.Message``
    :param edited: whether the message should be stored as ``edited_message`` (vs. ``message``)
    :return: ``telegram.Update`` with the given message
    """
    if not isinstance(message, Message):
        message = message_factory(message, **kwargs)
    update_kwargs = {"message" if not edited else "edited_message": message}
    return Update(0, **update_kwargs)


def make_command_update(message, edited=False, **kwargs):
    """
    Testing utility factory to create an update from a message that potentially
    contains a command. See ``make_command_message`` for more details.
    :param message: message potentially containing a command
    :param edited: whether the message should be stored as ``edited_message`` (vs. ``message``)
    :return: ``telegram.Update`` with the given message
    """
    return make_message_update(message, make_command_message, edited, **kwargs)


@pytest.fixture(
    scope="class",
    params=[{"class": MessageFilter}, {"class": UpdateFilter}],
    ids=["MessageFilter", "UpdateFilter"],
)
def mock_filter(request):
    class MockFilter(request.param["class"]):
        def __init__(self):
            super().__init__()
            self.tested = False

        def filter(self, _):
            self.tested = True

    return MockFilter()


def get_false_update_fixture_decorator_params():
    message = Message(1, DATE, Chat(1, ""), from_user=User(1, "", False), text="test")
    params = [
        {"callback_query": CallbackQuery(1, User(1, "", False), "chat", message=message)},
        {"channel_post": message},
        {"edited_channel_post": message},
        {"inline_query": InlineQuery(1, User(1, "", False), "", "")},
        {"chosen_inline_result": ChosenInlineResult("id", User(1, "", False), "")},
        {"shipping_query": ShippingQuery("id", User(1, "", False), "", None)},
        {"pre_checkout_query": PreCheckoutQuery("id", User(1, "", False), "", 0, "")},
        {"callback_query": CallbackQuery(1, User(1, "", False), "chat")},
    ]
    ids = tuple(key for kwargs in params for key in kwargs)
    return {"params": params, "ids": ids}


@pytest.fixture(scope="function", **get_false_update_fixture_decorator_params())
def false_update(request):
    return Update(update_id=1, **request.param)


class BasicTimezone(datetime.tzinfo):
    def __init__(self, offset, name):
        self.offset = offset
        self.name = name

    def utcoffset(self, dt):
        return self.offset

    def dst(self, dt):
        return datetime.timedelta(0)


@pytest.fixture(params=["Europe/Berlin", "Asia/Singapore", "UTC"])
def tzinfo(request):
    if TEST_WITH_OPT_DEPS:
        return pytz.timezone(request.param)
    else:
        hours_offset = {"Europe/Berlin": 2, "Asia/Singapore": 8, "UTC": 0}[request.param]
        return BasicTimezone(offset=datetime.timedelta(hours=hours_offset), name=request.param)


@pytest.fixture()
def timezone(tzinfo):
    return tzinfo


@pytest.fixture()
def mro_slots():
    def _mro_slots(_class, only_parents: bool = False):
        if only_parents:
            classes = _class.__class__.__mro__[1:-1]
        else:
            classes = _class.__class__.__mro__[:-1]

        return [
            attr
            for cls in classes
            if hasattr(cls, "__slots__")  # The Exception class doesn't have slots
            for attr in cls.__slots__
            if attr != "__dict__"  # left here for classes which still has __dict__
        ]

    return _mro_slots


def call_after(function: Callable, after: Callable):
    """Run a callable after another has executed. Useful when trying to make sure that a function
    did actually run, but just monkeypatching it doesn't work because this would break some other
    functionality.

    Example usage:

    def test_stuff(self, bot, monkeypatch):

        def after(arg):
            # arg is the return value of `send_message`
            self.received = arg

        monkeypatch.setattr(bot, 'send_message', call_after(bot.send_message, after)

    """
    if asyncio.iscoroutinefunction(function):

        async def wrapped(*args, **kwargs):
            out = await function(*args, **kwargs)
            if asyncio.iscoroutinefunction(after):
                await after(out)
            else:
                after(out)
            return out

    else:

        def wrapped(*args, **kwargs):
            out = function(*args, **kwargs)
            after(out)
            return out

    return wrapped


async def expect_bad_request(func, message, reason):
    """
    Wrapper for testing bot functions expected to result in an :class:`telegram.error.BadRequest`.
    Makes it XFAIL, if the specified error message is present.

    Args:
        func: The awaitable to be executed.
        message: The expected message of the bad request error. If another message is present,
            the error will be reraised.
        reason: Explanation for the XFAIL.

    Returns:
        On success, returns the return value of :attr:`func`
    """
    try:
        return await func()
    except BadRequest as e:
        if message in str(e):
            pytest.xfail(f"{reason}. {e}")
        else:
            raise e


<<<<<<< HEAD
def check_shortcut_signature(
    shortcut: Callable,
    bot_method: Callable,
    shortcut_kwargs: List[str],
    additional_kwargs: List[str],
) -> bool:
    """
    Checks that the signature of a shortcut matches the signature of the underlying bot method.

    Args:
        shortcut: The shortcut, e.g. :meth:`telegram.Message.reply_text`
        bot_method: The bot method, e.g. :meth:`telegram.Bot.send_message`
        shortcut_kwargs: The kwargs passed by the shortcut directly, e.g. ``chat_id``
        additional_kwargs: Additional kwargs of the shortcut that the bot method doesn't have, e.g.
            ``quote``.

    Returns:
        :obj:`bool`: Whether or not the signature matches.
    """
    shortcut_sig = inspect.signature(shortcut)
    effective_shortcut_args = set(shortcut_sig.parameters.keys()).difference(additional_kwargs)
    effective_shortcut_args.discard("self")

    bot_sig = inspect.signature(bot_method)
    expected_args = set(bot_sig.parameters.keys()).difference(shortcut_kwargs)
    expected_args.discard("self")

    args_check = expected_args == effective_shortcut_args
    if not args_check:
        raise Exception(f"Expected arguments {expected_args}, got {effective_shortcut_args}")

    # TODO: Also check annotation of return type. Would currently be a hassle b/c typing doesn't
    # resolve `ForwardRef('Type')` to `Type`. For now we rely on MyPy, which probably allows the
    # shortcuts to return more specific types than the bot method, but it's only annotations after
    # all
    for kwarg in effective_shortcut_args:
        expected_kind = bot_sig.parameters[kwarg].kind
        if shortcut_sig.parameters[kwarg].kind != expected_kind:
            raise Exception(f"Argument {kwarg} must be of kind {expected_kind}.")

        if bot_sig.parameters[kwarg].annotation != shortcut_sig.parameters[kwarg].annotation:
            if isinstance(bot_sig.parameters[kwarg].annotation, type):
                if bot_sig.parameters[kwarg].annotation.__name__ != str(
                    shortcut_sig.parameters[kwarg].annotation
                ):
                    raise Exception(
                        f"For argument {kwarg} I expected {bot_sig.parameters[kwarg].annotation}, "
                        f"but got {shortcut_sig.parameters[kwarg].annotation}"
                    )
            else:
                raise Exception(
                    f"For argument {kwarg} I expected {bot_sig.parameters[kwarg].annotation}, but "
                    f"got {shortcut_sig.parameters[kwarg].annotation}"
                )

    bot_method_sig = inspect.signature(bot_method)
    shortcut_sig = inspect.signature(shortcut)
    for arg in expected_args:
        if not shortcut_sig.parameters[arg].default == bot_method_sig.parameters[arg].default:
            raise Exception(
                f"Default for argument {arg} does not match the default of the Bot method."
            )

    for kwarg in additional_kwargs:
        if not shortcut_sig.parameters[kwarg].kind == inspect.Parameter.KEYWORD_ONLY:
            raise Exception(f"Argument {kwarg} must be a positional-only argument!")

    return True


async def check_shortcut_call(
    shortcut_method: Callable,
    bot: ExtBot,
    bot_method_name: str,
    skip_params: Iterable[str] = None,
    shortcut_kwargs: Iterable[str] = None,
) -> bool:
    """
    Checks that a shortcut passes all the existing arguments to the underlying bot method. Use as::

        assert await check_shortcut_call(message.reply_text, message.bot, 'send_message')

    Args:
        shortcut_method: The shortcut method, e.g. `message.reply_text`
        bot: The bot
        bot_method_name: The bot methods name, e.g. `'send_message'`
        skip_params: Parameters that are allowed to be missing, e.g. `['inline_message_id']`
            `rate_limit_args` will be skipped by default
        shortcut_kwargs: The kwargs passed by the shortcut directly, e.g. ``chat_id``

    Returns:
        :obj:`bool`
    """
    if not skip_params:
        skip_params = set()
    else:
        skip_params = set(skip_params)
    skip_params.add("rate_limit_args")
    if not shortcut_kwargs:
        shortcut_kwargs = set()
    else:
        shortcut_kwargs = set(shortcut_kwargs)

    orig_bot_method = getattr(bot, bot_method_name)
    bot_signature = inspect.signature(orig_bot_method)
    expected_args = set(bot_signature.parameters.keys()) - {"self"} - set(skip_params)
    positional_args = {
        name for name, param in bot_signature.parameters.items() if param.default == param.empty
    }
    ignored_args = positional_args | set(shortcut_kwargs)

    shortcut_signature = inspect.signature(shortcut_method)
    # auto_pagination: Special casing for InlineQuery.answer
    kwargs = {name: name for name in shortcut_signature.parameters if name != "auto_pagination"}

    async def make_assertion(**kw):
        # name == value makes sure that
        # a) we receive non-None input for all parameters
        # b) we receive the correct input for each kwarg
        received_kwargs = {
            name for name, value in kw.items() if name in ignored_args or value == name
        }
        if not received_kwargs == expected_args:
            raise Exception(
                f"{orig_bot_method.__name__} did not receive correct value for the parameters "
                f"{expected_args - received_kwargs}"
            )

        if bot_method_name == "get_file":
            # This is here mainly for PassportFile.get_file, which calls .set_credentials on the
            # return value
            return File(file_id="result", file_unique_id="result")
        return True

    setattr(bot, bot_method_name, make_assertion)
    try:
        await shortcut_method(**kwargs)
    except Exception as exc:
        raise exc
    finally:
        setattr(bot, bot_method_name, orig_bot_method)

    return True


# mainly for check_defaults_handling below
def build_kwargs(signature: inspect.Signature, default_kwargs, dfv: Any = DEFAULT_NONE):
    kws = {}
    for name, param in signature.parameters.items():
        # For required params we need to pass something
        if param.default is inspect.Parameter.empty:
            # Some special casing
            if name == "permissions":
                kws[name] = ChatPermissions()
            elif name in ["prices", "commands", "errors"]:
                kws[name] = []
            elif name == "media":
                media = InputMediaPhoto("media", parse_mode=dfv)
                if "list" in str(param.annotation).lower():
                    kws[name] = [media]
                else:
                    kws[name] = media
            elif name == "results":
                itmc = InputTextMessageContent(
                    "text", parse_mode=dfv, disable_web_page_preview=dfv
                )
                kws[name] = [
                    InlineQueryResultArticle("id", "title", input_message_content=itmc),
                    InlineQueryResultCachedPhoto(
                        "id", "photo_file_id", parse_mode=dfv, input_message_content=itmc
                    ),
                ]
            elif name == "ok":
                kws["ok"] = False
                kws["error_message"] = "error"
            else:
                kws[name] = True
        # pass values for params that can have defaults only if we don't want to use the
        # standard default
        elif name in default_kwargs:
            if dfv != DEFAULT_NONE:
                kws[name] = dfv
        # Some special casing for methods that have "exactly one of the optionals" type args
        elif name in ["location", "contact", "venue", "inline_message_id"]:
            kws[name] = True
        elif name == "until_date":
            if dfv == "non-None-value":
                # Europe/Berlin
                kws[name] = pytz.timezone("Europe/Berlin").localize(
                    datetime.datetime(2000, 1, 1, 0)
                )
            else:
                # UTC
                kws[name] = datetime.datetime(2000, 1, 1, 0)
    return kws


async def check_defaults_handling(
    method: Callable,
    bot: ExtBot,
    return_value=None,
) -> bool:
    """
    Checks that tg.ext.Defaults are handled correctly.

    Args:
        method: The shortcut/bot_method
        bot: The bot
        return_value: Optional. The return value of Bot._post that the method expects. Defaults to
            None. get_file is automatically handled.

    """

    shortcut_signature = inspect.signature(method)
    kwargs_need_default = [
        kwarg
        for kwarg, value in shortcut_signature.parameters.items()
        if isinstance(value.default, DefaultValue) and not kwarg.endswith("_timeout")
    ]

    if method.__name__.endswith("_media_group"):
        # the parse_mode is applied to the first media item, and we test this elsewhere
        kwargs_need_default.remove("parse_mode")

    defaults_no_custom_defaults = Defaults()
    kwargs = {kwarg: "custom_default" for kwarg in inspect.signature(Defaults).parameters.keys()}
    kwargs["tzinfo"] = pytz.timezone("America/New_York")
    defaults_custom_defaults = Defaults(**kwargs)

    expected_return_values = [None, ()] if return_value is None else [return_value]

    async def make_assertion(
        url, request_data: RequestData, df_value=DEFAULT_NONE, *args, **kwargs
    ):
        data = request_data.parameters

        # Check regular arguments that need defaults
        for arg in kwargs_need_default:
            # 'None' should not be passed along to Telegram
            if df_value in [None, DEFAULT_NONE]:
                if arg in data:
                    pytest.fail(
                        f"Got value {data[arg]} for argument {arg}, expected it to be absent"
                    )
            else:
                value = data.get(arg, "`not passed at all`")
                if value != df_value:
                    pytest.fail(f"Got value {value} for argument {arg} instead of {df_value}")

        # Check InputMedia (parse_mode can have a default)
        def check_input_media(m: Dict):
            parse_mode = m.get("parse_mode", None)
            if df_value is DEFAULT_NONE:
                if parse_mode is not None:
                    pytest.fail("InputMedia has non-None parse_mode")
            elif parse_mode != df_value:
                pytest.fail(
                    f"Got value {parse_mode} for InputMedia.parse_mode instead of {df_value}"
                )

        media = data.pop("media", None)
        if media:
            if isinstance(media, dict) and isinstance(media.get("type", None), InputMediaType):
                check_input_media(media)
            else:
                for m in media:
                    check_input_media(m)

        # Check InlineQueryResults
        results = data.pop("results", [])
        for result in results:
            if df_value in [DEFAULT_NONE, None]:
                if "parse_mode" in result:
                    pytest.fail("ILQR has a parse mode, expected it to be absent")
            # Here we explicitly use that we only pass ILQRPhoto and ILQRArticle for testing
            # so ILQRPhoto is expected to have parse_mode if df_value is not in [DF_NONE, NONE]
            elif "photo" in result and result.get("parse_mode") != df_value:
                pytest.fail(
                    f'Got value {result.get("parse_mode")} for '
                    f"ILQR.parse_mode instead of {df_value}"
                )
            imc = result.get("input_message_content")
            if not imc:
                continue
            for attr in ["parse_mode", "disable_web_page_preview"]:
                if df_value in [DEFAULT_NONE, None]:
                    if attr in imc:
                        pytest.fail(f"ILQR.i_m_c has a {attr}, expected it to be absent")
                # Here we explicitly use that we only pass InputTextMessageContent for testing
                # which has both attributes
                elif imc.get(attr) != df_value:
                    pytest.fail(
                        f"Got value {imc.get(attr)} for ILQR.i_m_c.{attr} instead of {df_value}"
                    )

        # Check datetime conversion
        until_date = data.pop("until_date", None)
        if until_date:
            if df_value == "non-None-value":
                if until_date != 946681200:
                    pytest.fail("Non-naive until_date was interpreted as Europe/Berlin.")
            if df_value is DEFAULT_NONE:
                if until_date != 946684800:
                    pytest.fail("Naive until_date was not interpreted as UTC")
            if df_value == "custom_default":
                if until_date != 946702800:
                    pytest.fail("Naive until_date was not interpreted as America/New_York")

        if method.__name__ in ["get_file", "get_small_file", "get_big_file"]:
            # This is here mainly for PassportFile.get_file, which calls .set_credentials on the
            # return value
            out = File(file_id="result", file_unique_id="result")
            nonlocal expected_return_values
            expected_return_values = [out]
            return out.to_dict()
        # Otherwise return None by default, as TGObject.de_json/list(None) in [None, []]
        # That way we can check what gets passed to Request.post without having to actually
        # make a request
        # Some methods expect specific output, so we allow to customize that
        return return_value

    orig_post = bot.request.post
    try:
        for default_value, defaults in [
            (DEFAULT_NONE, defaults_no_custom_defaults),
            ("custom_default", defaults_custom_defaults),
        ]:
            bot._defaults = defaults
            # 1: test that we get the correct default value, if we don't specify anything
            kwargs = build_kwargs(
                shortcut_signature,
                kwargs_need_default,
            )
            assertion_callback = functools.partial(make_assertion, df_value=default_value)
            setattr(bot.request, "post", assertion_callback)
            assert await method(**kwargs) in expected_return_values

            # 2: test that we get the manually passed non-None value
            kwargs = build_kwargs(shortcut_signature, kwargs_need_default, dfv="non-None-value")
            assertion_callback = functools.partial(make_assertion, df_value="non-None-value")
            setattr(bot.request, "post", assertion_callback)
            assert await method(**kwargs) in expected_return_values

            # 3: test that we get the manually passed None value
            kwargs = build_kwargs(
                shortcut_signature,
                kwargs_need_default,
                dfv=None,
            )
            assertion_callback = functools.partial(make_assertion, df_value=None)
            setattr(bot.request, "post", assertion_callback)
            assert await method(**kwargs) in expected_return_values
    except Exception as exc:
        raise exc
    finally:
        setattr(bot.request, "post", orig_post)
        bot._defaults = None

    return True


=======
>>>>>>> ff645c6f
async def send_webhook_message(
    ip: str,
    port: int,
    payload_str: Optional[str],
    url_path: str = "",
    content_len: int = -1,
    content_type: str = "application/json",
    get_method: str = None,
    secret_token: str = None,
) -> Response:
    headers = {
        "content-type": content_type,
    }
    if secret_token:
        headers["X-Telegram-Bot-Api-Secret-Token"] = secret_token

    if not payload_str:
        content_len = None
        payload = None
    else:
        payload = bytes(payload_str, encoding="utf-8")

    if content_len == -1:
        content_len = len(payload)

    if content_len is not None:
        headers["content-length"] = str(content_len)

    url = f"http://{ip}:{port}/{url_path}"

    async with AsyncClient() as client:
        return await client.request(
            url=url, method=get_method or "POST", data=payload, headers=headers
        )<|MERGE_RESOLUTION|>--- conflicted
+++ resolved
@@ -493,370 +493,6 @@
             raise e
 
 
-<<<<<<< HEAD
-def check_shortcut_signature(
-    shortcut: Callable,
-    bot_method: Callable,
-    shortcut_kwargs: List[str],
-    additional_kwargs: List[str],
-) -> bool:
-    """
-    Checks that the signature of a shortcut matches the signature of the underlying bot method.
-
-    Args:
-        shortcut: The shortcut, e.g. :meth:`telegram.Message.reply_text`
-        bot_method: The bot method, e.g. :meth:`telegram.Bot.send_message`
-        shortcut_kwargs: The kwargs passed by the shortcut directly, e.g. ``chat_id``
-        additional_kwargs: Additional kwargs of the shortcut that the bot method doesn't have, e.g.
-            ``quote``.
-
-    Returns:
-        :obj:`bool`: Whether or not the signature matches.
-    """
-    shortcut_sig = inspect.signature(shortcut)
-    effective_shortcut_args = set(shortcut_sig.parameters.keys()).difference(additional_kwargs)
-    effective_shortcut_args.discard("self")
-
-    bot_sig = inspect.signature(bot_method)
-    expected_args = set(bot_sig.parameters.keys()).difference(shortcut_kwargs)
-    expected_args.discard("self")
-
-    args_check = expected_args == effective_shortcut_args
-    if not args_check:
-        raise Exception(f"Expected arguments {expected_args}, got {effective_shortcut_args}")
-
-    # TODO: Also check annotation of return type. Would currently be a hassle b/c typing doesn't
-    # resolve `ForwardRef('Type')` to `Type`. For now we rely on MyPy, which probably allows the
-    # shortcuts to return more specific types than the bot method, but it's only annotations after
-    # all
-    for kwarg in effective_shortcut_args:
-        expected_kind = bot_sig.parameters[kwarg].kind
-        if shortcut_sig.parameters[kwarg].kind != expected_kind:
-            raise Exception(f"Argument {kwarg} must be of kind {expected_kind}.")
-
-        if bot_sig.parameters[kwarg].annotation != shortcut_sig.parameters[kwarg].annotation:
-            if isinstance(bot_sig.parameters[kwarg].annotation, type):
-                if bot_sig.parameters[kwarg].annotation.__name__ != str(
-                    shortcut_sig.parameters[kwarg].annotation
-                ):
-                    raise Exception(
-                        f"For argument {kwarg} I expected {bot_sig.parameters[kwarg].annotation}, "
-                        f"but got {shortcut_sig.parameters[kwarg].annotation}"
-                    )
-            else:
-                raise Exception(
-                    f"For argument {kwarg} I expected {bot_sig.parameters[kwarg].annotation}, but "
-                    f"got {shortcut_sig.parameters[kwarg].annotation}"
-                )
-
-    bot_method_sig = inspect.signature(bot_method)
-    shortcut_sig = inspect.signature(shortcut)
-    for arg in expected_args:
-        if not shortcut_sig.parameters[arg].default == bot_method_sig.parameters[arg].default:
-            raise Exception(
-                f"Default for argument {arg} does not match the default of the Bot method."
-            )
-
-    for kwarg in additional_kwargs:
-        if not shortcut_sig.parameters[kwarg].kind == inspect.Parameter.KEYWORD_ONLY:
-            raise Exception(f"Argument {kwarg} must be a positional-only argument!")
-
-    return True
-
-
-async def check_shortcut_call(
-    shortcut_method: Callable,
-    bot: ExtBot,
-    bot_method_name: str,
-    skip_params: Iterable[str] = None,
-    shortcut_kwargs: Iterable[str] = None,
-) -> bool:
-    """
-    Checks that a shortcut passes all the existing arguments to the underlying bot method. Use as::
-
-        assert await check_shortcut_call(message.reply_text, message.bot, 'send_message')
-
-    Args:
-        shortcut_method: The shortcut method, e.g. `message.reply_text`
-        bot: The bot
-        bot_method_name: The bot methods name, e.g. `'send_message'`
-        skip_params: Parameters that are allowed to be missing, e.g. `['inline_message_id']`
-            `rate_limit_args` will be skipped by default
-        shortcut_kwargs: The kwargs passed by the shortcut directly, e.g. ``chat_id``
-
-    Returns:
-        :obj:`bool`
-    """
-    if not skip_params:
-        skip_params = set()
-    else:
-        skip_params = set(skip_params)
-    skip_params.add("rate_limit_args")
-    if not shortcut_kwargs:
-        shortcut_kwargs = set()
-    else:
-        shortcut_kwargs = set(shortcut_kwargs)
-
-    orig_bot_method = getattr(bot, bot_method_name)
-    bot_signature = inspect.signature(orig_bot_method)
-    expected_args = set(bot_signature.parameters.keys()) - {"self"} - set(skip_params)
-    positional_args = {
-        name for name, param in bot_signature.parameters.items() if param.default == param.empty
-    }
-    ignored_args = positional_args | set(shortcut_kwargs)
-
-    shortcut_signature = inspect.signature(shortcut_method)
-    # auto_pagination: Special casing for InlineQuery.answer
-    kwargs = {name: name for name in shortcut_signature.parameters if name != "auto_pagination"}
-
-    async def make_assertion(**kw):
-        # name == value makes sure that
-        # a) we receive non-None input for all parameters
-        # b) we receive the correct input for each kwarg
-        received_kwargs = {
-            name for name, value in kw.items() if name in ignored_args or value == name
-        }
-        if not received_kwargs == expected_args:
-            raise Exception(
-                f"{orig_bot_method.__name__} did not receive correct value for the parameters "
-                f"{expected_args - received_kwargs}"
-            )
-
-        if bot_method_name == "get_file":
-            # This is here mainly for PassportFile.get_file, which calls .set_credentials on the
-            # return value
-            return File(file_id="result", file_unique_id="result")
-        return True
-
-    setattr(bot, bot_method_name, make_assertion)
-    try:
-        await shortcut_method(**kwargs)
-    except Exception as exc:
-        raise exc
-    finally:
-        setattr(bot, bot_method_name, orig_bot_method)
-
-    return True
-
-
-# mainly for check_defaults_handling below
-def build_kwargs(signature: inspect.Signature, default_kwargs, dfv: Any = DEFAULT_NONE):
-    kws = {}
-    for name, param in signature.parameters.items():
-        # For required params we need to pass something
-        if param.default is inspect.Parameter.empty:
-            # Some special casing
-            if name == "permissions":
-                kws[name] = ChatPermissions()
-            elif name in ["prices", "commands", "errors"]:
-                kws[name] = []
-            elif name == "media":
-                media = InputMediaPhoto("media", parse_mode=dfv)
-                if "list" in str(param.annotation).lower():
-                    kws[name] = [media]
-                else:
-                    kws[name] = media
-            elif name == "results":
-                itmc = InputTextMessageContent(
-                    "text", parse_mode=dfv, disable_web_page_preview=dfv
-                )
-                kws[name] = [
-                    InlineQueryResultArticle("id", "title", input_message_content=itmc),
-                    InlineQueryResultCachedPhoto(
-                        "id", "photo_file_id", parse_mode=dfv, input_message_content=itmc
-                    ),
-                ]
-            elif name == "ok":
-                kws["ok"] = False
-                kws["error_message"] = "error"
-            else:
-                kws[name] = True
-        # pass values for params that can have defaults only if we don't want to use the
-        # standard default
-        elif name in default_kwargs:
-            if dfv != DEFAULT_NONE:
-                kws[name] = dfv
-        # Some special casing for methods that have "exactly one of the optionals" type args
-        elif name in ["location", "contact", "venue", "inline_message_id"]:
-            kws[name] = True
-        elif name == "until_date":
-            if dfv == "non-None-value":
-                # Europe/Berlin
-                kws[name] = pytz.timezone("Europe/Berlin").localize(
-                    datetime.datetime(2000, 1, 1, 0)
-                )
-            else:
-                # UTC
-                kws[name] = datetime.datetime(2000, 1, 1, 0)
-    return kws
-
-
-async def check_defaults_handling(
-    method: Callable,
-    bot: ExtBot,
-    return_value=None,
-) -> bool:
-    """
-    Checks that tg.ext.Defaults are handled correctly.
-
-    Args:
-        method: The shortcut/bot_method
-        bot: The bot
-        return_value: Optional. The return value of Bot._post that the method expects. Defaults to
-            None. get_file is automatically handled.
-
-    """
-
-    shortcut_signature = inspect.signature(method)
-    kwargs_need_default = [
-        kwarg
-        for kwarg, value in shortcut_signature.parameters.items()
-        if isinstance(value.default, DefaultValue) and not kwarg.endswith("_timeout")
-    ]
-
-    if method.__name__.endswith("_media_group"):
-        # the parse_mode is applied to the first media item, and we test this elsewhere
-        kwargs_need_default.remove("parse_mode")
-
-    defaults_no_custom_defaults = Defaults()
-    kwargs = {kwarg: "custom_default" for kwarg in inspect.signature(Defaults).parameters.keys()}
-    kwargs["tzinfo"] = pytz.timezone("America/New_York")
-    defaults_custom_defaults = Defaults(**kwargs)
-
-    expected_return_values = [None, ()] if return_value is None else [return_value]
-
-    async def make_assertion(
-        url, request_data: RequestData, df_value=DEFAULT_NONE, *args, **kwargs
-    ):
-        data = request_data.parameters
-
-        # Check regular arguments that need defaults
-        for arg in kwargs_need_default:
-            # 'None' should not be passed along to Telegram
-            if df_value in [None, DEFAULT_NONE]:
-                if arg in data:
-                    pytest.fail(
-                        f"Got value {data[arg]} for argument {arg}, expected it to be absent"
-                    )
-            else:
-                value = data.get(arg, "`not passed at all`")
-                if value != df_value:
-                    pytest.fail(f"Got value {value} for argument {arg} instead of {df_value}")
-
-        # Check InputMedia (parse_mode can have a default)
-        def check_input_media(m: Dict):
-            parse_mode = m.get("parse_mode", None)
-            if df_value is DEFAULT_NONE:
-                if parse_mode is not None:
-                    pytest.fail("InputMedia has non-None parse_mode")
-            elif parse_mode != df_value:
-                pytest.fail(
-                    f"Got value {parse_mode} for InputMedia.parse_mode instead of {df_value}"
-                )
-
-        media = data.pop("media", None)
-        if media:
-            if isinstance(media, dict) and isinstance(media.get("type", None), InputMediaType):
-                check_input_media(media)
-            else:
-                for m in media:
-                    check_input_media(m)
-
-        # Check InlineQueryResults
-        results = data.pop("results", [])
-        for result in results:
-            if df_value in [DEFAULT_NONE, None]:
-                if "parse_mode" in result:
-                    pytest.fail("ILQR has a parse mode, expected it to be absent")
-            # Here we explicitly use that we only pass ILQRPhoto and ILQRArticle for testing
-            # so ILQRPhoto is expected to have parse_mode if df_value is not in [DF_NONE, NONE]
-            elif "photo" in result and result.get("parse_mode") != df_value:
-                pytest.fail(
-                    f'Got value {result.get("parse_mode")} for '
-                    f"ILQR.parse_mode instead of {df_value}"
-                )
-            imc = result.get("input_message_content")
-            if not imc:
-                continue
-            for attr in ["parse_mode", "disable_web_page_preview"]:
-                if df_value in [DEFAULT_NONE, None]:
-                    if attr in imc:
-                        pytest.fail(f"ILQR.i_m_c has a {attr}, expected it to be absent")
-                # Here we explicitly use that we only pass InputTextMessageContent for testing
-                # which has both attributes
-                elif imc.get(attr) != df_value:
-                    pytest.fail(
-                        f"Got value {imc.get(attr)} for ILQR.i_m_c.{attr} instead of {df_value}"
-                    )
-
-        # Check datetime conversion
-        until_date = data.pop("until_date", None)
-        if until_date:
-            if df_value == "non-None-value":
-                if until_date != 946681200:
-                    pytest.fail("Non-naive until_date was interpreted as Europe/Berlin.")
-            if df_value is DEFAULT_NONE:
-                if until_date != 946684800:
-                    pytest.fail("Naive until_date was not interpreted as UTC")
-            if df_value == "custom_default":
-                if until_date != 946702800:
-                    pytest.fail("Naive until_date was not interpreted as America/New_York")
-
-        if method.__name__ in ["get_file", "get_small_file", "get_big_file"]:
-            # This is here mainly for PassportFile.get_file, which calls .set_credentials on the
-            # return value
-            out = File(file_id="result", file_unique_id="result")
-            nonlocal expected_return_values
-            expected_return_values = [out]
-            return out.to_dict()
-        # Otherwise return None by default, as TGObject.de_json/list(None) in [None, []]
-        # That way we can check what gets passed to Request.post without having to actually
-        # make a request
-        # Some methods expect specific output, so we allow to customize that
-        return return_value
-
-    orig_post = bot.request.post
-    try:
-        for default_value, defaults in [
-            (DEFAULT_NONE, defaults_no_custom_defaults),
-            ("custom_default", defaults_custom_defaults),
-        ]:
-            bot._defaults = defaults
-            # 1: test that we get the correct default value, if we don't specify anything
-            kwargs = build_kwargs(
-                shortcut_signature,
-                kwargs_need_default,
-            )
-            assertion_callback = functools.partial(make_assertion, df_value=default_value)
-            setattr(bot.request, "post", assertion_callback)
-            assert await method(**kwargs) in expected_return_values
-
-            # 2: test that we get the manually passed non-None value
-            kwargs = build_kwargs(shortcut_signature, kwargs_need_default, dfv="non-None-value")
-            assertion_callback = functools.partial(make_assertion, df_value="non-None-value")
-            setattr(bot.request, "post", assertion_callback)
-            assert await method(**kwargs) in expected_return_values
-
-            # 3: test that we get the manually passed None value
-            kwargs = build_kwargs(
-                shortcut_signature,
-                kwargs_need_default,
-                dfv=None,
-            )
-            assertion_callback = functools.partial(make_assertion, df_value=None)
-            setattr(bot.request, "post", assertion_callback)
-            assert await method(**kwargs) in expected_return_values
-    except Exception as exc:
-        raise exc
-    finally:
-        setattr(bot.request, "post", orig_post)
-        bot._defaults = None
-
-    return True
-
-
-=======
->>>>>>> ff645c6f
 async def send_webhook_message(
     ip: str,
     port: int,
