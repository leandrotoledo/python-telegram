#!/usr/bin/env python
#
# A library that provides a Python interface to the Telegram Bot API
# Copyright (C) 2015-2018
# Leandro Toledo de Souza <devs@python-telegram-bot.org>
#
# This program is free software: you can redistribute it and/or modify
# it under the terms of the GNU Lesser Public License as published by
# the Free Software Foundation, either version 3 of the License, or
# (at your option) any later version.
#
# This program is distributed in the hope that it will be useful,
# but WITHOUT ANY WARRANTY; without even the implied warranty of
# MERCHANTABILITY or FITNESS FOR A PARTICULAR PURPOSE.  See the
# GNU Lesser Public License for more details.
#
# You should have received a copy of the GNU Lesser Public License
# along with this program.  If not, see [http://www.gnu.org/licenses/].
import datetime
import os
import sys
import re
from collections import defaultdict
from queue import Queue
from threading import Thread, Event
from time import sleep

import pytest

from telegram import (Bot, Message, User, Chat, MessageEntity, Update,
                      InlineQuery, CallbackQuery, ShippingQuery, PreCheckoutQuery,
                      ChosenInlineResult)
from telegram.ext import Dispatcher, JobQueue, Updater, BaseFilter
<<<<<<< HEAD
from telegram.utils.helpers import Defaults
=======
from telegram.utils.helpers import _UtcOffsetTimezone
>>>>>>> 1e7f4fae
from tests.bots import get_bot

TRAVIS = os.getenv('TRAVIS', False)

if TRAVIS:
    pytest_plugins = ['tests.travis_fold']

GITHUB_ACTION = os.getenv('GITHUB_ACTION', False)

if GITHUB_ACTION:
    pytest_plugins = ['tests.plugin_github_group']

# THIS KEY IS OBVIOUSLY COMPROMISED
# DO NOT USE IN PRODUCTION!
PRIVATE_KEY = b"-----BEGIN RSA PRIVATE KEY-----\r\nMIIEowIBAAKCAQEA0AvEbNaOnfIL3GjB8VI4M5IaWe+GcK8eSPHkLkXREIsaddum\r\nwPBm/+w8lFYdnY+O06OEJrsaDtwGdU//8cbGJ/H/9cJH3dh0tNbfszP7nTrQD+88\r\nydlcYHzClaG8G+oTe9uEZSVdDXj5IUqR0y6rDXXb9tC9l+oSz+ShYg6+C4grAb3E\r\nSTv5khZ9Zsi/JEPWStqNdpoNuRh7qEYc3t4B/a5BH7bsQENyJSc8AWrfv+drPAEe\r\njQ8xm1ygzWvJp8yZPwOIYuL+obtANcoVT2G2150Wy6qLC0bD88Bm40GqLbSazueC\r\nRHZRug0B9rMUKvKc4FhG4AlNzBCaKgIcCWEqKwIDAQABAoIBACcIjin9d3Sa3S7V\r\nWM32JyVF3DvTfN3XfU8iUzV7U+ZOswA53eeFM04A/Ly4C4ZsUNfUbg72O8Vd8rg/\r\n8j1ilfsYpHVvphwxaHQlfIMa1bKCPlc/A6C7b2GLBtccKTbzjARJA2YWxIaqk9Nz\r\nMjj1IJK98i80qt29xRnMQ5sqOO3gn2SxTErvNchtBiwOH8NirqERXig8VCY6fr3n\r\nz7ZImPU3G/4qpD0+9ULrt9x/VkjqVvNdK1l7CyAuve3D7ha3jPMfVHFtVH5gqbyp\r\nKotyIHAyD+Ex3FQ1JV+H7DkP0cPctQiss7OiO9Zd9C1G2OrfQz9el7ewAPqOmZtC\r\nKjB3hUECgYEA/4MfKa1cvaCqzd3yUprp1JhvssVkhM1HyucIxB5xmBcVLX2/Kdhn\r\nhiDApZXARK0O9IRpFF6QVeMEX7TzFwB6dfkyIePsGxputA5SPbtBlHOvjZa8omMl\r\nEYfNa8x/mJkvSEpzvkWPascuHJWv1cEypqphu/70DxubWB5UKo/8o6cCgYEA0HFy\r\ncgwPMB//nltHGrmaQZPFT7/Qgl9ErZT3G9S8teWY4o4CXnkdU75tBoKAaJnpSfX3\r\nq8VuRerF45AFhqCKhlG4l51oW7TUH50qE3GM+4ivaH5YZB3biwQ9Wqw+QyNLAh/Q\r\nnS4/Wwb8qC9QuyEgcCju5lsCaPEXZiZqtPVxZd0CgYEAshBG31yZjO0zG1TZUwfy\r\nfN3euc8mRgZpSdXIHiS5NSyg7Zr8ZcUSID8jAkJiQ3n3OiAsuq1MGQ6kNa582kLT\r\nFPQdI9Ea8ahyDbkNR0gAY9xbM2kg/Gnro1PorH9PTKE0ekSodKk1UUyNrg4DBAwn\r\nqE6E3ebHXt/2WmqIbUD653ECgYBQCC8EAQNX3AFegPd1GGxU33Lz4tchJ4kMCNU0\r\nN2NZh9VCr3nTYjdTbxsXU8YP44CCKFG2/zAO4kymyiaFAWEOn5P7irGF/JExrjt4\r\nibGy5lFLEq/HiPtBjhgsl1O0nXlwUFzd7OLghXc+8CPUJaz5w42unqT3PBJa40c3\r\nQcIPdQKBgBnSb7BcDAAQ/Qx9juo/RKpvhyeqlnp0GzPSQjvtWi9dQRIu9Pe7luHc\r\nm1Img1EO1OyE3dis/rLaDsAa2AKu1Yx6h85EmNjavBqP9wqmFa0NIQQH8fvzKY3/\r\nP8IHY6009aoamLqYaexvrkHVq7fFKiI6k8myMJ6qblVNFv14+KXU\r\n-----END RSA PRIVATE KEY-----"  # noqa: E501


@pytest.fixture(scope='session')
def bot_info():
    return get_bot()


@pytest.fixture(scope='session')
def bot(bot_info):
    return make_bot(bot_info)


DEFAULT_BOTS = {}
@pytest.fixture(scope='function')
def default_bot(request, bot_info):
    param = request.param if hasattr(request, 'param') else {}

    # allow both `default_parse_mode` and `parse_mode`
    for kwarg in list(param.keys()):
        if kwarg.startswith('default_'):
            value = param.pop(kwarg)
            param[kwarg[8:]] = value
    def_param = {'default_' + k: v for (k, v) in param.items()}

    defaults = Defaults(**param)
    default_bot = DEFAULT_BOTS.get(defaults)
    if default_bot:
        return default_bot
    else:
        default_bot = make_bot(bot_info, **def_param)
        DEFAULT_BOTS[defaults] = default_bot
        return default_bot


@pytest.fixture(scope='session')
def chat_id(bot_info):
    return bot_info['chat_id']


@pytest.fixture(scope='session')
def super_group_id(bot_info):
    return bot_info['super_group_id']


@pytest.fixture(scope='session')
def channel_id(bot_info):
    return bot_info['channel_id']


@pytest.fixture(scope='session')
def provider_token(bot_info):
    return bot_info['payment_provider_token']


def create_dp(bot):
    # Dispatcher is heavy to init (due to many threads and such) so we have a single session
    # scoped one here, but before each test, reset it (dp fixture below)
    dispatcher = Dispatcher(bot, Queue(), job_queue=JobQueue(), workers=2, use_context=False)
    dispatcher.job_queue.set_dispatcher(dispatcher)
    thr = Thread(target=dispatcher.start)
    thr.start()
    sleep(2)
    yield dispatcher
    sleep(1)
    if dispatcher.running:
        dispatcher.stop()
    thr.join()


@pytest.fixture(scope='session')
def _dp(bot):
    for dp in create_dp(bot):
        yield dp


@pytest.fixture(scope='function')
def dp(_dp):
    # Reset the dispatcher first
    while not _dp.update_queue.empty():
        _dp.update_queue.get(False)
    _dp.chat_data = defaultdict(dict)
    _dp.user_data = defaultdict(dict)
    _dp.persistence = None
    _dp.handlers = {}
    _dp.groups = []
    _dp.error_handlers = []
    _dp.__stop_event = Event()
    _dp.__exception_event = Event()
    _dp.__async_queue = Queue()
    _dp.__async_threads = set()
    _dp.persistence = None
    _dp.use_context = False
    if _dp._Dispatcher__singleton_semaphore.acquire(blocking=0):
        Dispatcher._set_singleton(_dp)
    yield _dp
    Dispatcher._Dispatcher__singleton_semaphore.release()


@pytest.fixture(scope='function')
def cdp(dp):
    dp.use_context = True
    yield dp
    dp.use_context = False


@pytest.fixture(scope='function')
def updater(bot):
    up = Updater(bot=bot, workers=2)
    yield up
    if up.running:
        up.stop()


@pytest.fixture(scope='function')
def thumb_file():
    f = open(u'tests/data/thumb.jpg', 'rb')
    yield f
    f.close()


@pytest.fixture(scope='class')
def class_thumb_file():
    f = open(u'tests/data/thumb.jpg', 'rb')
    yield f
    f.close()


def pytest_configure(config):
    if sys.version_info >= (3,):
        config.addinivalue_line('filterwarnings', 'ignore::ResourceWarning')
        # TODO: Write so good code that we don't need to ignore ResourceWarnings anymore


def make_bot(bot_info, **kwargs):
    return Bot(bot_info['token'], private_key=PRIVATE_KEY, **kwargs)


CMD_PATTERN = re.compile(r'/[\da-z_]{1,32}(?:@\w{1,32})?')
DATE = datetime.datetime.now()


def make_message(text, **kwargs):
    """
    Testing utility factory to create a fake ``telegram.Message`` with
    reasonable defaults for mimicking a real message.
    :param text: (str) message text
    :return: a (fake) ``telegram.Message``
    """
    return Message(message_id=1,
                   from_user=kwargs.pop('user', User(id=1, first_name='', is_bot=False)),
                   date=kwargs.pop('date', DATE),
                   chat=kwargs.pop('chat', Chat(id=1, type='')),
                   text=text,
                   bot=kwargs.pop('bot', make_bot(get_bot())),
                   **kwargs)


def make_command_message(text, **kwargs):
    """
    Testing utility factory to create a message containing a single telegram
    command.
    Mimics the Telegram API in that it identifies commands within the message
    and tags the returned ``Message`` object with the appropriate ``MessageEntity``
    tag (but it does this only for commands).

    :param text: (str) message text containing (or not) the command
    :return: a (fake) ``telegram.Message`` containing only the command
    """

    match = re.search(CMD_PATTERN, text)
    entities = [MessageEntity(type=MessageEntity.BOT_COMMAND,
                              offset=match.start(0),
                              length=len(match.group(0)))] if match else []

    return make_message(text, entities=entities, **kwargs)


def make_message_update(message, message_factory=make_message, edited=False, **kwargs):
    """
    Testing utility factory to create an update from a message, as either a
    ``telegram.Message`` or a string. In the latter case ``message_factory``
    is used to convert ``message`` to a ``telegram.Message``.
    :param message: either a ``telegram.Message`` or a string with the message text
    :param message_factory: function to convert the message text into a ``telegram.Message``
    :param edited: whether the message should be stored as ``edited_message`` (vs. ``message``)
    :return: ``telegram.Update`` with the given message
    """
    if not isinstance(message, Message):
        message = message_factory(message, **kwargs)
    update_kwargs = {'message' if not edited else 'edited_message': message}
    return Update(0, **update_kwargs)


def make_command_update(message, edited=False, **kwargs):
    """
    Testing utility factory to create an update from a message that potentially
    contains a command. See ``make_command_message`` for more details.
    :param message: message potentially containing a command
    :param edited: whether the message should be stored as ``edited_message`` (vs. ``message``)
    :return: ``telegram.Update`` with the given message
    """
    return make_message_update(message, make_command_message, edited, **kwargs)


@pytest.fixture(scope='function')
def mock_filter():
    class MockFilter(BaseFilter):
        def __init__(self):
            self.tested = False

        def filter(self, message):
            self.tested = True

    return MockFilter()


def get_false_update_fixture_decorator_params():
    message = Message(1, User(1, '', False), DATE, Chat(1, ''), text='test')
    params = [
        {'callback_query': CallbackQuery(1, User(1, '', False), 'chat', message=message)},
        {'channel_post': message},
        {'edited_channel_post': message},
        {'inline_query': InlineQuery(1, User(1, '', False), '', '')},
        {'chosen_inline_result': ChosenInlineResult('id', User(1, '', False), '')},
        {'shipping_query': ShippingQuery('id', User(1, '', False), '', None)},
        {'pre_checkout_query': PreCheckoutQuery('id', User(1, '', False), '', 0, '')},
        {'callback_query': CallbackQuery(1, User(1, '', False), 'chat')}
    ]
    ids = tuple(key for kwargs in params for key in kwargs)
    return {'params': params, 'ids': ids}


@pytest.fixture(scope='function', **get_false_update_fixture_decorator_params())
def false_update(request):
    return Update(update_id=1, **request.param)


@pytest.fixture(params=[1, 2], ids=lambda h: 'UTC +{hour:0>2}:00'.format(hour=h))
def utc_offset(request):
    return datetime.timedelta(hours=request.param)


@pytest.fixture()
def timezone(utc_offset):
    return _UtcOffsetTimezone(utc_offset)<|MERGE_RESOLUTION|>--- conflicted
+++ resolved
@@ -31,11 +31,7 @@
                       InlineQuery, CallbackQuery, ShippingQuery, PreCheckoutQuery,
                       ChosenInlineResult)
 from telegram.ext import Dispatcher, JobQueue, Updater, BaseFilter
-<<<<<<< HEAD
-from telegram.utils.helpers import Defaults
-=======
-from telegram.utils.helpers import _UtcOffsetTimezone
->>>>>>> 1e7f4fae
+from telegram.utils.helpers import Defaults, _UtcOffsetTimezone
 from tests.bots import get_bot
 
 TRAVIS = os.getenv('TRAVIS', False)
