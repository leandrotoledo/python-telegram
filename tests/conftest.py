--- conflicted
+++ resolved
@@ -45,14 +45,11 @@
     File,
     ChatPermissions,
     Bot,
-<<<<<<< HEAD
-=======
     InlineQueryResultArticle,
     InputTextMessageContent,
     InlineQueryResultCachedPhoto,
     InputMediaPhoto,
     InputMedia,
->>>>>>> 2c44dc0d
 )
 from telegram.ext import (
     Dispatcher,
@@ -114,18 +111,12 @@
 
 @pytest.fixture(scope='session')
 def bot(bot_info):
-<<<<<<< HEAD
-    return DictExtBot(
-        bot_info['token'], private_key=PRIVATE_KEY, request=DictRequest(con_pool_size=8)
-    )
-=======
     return DictExtBot(bot_info['token'], private_key=PRIVATE_KEY, request=DictRequest(8))
 
 
 @pytest.fixture(scope='session')
 def raw_bot(bot_info):
-    return DictBot(bot_info['token'], private_key=PRIVATE_KEY, request=DictRequest())
->>>>>>> 2c44dc0d
+    return DictBot(bot_info['token'], private_key=PRIVATE_KEY, request=DictRequest(8))
 
 
 DEFAULT_BOTS = {}
@@ -178,12 +169,7 @@
 def create_dp(bot):
     # Dispatcher is heavy to init (due to many threads and such) so we have a single session
     # scoped one here, but before each test, reset it (dp fixture below)
-<<<<<<< HEAD
     dispatcher = DispatcherBuilder().bot(bot).workers(2).build()
-=======
-    dispatcher = Dispatcher(bot, Queue(), job_queue=JobQueue(), workers=2)
-    dispatcher.job_queue.set_dispatcher(dispatcher)
->>>>>>> 2c44dc0d
     thr = Thread(target=dispatcher.start)
     thr.start()
     sleep(2)
@@ -226,11 +212,7 @@
 
 @pytest.fixture(scope='function')
 def updater(bot):
-<<<<<<< HEAD
     up = UpdaterBuilder().bot(bot).workers(2).build()
-=======
-    up = Updater(bot=bot, workers=2)
->>>>>>> 2c44dc0d
     yield up
     if up.running:
         up.stop()
