#!/usr/bin/env python
#
# A library that provides a Python interface to the Telegram Bot API
# Copyright (C) 2015-2020
# Leandro Toledo de Souza <devs@python-telegram-bot.org>
#
# This program is free software: you can redistribute it and/or modify
# it under the terms of the GNU Lesser Public License as published by
# the Free Software Foundation, either version 3 of the License, or
# (at your option) any later version.
#
# This program is distributed in the hope that it will be useful,
# but WITHOUT ANY WARRANTY; without even the implied warranty of
# MERCHANTABILITY or FITNESS FOR A PARTICULAR PURPOSE.  See the
# GNU Lesser Public License for more details.
#
# You should have received a copy of the GNU Lesser Public License
# along with this program.  If not, see [http://www.gnu.org/licenses/].
import datetime
import os
import sys
import re
from collections import defaultdict
from queue import Queue
from threading import Thread, Event
from time import sleep

import pytest

from telegram import (Bot, Message, User, Chat, MessageEntity, Update,
                      InlineQuery, CallbackQuery, ShippingQuery, PreCheckoutQuery,
                      ChosenInlineResult)
from telegram.ext import Dispatcher, JobQueue, Updater, BaseFilter, Defaults
<<<<<<< HEAD
=======
from telegram.utils.helpers import _UtcOffsetTimezone
from telegram.error import BadRequest
>>>>>>> 8427346a
from tests.bots import get_bot

GITHUB_ACTION = os.getenv('GITHUB_ACTION', False)

if GITHUB_ACTION:
    pytest_plugins = ['tests.plugin_github_group']

# THIS KEY IS OBVIOUSLY COMPROMISED
# DO NOT USE IN PRODUCTION!
PRIVATE_KEY = b"-----BEGIN RSA PRIVATE KEY-----\r\nMIIEowIBAAKCAQEA0AvEbNaOnfIL3GjB8VI4M5IaWe+GcK8eSPHkLkXREIsaddum\r\nwPBm/+w8lFYdnY+O06OEJrsaDtwGdU//8cbGJ/H/9cJH3dh0tNbfszP7nTrQD+88\r\nydlcYHzClaG8G+oTe9uEZSVdDXj5IUqR0y6rDXXb9tC9l+oSz+ShYg6+C4grAb3E\r\nSTv5khZ9Zsi/JEPWStqNdpoNuRh7qEYc3t4B/a5BH7bsQENyJSc8AWrfv+drPAEe\r\njQ8xm1ygzWvJp8yZPwOIYuL+obtANcoVT2G2150Wy6qLC0bD88Bm40GqLbSazueC\r\nRHZRug0B9rMUKvKc4FhG4AlNzBCaKgIcCWEqKwIDAQABAoIBACcIjin9d3Sa3S7V\r\nWM32JyVF3DvTfN3XfU8iUzV7U+ZOswA53eeFM04A/Ly4C4ZsUNfUbg72O8Vd8rg/\r\n8j1ilfsYpHVvphwxaHQlfIMa1bKCPlc/A6C7b2GLBtccKTbzjARJA2YWxIaqk9Nz\r\nMjj1IJK98i80qt29xRnMQ5sqOO3gn2SxTErvNchtBiwOH8NirqERXig8VCY6fr3n\r\nz7ZImPU3G/4qpD0+9ULrt9x/VkjqVvNdK1l7CyAuve3D7ha3jPMfVHFtVH5gqbyp\r\nKotyIHAyD+Ex3FQ1JV+H7DkP0cPctQiss7OiO9Zd9C1G2OrfQz9el7ewAPqOmZtC\r\nKjB3hUECgYEA/4MfKa1cvaCqzd3yUprp1JhvssVkhM1HyucIxB5xmBcVLX2/Kdhn\r\nhiDApZXARK0O9IRpFF6QVeMEX7TzFwB6dfkyIePsGxputA5SPbtBlHOvjZa8omMl\r\nEYfNa8x/mJkvSEpzvkWPascuHJWv1cEypqphu/70DxubWB5UKo/8o6cCgYEA0HFy\r\ncgwPMB//nltHGrmaQZPFT7/Qgl9ErZT3G9S8teWY4o4CXnkdU75tBoKAaJnpSfX3\r\nq8VuRerF45AFhqCKhlG4l51oW7TUH50qE3GM+4ivaH5YZB3biwQ9Wqw+QyNLAh/Q\r\nnS4/Wwb8qC9QuyEgcCju5lsCaPEXZiZqtPVxZd0CgYEAshBG31yZjO0zG1TZUwfy\r\nfN3euc8mRgZpSdXIHiS5NSyg7Zr8ZcUSID8jAkJiQ3n3OiAsuq1MGQ6kNa582kLT\r\nFPQdI9Ea8ahyDbkNR0gAY9xbM2kg/Gnro1PorH9PTKE0ekSodKk1UUyNrg4DBAwn\r\nqE6E3ebHXt/2WmqIbUD653ECgYBQCC8EAQNX3AFegPd1GGxU33Lz4tchJ4kMCNU0\r\nN2NZh9VCr3nTYjdTbxsXU8YP44CCKFG2/zAO4kymyiaFAWEOn5P7irGF/JExrjt4\r\nibGy5lFLEq/HiPtBjhgsl1O0nXlwUFzd7OLghXc+8CPUJaz5w42unqT3PBJa40c3\r\nQcIPdQKBgBnSb7BcDAAQ/Qx9juo/RKpvhyeqlnp0GzPSQjvtWi9dQRIu9Pe7luHc\r\nm1Img1EO1OyE3dis/rLaDsAa2AKu1Yx6h85EmNjavBqP9wqmFa0NIQQH8fvzKY3/\r\nP8IHY6009aoamLqYaexvrkHVq7fFKiI6k8myMJ6qblVNFv14+KXU\r\n-----END RSA PRIVATE KEY-----"  # noqa: E501


@pytest.fixture(scope='session')
def bot_info():
    return get_bot()


@pytest.fixture(scope='session')
def bot(bot_info):
    return make_bot(bot_info)


DEFAULT_BOTS = {}
@pytest.fixture(scope='function')
def default_bot(request, bot_info):
    param = request.param if hasattr(request, 'param') else {}

    defaults = Defaults(**param)
    default_bot = DEFAULT_BOTS.get(defaults)
    if default_bot:
        return default_bot
    else:
        default_bot = make_bot(bot_info, **{'defaults': defaults})
        DEFAULT_BOTS[defaults] = default_bot
        return default_bot


@pytest.fixture(scope='session')
def chat_id(bot_info):
    return bot_info['chat_id']


@pytest.fixture(scope='session')
def super_group_id(bot_info):
    return bot_info['super_group_id']


@pytest.fixture(scope='session')
def channel_id(bot_info):
    return bot_info['channel_id']


@pytest.fixture(scope='session')
def provider_token(bot_info):
    return bot_info['payment_provider_token']


def create_dp(bot):
    # Dispatcher is heavy to init (due to many threads and such) so we have a single session
    # scoped one here, but before each test, reset it (dp fixture below)
    dispatcher = Dispatcher(bot, Queue(), job_queue=JobQueue(), workers=2, use_context=False)
    dispatcher.job_queue.set_dispatcher(dispatcher)
    thr = Thread(target=dispatcher.start)
    thr.start()
    sleep(2)
    yield dispatcher
    sleep(1)
    if dispatcher.running:
        dispatcher.stop()
    thr.join()


@pytest.fixture(scope='session')
def _dp(bot):
    for dp in create_dp(bot):
        yield dp


@pytest.fixture(scope='function')
def dp(_dp):
    # Reset the dispatcher first
    while not _dp.update_queue.empty():
        _dp.update_queue.get(False)
    _dp.chat_data = defaultdict(dict)
    _dp.user_data = defaultdict(dict)
    _dp.bot_data = {}
    _dp.persistence = None
    _dp.handlers = {}
    _dp.groups = []
    _dp.error_handlers = []
    _dp.__stop_event = Event()
    _dp.__exception_event = Event()
    _dp.__async_queue = Queue()
    _dp.__async_threads = set()
    _dp.persistence = None
    _dp.use_context = False
    if _dp._Dispatcher__singleton_semaphore.acquire(blocking=0):
        Dispatcher._set_singleton(_dp)
    yield _dp
    Dispatcher._Dispatcher__singleton_semaphore.release()


@pytest.fixture(scope='function')
def cdp(dp):
    dp.use_context = True
    yield dp
    dp.use_context = False


@pytest.fixture(scope='function')
def updater(bot):
    up = Updater(bot=bot, workers=2)
    yield up
    if up.running:
        up.stop()


@pytest.fixture(scope='function')
def thumb_file():
    f = open(u'tests/data/thumb.jpg', 'rb')
    yield f
    f.close()


@pytest.fixture(scope='class')
def class_thumb_file():
    f = open(u'tests/data/thumb.jpg', 'rb')
    yield f
    f.close()


def pytest_configure(config):
    if sys.version_info >= (3,):
        config.addinivalue_line('filterwarnings', 'ignore::ResourceWarning')
        # TODO: Write so good code that we don't need to ignore ResourceWarnings anymore


def make_bot(bot_info, **kwargs):
    return Bot(bot_info['token'], private_key=PRIVATE_KEY, **kwargs)


CMD_PATTERN = re.compile(r'/[\da-z_]{1,32}(?:@\w{1,32})?')
DATE = datetime.datetime.now()


def make_message(text, **kwargs):
    """
    Testing utility factory to create a fake ``telegram.Message`` with
    reasonable defaults for mimicking a real message.
    :param text: (str) message text
    :return: a (fake) ``telegram.Message``
    """
    return Message(message_id=1,
                   from_user=kwargs.pop('user', User(id=1, first_name='', is_bot=False)),
                   date=kwargs.pop('date', DATE),
                   chat=kwargs.pop('chat', Chat(id=1, type='')),
                   text=text,
                   bot=kwargs.pop('bot', make_bot(get_bot())),
                   **kwargs)


def make_command_message(text, **kwargs):
    """
    Testing utility factory to create a message containing a single telegram
    command.
    Mimics the Telegram API in that it identifies commands within the message
    and tags the returned ``Message`` object with the appropriate ``MessageEntity``
    tag (but it does this only for commands).

    :param text: (str) message text containing (or not) the command
    :return: a (fake) ``telegram.Message`` containing only the command
    """

    match = re.search(CMD_PATTERN, text)
    entities = [MessageEntity(type=MessageEntity.BOT_COMMAND,
                              offset=match.start(0),
                              length=len(match.group(0)))] if match else []

    return make_message(text, entities=entities, **kwargs)


def make_message_update(message, message_factory=make_message, edited=False, **kwargs):
    """
    Testing utility factory to create an update from a message, as either a
    ``telegram.Message`` or a string. In the latter case ``message_factory``
    is used to convert ``message`` to a ``telegram.Message``.
    :param message: either a ``telegram.Message`` or a string with the message text
    :param message_factory: function to convert the message text into a ``telegram.Message``
    :param edited: whether the message should be stored as ``edited_message`` (vs. ``message``)
    :return: ``telegram.Update`` with the given message
    """
    if not isinstance(message, Message):
        message = message_factory(message, **kwargs)
    update_kwargs = {'message' if not edited else 'edited_message': message}
    return Update(0, **update_kwargs)


def make_command_update(message, edited=False, **kwargs):
    """
    Testing utility factory to create an update from a message that potentially
    contains a command. See ``make_command_message`` for more details.
    :param message: message potentially containing a command
    :param edited: whether the message should be stored as ``edited_message`` (vs. ``message``)
    :return: ``telegram.Update`` with the given message
    """
    return make_message_update(message, make_command_message, edited, **kwargs)


@pytest.fixture(scope='function')
def mock_filter():
    class MockFilter(BaseFilter):
        def __init__(self):
            self.tested = False

        def filter(self, message):
            self.tested = True

    return MockFilter()


def get_false_update_fixture_decorator_params():
    message = Message(1, User(1, '', False), DATE, Chat(1, ''), text='test')
    params = [
        {'callback_query': CallbackQuery(1, User(1, '', False), 'chat', message=message)},
        {'channel_post': message},
        {'edited_channel_post': message},
        {'inline_query': InlineQuery(1, User(1, '', False), '', '')},
        {'chosen_inline_result': ChosenInlineResult('id', User(1, '', False), '')},
        {'shipping_query': ShippingQuery('id', User(1, '', False), '', None)},
        {'pre_checkout_query': PreCheckoutQuery('id', User(1, '', False), '', 0, '')},
        {'callback_query': CallbackQuery(1, User(1, '', False), 'chat')}
    ]
    ids = tuple(key for kwargs in params for key in kwargs)
    return {'params': params, 'ids': ids}


@pytest.fixture(scope='function', **get_false_update_fixture_decorator_params())
def false_update(request):
    return Update(update_id=1, **request.param)


@pytest.fixture(params=[1, 2], ids=lambda h: 'UTC +{hour:0>2}:00'.format(hour=h))
def utc_offset(request):
    return datetime.timedelta(hours=request.param)


@pytest.fixture()
def timezone(utc_offset):
<<<<<<< HEAD
    return datetime.timezone(utc_offset)
=======
    return _UtcOffsetTimezone(utc_offset)


def expect_bad_request(func, message, reason):
    """
    Wrapper for testing bot functions expected to result in an :class:`telegram.error.BadRequest`.
    Makes it XFAIL, if the specified error message is present.

    Args:
        func: The callable to be executed.
        message: The expected message of the bad request error. If another message is present,
            the error will be reraised.
        reason: Explanation for the XFAIL.

    Returns:
        On success, returns the return value of :attr:`func`
    """
    try:
        return func()
    except BadRequest as e:
        if message in str(e):
            pytest.xfail('{}. {}'.format(reason, e))
        else:
            raise e
>>>>>>> 8427346a
<|MERGE_RESOLUTION|>--- conflicted
+++ resolved
@@ -31,11 +31,7 @@
                       InlineQuery, CallbackQuery, ShippingQuery, PreCheckoutQuery,
                       ChosenInlineResult)
 from telegram.ext import Dispatcher, JobQueue, Updater, BaseFilter, Defaults
-<<<<<<< HEAD
-=======
-from telegram.utils.helpers import _UtcOffsetTimezone
 from telegram.error import BadRequest
->>>>>>> 8427346a
 from tests.bots import get_bot
 
 GITHUB_ACTION = os.getenv('GITHUB_ACTION', False)
@@ -284,10 +280,7 @@
 
 @pytest.fixture()
 def timezone(utc_offset):
-<<<<<<< HEAD
     return datetime.timezone(utc_offset)
-=======
-    return _UtcOffsetTimezone(utc_offset)
 
 
 def expect_bad_request(func, message, reason):
@@ -310,5 +303,4 @@
         if message in str(e):
             pytest.xfail('{}. {}'.format(reason, e))
         else:
-            raise e
->>>>>>> 8427346a
+            raise e