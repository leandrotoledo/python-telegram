--- conflicted
+++ resolved
@@ -97,11 +97,8 @@
         _dp.update_queue.get(False)
     _dp.chat_data = defaultdict(dict)
     _dp.user_data = defaultdict(dict)
-<<<<<<< HEAD
     _dp.bot_data = {}
-=======
     _dp.persistence = None
->>>>>>> 39d686b1
     _dp.handlers = {}
     _dp.groups = []
     _dp.error_handlers = []
