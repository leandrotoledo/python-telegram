--- conflicted
+++ resolved
@@ -597,23 +597,19 @@
             def update_conversation(self, name, key, new_state):
                 pass
 
-<<<<<<< HEAD
+            def refresh_user_data(self, user_id, user_data):
+                pass
+
+            def refresh_chat_data(self, chat_id, chat_data):
+                pass
+
+            def refresh_bot_data(self, bot_data):
+                pass
+
+            def flush(self):
+                pass
+
         def start1(u, c):
-=======
-            def refresh_user_data(self, user_id, user_data):
-                pass
-
-            def refresh_chat_data(self, chat_id, chat_data):
-                pass
-
-            def refresh_bot_data(self, bot_data):
-                pass
-
-            def flush(self):
-                pass
-
-        def start1(b, u):
->>>>>>> f284061c
             pass
 
         def error(u, c):
