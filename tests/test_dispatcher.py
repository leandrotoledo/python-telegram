--- conflicted
+++ resolved
@@ -37,11 +37,7 @@
     UpdaterBuilder,
 )
 from telegram.ext import PersistenceInput
-<<<<<<< HEAD
-from telegram.ext.dispatcher import DispatcherHandlerStop, Dispatcher
-=======
 from telegram.ext.dispatcher import Dispatcher, DispatcherHandlerStop
->>>>>>> 2c44dc0d
 from telegram.utils.defaultvalue import DEFAULT_FALSE
 from telegram.error import TelegramError
 from tests.conftest import create_dp
@@ -64,15 +60,6 @@
     received = None
     count = 0
 
-<<<<<<< HEAD
-=======
-    def test_slot_behaviour(self, dp2, mro_slots):
-        for at in dp2.__slots__:
-            at = f"_Dispatcher{at}" if at.startswith('__') and not at.endswith('__') else at
-            assert getattr(dp2, at, 'err') != 'err', f"got extra slot '{at}'"
-        assert len(mro_slots(dp2)) == len(set(mro_slots(dp2))), "duplicate slot"
-
->>>>>>> 2c44dc0d
     @pytest.fixture(autouse=True, name='reset')
     def reset_fixture(self):
         self.reset()
@@ -112,7 +99,6 @@
         ):
             self.received = context.error.message
 
-<<<<<<< HEAD
     def test_slot_behaviour(self, dp2, mro_slots):
         for at in dp2.__slots__:
             at = f"_Dispatcher{at}" if at.startswith('__') and not at.endswith('__') else at
@@ -143,10 +129,6 @@
     )
     def test_less_than_one_worker_warning(self, dp, recwarn, builder):
         builder.bot(dp.bot).workers(0).build()
-=======
-    def test_less_than_one_worker_warning(self, dp, recwarn):
-        Dispatcher(dp.bot, dp.update_queue, job_queue=dp.job_queue, workers=0)
->>>>>>> 2c44dc0d
         assert len(recwarn) == 1
         assert (
             str(recwarn[0].message)
@@ -154,7 +136,6 @@
         )
         assert recwarn[0].filename == __file__, "stacklevel is incorrect!"
 
-<<<<<<< HEAD
     def test_builder(self, dp):
         builder_1 = dp.builder()
         builder_2 = dp.builder()
@@ -167,8 +148,6 @@
         builder_1.token(dp.bot.token)
         builder_2.token(dp.bot.token)
 
-=======
->>>>>>> 2c44dc0d
     def test_one_context_per_update(self, dp):
         def one(update, context):
             if update.message.text == 'test':
@@ -636,11 +615,7 @@
             ),
         )
         my_persistence = OwnPersistence()
-<<<<<<< HEAD
         dp = DispatcherBuilder().bot(bot).persistence(my_persistence).build()
-=======
-        dp = Dispatcher(bot, None, persistence=my_persistence)
->>>>>>> 2c44dc0d
         dp.add_handler(CommandHandler('start', start1))
         dp.add_error_handler(error)
         dp.process_update(update)
