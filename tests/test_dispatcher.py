--- conflicted
+++ resolved
@@ -702,12 +702,7 @@
         assert self.received == 'Unauthorized.'
 
     def test_sensible_worker_thread_names(self, dp2):
-<<<<<<< HEAD
-        thread_names = [thread.name for thread in getattr(dp2, '_Dispatcher__async_threads')]
-=======
         thread_names = [thread.name for thread in dp2._Dispatcher__async_threads]
-        print(thread_names)
->>>>>>> 8bf88c32
         for thread_name in thread_names:
             assert thread_name.startswith(f"Bot:{dp2.bot.id}:worker:")
 
