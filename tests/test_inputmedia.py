#!/usr/bin/env python
#
# A library that provides a Python interface to the Telegram Bot API
# Copyright (C) 2015-2018
# Leandro Toledo de Souza <devs@python-telegram-bot.org>
#
# This program is free software: you can redistribute it and/or modify
# it under the terms of the GNU General Public License as published by
# the Free Software Foundation, either version 3 of the License, or
# (at your option) any later version.
#
# This program is distributed in the hope that it will be useful,
# but WITHOUT ANY WARRANTY; without even the implied warranty of
# MERCHANTABILITY or FITNESS FOR A PARTICULAR PURPOSE.  See the
# GNU General Public License for more details.
#
# You should have received a copy of the GNU General Public License
# along with this program.  If not, see [http://www.gnu.org/licenses/].
import pytest
from flaky import flaky

<<<<<<< HEAD
from telegram import InputMediaVideo, InputMediaPhoto, InputMediaAnimation, Message
from .test_video import video, video_file  # noqa: F401
=======
from telegram import InputMediaVideo, InputMediaPhoto, Message, InputFile
# noinspection PyUnresolvedReferences
>>>>>>> 2d20bbc8
from .test_photo import _photo, photo_file, photo, thumb  # noqa: F401
# noinspection PyUnresolvedReferences
from .test_video import video, video_file  # noqa: F401


@pytest.fixture(scope='class')
def input_media_video():
    return InputMediaVideo(media=TestInputMediaVideo.media,
                           caption=TestInputMediaVideo.caption,
                           width=TestInputMediaVideo.width,
                           height=TestInputMediaVideo.height,
                           duration=TestInputMediaVideo.duration,
                           parse_mode=TestInputMediaVideo.parse_mode,
                           supports_streaming=TestInputMediaVideo.supports_streaming)


@pytest.fixture(scope='class')
def input_media_photo():
    return InputMediaPhoto(media=TestInputMediaPhoto.media,
                           caption=TestInputMediaPhoto.caption,
                           parse_mode=TestInputMediaPhoto.parse_mode)

@pytest.fixture(scope='class')
def input_media_animation():
    return InputMediaAnimation(media=TestInputMediaAnimation.media,
                               caption=TestInputMediaAnimation.caption,
                               parse_mode=TestInputMediaAnimation.parse_mode,
                               width=TestInputMediaAnimation.width,
                               height=TestInputMediaAnimation.height,
                               duration=TestInputMediaAnimation.duration)


class TestInputMediaVideo(object):
    type = "video"
    media = "NOTAREALFILEID"
    caption = "My Caption"
    width = 3
    height = 4
    duration = 5
    parse_mode = 'HTML'
    supports_streaming = True

    def test_expected_values(self, input_media_video):
        assert input_media_video.type == self.type
        assert input_media_video.media == self.media
        assert input_media_video.caption == self.caption
        assert input_media_video.width == self.width
        assert input_media_video.height == self.height
        assert input_media_video.duration == self.duration
        assert input_media_video.parse_mode == self.parse_mode
        assert input_media_video.supports_streaming == self.supports_streaming

    def test_to_dict(self, input_media_video):
        input_media_video_dict = input_media_video.to_dict()
        assert input_media_video_dict['type'] == input_media_video.type
        assert input_media_video_dict['media'] == input_media_video.media
        assert input_media_video_dict['caption'] == input_media_video.caption
        assert input_media_video_dict['width'] == input_media_video.width
        assert input_media_video_dict['height'] == input_media_video.height
        assert input_media_video_dict['duration'] == input_media_video.duration
        assert input_media_video_dict['parse_mode'] == input_media_video.parse_mode
        assert input_media_video_dict['supports_streaming'] == input_media_video.supports_streaming

    def test_with_video(self, video):  # noqa: F811
        # fixture found in test_video
        input_media_video = InputMediaVideo(video, caption="test 3")
        assert input_media_video.type == self.type
        assert input_media_video.media == video.file_id
        assert input_media_video.width == video.width
        assert input_media_video.height == video.height
        assert input_media_video.duration == video.duration
        assert input_media_video.caption == "test 3"

    def test_with_video_file(self, video_file):  # noqa: F811
        # fixture found in test_video
        input_media_video = InputMediaVideo(video_file, caption="test 3")
        assert input_media_video.type == self.type
        assert isinstance(input_media_video.media, InputFile)
        assert input_media_video.caption == "test 3"


class TestInputMediaPhoto(object):
    type = "photo"
    media = "NOTAREALFILEID"
    caption = "My Caption"
    parse_mode = 'Markdown'

    def test_expected_values(self, input_media_photo):
        assert input_media_photo.type == self.type
        assert input_media_photo.media == self.media
        assert input_media_photo.caption == self.caption
        assert input_media_photo.parse_mode == self.parse_mode

    def test_to_dict(self, input_media_photo):
        input_media_photo_dict = input_media_photo.to_dict()
        assert input_media_photo_dict['type'] == input_media_photo.type
        assert input_media_photo_dict['media'] == input_media_photo.media
        assert input_media_photo_dict['caption'] == input_media_photo.caption
        assert input_media_photo_dict['parse_mode'] == input_media_photo.parse_mode

    def test_with_photo(self, photo):  # noqa: F811
        # fixture found in test_photo
        input_media_photo = InputMediaPhoto(photo, caption="test 2")
        assert input_media_photo.type == self.type
        assert input_media_photo.media == photo.file_id
        assert input_media_photo.caption == "test 2"

    def test_with_photo_file(self, photo_file):  # noqa: F811
        # fixture found in test_photo
        input_media_photo = InputMediaPhoto(photo_file, caption="test 2")
        assert input_media_photo.type == self.type
        assert isinstance(input_media_photo.media, InputFile)
        assert input_media_photo.caption == "test 2"

class TestInputMediaAnimation(object):
    type = "animation"
    media = "NOTAREALFILEID"
    caption = "My Caption"
    parse_mode = 'Markdown'
    width = 30
    height = 30
    duration = 1

    def test_expected_values(self, input_media_animation):
        assert input_media_animation.type == self.type
        assert input_media_animation.media == self.media
        assert input_media_animation.caption == self.caption
        assert input_media_animation.parse_mode == self.parse_mode

    def test_to_dict(self, input_media_animation):
        input_media_animation_dict = input_media_animation.to_dict()
        assert input_media_animation_dict['type'] == input_media_animation.type
        assert input_media_animation_dict['media'] == input_media_animation.media
        assert input_media_animation_dict['caption'] == input_media_animation.caption
        assert input_media_animation_dict['parse_mode'] == input_media_animation.parse_mode
        assert input_media_animation_dict['width'] == input_media_animation.width
        assert input_media_animation_dict['height'] == input_media_animation.height
        assert input_media_animation_dict['duration'] == input_media_animation.duration

    def test_with_animation(self, animation):  # noqa: F811
        # fixture found in test_animation
        imp = InputMediaAnimation(animation, caption="test 2")
        assert imp.type == self.type
        assert imp.media == photo.file_id
        assert imp.caption == "test 2"

    def test_error_with_file(self, animation_file):  # noqa: F811
        # fixture found in test_animation
        with pytest.raises(ValueError, match="file_id, url or Animation"):
            InputMediaAnimation(photo_file)


@pytest.fixture(scope='function')  # noqa: F811
def media_group(photo, thumb):
    return [InputMediaPhoto(photo, caption='photo `1`', parse_mode='Markdown'),
            InputMediaPhoto(thumb, caption='<b>photo</b> 2', parse_mode='HTML')]


class TestSendMediaGroup(object):
    @flaky(3, 1)
    @pytest.mark.timeout(10)
    def test_send_media_group_photo(self, bot, chat_id, media_group):
        messages = bot.send_media_group(chat_id, media_group)
        assert isinstance(messages, list)
        assert len(messages) == 2
        assert all([isinstance(mes, Message) for mes in messages])
        assert all([mes.media_group_id == messages[0].media_group_id for mes in messages])

    @flaky(3, 1)
    @pytest.mark.timeout(10)
    def test_send_media_group_all_args(self, bot, chat_id, media_group):
        m1 = bot.send_message(chat_id, text="test")
        messages = bot.send_media_group(chat_id, media_group, disable_notification=True,
                                        reply_to_message_id=m1.message_id)
        assert isinstance(messages, list)
        assert len(messages) == 2
        assert all([isinstance(mes, Message) for mes in messages])
        assert all([mes.media_group_id == messages[0].media_group_id for mes in messages])

    def test_send_media_group_new_files(self, bot, chat_id, video_file, photo_file):  # noqa: F811
        messages = bot.send_media_group(chat_id, [
            InputMediaVideo(video_file),
            InputMediaPhoto(photo_file)
        ])
        assert isinstance(messages, list)
        assert len(messages) == 2
        assert all([isinstance(mes, Message) for mes in messages])
        assert all([mes.media_group_id == messages[0].media_group_id for mes in messages])<|MERGE_RESOLUTION|>--- conflicted
+++ resolved
@@ -19,13 +19,8 @@
 import pytest
 from flaky import flaky
 
-<<<<<<< HEAD
-from telegram import InputMediaVideo, InputMediaPhoto, InputMediaAnimation, Message
-from .test_video import video, video_file  # noqa: F401
-=======
-from telegram import InputMediaVideo, InputMediaPhoto, Message, InputFile
+from telegram import InputMediaVideo, InputMediaPhoto, InputMediaAnimation, Message, InputFile
 # noinspection PyUnresolvedReferences
->>>>>>> 2d20bbc8
 from .test_photo import _photo, photo_file, photo, thumb  # noqa: F401
 # noinspection PyUnresolvedReferences
 from .test_video import video, video_file  # noqa: F401
