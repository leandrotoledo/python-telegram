--- conflicted
+++ resolved
@@ -318,7 +318,6 @@
         assert all([isinstance(mes, Message) for mes in messages])
         assert all([mes.media_group_id == messages[0].media_group_id for mes in messages])
 
-<<<<<<< HEAD
     def test_send_media_group_new_files(self, bot, chat_id, video_file, photo_file,  # noqa: F811
                                         animation_file):  # noqa: F811
         messages = bot.send_media_group(chat_id, [
@@ -329,7 +328,7 @@
         assert len(messages) == 2
         assert all([isinstance(mes, Message) for mes in messages])
         assert all([mes.media_group_id == messages[0].media_group_id for mes in messages])
-=======
+
     @flaky(3, 1)
     @pytest.mark.timeout(10)
     def test_edit_message_media(self, bot, chat_id, media_group):
@@ -337,9 +336,4 @@
         cid = messages[-1].chat.id
         mid = messages[-1].message_id
         new_message = bot.edit_message_media(chat_id=cid, message_id=mid, media=media_group[0])
-        assert isinstance(new_message, Message)
-
-    @pytest.mark.skip(reason="Needs a rework to send new files")
-    def test_send_media_group_new_files(self):
-        pass
->>>>>>> b9879a6a
+        assert isinstance(new_message, Message)