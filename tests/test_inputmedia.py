#!/usr/bin/env python
#
# A library that provides a Python interface to the Telegram Bot API
# Copyright (C) 2015-2023
# Leandro Toledo de Souza <devs@python-telegram-bot.org>
#
# This program is free software: you can redistribute it and/or modify
# it under the terms of the GNU General Public License as published by
# the Free Software Foundation, either version 3 of the License, or
# (at your option) any later version.
#
# This program is distributed in the hope that it will be useful,
# but WITHOUT ANY WARRANTY; without even the implied warranty of
# MERCHANTABILITY or FITNESS FOR A PARTICULAR PURPOSE.  See the
# GNU General Public License for more details.
#
# You should have received a copy of the GNU General Public License
# along with this program.  If not, see [http://www.gnu.org/licenses/].
import asyncio
import copy
from collections.abc import Sequence

import pytest

from telegram import (
    InputFile,
    InputMediaAnimation,
    InputMediaAudio,
    InputMediaDocument,
    InputMediaPhoto,
    InputMediaVideo,
    Message,
    MessageEntity,
)
from telegram.constants import ParseMode

# noinspection PyUnresolvedReferences
from telegram.error import BadRequest
from telegram.request import RequestData
from tests.conftest import data_file, expect_bad_request

from .test_animation import animation, animation_file  # noqa: F401

# noinspection PyUnresolvedReferences
from .test_audio import audio, audio_file  # noqa: F401

# noinspection PyUnresolvedReferences
from .test_document import document, document_file  # noqa: F401

# noinspection PyUnresolvedReferences
from .test_forum import emoji_id, real_topic  # noqa: F401

# noinspection PyUnresolvedReferences
from .test_photo import _photo, photo, photo_file, thumb  # noqa: F401

# noinspection PyUnresolvedReferences
from .test_video import video, video_file  # noqa: F401


@pytest.fixture(scope="module")
def input_media_video(class_thumb_file):
    return InputMediaVideo(
        media=VideoSpace.media,
        caption=VideoSpace.caption,
        width=VideoSpace.width,
        height=VideoSpace.height,
        duration=VideoSpace.duration,
        parse_mode=VideoSpace.parse_mode,
        caption_entities=VideoSpace.caption_entities,
        thumb=class_thumb_file,
<<<<<<< HEAD
        supports_streaming=VideoSpace.supports_streaming,
=======
        supports_streaming=TestInputMediaVideo.supports_streaming,
        has_spoiler=TestInputMediaVideo.has_spoiler,
>>>>>>> 6b593654
    )


@pytest.fixture(scope="module")
def input_media_photo():
    return InputMediaPhoto(
<<<<<<< HEAD
        media=PhotoSpace.media,
        caption=PhotoSpace.caption,
        parse_mode=PhotoSpace.parse_mode,
        caption_entities=PhotoSpace.caption_entities,
=======
        media=TestInputMediaPhoto.media,
        caption=TestInputMediaPhoto.caption,
        parse_mode=TestInputMediaPhoto.parse_mode,
        caption_entities=TestInputMediaPhoto.caption_entities,
        has_spoiler=TestInputMediaPhoto.has_spoiler,
>>>>>>> 6b593654
    )


@pytest.fixture(scope="module")
def input_media_animation(class_thumb_file):
    return InputMediaAnimation(
        media=AnimationSpace.media,
        caption=AnimationSpace.caption,
        parse_mode=AnimationSpace.parse_mode,
        caption_entities=AnimationSpace.caption_entities,
        width=AnimationSpace.width,
        height=AnimationSpace.height,
        thumb=class_thumb_file,
<<<<<<< HEAD
        duration=AnimationSpace.duration,
=======
        duration=TestInputMediaAnimation.duration,
        has_spoiler=TestInputMediaAnimation.has_spoiler,
>>>>>>> 6b593654
    )


@pytest.fixture(scope="module")
def input_media_audio(class_thumb_file):
    return InputMediaAudio(
        media=AudioSpace.media,
        caption=AudioSpace.caption,
        duration=AudioSpace.duration,
        performer=AudioSpace.performer,
        title=AudioSpace.title,
        thumb=class_thumb_file,
        parse_mode=AudioSpace.parse_mode,
        caption_entities=AudioSpace.caption_entities,
    )


@pytest.fixture(scope="module")
def input_media_document(class_thumb_file):
    return InputMediaDocument(
        media=DocumentSpace.media,
        caption=DocumentSpace.caption,
        thumb=class_thumb_file,
        parse_mode=DocumentSpace.parse_mode,
        caption_entities=DocumentSpace.caption_entities,
        disable_content_type_detection=DocumentSpace.disable_content_type_detection,
    )


<<<<<<< HEAD
class VideoSpace:
=======
class CustomSequence(Sequence):
    def __init__(self, items):
        self.items = items

    def __getitem__(self, index):
        return self.items[index]

    def __len__(self):
        return len(self.items)


class TestInputMediaVideo:
>>>>>>> 6b593654
    type_ = "video"
    media = "NOTAREALFILEID"
    caption = "My Caption"
    width = 3
    height = 4
    duration = 5
    parse_mode = "HTML"
    supports_streaming = True
    caption_entities = [MessageEntity(MessageEntity.BOLD, 0, 2)]
    has_spoiler = True


class TestInputMediaVideoNoReq:
    def test_slot_behaviour(self, input_media_video, mro_slots):
        inst = input_media_video
        for attr in inst.__slots__:
            assert getattr(inst, attr, "err") != "err", f"got extra slot '{attr}'"
        assert len(mro_slots(inst)) == len(set(mro_slots(inst))), "duplicate slot"

    def test_expected_values(self, input_media_video):
        assert input_media_video.type == VideoSpace.type_
        assert input_media_video.media == VideoSpace.media
        assert input_media_video.caption == VideoSpace.caption
        assert input_media_video.width == VideoSpace.width
        assert input_media_video.height == VideoSpace.height
        assert input_media_video.duration == VideoSpace.duration
        assert input_media_video.parse_mode == VideoSpace.parse_mode
        assert input_media_video.caption_entities == tuple(VideoSpace.caption_entities)
        assert input_media_video.supports_streaming == VideoSpace.supports_streaming
        assert isinstance(input_media_video.thumb, InputFile)
        assert input_media_video.has_spoiler == self.has_spoiler

    def test_caption_entities_always_tuple(self):
        input_media_video = InputMediaVideo(VideoSpace.media)
        assert input_media_video.caption_entities == ()

    def test_to_dict(self, input_media_video):
        input_media_video_dict = input_media_video.to_dict()
        assert input_media_video_dict["type"] == input_media_video.type
        assert input_media_video_dict["media"] == input_media_video.media
        assert input_media_video_dict["caption"] == input_media_video.caption
        assert input_media_video_dict["width"] == input_media_video.width
        assert input_media_video_dict["height"] == input_media_video.height
        assert input_media_video_dict["duration"] == input_media_video.duration
        assert input_media_video_dict["parse_mode"] == input_media_video.parse_mode
        assert input_media_video_dict["caption_entities"] == [
            ce.to_dict() for ce in input_media_video.caption_entities
        ]
        assert input_media_video_dict["supports_streaming"] == input_media_video.supports_streaming
        assert input_media_video_dict["has_spoiler"] == input_media_video.has_spoiler

    def test_with_video(self, video):  # noqa: F811
        # fixture found in test_video
        input_media_video = InputMediaVideo(video, caption="test 3")
        assert input_media_video.type == VideoSpace.type_
        assert input_media_video.media == video.file_id
        assert input_media_video.width == video.width
        assert input_media_video.height == video.height
        assert input_media_video.duration == video.duration
        assert input_media_video.caption == "test 3"

    def test_with_video_file(self, video_file):  # noqa: F811
        # fixture found in test_video
        input_media_video = InputMediaVideo(video_file, caption="test 3")
        assert input_media_video.type == VideoSpace.type_
        assert isinstance(input_media_video.media, InputFile)
        assert input_media_video.caption == "test 3"

    def test_with_local_files(self):
        input_media_video = InputMediaVideo(
            data_file("telegram.mp4"), thumb=data_file("telegram.jpg")
        )
        assert input_media_video.media == data_file("telegram.mp4").as_uri()
        assert input_media_video.thumb == data_file("telegram.jpg").as_uri()


class PhotoSpace:
    type_ = "photo"
    media = "NOTAREALFILEID"
    caption = "My Caption"
    parse_mode = "Markdown"
    caption_entities = [MessageEntity(MessageEntity.BOLD, 0, 2)]
    has_spoiler = True


class TestInputMediaPhotoNoReq:
    def test_slot_behaviour(self, input_media_photo, mro_slots):
        inst = input_media_photo
        for attr in inst.__slots__:
            assert getattr(inst, attr, "err") != "err", f"got extra slot '{attr}'"
        assert len(mro_slots(inst)) == len(set(mro_slots(inst))), "duplicate slot"

    def test_expected_values(self, input_media_photo):
<<<<<<< HEAD
        assert input_media_photo.type == PhotoSpace.type_
        assert input_media_photo.media == PhotoSpace.media
        assert input_media_photo.caption == PhotoSpace.caption
        assert input_media_photo.parse_mode == PhotoSpace.parse_mode
        assert input_media_photo.caption_entities == tuple(PhotoSpace.caption_entities)
=======
        assert input_media_photo.type == self.type_
        assert input_media_photo.media == self.media
        assert input_media_photo.caption == self.caption
        assert input_media_photo.parse_mode == self.parse_mode
        assert input_media_photo.caption_entities == tuple(self.caption_entities)
        assert input_media_photo.has_spoiler == self.has_spoiler
>>>>>>> 6b593654

    def test_caption_entities_always_tuple(self):
        input_media_photo = InputMediaPhoto(PhotoSpace.media)
        assert input_media_photo.caption_entities == ()

    def test_to_dict(self, input_media_photo):
        input_media_photo_dict = input_media_photo.to_dict()
        assert input_media_photo_dict["type"] == input_media_photo.type
        assert input_media_photo_dict["media"] == input_media_photo.media
        assert input_media_photo_dict["caption"] == input_media_photo.caption
        assert input_media_photo_dict["parse_mode"] == input_media_photo.parse_mode
        assert input_media_photo_dict["caption_entities"] == [
            ce.to_dict() for ce in input_media_photo.caption_entities
        ]
        assert input_media_photo_dict["has_spoiler"] == input_media_photo.has_spoiler

    def test_with_photo(self, photo):  # noqa: F811
        # fixture found in test_photo
        input_media_photo = InputMediaPhoto(photo, caption="test 2")
        assert input_media_photo.type == PhotoSpace.type_
        assert input_media_photo.media == photo.file_id
        assert input_media_photo.caption == "test 2"

    def test_with_photo_file(self, photo_file):  # noqa: F811
        # fixture found in test_photo
        input_media_photo = InputMediaPhoto(photo_file, caption="test 2")
        assert input_media_photo.type == PhotoSpace.type_
        assert isinstance(input_media_photo.media, InputFile)
        assert input_media_photo.caption == "test 2"

    def test_with_local_files(self):
        input_media_photo = InputMediaPhoto(data_file("telegram.mp4"))
        assert input_media_photo.media == data_file("telegram.mp4").as_uri()


class AnimationSpace:
    type_ = "animation"
    media = "NOTAREALFILEID"
    caption = "My Caption"
    parse_mode = "Markdown"
    caption_entities = [MessageEntity(MessageEntity.BOLD, 0, 2)]
    width = 30
    height = 30
    duration = 1
    has_spoiler = True


class TestInputMediaAnimationNoReq:
    def test_slot_behaviour(self, input_media_animation, mro_slots):
        inst = input_media_animation
        for attr in inst.__slots__:
            assert getattr(inst, attr, "err") != "err", f"got extra slot '{attr}'"
        assert len(mro_slots(inst)) == len(set(mro_slots(inst))), "duplicate slot"

    def test_expected_values(self, input_media_animation):
        assert input_media_animation.type == AnimationSpace.type_
        assert input_media_animation.media == AnimationSpace.media
        assert input_media_animation.caption == AnimationSpace.caption
        assert input_media_animation.parse_mode == AnimationSpace.parse_mode
        assert input_media_animation.caption_entities == tuple(AnimationSpace.caption_entities)
        assert isinstance(input_media_animation.thumb, InputFile)
        assert input_media_animation.has_spoiler == self.has_spoiler

    def test_caption_entities_always_tuple(self):
        input_media_animation = InputMediaAnimation(AnimationSpace.media)
        assert input_media_animation.caption_entities == ()

    def test_to_dict(self, input_media_animation):
        input_media_animation_dict = input_media_animation.to_dict()
        assert input_media_animation_dict["type"] == input_media_animation.type
        assert input_media_animation_dict["media"] == input_media_animation.media
        assert input_media_animation_dict["caption"] == input_media_animation.caption
        assert input_media_animation_dict["parse_mode"] == input_media_animation.parse_mode
        assert input_media_animation_dict["caption_entities"] == [
            ce.to_dict() for ce in input_media_animation.caption_entities
        ]
        assert input_media_animation_dict["width"] == input_media_animation.width
        assert input_media_animation_dict["height"] == input_media_animation.height
        assert input_media_animation_dict["duration"] == input_media_animation.duration
        assert input_media_animation_dict["has_spoiler"] == input_media_animation.has_spoiler

    def test_with_animation(self, animation):  # noqa: F811
        # fixture found in test_animation
        input_media_animation = InputMediaAnimation(animation, caption="test 2")
        assert input_media_animation.type == AnimationSpace.type_
        assert input_media_animation.media == animation.file_id
        assert input_media_animation.caption == "test 2"

    def test_with_animation_file(self, animation_file):  # noqa: F811
        # fixture found in test_animation
        input_media_animation = InputMediaAnimation(animation_file, caption="test 2")
        assert input_media_animation.type == AnimationSpace.type_
        assert isinstance(input_media_animation.media, InputFile)
        assert input_media_animation.caption == "test 2"

    def test_with_local_files(self):
        input_media_animation = InputMediaAnimation(
            data_file("telegram.mp4"), thumb=data_file("telegram.jpg")
        )
        assert input_media_animation.media == data_file("telegram.mp4").as_uri()
        assert input_media_animation.thumb == data_file("telegram.jpg").as_uri()


class AudioSpace:
    type_ = "audio"
    media = "NOTAREALFILEID"
    caption = "My Caption"
    duration = 3
    performer = "performer"
    title = "title"
    parse_mode = "HTML"
    caption_entities = [MessageEntity(MessageEntity.BOLD, 0, 2)]


class TestInputMediaAudioNoReq:
    def test_slot_behaviour(self, input_media_audio, mro_slots):
        inst = input_media_audio
        for attr in inst.__slots__:
            assert getattr(inst, attr, "err") != "err", f"got extra slot '{attr}'"
        assert len(mro_slots(inst)) == len(set(mro_slots(inst))), "duplicate slot"

    def test_expected_values(self, input_media_audio):
        assert input_media_audio.type == AudioSpace.type_
        assert input_media_audio.media == AudioSpace.media
        assert input_media_audio.caption == AudioSpace.caption
        assert input_media_audio.duration == AudioSpace.duration
        assert input_media_audio.performer == AudioSpace.performer
        assert input_media_audio.title == AudioSpace.title
        assert input_media_audio.parse_mode == AudioSpace.parse_mode
        assert input_media_audio.caption_entities == tuple(AudioSpace.caption_entities)
        assert isinstance(input_media_audio.thumb, InputFile)

    def test_caption_entities_always_tuple(self):
        input_media_audio = InputMediaAudio(AudioSpace.media)
        assert input_media_audio.caption_entities == ()

    def test_to_dict(self, input_media_audio):
        input_media_audio_dict = input_media_audio.to_dict()
        assert input_media_audio_dict["type"] == input_media_audio.type
        assert input_media_audio_dict["media"] == input_media_audio.media
        assert input_media_audio_dict["caption"] == input_media_audio.caption
        assert input_media_audio_dict["duration"] == input_media_audio.duration
        assert input_media_audio_dict["performer"] == input_media_audio.performer
        assert input_media_audio_dict["title"] == input_media_audio.title
        assert input_media_audio_dict["parse_mode"] == input_media_audio.parse_mode
        assert input_media_audio_dict["caption_entities"] == [
            ce.to_dict() for ce in input_media_audio.caption_entities
        ]

    def test_with_audio(self, audio):  # noqa: F811
        # fixture found in test_audio
        input_media_audio = InputMediaAudio(audio, caption="test 3")
        assert input_media_audio.type == AudioSpace.type_
        assert input_media_audio.media == audio.file_id
        assert input_media_audio.duration == audio.duration
        assert input_media_audio.performer == audio.performer
        assert input_media_audio.title == audio.title
        assert input_media_audio.caption == "test 3"

    def test_with_audio_file(self, audio_file):  # noqa: F811
        # fixture found in test_audio
        input_media_audio = InputMediaAudio(audio_file, caption="test 3")
        assert input_media_audio.type == AudioSpace.type_
        assert isinstance(input_media_audio.media, InputFile)
        assert input_media_audio.caption == "test 3"

    def test_with_local_files(self):
        input_media_audio = InputMediaAudio(
            data_file("telegram.mp4"), thumb=data_file("telegram.jpg")
        )
        assert input_media_audio.media == data_file("telegram.mp4").as_uri()
        assert input_media_audio.thumb == data_file("telegram.jpg").as_uri()


class DocumentSpace:
    type_ = "document"
    media = "NOTAREALFILEID"
    caption = "My Caption"
    parse_mode = "HTML"
    caption_entities = [MessageEntity(MessageEntity.BOLD, 0, 2)]
    disable_content_type_detection = True


class TestInputMediaDocumentNoReq:
    def test_slot_behaviour(self, input_media_document, mro_slots):
        inst = input_media_document
        for attr in inst.__slots__:
            assert getattr(inst, attr, "err") != "err", f"got extra slot '{attr}'"
        assert len(mro_slots(inst)) == len(set(mro_slots(inst))), "duplicate slot"

    def test_expected_values(self, input_media_document):
        assert input_media_document.type == DocumentSpace.type_
        assert input_media_document.media == DocumentSpace.media
        assert input_media_document.caption == DocumentSpace.caption
        assert input_media_document.parse_mode == DocumentSpace.parse_mode
        assert input_media_document.caption_entities == tuple(DocumentSpace.caption_entities)
        assert (
            input_media_document.disable_content_type_detection
            == DocumentSpace.disable_content_type_detection
        )
        assert isinstance(input_media_document.thumb, InputFile)

    def test_caption_entities_always_tuple(self):
        input_media_document = InputMediaDocument(DocumentSpace.media)
        assert input_media_document.caption_entities == ()

    def test_to_dict(self, input_media_document):
        input_media_document_dict = input_media_document.to_dict()
        assert input_media_document_dict["type"] == input_media_document.type
        assert input_media_document_dict["media"] == input_media_document.media
        assert input_media_document_dict["caption"] == input_media_document.caption
        assert input_media_document_dict["parse_mode"] == input_media_document.parse_mode
        assert input_media_document_dict["caption_entities"] == [
            ce.to_dict() for ce in input_media_document.caption_entities
        ]
        assert (
            input_media_document["disable_content_type_detection"]
            == input_media_document.disable_content_type_detection
        )

    def test_with_document(self, document):  # noqa: F811
        # fixture found in test_document
        input_media_document = InputMediaDocument(document, caption="test 3")
        assert input_media_document.type == DocumentSpace.type_
        assert input_media_document.media == document.file_id
        assert input_media_document.caption == "test 3"

    def test_with_document_file(self, document_file):  # noqa: F811
        # fixture found in test_document
        input_media_document = InputMediaDocument(document_file, caption="test 3")
        assert input_media_document.type == DocumentSpace.type_
        assert isinstance(input_media_document.media, InputFile)
        assert input_media_document.caption == "test 3"

    def test_with_local_files(self):
        input_media_document = InputMediaDocument(
            data_file("telegram.mp4"), thumb=data_file("telegram.jpg")
        )
        assert input_media_document.media == data_file("telegram.mp4").as_uri()
        assert input_media_document.thumb == data_file("telegram.jpg").as_uri()


@pytest.fixture(scope="module")  # noqa: F811
def media_group(photo, thumb):  # noqa: F811
    return [
        InputMediaPhoto(photo, caption="*photo* 1", parse_mode="Markdown"),
        InputMediaPhoto(thumb, caption="<b>photo</b> 2", parse_mode="HTML"),
        InputMediaPhoto(
            photo, caption="photo 3", caption_entities=[MessageEntity(MessageEntity.BOLD, 0, 5)]
        ),
    ]


@pytest.fixture(scope="module")  # noqa: F811
def media_group_no_caption_args(photo, thumb):  # noqa: F811
    return [InputMediaPhoto(photo), InputMediaPhoto(thumb), InputMediaPhoto(photo)]


@pytest.fixture(scope="module")  # noqa: F811
def media_group_no_caption_only_caption_entities(photo, thumb):  # noqa: F811
    return [
        InputMediaPhoto(photo, caption_entities=[MessageEntity(MessageEntity.BOLD, 0, 5)]),
        InputMediaPhoto(photo, caption_entities=[MessageEntity(MessageEntity.BOLD, 0, 5)]),
    ]


@pytest.fixture(scope="module")  # noqa: F811
def media_group_no_caption_only_parse_mode(photo, thumb):  # noqa: F811
    return [
        InputMediaPhoto(photo, parse_mode="Markdown"),
        InputMediaPhoto(thumb, parse_mode="HTML"),
    ]


class TestSendMediaGroupNoReq:
    async def test_send_media_group_throws_error_with_group_caption_and_individual_captions(
        self,
        bot,
        chat_id,
        media_group,
        media_group_no_caption_only_caption_entities,
        media_group_no_caption_only_parse_mode,
    ):
        for group in (
            media_group,
            media_group_no_caption_only_caption_entities,
            media_group_no_caption_only_parse_mode,
        ):
            with pytest.raises(
                ValueError,
                match="You can only supply either group caption or media with captions.",
            ):
                await bot.send_media_group(chat_id, group, caption="foo")

    async def test_send_media_group_custom_filename(
        self,
        bot,
        chat_id,
        photo_file,  # noqa: F811
        animation_file,  # noqa: F811
        audio_file,  # noqa: F811
        video_file,  # noqa: F811
        monkeypatch,
    ):
        async def make_assertion(url, request_data: RequestData, *args, **kwargs):
            result = all(
                field_tuple[0] == "custom_filename"
                for field_tuple in request_data.multipart_data.values()
            )
            if result is True:
                raise Exception("Test was successful")

        monkeypatch.setattr(bot.request, "post", make_assertion)

        media = [
            InputMediaAnimation(animation_file, filename="custom_filename"),
            InputMediaAudio(audio_file, filename="custom_filename"),
            InputMediaPhoto(photo_file, filename="custom_filename"),
            InputMediaVideo(video_file, filename="custom_filename"),
        ]

        with pytest.raises(Exception, match="Test was successful"):
            await bot.send_media_group(chat_id, media)

    async def test_send_media_group_with_thumbs(
        self, bot, chat_id, video_file, photo_file, monkeypatch  # noqa: F811
    ):
        async def make_assertion(method, url, request_data: RequestData, *args, **kwargs):
            files = request_data.multipart_data
            video_check = files[input_video.media.attach_name] == input_video.media.field_tuple
            thumb_check = files[input_video.thumb.attach_name] == input_video.thumb.field_tuple
            result = video_check and thumb_check
            raise Exception(f"Test was {'successful' if result else 'failing'}")

        monkeypatch.setattr(bot.request, "_request_wrapper", make_assertion)
        input_video = InputMediaVideo(video_file, thumb=photo_file)
        with pytest.raises(Exception, match="Test was successful"):
            await bot.send_media_group(chat_id, [input_video, input_video])

    async def test_edit_message_media_with_thumb(
        self, bot, chat_id, video_file, photo_file, monkeypatch  # noqa: F811
    ):
        async def make_assertion(
            method: str, url: str, request_data: RequestData = None, *args, **kwargs
        ):
            files = request_data.multipart_data
            video_check = files[input_video.media.attach_name] == input_video.media.field_tuple
            thumb_check = files[input_video.thumb.attach_name] == input_video.thumb.field_tuple
            result = video_check and thumb_check
            raise Exception(f"Test was {'successful' if result else 'failing'}")

        monkeypatch.setattr(bot.request, "_request_wrapper", make_assertion)
        input_video = InputMediaVideo(video_file, thumb=photo_file)
        with pytest.raises(Exception, match="Test was successful"):
            await bot.edit_message_media(chat_id=chat_id, message_id=123, media=input_video)


class TestSendMediaGroupReq:
    async def test_send_media_group_photo(self, bot, chat_id, media_group):
        messages = await bot.send_media_group(chat_id, media_group)
        assert isinstance(messages, tuple)
        assert len(messages) == 3
        assert all(isinstance(mes, Message) for mes in messages)
        assert all(mes.media_group_id == messages[0].media_group_id for mes in messages)
        assert all(mes.caption == f"photo {idx+1}" for idx, mes in enumerate(messages))
        assert all(
            mes.caption_entities == (MessageEntity(MessageEntity.BOLD, 0, 5),) for mes in messages
        )

    async def test_send_media_group_new_files(
        self, bot, chat_id, video_file, photo_file  # noqa: F811
    ):
        async def func():
            return await bot.send_media_group(
                chat_id,
                [
                    InputMediaVideo(video_file),
                    InputMediaPhoto(photo_file),
                    InputMediaPhoto(data_file("telegram.jpg").read_bytes()),
                ],
            )

        messages = await expect_bad_request(
            func, "Type of file mismatch", "Telegram did not accept the file."
        )

        assert isinstance(messages, tuple)
        assert len(messages) == 3
        assert all(isinstance(mes, Message) for mes in messages)
        assert all(mes.media_group_id == messages[0].media_group_id for mes in messages)

    async def test_send_media_group_with_message_thread_id(
        self, bot, real_topic, forum_group_id, media_group  # noqa: F811
    ):
        messages = await bot.send_media_group(
            forum_group_id,
            media_group,
            message_thread_id=real_topic.message_thread_id,
        )
        assert isinstance(messages, tuple)
        assert len(messages) == 3
        assert all(isinstance(mes, Message) for mes in messages)
        assert all(i.message_thread_id == real_topic.message_thread_id for i in messages)

    @pytest.mark.parametrize(
        "caption, parse_mode, caption_entities",
        [
            # same combinations of caption options as in media_group fixture
            ("*photo* 1", "Markdown", None),
            ("<b>photo</b> 1", "HTML", None),
            ("photo 1", None, [MessageEntity(MessageEntity.BOLD, 0, 5)]),
        ],
    )
    async def test_send_media_group_with_group_caption(
        self,
        bot,
        chat_id,
        media_group_no_caption_args,
        caption,
        parse_mode,
        caption_entities,
    ):
        # prepare a copy to check later on if calling the method has caused side effects
        copied_media_group = media_group_no_caption_args.copy()

        messages = await bot.send_media_group(
            chat_id,
            media_group_no_caption_args,
            caption=caption,
            parse_mode=parse_mode,
            caption_entities=caption_entities,
        )

        # Check that the method had no side effects:
        # original group was not changed and 1st item still points to the same object
        # (1st item must be copied within the method before adding the caption)
        assert media_group_no_caption_args == copied_media_group
        assert media_group_no_caption_args[0] is copied_media_group[0]

        assert not any(item.parse_mode for item in media_group_no_caption_args)

        assert isinstance(messages, tuple)
        assert len(messages) == 3
        assert all(isinstance(mes, Message) for mes in messages)

        first_message, other_messages = messages[0], messages[1:]
        assert all(mes.media_group_id == first_message.media_group_id for mes in messages)

        # Make sure first message got the caption, which will lead
        # to Telegram displaying its caption as group caption
        assert first_message.caption
        assert first_message.caption_entities == (MessageEntity(MessageEntity.BOLD, 0, 5),)

        # Check that other messages have no captions
        assert all(mes.caption is None for mes in other_messages)
        assert not any(mes.caption_entities for mes in other_messages)

    async def test_send_media_group_all_args(self, bot, raw_bot, chat_id, media_group):
        ext_bot = bot
        # We need to test 1) below both the bot and raw_bot and setting this up with
        # pytest.parametrize appears to be difficult ...
        aws = {b.send_message(chat_id, text="test") for b in (ext_bot, raw_bot)}
        for msg_task in asyncio.as_completed(aws):
            m1 = await msg_task
            copied_media_group = copy.copy(media_group)
            messages = await m1.get_bot().send_media_group(
                chat_id,
                media_group,
                disable_notification=True,
                reply_to_message_id=m1.message_id,
                protect_content=True,
            )

            # 1)
            # make sure that the media_group was not modified
            assert media_group == copied_media_group
            assert all(
                a.parse_mode == b.parse_mode for a, b in zip(media_group, copied_media_group)
            )

            assert isinstance(messages, tuple)
            assert len(messages) == 3
            assert all(isinstance(mes, Message) for mes in messages)
            assert all(mes.media_group_id == messages[0].media_group_id for mes in messages)
            assert all(mes.caption == f"photo {idx+1}" for idx, mes in enumerate(messages))
            assert all(
                mes.caption_entities == (MessageEntity(MessageEntity.BOLD, 0, 5),)
                for mes in messages
            )
            assert all(mes.has_protected_content for mes in messages)

<<<<<<< HEAD
    async def test_edit_message_media(self, bot, raw_bot, chat_id, media_group):
        ext_bot = bot
        # We need to test 1) below both the bot and raw_bot and setting this up with
        # pytest.parametrize appears to be difficult ...
        aws = {b.send_media_group(chat_id, media_group) for b in (ext_bot, raw_bot)}
        for msg_task in asyncio.as_completed(aws):
            messages = await msg_task
            cid = messages[-1].chat.id
            mid = messages[-1].message_id
            copied_media = copy.copy(media_group[0])
            new_message = (
                await messages[-1]
                .get_bot()
                .edit_message_media(chat_id=cid, message_id=mid, media=media_group[0])
=======
    @pytest.mark.flaky(3, 1)
    async def test_send_media_group_with_spoiler(
        self, bot, chat_id, photo_file, video_file  # noqa: F811
    ):
        # Media groups can't contain Animations, so that is tested in test_animation.py
        media = [
            InputMediaPhoto(photo_file, has_spoiler=True),
            InputMediaVideo(video_file, has_spoiler=True),
        ]
        messages = await bot.send_media_group(chat_id, media)
        assert isinstance(messages, tuple)
        assert len(messages) == 2
        assert all(isinstance(mes, Message) for mes in messages)
        assert all(mes.media_group_id == messages[0].media_group_id for mes in messages)
        assert all(mes.has_media_spoiler for mes in messages)

    @pytest.mark.flaky(3, 1)
    async def test_send_media_group_custom_filename(
        self,
        bot,
        chat_id,
        photo_file,  # noqa: F811
        animation_file,  # noqa: F811
        audio_file,  # noqa: F811
        video_file,  # noqa: F811
        monkeypatch,
    ):
        async def make_assertion(url, request_data: RequestData, *args, **kwargs):
            result = all(
                field_tuple[0] == "custom_filename"
                for field_tuple in request_data.multipart_data.values()
>>>>>>> 6b593654
            )
            assert isinstance(new_message, Message)

            # 1)
            # make sure that the media was not modified
            assert media_group[0].parse_mode == copied_media.parse_mode

    async def test_edit_message_media_new_file(self, bot, chat_id, media_group, thumb_file):
        messages = await bot.send_media_group(chat_id, media_group)
        cid = messages[-1].chat.id
        mid = messages[-1].message_id
        new_message = await bot.edit_message_media(
            chat_id=cid, message_id=mid, media=InputMediaPhoto(thumb_file)
        )
        assert isinstance(new_message, Message)

<<<<<<< HEAD
=======
        assert isinstance(messages, tuple)
        assert len(messages) == 3
        assert all(isinstance(mes, Message) for mes in messages)
        assert all(mes.media_group_id == messages[0].media_group_id for mes in messages)

    @pytest.mark.flaky(3, 1)
    @pytest.mark.parametrize("sequence_type", [list, tuple, CustomSequence])
    @pytest.mark.parametrize("bot_class", ["raw_bot", "ext_bot"])
    async def test_send_media_group_different_sequences(
        self, bot, chat_id, media_group, sequence_type, bot_class, raw_bot
    ):
        """Test that send_media_group accepts different sequence types. This test ensures that
        Bot._insert_defaults works for arbitrary sequence types."""
        bot = bot if bot_class == "ext_bot" else raw_bot

        messages = await bot.send_media_group(chat_id, sequence_type(media_group))
        assert isinstance(messages, tuple)
        assert len(messages) == 3
        assert all(isinstance(mes, Message) for mes in messages)
        assert all(mes.media_group_id == messages[0].media_group_id for mes in messages)

    @pytest.mark.flaky(3, 1)
>>>>>>> 6b593654
    @pytest.mark.parametrize(
        "default_bot,custom",
        [
            ({"allow_sending_without_reply": True}, None),
            ({"allow_sending_without_reply": False}, None),
            ({"allow_sending_without_reply": False}, True),
        ],
        indirect=["default_bot"],
    )
    async def test_send_media_group_default_allow_sending_without_reply(
        self, default_bot, chat_id, media_group, custom
    ):
        reply_to_message = await default_bot.send_message(chat_id, "test")
        await reply_to_message.delete()
        if custom is not None:
            messages = await default_bot.send_media_group(
                chat_id,
                media_group,
                allow_sending_without_reply=custom,
                reply_to_message_id=reply_to_message.message_id,
            )
            assert [m.reply_to_message is None for m in messages]
        elif default_bot.defaults.allow_sending_without_reply:
            messages = await default_bot.send_media_group(
                chat_id, media_group, reply_to_message_id=reply_to_message.message_id
            )
            assert [m.reply_to_message is None for m in messages]
        else:
            with pytest.raises(BadRequest, match="message not found"):
                await default_bot.send_media_group(
                    chat_id, media_group, reply_to_message_id=reply_to_message.message_id
                )

    @pytest.mark.parametrize("default_bot", [{"protect_content": True}], indirect=True)
    async def test_send_media_group_default_protect_content(
        self, chat_id, media_group, default_bot
    ):
        tasks = asyncio.gather(
            default_bot.send_media_group(chat_id, media_group),
            default_bot.send_media_group(chat_id, media_group, protect_content=False),
        )
        protected, unprotected = await tasks
        assert all(msg.has_protected_content for msg in protected)
        assert not all(msg.has_protected_content for msg in unprotected)

    @pytest.mark.parametrize("default_bot", [{"parse_mode": ParseMode.HTML}], indirect=True)
    async def test_send_media_group_default_parse_mode(
        self, chat_id, media_group_no_caption_args, default_bot
    ):
        default = await default_bot.send_media_group(
            chat_id, media_group_no_caption_args, caption="<b>photo</b> 1"
        )

        # make sure no parse_mode was set as a side effect
        assert not any(item.parse_mode for item in media_group_no_caption_args)

        tasks = asyncio.gather(
            default_bot.send_media_group(
                chat_id,
                media_group_no_caption_args.copy(),
                caption="*photo* 1",
                parse_mode=ParseMode.MARKDOWN_V2,
            ),
            default_bot.send_media_group(
                chat_id,
                media_group_no_caption_args.copy(),
                caption="<b>photo</b> 1",
                parse_mode=None,
            ),
        )
        overridden_markdown_v2, overridden_none = await tasks

        # Make sure first message got the caption, which will lead to Telegram
        # displaying its caption as group caption
        assert overridden_none[0].caption == "<b>photo</b> 1"
        assert not overridden_none[0].caption_entities
        # First messages in these two groups have to have caption "photo 1"
        # because of parse mode (default or explicit)
        for mes_group in (default, overridden_markdown_v2):
            first_message = mes_group[0]
            assert first_message.caption == "photo 1"
            assert first_message.caption_entities == (MessageEntity(MessageEntity.BOLD, 0, 5),)

        # This check is valid for all 3 groups of messages
        for mes_group in (default, overridden_markdown_v2, overridden_none):
            first_message, other_messages = mes_group[0], mes_group[1:]
            assert all(mes.media_group_id == first_message.media_group_id for mes in mes_group)
            # Check that messages from 2nd message onwards have no captions
            assert all(mes.caption is None for mes in other_messages)
            assert not any(mes.caption_entities for mes in other_messages)

    @pytest.mark.parametrize(
        "default_bot", [{"parse_mode": ParseMode.HTML}], indirect=True, ids=["HTML-Bot"]
    )
    @pytest.mark.parametrize("media_type", ["animation", "document", "audio", "photo", "video"])
    async def test_edit_message_media_default_parse_mode(
        self,
        chat_id,
        default_bot,
        media_type,
        animation,  # noqa: F811
        document,  # noqa: F811
        audio,  # noqa: F811
        photo,  # noqa: F811
        video,  # noqa: F811
    ):
        html_caption = "<b>bold</b> <i>italic</i> <code>code</code>"
        markdown_caption = "*bold* _italic_ `code`"
        test_caption = "bold italic code"
        test_entities = [
            MessageEntity(MessageEntity.BOLD, 0, 4),
            MessageEntity(MessageEntity.ITALIC, 5, 6),
            MessageEntity(MessageEntity.CODE, 12, 4),
        ]

        def build_media(parse_mode, med_type):
            kwargs = {}
            if parse_mode != ParseMode.HTML:
                kwargs["parse_mode"] = parse_mode
                kwargs["caption"] = markdown_caption
            else:
                kwargs["caption"] = html_caption

            if med_type == "animation":
                return InputMediaAnimation(animation, **kwargs)
            if med_type == "document":
                return InputMediaDocument(document, **kwargs)
            if med_type == "audio":
                return InputMediaAudio(audio, **kwargs)
            if med_type == "photo":
                return InputMediaPhoto(photo, **kwargs)
            if med_type == "video":
                return InputMediaVideo(video, **kwargs)

        message = await default_bot.send_photo(chat_id, photo)

        media = build_media(parse_mode=ParseMode.HTML, med_type=media_type)
        copied_media = copy.copy(media)
        message = await default_bot.edit_message_media(
            media,
            message.chat_id,
            message.message_id,
        )
        assert message.caption == test_caption
        assert message.caption_entities == tuple(test_entities)
        # make sure that the media was not modified
        assert media.parse_mode == copied_media.parse_mode

        # Remove caption to avoid "Message not changed"
        await message.edit_caption()

        media = build_media(parse_mode=ParseMode.MARKDOWN_V2, med_type=media_type)
        copied_media = copy.copy(media)
        message = await default_bot.edit_message_media(
            media,
            message.chat_id,
            message.message_id,
        )
        assert message.caption == test_caption
        assert message.caption_entities == tuple(test_entities)
        # make sure that the media was not modified
        assert media.parse_mode == copied_media.parse_mode

        # Remove caption to avoid "Message not changed"
        await message.edit_caption()

        media = build_media(parse_mode=None, med_type=media_type)
        copied_media = copy.copy(media)
        message = await default_bot.edit_message_media(
            media,
            message.chat_id,
            message.message_id,
        )
        assert message.caption == markdown_caption
        assert message.caption_entities == ()
        # make sure that the media was not modified
        assert media.parse_mode == copied_media.parse_mode<|MERGE_RESOLUTION|>--- conflicted
+++ resolved
@@ -68,30 +68,19 @@
         parse_mode=VideoSpace.parse_mode,
         caption_entities=VideoSpace.caption_entities,
         thumb=class_thumb_file,
-<<<<<<< HEAD
         supports_streaming=VideoSpace.supports_streaming,
-=======
-        supports_streaming=TestInputMediaVideo.supports_streaming,
-        has_spoiler=TestInputMediaVideo.has_spoiler,
->>>>>>> 6b593654
+        has_spoiler=VideoSpace.has_spoiler,
     )
 
 
 @pytest.fixture(scope="module")
 def input_media_photo():
     return InputMediaPhoto(
-<<<<<<< HEAD
         media=PhotoSpace.media,
         caption=PhotoSpace.caption,
         parse_mode=PhotoSpace.parse_mode,
         caption_entities=PhotoSpace.caption_entities,
-=======
-        media=TestInputMediaPhoto.media,
-        caption=TestInputMediaPhoto.caption,
-        parse_mode=TestInputMediaPhoto.parse_mode,
-        caption_entities=TestInputMediaPhoto.caption_entities,
-        has_spoiler=TestInputMediaPhoto.has_spoiler,
->>>>>>> 6b593654
+        has_spoiler=PhotoSpace.has_spoiler,
     )
 
 
@@ -105,12 +94,8 @@
         width=AnimationSpace.width,
         height=AnimationSpace.height,
         thumb=class_thumb_file,
-<<<<<<< HEAD
         duration=AnimationSpace.duration,
-=======
-        duration=TestInputMediaAnimation.duration,
-        has_spoiler=TestInputMediaAnimation.has_spoiler,
->>>>>>> 6b593654
+        has_spoiler=AnimationSpace.has_spoiler,
     )
 
 
@@ -140,22 +125,7 @@
     )
 
 
-<<<<<<< HEAD
 class VideoSpace:
-=======
-class CustomSequence(Sequence):
-    def __init__(self, items):
-        self.items = items
-
-    def __getitem__(self, index):
-        return self.items[index]
-
-    def __len__(self):
-        return len(self.items)
-
-
-class TestInputMediaVideo:
->>>>>>> 6b593654
     type_ = "video"
     media = "NOTAREALFILEID"
     caption = "My Caption"
@@ -186,7 +156,7 @@
         assert input_media_video.caption_entities == tuple(VideoSpace.caption_entities)
         assert input_media_video.supports_streaming == VideoSpace.supports_streaming
         assert isinstance(input_media_video.thumb, InputFile)
-        assert input_media_video.has_spoiler == self.has_spoiler
+        assert input_media_video.has_spoiler == VideoSpace.has_spoiler
 
     def test_caption_entities_always_tuple(self):
         input_media_video = InputMediaVideo(VideoSpace.media)
@@ -249,20 +219,12 @@
         assert len(mro_slots(inst)) == len(set(mro_slots(inst))), "duplicate slot"
 
     def test_expected_values(self, input_media_photo):
-<<<<<<< HEAD
         assert input_media_photo.type == PhotoSpace.type_
         assert input_media_photo.media == PhotoSpace.media
         assert input_media_photo.caption == PhotoSpace.caption
         assert input_media_photo.parse_mode == PhotoSpace.parse_mode
         assert input_media_photo.caption_entities == tuple(PhotoSpace.caption_entities)
-=======
-        assert input_media_photo.type == self.type_
-        assert input_media_photo.media == self.media
-        assert input_media_photo.caption == self.caption
-        assert input_media_photo.parse_mode == self.parse_mode
-        assert input_media_photo.caption_entities == tuple(self.caption_entities)
-        assert input_media_photo.has_spoiler == self.has_spoiler
->>>>>>> 6b593654
+        assert input_media_photo.has_spoiler == PhotoSpace.has_spoiler
 
     def test_caption_entities_always_tuple(self):
         input_media_photo = InputMediaPhoto(PhotoSpace.media)
@@ -324,7 +286,7 @@
         assert input_media_animation.parse_mode == AnimationSpace.parse_mode
         assert input_media_animation.caption_entities == tuple(AnimationSpace.caption_entities)
         assert isinstance(input_media_animation.thumb, InputFile)
-        assert input_media_animation.has_spoiler == self.has_spoiler
+        assert input_media_animation.has_spoiler == AnimationSpace.has_spoiler
 
     def test_caption_entities_always_tuple(self):
         input_media_animation = InputMediaAnimation(AnimationSpace.media)
@@ -620,6 +582,17 @@
             await bot.edit_message_media(chat_id=chat_id, message_id=123, media=input_video)
 
 
+class CustomSequence(Sequence):
+    def __init__(self, items):
+        self.items = items
+
+    def __getitem__(self, index):
+        return self.items[index]
+
+    def __len__(self):
+        return len(self.items)
+
+
 class TestSendMediaGroupReq:
     async def test_send_media_group_photo(self, bot, chat_id, media_group):
         messages = await bot.send_media_group(chat_id, media_group)
@@ -649,6 +622,21 @@
             func, "Type of file mismatch", "Telegram did not accept the file."
         )
 
+        assert isinstance(messages, tuple)
+        assert len(messages) == 3
+        assert all(isinstance(mes, Message) for mes in messages)
+        assert all(mes.media_group_id == messages[0].media_group_id for mes in messages)
+
+    @pytest.mark.parametrize("sequence_type", [list, tuple, CustomSequence])
+    @pytest.mark.parametrize("bot_class", ["raw_bot", "ext_bot"])
+    async def test_send_media_group_different_sequences(
+        self, bot, chat_id, media_group, sequence_type, bot_class, raw_bot
+    ):
+        """Test that send_media_group accepts different sequence types. This test ensures that
+        Bot._insert_defaults works for arbitrary sequence types."""
+        bot = bot if bot_class == "ext_bot" else raw_bot
+
+        messages = await bot.send_media_group(chat_id, sequence_type(media_group))
         assert isinstance(messages, tuple)
         assert len(messages) == 3
         assert all(isinstance(mes, Message) for mes in messages)
@@ -754,7 +742,21 @@
             )
             assert all(mes.has_protected_content for mes in messages)
 
-<<<<<<< HEAD
+    async def test_send_media_group_with_spoiler(
+        self, bot, chat_id, photo_file, video_file  # noqa: F811
+    ):
+        # Media groups can't contain Animations, so that is tested in test_animation.py
+        media = [
+            InputMediaPhoto(photo_file, has_spoiler=True),
+            InputMediaVideo(video_file, has_spoiler=True),
+        ]
+        messages = await bot.send_media_group(chat_id, media)
+        assert isinstance(messages, tuple)
+        assert len(messages) == 2
+        assert all(isinstance(mes, Message) for mes in messages)
+        assert all(mes.media_group_id == messages[0].media_group_id for mes in messages)
+        assert all(mes.has_media_spoiler for mes in messages)
+
     async def test_edit_message_media(self, bot, raw_bot, chat_id, media_group):
         ext_bot = bot
         # We need to test 1) below both the bot and raw_bot and setting this up with
@@ -769,39 +771,6 @@
                 await messages[-1]
                 .get_bot()
                 .edit_message_media(chat_id=cid, message_id=mid, media=media_group[0])
-=======
-    @pytest.mark.flaky(3, 1)
-    async def test_send_media_group_with_spoiler(
-        self, bot, chat_id, photo_file, video_file  # noqa: F811
-    ):
-        # Media groups can't contain Animations, so that is tested in test_animation.py
-        media = [
-            InputMediaPhoto(photo_file, has_spoiler=True),
-            InputMediaVideo(video_file, has_spoiler=True),
-        ]
-        messages = await bot.send_media_group(chat_id, media)
-        assert isinstance(messages, tuple)
-        assert len(messages) == 2
-        assert all(isinstance(mes, Message) for mes in messages)
-        assert all(mes.media_group_id == messages[0].media_group_id for mes in messages)
-        assert all(mes.has_media_spoiler for mes in messages)
-
-    @pytest.mark.flaky(3, 1)
-    async def test_send_media_group_custom_filename(
-        self,
-        bot,
-        chat_id,
-        photo_file,  # noqa: F811
-        animation_file,  # noqa: F811
-        audio_file,  # noqa: F811
-        video_file,  # noqa: F811
-        monkeypatch,
-    ):
-        async def make_assertion(url, request_data: RequestData, *args, **kwargs):
-            result = all(
-                field_tuple[0] == "custom_filename"
-                for field_tuple in request_data.multipart_data.values()
->>>>>>> 6b593654
             )
             assert isinstance(new_message, Message)
 
@@ -818,31 +787,6 @@
         )
         assert isinstance(new_message, Message)
 
-<<<<<<< HEAD
-=======
-        assert isinstance(messages, tuple)
-        assert len(messages) == 3
-        assert all(isinstance(mes, Message) for mes in messages)
-        assert all(mes.media_group_id == messages[0].media_group_id for mes in messages)
-
-    @pytest.mark.flaky(3, 1)
-    @pytest.mark.parametrize("sequence_type", [list, tuple, CustomSequence])
-    @pytest.mark.parametrize("bot_class", ["raw_bot", "ext_bot"])
-    async def test_send_media_group_different_sequences(
-        self, bot, chat_id, media_group, sequence_type, bot_class, raw_bot
-    ):
-        """Test that send_media_group accepts different sequence types. This test ensures that
-        Bot._insert_defaults works for arbitrary sequence types."""
-        bot = bot if bot_class == "ext_bot" else raw_bot
-
-        messages = await bot.send_media_group(chat_id, sequence_type(media_group))
-        assert isinstance(messages, tuple)
-        assert len(messages) == 3
-        assert all(isinstance(mes, Message) for mes in messages)
-        assert all(mes.media_group_id == messages[0].media_group_id for mes in messages)
-
-    @pytest.mark.flaky(3, 1)
->>>>>>> 6b593654
     @pytest.mark.parametrize(
         "default_bot,custom",
         [
