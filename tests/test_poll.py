--- conflicted
+++ resolved
@@ -197,7 +197,24 @@
         assert poll_dict['is_anonymous'] == poll.is_anonymous
         assert poll_dict['type'] == poll.type
         assert poll_dict['allows_multiple_answers'] == poll.allows_multiple_answers
-<<<<<<< HEAD
+        assert poll_dict['explanation'] == poll.explanation
+        assert poll_dict['explanation_entities'] == [poll.explanation_entities[0].to_dict()]
+        assert poll_dict['open_period'] == poll.open_period
+        assert poll_dict['close_date'] == to_timestamp(poll.close_date)
+
+    def test_parse_entity(self, poll):
+        entity = MessageEntity(type=MessageEntity.URL, offset=13, length=17)
+        poll.explanation_entities = [entity]
+
+        assert poll.parse_explanation_entity(entity) == 'http://google.com'
+
+    def test_parse_entities(self, poll):
+        entity = MessageEntity(type=MessageEntity.URL, offset=13, length=17)
+        entity_2 = MessageEntity(type=MessageEntity.BOLD, offset=13, length=1)
+        poll.explanation_entities = [entity_2, entity]
+
+        assert poll.parse_explanation_entities(MessageEntity.URL) == {entity: 'http://google.com'}
+        assert poll.parse_explanation_entities() == {entity: 'http://google.com', entity_2: 'h'}
 
     def test_equality(self):
         a = Poll(123, 'question', ['O1', 'O2'], 1, False, True, Poll.REGULAR, True)
@@ -212,24 +229,4 @@
         assert hash(a) != hash(c)
 
         assert a != d
-        assert hash(a) != hash(d)
-=======
-        assert poll_dict['explanation'] == poll.explanation
-        assert poll_dict['explanation_entities'] == [poll.explanation_entities[0].to_dict()]
-        assert poll_dict['open_period'] == poll.open_period
-        assert poll_dict['close_date'] == to_timestamp(poll.close_date)
-
-    def test_parse_entity(self, poll):
-        entity = MessageEntity(type=MessageEntity.URL, offset=13, length=17)
-        poll.explanation_entities = [entity]
-
-        assert poll.parse_explanation_entity(entity) == 'http://google.com'
-
-    def test_parse_entities(self, poll):
-        entity = MessageEntity(type=MessageEntity.URL, offset=13, length=17)
-        entity_2 = MessageEntity(type=MessageEntity.BOLD, offset=13, length=1)
-        poll.explanation_entities = [entity_2, entity]
-
-        assert poll.parse_explanation_entities(MessageEntity.URL) == {entity: 'http://google.com'}
-        assert poll.parse_explanation_entities() == {entity: 'http://google.com', entity_2: 'h'}
->>>>>>> c2d91c75
+        assert hash(a) != hash(d)