--- conflicted
+++ resolved
@@ -256,11 +256,8 @@
             "get_updates_read_timeout",
             "get_updates_write_timeout",
             "get_updates_proxy_url",
-<<<<<<< HEAD
+            "get_updates_proxy",
             "get_updates_socket_options",
-=======
-            "get_updates_proxy",
->>>>>>> 300ec920
             "get_updates_http_version",
             "connection_pool_size",
             "connect_timeout",
@@ -330,10 +327,6 @@
         getattr(builder, method)(data_file("private.key"))
         builder.updater(None)
 
-<<<<<<< HEAD
-    def test_all_bot_args_custom(self, builder, bot, monkeypatch):
-        # Only socket_options is tested in a standalone test, since that's easier
-=======
     # We test with bot the new & legacy version to ensure that the legacy version still works
     @pytest.mark.parametrize(
         ("proxy_method", "get_updates_proxy_method"),
@@ -343,7 +336,7 @@
     def test_all_bot_args_custom(
         self, builder, bot, monkeypatch, proxy_method, get_updates_proxy_method
     ):
->>>>>>> 300ec920
+        # Only socket_options is tested in a standalone test, since that's easier
         defaults = Defaults()
         request = HTTPXRequest()
         get_updates_request = HTTPXRequest()
