#!/usr/bin/env python
#
# A library that provides a Python interface to the Telegram Bot API
# Copyright (C) 2015-2021
# Leandro Toledo de Souza <devs@python-telegram-bot.org>
#
# This program is free software: you can redistribute it and/or modify
# it under the terms of the GNU Lesser Public License as published by
# the Free Software Foundation, either version 3 of the License, or
# (at your option) any later version.
#
# This program is distributed in the hope that it will be useful,
# but WITHOUT ANY WARRANTY; without even the implied warranty of
# MERCHANTABILITY or FITNESS FOR A PARTICULAR PURPOSE.  See the
# GNU Lesser Public License for more details.
#
# You should have received a copy of the GNU Lesser Public License
# along with this program.  If not, see [http://www.gnu.org/licenses/].
import importlib
import importlib.util
import os
from glob import iglob

import inspect


excluded = {
    'telegram.error',
    '_ConversationTimeoutContext',
    'DispatcherHandlerStop',
    'Days',
    'telegram.deprecate',
    'TelegramDecryptionError',
<<<<<<< HEAD
    'CallbackDataCache',
    'InvalidCallbackData',
    '_KeyboardData',
=======
    'ContextTypes',
>>>>>>> fce7cc90
}  # These modules/classes intentionally don't have __dict__.


def test_class_has_slots_and_dict(mro_slots):
    tg_paths = [p for p in iglob("telegram/**/*.py", recursive=True) if 'vendor' not in p]

    for path in tg_paths:
        # windows uses backslashes:
        if os.name == 'nt':
            split_path = path.split('\\')
        else:
            split_path = path.split('/')
        mod_name = f"telegram{'.ext.' if split_path[1] == 'ext' else '.'}{split_path[-1][:-3]}"
        spec = importlib.util.spec_from_file_location(mod_name, path)
        module = importlib.util.module_from_spec(spec)
        spec.loader.exec_module(module)  # Exec module to get classes in it.

        for name, cls in inspect.getmembers(module, inspect.isclass):
            if cls.__module__ != module.__name__ or any(  # exclude 'imported' modules
                x in name for x in {'__class__', '__init__', 'Queue', 'Webhook'}
            ):
                continue
            assert '__slots__' in cls.__dict__, f"class '{name}' in {path} doesn't have __slots__"
            if cls.__module__ in excluded or name in excluded:
                continue
            assert '__dict__' in get_slots(cls), f"class '{name}' in {path} doesn't have __dict__"


def get_slots(_class):
    slots = [attr for cls in _class.__mro__ if hasattr(cls, '__slots__') for attr in cls.__slots__]

    # We're a bit hacky here to handle cases correctly, where we can't read the parents slots from
    # the mro
    if '__dict__' not in slots:
        try:

            class Subclass(_class):
                __slots__ = ('__dict__',)

        except TypeError as exc:
            if '__dict__ slot disallowed: we already got one' in str(exc):
                slots.append('__dict__')
            else:
                raise exc

    return slots<|MERGE_RESOLUTION|>--- conflicted
+++ resolved
@@ -31,13 +31,10 @@
     'Days',
     'telegram.deprecate',
     'TelegramDecryptionError',
-<<<<<<< HEAD
+    'ContextTypes',
     'CallbackDataCache',
     'InvalidCallbackData',
     '_KeyboardData',
-=======
-    'ContextTypes',
->>>>>>> fce7cc90
 }  # These modules/classes intentionally don't have __dict__.
 
 
