--- conflicted
+++ resolved
@@ -142,7 +142,6 @@
 
     @flaky(3, 1)
     @pytest.mark.timeout(10)
-<<<<<<< HEAD
     @pytest.mark.parametrize('default_bot', [{'default_parse_mode': 'Markdown'}], indirect=True)
     def test_send_photo_default_parse_mode_1(self, default_bot, chat_id, photo_file, thumb, photo):
         test_string = 'Italic Bold Code'
@@ -176,9 +175,7 @@
 
     @flaky(3, 1)
     @pytest.mark.timeout(10)
-=======
     @pytest.mark.skip(reason='Doesnt work without API 4.5')
->>>>>>> 7cde6ca2
     def test_get_and_download(self, bot, photo):
         new_file = bot.getFile(photo.file_id)
 
