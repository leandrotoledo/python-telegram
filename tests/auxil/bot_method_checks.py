--- conflicted
+++ resolved
@@ -46,15 +46,7 @@
 from telegram.constants import InputMediaType
 from telegram.ext import Defaults, ExtBot
 from telegram.request import RequestData
-<<<<<<< HEAD
 from tests.auxil.dummy_objects import get_dummy_object_json_dict
-from tests.auxil.envvars import TEST_WITH_OPT_DEPS
-
-if TEST_WITH_OPT_DEPS:
-    import pytz
-
-=======
->>>>>>> e4b0f8cb
 
 FORWARD_REF_PATTERN = re.compile(r"ForwardRef\('(?P<class_name>\w+)'\)")
 """ A pattern to find a class name in a ForwardRef typing annotation.
@@ -397,7 +389,6 @@
             )
 
 
-<<<<<<< HEAD
 def _check_forward_ref(obj: object) -> Union[str, object]:
     if isinstance(obj, ForwardRef):
         return obj.__forward_arg__
@@ -423,7 +414,8 @@
     if hasattr(return_annotation, "__args__"):
         return _check_forward_ref(return_annotation.__args__[0]), as_tuple
     return return_annotation, as_tuple
-=======
+
+
 _EUROPE_BERLIN_TS = to_timestamp(
     dtm.datetime(2000, 1, 1, 0, tzinfo=zoneinfo.ZoneInfo("Europe/Berlin"))
 )
@@ -431,7 +423,6 @@
 _AMERICA_NEW_YORK_TS = to_timestamp(
     dtm.datetime(2000, 1, 1, 0, tzinfo=zoneinfo.ZoneInfo("America/New_York"))
 )
->>>>>>> e4b0f8cb
 
 
 async def make_assertion(
