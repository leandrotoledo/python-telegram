--- conflicted
+++ resolved
@@ -827,17 +827,10 @@
 
     def test_equality(self):
         id_ = 1
-<<<<<<< HEAD
         a = Message(id_, self.date, self.chat, from_user=self.from_user,)
         b = Message(id_, self.date, self.chat, from_user=self.from_user,)
-        c = Message(id_, self.date, self.chat, from_user=User(0, '', False))
+        c = Message(id_, self.date, Chat(123, Chat.GROUP), from_user=User(0, '', False))
         d = Message(0, self.date, self.chat, from_user=self.from_user)
-=======
-        a = Message(id_, self.from_user, self.date, self.chat)
-        b = Message(id_, self.from_user, self.date, self.chat)
-        c = Message(id_, self.from_user, self.date, Chat(123, Chat.GROUP))
-        d = Message(0, self.from_user, self.date, self.chat)
->>>>>>> 1e29c1a7
         e = Update(id_)
 
         assert a == b
