#!/usr/bin/env python
#
# A library that provides a Python interface to the Telegram Bot API
# Copyright (C) 2015-2018
# Leandro Toledo de Souza <devs@python-telegram-bot.org>
#
# This program is free software: you can redistribute it and/or modify
# it under the terms of the GNU Lesser Public License as published by
# the Free Software Foundation, either version 3 of the License, or
# (at your option) any later version.
#
# This program is distributed in the hope that it will be useful,
# but WITHOUT ANY WARRANTY; without even the implied warranty of
# MERCHANTABILITY or FITNESS FOR A PARTICULAR PURPOSE.  See the
# GNU Lesser Public License for more details.
#
# You should have received a copy of the GNU Lesser Public License
# along with this program.  If not, see [http://www.gnu.org/licenses/].
import logging
from time import sleep

import pytest

from telegram import (CallbackQuery, Chat, ChosenInlineResult, InlineQuery, Message,
                      PreCheckoutQuery, ShippingQuery, Update, User, MessageEntity)
from telegram.ext import (ConversationHandler, CommandHandler, CallbackQueryHandler,
                          MessageHandler, Filters, InlineQueryHandler)


@pytest.fixture(scope='class')
def user1():
    return User(first_name='Misses Test', id=123, is_bot=False)


@pytest.fixture(scope='class')
def user2():
    return User(first_name='Mister Test', id=124, is_bot=False)


class TestConversationHandler(object):
    # State definitions
    # At first we're thirsty.  Then we brew coffee, we drink it
    # and then we can start coding!
    END, THIRSTY, BREWING, DRINKING, CODING = range(-1, 4)

    # Drinking state definitions (nested)
    # At first we're holding the cup.  Then we sip coffee, and last we swallow it
    HOLDING, SIPPING, SWALLOWING, REPLENISHING, STOPPING = map(chr, range(ord('a'), ord('f')))

    current_state, entry_points, states, fallbacks = None, None, None, None
    group = Chat(0, Chat.GROUP)
    second_group = Chat(1, Chat.GROUP)

    # Test related
    @pytest.fixture(autouse=True)
    def reset(self):
        self.current_state = dict()
        self.entry_points = [CommandHandler('start', self.start)]
        self.states = {
            self.THIRSTY: [CommandHandler('brew', self.brew),
                           CommandHandler('wait', self.start)],
            self.BREWING: [CommandHandler('pourCoffee', self.drink)],
            self.DRINKING:
                [CommandHandler('startCoding', self.code),
                 CommandHandler('drinkMore', self.drink),
                 CommandHandler('end', self.end)],
            self.CODING: [
                CommandHandler('keepCoding', self.code),
                CommandHandler('gettingThirsty', self.start),
                CommandHandler('drinkMore', self.drink)
            ]
        }
        self.fallbacks = [CommandHandler('eat', self.start)]
<<<<<<< HEAD
        self.is_timeout = False
=======
        # for nesting tests
        self.nested_states = {
            self.THIRSTY: [CommandHandler('brew', self.brew), CommandHandler('wait', self.start)],
            self.BREWING: [CommandHandler('pourCoffee', self.drink)],
            self.CODING: [
                CommandHandler('keepCoding', self.code),
                CommandHandler('gettingThirsty', self.start),
                CommandHandler('drinkMore', self.drink)
            ],
        }
        self.drinking_entry_points = [CommandHandler('hold', self.hold)]
        self.drinking_states = {
            self.HOLDING: [CommandHandler('sip', self.sip)],
            self.SIPPING: [CommandHandler('swallow', self.swallow)],
            self.SWALLOWING: [CommandHandler('hold', self.hold)]
        }
        self.drinking_fallbacks = [CommandHandler('replenish', self.replenish),
                                   CommandHandler('stop', self.stop),
                                   CommandHandler('end', self.end),
                                   CommandHandler('startCoding', self.code),
                                   CommandHandler('drinkMore', self.drink)]
        self.drinking_entry_points.extend(self.drinking_fallbacks)

        # Map nested states to parent states:
        self.drinking_map_to_parent = {
            # Option 1 - Map a fictional internal state to an external parent state
            self.REPLENISHING: self.BREWING,
            # Option 2 - Map a fictional internal state to the END state on the parent
            self.STOPPING: self.END,
            # Option 3 - Map the internal END state to an external parent state
            self.END: self.CODING,
            # Option 4 - Map an external state to the same external parent state
            self.CODING: self.CODING,
            # Option 5 - Map an external state to the internal entry point
            self.DRINKING: self.DRINKING
        }
>>>>>>> 885e31cc

    # State handlers
    def _set_state(self, update, state):
        self.current_state[update.message.from_user.id] = state
        return state

    # Actions
    def start(self, bot, update):
        return self._set_state(update, self.THIRSTY)

    def end(self, bot, update):
        return self._set_state(update, self.END)

    def start_end(self, bot, update):
        return self._set_state(update, self.END)

    def start_none(self, bot, update):
        return self._set_state(update, None)

    def brew(self, bot, update):
        return self._set_state(update, self.BREWING)

    def drink(self, bot, update):
        return self._set_state(update, self.DRINKING)

    def code(self, bot, update):
        return self._set_state(update, self.CODING)

<<<<<<< HEAD
    def passout(self, bot, update):
        assert update.message.text == '/brew'
        self.is_timeout = True

    def passout2(self, bot, update):
        self.is_timeout = True
=======
    # Drinking actions (nested)

    def hold(self, bot, update):
        return self._set_state(update, self.HOLDING)

    def sip(self, bot, update):
        return self._set_state(update, self.SIPPING)

    def swallow(self, bot, update):
        return self._set_state(update, self.SWALLOWING)

    def replenish(self, bot, update):
        return self._set_state(update, self.REPLENISHING)

    def stop(self, bot, update):
        return self._set_state(update, self.STOPPING)
>>>>>>> 885e31cc

    # Tests
    def test_per_all_false(self):
        with pytest.raises(ValueError, match="can't all be 'False'"):
            ConversationHandler(self.entry_points, self.states, self.fallbacks,
                                per_chat=False, per_user=False, per_message=False)

    def test_name_and_persistent(self, dp):
        with pytest.raises(ValueError, match="when handler is unnamed"):
            dp.add_handler(ConversationHandler([], {}, [], persistent=True))
        c = ConversationHandler([], {}, [], name="handler", persistent=True)
        assert c.name == "handler"

    def test_conversation_handler(self, dp, bot, user1, user2):
        handler = ConversationHandler(entry_points=self.entry_points, states=self.states,
                                      fallbacks=self.fallbacks)
        dp.add_handler(handler)

        # User one, starts the state machine.
        message = Message(0, user1, None, self.group, text='/start',
                          entities=[MessageEntity(type=MessageEntity.BOT_COMMAND,
                                                  offset=0, length=len('/start'))],
                          bot=bot)
        dp.process_update(Update(update_id=0, message=message))
        assert self.current_state[user1.id] == self.THIRSTY

        # The user is thirsty and wants to brew coffee.
        message.text = '/brew'
        message.entities[0].length = len('/brew')
        dp.process_update(Update(update_id=0, message=message))
        assert self.current_state[user1.id] == self.BREWING

        # Lets see if an invalid command makes sure, no state is changed.
        message.text = '/nothing'
        message.entities[0].length = len('/nothing')
        dp.process_update(Update(update_id=0, message=message))
        assert self.current_state[user1.id] == self.BREWING

        # Lets see if the state machine still works by pouring coffee.
        message.text = '/pourCoffee'
        message.entities[0].length = len('/pourCoffee')
        dp.process_update(Update(update_id=0, message=message))
        assert self.current_state[user1.id] == self.DRINKING

        # Let's now verify that for another user, who did not start yet,
        # the state has not been changed.
        message.from_user = user2
        dp.process_update(Update(update_id=0, message=message))
        with pytest.raises(KeyError):
            self.current_state[user2.id]

    def test_conversation_handler_end(self, caplog, dp, bot, user1):
        handler = ConversationHandler(entry_points=self.entry_points, states=self.states,
                                      fallbacks=self.fallbacks)
        dp.add_handler(handler)

        message = Message(0, user1, None, self.group, text='/start',
                          entities=[MessageEntity(type=MessageEntity.BOT_COMMAND,
                                                  offset=0, length=len('/start'))],
                          bot=bot)
        dp.process_update(Update(update_id=0, message=message))
        message.text = '/brew'
        message.entities[0].length = len('/brew')
        dp.process_update(Update(update_id=0, message=message))
        message.text = '/pourCoffee'
        message.entities[0].length = len('/pourCoffee')
        dp.process_update(Update(update_id=0, message=message))
        message.text = '/end'
        message.entities[0].length = len('/end')
        caplog.clear()
        with caplog.at_level(logging.ERROR):
            dp.process_update(Update(update_id=0, message=message))
        assert len(caplog.records) == 0
        assert self.current_state[user1.id] == self.END
        with pytest.raises(KeyError):
            print(handler.conversations[(self.group.id, user1.id)])

    def test_conversation_handler_fallback(self, dp, bot, user1, user2):
        handler = ConversationHandler(entry_points=self.entry_points, states=self.states,
                                      fallbacks=self.fallbacks)
        dp.add_handler(handler)

        # first check if fallback will not trigger start when not started
        message = Message(0, user1, None, self.group, text='/eat',
                          entities=[MessageEntity(type=MessageEntity.BOT_COMMAND,
                                                  offset=0, length=len('/eat'))],
                          bot=bot)
        dp.process_update(Update(update_id=0, message=message))
        with pytest.raises(KeyError):
            self.current_state[user1.id]

        # User starts the state machine.
        message.text = '/start'
        message.entities[0].length = len('/start')
        dp.process_update(Update(update_id=0, message=message))
        assert self.current_state[user1.id] == self.THIRSTY

        # The user is thirsty and wants to brew coffee.
        message.text = '/brew'
        message.entities[0].length = len('/brew')
        dp.process_update(Update(update_id=0, message=message))
        assert self.current_state[user1.id] == self.BREWING

        # Now a fallback command is issued
        message.text = '/eat'
        message.entities[0].length = len('/eat')
        dp.process_update(Update(update_id=0, message=message))
        assert self.current_state[user1.id] == self.THIRSTY

    def test_conversation_handler_per_chat(self, dp, bot, user1, user2):
        handler = ConversationHandler(
            entry_points=self.entry_points,
            states=self.states,
            fallbacks=self.fallbacks,
            per_user=False)
        dp.add_handler(handler)

        # User one, starts the state machine.
        message = Message(0, user1, None, self.group, text='/start',
                          entities=[MessageEntity(type=MessageEntity.BOT_COMMAND,
                                                  offset=0, length=len('/start'))],
                          bot=bot)
        dp.process_update(Update(update_id=0, message=message))

        # The user is thirsty and wants to brew coffee.
        message.text = '/brew'
        message.entities[0].length = len('/brew')
        dp.process_update(Update(update_id=0, message=message))

        # Let's now verify that for another user, who did not start yet,
        # the state will be changed because they are in the same group.
        message.from_user = user2
        message.text = '/pourCoffee'
        message.entities[0].length = len('/pourCoffee')
        dp.process_update(Update(update_id=0, message=message))

        assert handler.conversations[(self.group.id,)] == self.DRINKING

    def test_conversation_handler_per_user(self, dp, bot, user1):
        handler = ConversationHandler(
            entry_points=self.entry_points,
            states=self.states,
            fallbacks=self.fallbacks,
            per_chat=False)
        dp.add_handler(handler)

        # User one, starts the state machine.
        message = Message(0, user1, None, self.group, text='/start',
                          entities=[MessageEntity(type=MessageEntity.BOT_COMMAND,
                                                  offset=0, length=len('/start'))],
                          bot=bot)
        dp.process_update(Update(update_id=0, message=message))

        # The user is thirsty and wants to brew coffee.
        message.text = '/brew'
        message.entities[0].length = len('/brew')
        dp.process_update(Update(update_id=0, message=message))

        # Let's now verify that for the same user in a different group, the state will still be
        # updated
        message.chat = self.second_group
        message.text = '/pourCoffee'
        message.entities[0].length = len('/pourCoffee')
        dp.process_update(Update(update_id=0, message=message))

        assert handler.conversations[(user1.id,)] == self.DRINKING

    def test_conversation_handler_per_message(self, dp, bot, user1, user2):
        def entry(bot, update):
            return 1

        def one(bot, update):
            return 2

        def two(bot, update):
            return ConversationHandler.END

        handler = ConversationHandler(
            entry_points=[CallbackQueryHandler(entry)],
            states={1: [CallbackQueryHandler(one)],
                    2: [CallbackQueryHandler(two)]},
            fallbacks=[],
            per_message=True)
        dp.add_handler(handler)

        # User one, starts the state machine.
        message = Message(0, user1, None, self.group, text='msg w/ inlinekeyboard', bot=bot)

        cbq = CallbackQuery(0, user1, None, message=message, data='data', bot=bot)
        dp.process_update(Update(update_id=0, callback_query=cbq))

        assert handler.conversations[(self.group.id, user1.id, message.message_id)] == 1

        dp.process_update(Update(update_id=0, callback_query=cbq))

        assert handler.conversations[(self.group.id, user1.id, message.message_id)] == 2

        # Let's now verify that for a different user in the same group, the state will not be
        # updated
        cbq.from_user = user2
        dp.process_update(Update(update_id=0, callback_query=cbq))

        assert handler.conversations[(self.group.id, user1.id, message.message_id)] == 2

    def test_end_on_first_message(self, dp, bot, user1):
        handler = ConversationHandler(
            entry_points=[CommandHandler('start', self.start_end)], states={},
            fallbacks=[])
        dp.add_handler(handler)

        # User starts the state machine and immediately ends it.
        message = Message(0, user1, None, self.group, text='/start',
                          entities=[MessageEntity(type=MessageEntity.BOT_COMMAND,
                                                  offset=0, length=len('/start'))],
                          bot=bot)
        dp.process_update(Update(update_id=0, message=message))
        assert len(handler.conversations) == 0

    def test_end_on_first_message_async(self, dp, bot, user1):
        start_end_async = (lambda bot, update: dp.run_async(self.start_end, bot, update))

        handler = ConversationHandler(
            entry_points=[CommandHandler('start', start_end_async)], states={},
            fallbacks=[])
        dp.add_handler(handler)

        # User starts the state machine with an async function that immediately ends the
        # conversation. Async results are resolved when the users state is queried next time.
        message = Message(0, user1, None, self.group, text='/start',
                          entities=[MessageEntity(type=MessageEntity.BOT_COMMAND,
                                                  offset=0, length=len('/start'))],
                          bot=bot)
        dp.update_queue.put(Update(update_id=0, message=message))
        sleep(.1)
        # Assert that the Promise has been accepted as the new state
        assert len(handler.conversations) == 1

        message.text = 'resolve promise pls'
        message.entities[0].length = len('resolve promise pls')
        dp.update_queue.put(Update(update_id=0, message=message))
        sleep(.1)
        # Assert that the Promise has been resolved and the conversation ended.
        assert len(handler.conversations) == 0

    def test_none_on_first_message(self, dp, bot, user1):
        handler = ConversationHandler(
            entry_points=[CommandHandler('start', self.start_none)], states={}, fallbacks=[])
        dp.add_handler(handler)

        # User starts the state machine and a callback function returns None
        message = Message(0, user1, None, self.group, text='/start', bot=bot)
        dp.process_update(Update(update_id=0, message=message))
        assert len(handler.conversations) == 0

    def test_none_on_first_message_async(self, dp, bot, user1):
        start_none_async = (lambda bot, update: dp.run_async(self.start_none, bot, update))

        handler = ConversationHandler(
            entry_points=[CommandHandler('start', start_none_async)], states={}, fallbacks=[])
        dp.add_handler(handler)

        # User starts the state machine with an async function that returns None
        # Async results are resolved when the users state is queried next time.
        message = Message(0, user1, None, self.group, text='/start',
                          entities=[MessageEntity(type=MessageEntity.BOT_COMMAND,
                                                  offset=0, length=len('/start'))],
                          bot=bot)
        dp.update_queue.put(Update(update_id=0, message=message))
        sleep(.1)
        # Assert that the Promise has been accepted as the new state
        assert len(handler.conversations) == 1

        message.text = 'resolve promise pls'
        dp.update_queue.put(Update(update_id=0, message=message))
        sleep(.1)
        # Assert that the Promise has been resolved and the conversation ended.
        assert len(handler.conversations) == 0

    def test_per_chat_message_without_chat(self, bot, user1):
        handler = ConversationHandler(
            entry_points=[CommandHandler('start', self.start_end)], states={},
            fallbacks=[])
        cbq = CallbackQuery(0, user1, None, None, bot=bot)
        update = Update(0, callback_query=cbq)
        assert not handler.check_update(update)

    def test_channel_message_without_chat(self, bot):
        handler = ConversationHandler(entry_points=[CommandHandler('start', self.start_end)],
                                      states={}, fallbacks=[])
        message = Message(0, None, None, Chat(0, Chat.CHANNEL, 'Misses Test'), bot=bot)
        update = Update(0, message=message)
        assert not handler.check_update(update)

    def test_all_update_types(self, dp, bot, user1):
        handler = ConversationHandler(entry_points=[CommandHandler('start', self.start_end)],
                                      states={}, fallbacks=[])
        message = Message(0, user1, None, self.group, text='ignore', bot=bot)
        callback_query = CallbackQuery(0, user1, None, message=message, data='data', bot=bot)
        chosen_inline_result = ChosenInlineResult(0, user1, 'query', bot=bot)
        inline_query = InlineQuery(0, user1, 'query', 0, bot=bot)
        pre_checkout_query = PreCheckoutQuery(0, user1, 'USD', 100, [], bot=bot)
        shipping_query = ShippingQuery(0, user1, [], None, bot=bot)
        assert not handler.check_update(Update(0, callback_query=callback_query))
        assert not handler.check_update(Update(0, chosen_inline_result=chosen_inline_result))
        assert not handler.check_update(Update(0, inline_query=inline_query))
        assert not handler.check_update(Update(0, message=message))
        assert not handler.check_update(Update(0, pre_checkout_query=pre_checkout_query))
        assert not handler.check_update(Update(0, shipping_query=shipping_query))

    def test_conversation_timeout(self, dp, bot, user1):
        handler = ConversationHandler(entry_points=self.entry_points, states=self.states,
                                      fallbacks=self.fallbacks, conversation_timeout=0.5)
        dp.add_handler(handler)

        # Start state machine, then reach timeout
        message = Message(0, user1, None, self.group, text='/start',
                          entities=[MessageEntity(type=MessageEntity.BOT_COMMAND,
                                                  offset=0, length=len('/start'))],
                          bot=bot)
        dp.process_update(Update(update_id=0, message=message))
        assert handler.conversations.get((self.group.id, user1.id)) == self.THIRSTY
        sleep(0.5)
        dp.job_queue.tick()
        assert handler.conversations.get((self.group.id, user1.id)) is None

        # Start state machine, do something, then reach timeout
        dp.process_update(Update(update_id=1, message=message))
        assert handler.conversations.get((self.group.id, user1.id)) == self.THIRSTY
        message.text = '/brew'
        message.entities[0].length = len('/brew')
        dp.job_queue.tick()
        dp.process_update(Update(update_id=2, message=message))
        assert handler.conversations.get((self.group.id, user1.id)) == self.BREWING
        sleep(0.5)
        dp.job_queue.tick()
        assert handler.conversations.get((self.group.id, user1.id)) is None

    def test_conversation_timeout_keeps_extending(self, dp, bot, user1):
        handler = ConversationHandler(entry_points=self.entry_points, states=self.states,
                                      fallbacks=self.fallbacks, conversation_timeout=0.5)
        dp.add_handler(handler)

        # Start state machine, wait, do something, verify the timeout is extended.
        # t=0 /start (timeout=.5)
        # t=.25 /brew (timeout=.75)
        # t=.5 original timeout
        # t=.6 /pourCoffee (timeout=1.1)
        # t=.75 second timeout
        # t=1.1 actual timeout
        message = Message(0, user1, None, self.group, text='/start',
                          entities=[MessageEntity(type=MessageEntity.BOT_COMMAND,
                                                  offset=0, length=len('/start'))],
                          bot=bot)
        dp.process_update(Update(update_id=0, message=message))
        assert handler.conversations.get((self.group.id, user1.id)) == self.THIRSTY
        sleep(0.25)  # t=.25
        dp.job_queue.tick()
        assert handler.conversations.get((self.group.id, user1.id)) == self.THIRSTY
        message.text = '/brew'
        message.entities[0].length = len('/brew')
        dp.process_update(Update(update_id=0, message=message))
        assert handler.conversations.get((self.group.id, user1.id)) == self.BREWING
        sleep(0.35)  # t=.6
        dp.job_queue.tick()
        assert handler.conversations.get((self.group.id, user1.id)) == self.BREWING
        message.text = '/pourCoffee'
        message.entities[0].length = len('/pourCoffee')
        dp.process_update(Update(update_id=0, message=message))
        assert handler.conversations.get((self.group.id, user1.id)) == self.DRINKING
        sleep(.4)  # t=1
        dp.job_queue.tick()
        assert handler.conversations.get((self.group.id, user1.id)) == self.DRINKING
        sleep(.1)  # t=1.1
        dp.job_queue.tick()
        assert handler.conversations.get((self.group.id, user1.id)) is None

    def test_conversation_timeout_two_users(self, dp, bot, user1, user2):
        handler = ConversationHandler(entry_points=self.entry_points, states=self.states,
                                      fallbacks=self.fallbacks, conversation_timeout=0.5)
        dp.add_handler(handler)

        # Start state machine, do something as second user, then reach timeout
        message = Message(0, user1, None, self.group, text='/start',
                          entities=[MessageEntity(type=MessageEntity.BOT_COMMAND, offset=0,
                                                  length=len('/start'))],
                          bot=bot)
        dp.process_update(Update(update_id=0, message=message))
        assert handler.conversations.get((self.group.id, user1.id)) == self.THIRSTY
        message.text = '/brew'
        message.entities[0].length = len('/brew')
        message.entities[0].length = len('/brew')
        message.from_user = user2
        dp.job_queue.tick()
        dp.process_update(Update(update_id=0, message=message))
        assert handler.conversations.get((self.group.id, user2.id)) is None
        message.text = '/start'
        message.entities[0].length = len('/start')
        dp.job_queue.tick()
        dp.process_update(Update(update_id=0, message=message))
        assert handler.conversations.get((self.group.id, user2.id)) == self.THIRSTY
        sleep(0.5)
        dp.job_queue.tick()
        assert handler.conversations.get((self.group.id, user1.id)) is None
        assert handler.conversations.get((self.group.id, user2.id)) is None

<<<<<<< HEAD
    def test_conversation_handler_timeout_state(self, dp, bot, user1):
        states = self.states
        states.update({ConversationHandler.TIMEOUT: [
            CommandHandler('brew', self.passout),
            MessageHandler(~Filters.regex('oding'), self.passout2)
        ]})
        handler = ConversationHandler(entry_points=self.entry_points, states=states,
                                      fallbacks=self.fallbacks, conversation_timeout=0.5)
        dp.add_handler(handler)

        # CommandHandler timeout
        message = Message(0, user1, None, self.group, text='/start',
                          entities=[MessageEntity(type=MessageEntity.BOT_COMMAND, offset=0,
                                                  length=len('/start'))],
                          bot=bot)
        dp.process_update(Update(update_id=0, message=message))
        message.text = '/brew'
        message.entities[0].length = len('/brew')
        dp.process_update(Update(update_id=0, message=message))
        sleep(0.5)
        dp.job_queue.tick()
        assert handler.conversations.get((self.group.id, user1.id)) is None
        assert self.is_timeout

        # MessageHandler timeout
        self.is_timeout = False
        message.text = '/start'
        message.entities[0].length = len('/start')
        dp.process_update(Update(update_id=1, message=message))
        sleep(0.5)
        dp.job_queue.tick()
        assert handler.conversations.get((self.group.id, user1.id)) is None
        assert self.is_timeout

        # Timeout but no valid handler
        self.is_timeout = False
        dp.process_update(Update(update_id=0, message=message))
        message.text = '/brew'
        message.entities[0].length = len('/brew')
        dp.process_update(Update(update_id=0, message=message))
        message.text = '/startCoding'
        message.entities[0].length = len('/startCoding')
        dp.process_update(Update(update_id=0, message=message))
        sleep(0.5)
        dp.job_queue.tick()
        assert handler.conversations.get((self.group.id, user1.id)) is None
        assert not self.is_timeout

    def test_per_message_warning_is_only_shown_once(self, recwarn):
        ConversationHandler(
            entry_points=self.entry_points,
            states={
                self.THIRSTY: [CommandHandler('pourCoffee', self.drink)],
                self.BREWING: [CommandHandler('startCoding', self.code)]
            },
            fallbacks=self.fallbacks,
            per_message=True
        )
        assert len(recwarn) == 1
        assert str(recwarn[0].message) == (
            "If 'per_message=True', all entry points and state handlers"
            " must be 'CallbackQueryHandler', since no other handlers"
            " have a message context."
        )

    def test_per_message_false_warning_is_only_shown_once(self, recwarn):
        ConversationHandler(
            entry_points=self.entry_points,
            states={
                self.THIRSTY: [CallbackQueryHandler(self.drink)],
                self.BREWING: [CallbackQueryHandler(self.code)],
            },
            fallbacks=self.fallbacks,
            per_message=False
        )
        assert len(recwarn) == 1
        assert str(recwarn[0].message) == (
            "If 'per_message=False', 'CallbackQueryHandler' will not be "
            "tracked for every message."
        )

    def test_warnings_per_chat_is_only_shown_once(self, recwarn):
        def hello(bot, update):
            return self.BREWING

        def bye(bot, update):
            return ConversationHandler.END

        ConversationHandler(
            entry_points=self.entry_points,
            states={
                self.THIRSTY: [InlineQueryHandler(hello)],
                self.BREWING: [InlineQueryHandler(bye)]
            },
            fallbacks=self.fallbacks,
            per_chat=True
        )
        assert len(recwarn) == 1
        assert str(recwarn[0].message) == (
            "If 'per_chat=True', 'InlineQueryHandler' can not be used,"
            " since inline queries have no chat context."
        )
=======
    def test_nested_conversation_handler(self, dp, bot, user1, user2):
        self.nested_states[self.DRINKING] = [ConversationHandler(entry_points=self.drinking_entry_points,
                                                                 states=self.drinking_states,
                                                                 fallbacks=self.drinking_fallbacks,
                                                                 map_to_parent=self.drinking_map_to_parent)]
        handler = ConversationHandler(entry_points=self.entry_points,
                                      states=self.nested_states,
                                      fallbacks=self.fallbacks)
        dp.add_handler(handler)

        # User one, starts the state machine.
        message = Message(0, user1, None, self.group, text='/start', bot=bot)
        dp.process_update(Update(update_id=0, message=message))
        assert self.current_state[user1.id] == self.THIRSTY

        # The user is thirsty and wants to brew coffee.
        message.text = '/brew'
        dp.process_update(Update(update_id=0, message=message))
        assert self.current_state[user1.id] == self.BREWING

        # Lets pour some coffee.
        message.text = '/pourCoffee'
        dp.process_update(Update(update_id=0, message=message))
        assert self.current_state[user1.id] == self.DRINKING

        # The user is holding the cup
        message.text = '/hold'
        dp.process_update(Update(update_id=0, message=message))
        assert self.current_state[user1.id] == self.HOLDING

        # The user is sipping coffee
        message.text = '/sip'
        dp.process_update(Update(update_id=0, message=message))
        assert self.current_state[user1.id] == self.SIPPING

        # The user is swallowing
        message.text = '/swallow'
        dp.process_update(Update(update_id=0, message=message))
        assert self.current_state[user1.id] == self.SWALLOWING

        # The user is holding the cup again
        message.text = '/hold'
        dp.process_update(Update(update_id=0, message=message))
        assert self.current_state[user1.id] == self.HOLDING

        # The user wants to replenish the coffee supply
        message.text = '/replenish'
        dp.process_update(Update(update_id=0, message=message))
        assert self.current_state[user1.id] == self.REPLENISHING
        assert handler.conversations[(0, user1.id)] == self.BREWING

        # The user wants to drink their coffee again
        message.text = '/pourCoffee'
        dp.process_update(Update(update_id=0, message=message))
        assert self.current_state[user1.id] == self.DRINKING

        # The user is now ready to start coding
        message.text = '/startCoding'
        dp.process_update(Update(update_id=0, message=message))
        assert self.current_state[user1.id] == self.CODING

        # The user decides it's time to drink again
        message.text = '/drinkMore'
        dp.process_update(Update(update_id=0, message=message))
        assert self.current_state[user1.id] == self.DRINKING

        # The user is holding their cup
        message.text = '/hold'
        dp.process_update(Update(update_id=0, message=message))
        assert self.current_state[user1.id] == self.HOLDING

        # The user wants to end with the drinking and go back to coding
        message.text = '/end'
        dp.process_update(Update(update_id=0, message=message))
        assert self.current_state[user1.id] == self.END
        assert handler.conversations[(0, user1.id)] == self.CODING

        # The user wants to drink once more
        message.text = '/drinkMore'
        dp.process_update(Update(update_id=0, message=message))
        assert self.current_state[user1.id] == self.DRINKING

        # The user wants to stop altogether
        message.text = '/stop'
        dp.process_update(Update(update_id=0, message=message))
        assert self.current_state[user1.id] == self.STOPPING
        assert handler.conversations.get((0, user1.id)) is None
>>>>>>> 885e31cc
<|MERGE_RESOLUTION|>--- conflicted
+++ resolved
@@ -71,9 +71,8 @@
             ]
         }
         self.fallbacks = [CommandHandler('eat', self.start)]
-<<<<<<< HEAD
         self.is_timeout = False
-=======
+
         # for nesting tests
         self.nested_states = {
             self.THIRSTY: [CommandHandler('brew', self.brew), CommandHandler('wait', self.start)],
@@ -110,7 +109,6 @@
             # Option 5 - Map an external state to the internal entry point
             self.DRINKING: self.DRINKING
         }
->>>>>>> 885e31cc
 
     # State handlers
     def _set_state(self, update, state):
@@ -139,14 +137,13 @@
     def code(self, bot, update):
         return self._set_state(update, self.CODING)
 
-<<<<<<< HEAD
     def passout(self, bot, update):
         assert update.message.text == '/brew'
         self.is_timeout = True
 
     def passout2(self, bot, update):
         self.is_timeout = True
-=======
+
     # Drinking actions (nested)
 
     def hold(self, bot, update):
@@ -163,7 +160,6 @@
 
     def stop(self, bot, update):
         return self._set_state(update, self.STOPPING)
->>>>>>> 885e31cc
 
     # Tests
     def test_per_all_false(self):
@@ -569,7 +565,6 @@
         assert handler.conversations.get((self.group.id, user1.id)) is None
         assert handler.conversations.get((self.group.id, user2.id)) is None
 
-<<<<<<< HEAD
     def test_conversation_handler_timeout_state(self, dp, bot, user1):
         states = self.states
         states.update({ConversationHandler.TIMEOUT: [
@@ -672,92 +667,108 @@
             "If 'per_chat=True', 'InlineQueryHandler' can not be used,"
             " since inline queries have no chat context."
         )
-=======
+
     def test_nested_conversation_handler(self, dp, bot, user1, user2):
-        self.nested_states[self.DRINKING] = [ConversationHandler(entry_points=self.drinking_entry_points,
-                                                                 states=self.drinking_states,
-                                                                 fallbacks=self.drinking_fallbacks,
-                                                                 map_to_parent=self.drinking_map_to_parent)]
+        self.nested_states[self.DRINKING] = [ConversationHandler(
+                                             entry_points=self.drinking_entry_points,
+                                             states=self.drinking_states,
+                                             fallbacks=self.drinking_fallbacks,
+                                             map_to_parent=self.drinking_map_to_parent)]
         handler = ConversationHandler(entry_points=self.entry_points,
                                       states=self.nested_states,
                                       fallbacks=self.fallbacks)
         dp.add_handler(handler)
 
         # User one, starts the state machine.
-        message = Message(0, user1, None, self.group, text='/start', bot=bot)
+        message = Message(0, user1, None, self.group, text='/start', bot=bot,
+                          entities=[MessageEntity(type=MessageEntity.BOT_COMMAND,
+                                                  offset=0, length=len('/start'))])
         dp.process_update(Update(update_id=0, message=message))
         assert self.current_state[user1.id] == self.THIRSTY
 
         # The user is thirsty and wants to brew coffee.
         message.text = '/brew'
+        message.entities[0].length = len('/brew')
         dp.process_update(Update(update_id=0, message=message))
         assert self.current_state[user1.id] == self.BREWING
 
         # Lets pour some coffee.
         message.text = '/pourCoffee'
+        message.entities[0].length = len('/pourCoffee')
         dp.process_update(Update(update_id=0, message=message))
         assert self.current_state[user1.id] == self.DRINKING
 
         # The user is holding the cup
         message.text = '/hold'
+        message.entities[0].length = len('/hold')
         dp.process_update(Update(update_id=0, message=message))
         assert self.current_state[user1.id] == self.HOLDING
 
         # The user is sipping coffee
         message.text = '/sip'
+        message.entities[0].length = len('/sip')
         dp.process_update(Update(update_id=0, message=message))
         assert self.current_state[user1.id] == self.SIPPING
 
         # The user is swallowing
         message.text = '/swallow'
+        message.entities[0].length = len('/swallow')
         dp.process_update(Update(update_id=0, message=message))
         assert self.current_state[user1.id] == self.SWALLOWING
 
         # The user is holding the cup again
         message.text = '/hold'
+        message.entities[0].length = len('/hold')
         dp.process_update(Update(update_id=0, message=message))
         assert self.current_state[user1.id] == self.HOLDING
 
         # The user wants to replenish the coffee supply
         message.text = '/replenish'
+        message.entities[0].length = len('/replenish')
         dp.process_update(Update(update_id=0, message=message))
         assert self.current_state[user1.id] == self.REPLENISHING
         assert handler.conversations[(0, user1.id)] == self.BREWING
 
         # The user wants to drink their coffee again
         message.text = '/pourCoffee'
+        message.entities[0].length = len('/pourCoffee')
         dp.process_update(Update(update_id=0, message=message))
         assert self.current_state[user1.id] == self.DRINKING
 
         # The user is now ready to start coding
         message.text = '/startCoding'
+        message.entities[0].length = len('/startCoding')
         dp.process_update(Update(update_id=0, message=message))
         assert self.current_state[user1.id] == self.CODING
 
         # The user decides it's time to drink again
         message.text = '/drinkMore'
+        message.entities[0].length = len('/drinkMore')
         dp.process_update(Update(update_id=0, message=message))
         assert self.current_state[user1.id] == self.DRINKING
 
         # The user is holding their cup
         message.text = '/hold'
+        message.entities[0].length = len('/hold')
         dp.process_update(Update(update_id=0, message=message))
         assert self.current_state[user1.id] == self.HOLDING
 
         # The user wants to end with the drinking and go back to coding
         message.text = '/end'
+        message.entities[0].length = len('/end')
         dp.process_update(Update(update_id=0, message=message))
         assert self.current_state[user1.id] == self.END
         assert handler.conversations[(0, user1.id)] == self.CODING
 
         # The user wants to drink once more
         message.text = '/drinkMore'
+        message.entities[0].length = len('/drinkMore')
         dp.process_update(Update(update_id=0, message=message))
         assert self.current_state[user1.id] == self.DRINKING
 
         # The user wants to stop altogether
         message.text = '/stop'
+        message.entities[0].length = len('/stop')
         dp.process_update(Update(update_id=0, message=message))
         assert self.current_state[user1.id] == self.STOPPING
-        assert handler.conversations.get((0, user1.id)) is None
->>>>>>> 885e31cc
+        assert handler.conversations.get((0, user1.id)) is None