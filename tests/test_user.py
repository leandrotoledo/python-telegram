#!/usr/bin/env python
#
# A library that provides a Python interface to the Telegram Bot API
# Copyright (C) 2015-2022
# Leandro Toledo de Souza <devs@python-telegram-bot.org>
#
# This program is free software: you can redistribute it and/or modify
# it under the terms of the GNU Lesser Public License as published by
# the Free Software Foundation, either version 3 of the License, or
# (at your option) any later version.
#
# This program is distributed in the hope that it will be useful,
# but WITHOUT ANY WARRANTY; without even the implied warranty of
# MERCHANTABILITY or FITNESS FOR A PARTICULAR PURPOSE.  See the
# GNU Lesser Public License for more details.
#
# You should have received a copy of the GNU Lesser Public License
# along with this program.  If not, see [http://www.gnu.org/licenses/].
import pytest

from telegram import Bot, InlineKeyboardButton, Update, User
from telegram.helpers import escape_markdown
from tests.conftest import check_defaults_handling, check_shortcut_call, check_shortcut_signature


@pytest.fixture(scope='function')
def json_dict():
    return {
        'id': TestUser.id_,
        'is_bot': TestUser.is_bot,
        'first_name': TestUser.first_name,
        'last_name': TestUser.last_name,
        'username': TestUser.username,
        'language_code': TestUser.language_code,
        'can_join_groups': TestUser.can_join_groups,
        'can_read_all_group_messages': TestUser.can_read_all_group_messages,
        'supports_inline_queries': TestUser.supports_inline_queries,
    }


@pytest.fixture(scope='function')
def user(bot):
    return User(
        id=TestUser.id_,
        first_name=TestUser.first_name,
        is_bot=TestUser.is_bot,
        last_name=TestUser.last_name,
        username=TestUser.username,
        language_code=TestUser.language_code,
        can_join_groups=TestUser.can_join_groups,
        can_read_all_group_messages=TestUser.can_read_all_group_messages,
        supports_inline_queries=TestUser.supports_inline_queries,
        bot=bot,
    )


class TestUser:
    id_ = 1
    is_bot = True
    first_name = 'first\u2022name'
    last_name = 'last\u2022name'
    username = 'username'
    language_code = 'en_us'
    can_join_groups = True
    can_read_all_group_messages = True
    supports_inline_queries = False

    def test_slot_behaviour(self, user, mro_slots):
        for attr in user.__slots__:
            assert getattr(user, attr, 'err') != 'err', f"got extra slot '{attr}'"
        assert len(mro_slots(user)) == len(set(mro_slots(user))), "duplicate slot"

    def test_de_json(self, json_dict, bot):
        user = User.de_json(json_dict, bot)

        assert user.id == self.id_
        assert user.is_bot == self.is_bot
        assert user.first_name == self.first_name
        assert user.last_name == self.last_name
        assert user.username == self.username
        assert user.language_code == self.language_code
        assert user.can_join_groups == self.can_join_groups
        assert user.can_read_all_group_messages == self.can_read_all_group_messages
        assert user.supports_inline_queries == self.supports_inline_queries

    def test_de_json_without_username(self, json_dict, bot):
        del json_dict['username']

        user = User.de_json(json_dict, bot)

        assert user.id == self.id_
        assert user.is_bot == self.is_bot
        assert user.first_name == self.first_name
        assert user.last_name == self.last_name
        assert user.username is None
        assert user.language_code == self.language_code
        assert user.can_join_groups == self.can_join_groups
        assert user.can_read_all_group_messages == self.can_read_all_group_messages
        assert user.supports_inline_queries == self.supports_inline_queries

    def test_de_json_without_username_and_last_name(self, json_dict, bot):
        del json_dict['username']
        del json_dict['last_name']

        user = User.de_json(json_dict, bot)

        assert user.id == self.id_
        assert user.is_bot == self.is_bot
        assert user.first_name == self.first_name
        assert user.last_name is None
        assert user.username is None
        assert user.language_code == self.language_code
        assert user.can_join_groups == self.can_join_groups
        assert user.can_read_all_group_messages == self.can_read_all_group_messages
        assert user.supports_inline_queries == self.supports_inline_queries

    def test_name(self, user):
        assert user.name == '@username'
        user.username = None
        assert user.name == 'first\u2022name last\u2022name'
        user.last_name = None
        assert user.name == 'first\u2022name'
        user.username = self.username
        assert user.name == '@username'

    def test_full_name(self, user):
        assert user.full_name == 'first\u2022name last\u2022name'
        user.last_name = None
        assert user.full_name == 'first\u2022name'

    def test_link(self, user):
        assert user.link == f'https://t.me/{user.username}'
        user.username = None
        assert user.link is None

    async def test_instance_method_get_profile_photos(self, monkeypatch, user):
        async def make_assertion(*_, **kwargs):
            return kwargs['user_id'] == user.id

        assert check_shortcut_signature(
            User.get_profile_photos, Bot.get_user_profile_photos, ['user_id'], []
        )
        assert await check_shortcut_call(
            user.get_profile_photos, user.get_bot(), 'get_user_profile_photos'
        )
        assert await check_defaults_handling(user.get_profile_photos, user.get_bot())

        monkeypatch.setattr(user.get_bot(), 'get_user_profile_photos', make_assertion)
        assert await user.get_profile_photos()

    async def test_instance_method_pin_message(self, monkeypatch, user):
        async def make_assertion(*_, **kwargs):
            return kwargs['chat_id'] == user.id

        assert check_shortcut_signature(User.pin_message, Bot.pin_chat_message, ['chat_id'], [])
        assert await check_shortcut_call(user.pin_message, user.get_bot(), 'pin_chat_message')
        assert await check_defaults_handling(user.pin_message, user.get_bot())

        monkeypatch.setattr(user.get_bot(), 'pin_chat_message', make_assertion)
        assert await user.pin_message(1)

    async def test_instance_method_unpin_message(self, monkeypatch, user):
        async def make_assertion(*_, **kwargs):
            return kwargs['chat_id'] == user.id

        assert check_shortcut_signature(
            User.unpin_message, Bot.unpin_chat_message, ['chat_id'], []
        )
        assert await check_shortcut_call(user.unpin_message, user.get_bot(), 'unpin_chat_message')
        assert await check_defaults_handling(user.unpin_message, user.get_bot())

        monkeypatch.setattr(user.get_bot(), 'unpin_chat_message', make_assertion)
        assert await user.unpin_message()

    async def test_instance_method_unpin_all_messages(self, monkeypatch, user):
        async def make_assertion(*_, **kwargs):
            return kwargs['chat_id'] == user.id

        assert check_shortcut_signature(
            User.unpin_all_messages, Bot.unpin_all_chat_messages, ['chat_id'], []
        )
        assert await check_shortcut_call(
            user.unpin_all_messages, user.get_bot(), 'unpin_all_chat_messages'
        )
        assert await check_defaults_handling(user.unpin_all_messages, user.get_bot())

        monkeypatch.setattr(user.get_bot(), 'unpin_all_chat_messages', make_assertion)
        assert await user.unpin_all_messages()

    async def test_instance_method_send_message(self, monkeypatch, user):
        async def make_assertion(*_, **kwargs):
            return kwargs['chat_id'] == user.id and kwargs['text'] == 'test'

        assert check_shortcut_signature(User.send_message, Bot.send_message, ['chat_id'], [])
        assert await check_shortcut_call(user.send_message, user.get_bot(), 'send_message')
        assert await check_defaults_handling(user.send_message, user.get_bot())

        monkeypatch.setattr(user.get_bot(), 'send_message', make_assertion)
        assert await user.send_message('test')

    async def test_instance_method_send_photo(self, monkeypatch, user):
        async def make_assertion(*_, **kwargs):
            return kwargs['chat_id'] == user.id and kwargs['photo'] == 'test_photo'

        assert check_shortcut_signature(User.send_photo, Bot.send_photo, ['chat_id'], [])
        assert await check_shortcut_call(user.send_photo, user.get_bot(), 'send_photo')
        assert await check_defaults_handling(user.send_photo, user.get_bot())

        monkeypatch.setattr(user.get_bot(), 'send_photo', make_assertion)
        assert await user.send_photo('test_photo')

    async def test_instance_method_send_media_group(self, monkeypatch, user):
        async def make_assertion(*_, **kwargs):
            return kwargs['chat_id'] == user.id and kwargs['media'] == 'test_media_group'

        assert check_shortcut_signature(
            User.send_media_group, Bot.send_media_group, ['chat_id'], []
        )
        assert await check_shortcut_call(user.send_media_group, user.get_bot(), 'send_media_group')
        assert await check_defaults_handling(user.send_media_group, user.get_bot())

        monkeypatch.setattr(user.get_bot(), 'send_media_group', make_assertion)
        assert await user.send_media_group('test_media_group')

    async def test_instance_method_send_audio(self, monkeypatch, user):
        async def make_assertion(*_, **kwargs):
            return kwargs['chat_id'] == user.id and kwargs['audio'] == 'test_audio'

        assert check_shortcut_signature(User.send_audio, Bot.send_audio, ['chat_id'], [])
        assert await check_shortcut_call(user.send_audio, user.get_bot(), 'send_audio')
        assert await check_defaults_handling(user.send_audio, user.get_bot())

        monkeypatch.setattr(user.get_bot(), 'send_audio', make_assertion)
        assert await user.send_audio('test_audio')

    async def test_instance_method_send_chat_action(self, monkeypatch, user):
        async def make_assertion(*_, **kwargs):
            return kwargs['chat_id'] == user.id and kwargs['action'] == 'test_chat_action'

        assert check_shortcut_signature(
            User.send_chat_action, Bot.send_chat_action, ['chat_id'], []
        )
        assert await check_shortcut_call(user.send_chat_action, user.get_bot(), 'send_chat_action')
        assert await check_defaults_handling(user.send_chat_action, user.get_bot())

        monkeypatch.setattr(user.get_bot(), 'send_chat_action', make_assertion)
        assert await user.send_chat_action('test_chat_action')

    async def test_instance_method_send_contact(self, monkeypatch, user):
        async def make_assertion(*_, **kwargs):
            return kwargs['chat_id'] == user.id and kwargs['phone_number'] == 'test_contact'

        assert check_shortcut_signature(User.send_contact, Bot.send_contact, ['chat_id'], [])
        assert await check_shortcut_call(user.send_contact, user.get_bot(), 'send_contact')
        assert await check_defaults_handling(user.send_contact, user.get_bot())

        monkeypatch.setattr(user.get_bot(), 'send_contact', make_assertion)
        assert await user.send_contact(phone_number='test_contact')

    async def test_instance_method_send_dice(self, monkeypatch, user):
        async def make_assertion(*_, **kwargs):
            return kwargs['chat_id'] == user.id and kwargs['emoji'] == 'test_dice'

        assert check_shortcut_signature(User.send_dice, Bot.send_dice, ['chat_id'], [])
        assert await check_shortcut_call(user.send_dice, user.get_bot(), 'send_dice')
        assert await check_defaults_handling(user.send_dice, user.get_bot())

        monkeypatch.setattr(user.get_bot(), 'send_dice', make_assertion)
        assert await user.send_dice(emoji='test_dice')

    async def test_instance_method_send_document(self, monkeypatch, user):
        async def make_assertion(*_, **kwargs):
            return kwargs['chat_id'] == user.id and kwargs['document'] == 'test_document'

        assert check_shortcut_signature(User.send_document, Bot.send_document, ['chat_id'], [])
        assert await check_shortcut_call(user.send_document, user.get_bot(), 'send_document')
        assert await check_defaults_handling(user.send_document, user.get_bot())

        monkeypatch.setattr(user.get_bot(), 'send_document', make_assertion)
        assert await user.send_document('test_document')

    async def test_instance_method_send_game(self, monkeypatch, user):
        async def make_assertion(*_, **kwargs):
            return kwargs['chat_id'] == user.id and kwargs['game_short_name'] == 'test_game'

        assert check_shortcut_signature(User.send_game, Bot.send_game, ['chat_id'], [])
        assert await check_shortcut_call(user.send_game, user.get_bot(), 'send_game')
        assert await check_defaults_handling(user.send_game, user.get_bot())

        monkeypatch.setattr(user.get_bot(), 'send_game', make_assertion)
        assert await user.send_game(game_short_name='test_game')

    async def test_instance_method_send_invoice(self, monkeypatch, user):
        async def make_assertion(*_, **kwargs):
            title = kwargs['title'] == 'title'
            description = kwargs['description'] == 'description'
            payload = kwargs['payload'] == 'payload'
            provider_token = kwargs['provider_token'] == 'provider_token'
            currency = kwargs['currency'] == 'currency'
            prices = kwargs['prices'] == 'prices'
            args = title and description and payload and provider_token and currency and prices
            return kwargs['chat_id'] == user.id and args

        assert check_shortcut_signature(User.send_invoice, Bot.send_invoice, ['chat_id'], [])
        assert await check_shortcut_call(user.send_invoice, user.get_bot(), 'send_invoice')
        assert await check_defaults_handling(user.send_invoice, user.get_bot())

        monkeypatch.setattr(user.get_bot(), 'send_invoice', make_assertion)
        assert await user.send_invoice(
            'title',
            'description',
            'payload',
            'provider_token',
            'currency',
            'prices',
        )

    async def test_instance_method_send_location(self, monkeypatch, user):
        async def make_assertion(*_, **kwargs):
            return kwargs['chat_id'] == user.id and kwargs['latitude'] == 'test_location'

        assert check_shortcut_signature(User.send_location, Bot.send_location, ['chat_id'], [])
        assert await check_shortcut_call(user.send_location, user.get_bot(), 'send_location')
        assert await check_defaults_handling(user.send_location, user.get_bot())

        monkeypatch.setattr(user.get_bot(), 'send_location', make_assertion)
        assert await user.send_location('test_location')

    async def test_instance_method_send_sticker(self, monkeypatch, user):
        async def make_assertion(*_, **kwargs):
            return kwargs['chat_id'] == user.id and kwargs['sticker'] == 'test_sticker'

        assert check_shortcut_signature(User.send_sticker, Bot.send_sticker, ['chat_id'], [])
        assert await check_shortcut_call(user.send_sticker, user.get_bot(), 'send_sticker')
        assert await check_defaults_handling(user.send_sticker, user.get_bot())

        monkeypatch.setattr(user.get_bot(), 'send_sticker', make_assertion)
        assert await user.send_sticker('test_sticker')

    async def test_instance_method_send_video(self, monkeypatch, user):
        async def make_assertion(*_, **kwargs):
            return kwargs['chat_id'] == user.id and kwargs['video'] == 'test_video'

        assert check_shortcut_signature(User.send_video, Bot.send_video, ['chat_id'], [])
        assert await check_shortcut_call(user.send_video, user.get_bot(), 'send_video')
        assert await check_defaults_handling(user.send_video, user.get_bot())

        monkeypatch.setattr(user.get_bot(), 'send_video', make_assertion)
        assert await user.send_video('test_video')

    async def test_instance_method_send_venue(self, monkeypatch, user):
        async def make_assertion(*_, **kwargs):
            return kwargs['chat_id'] == user.id and kwargs['title'] == 'test_venue'

        assert check_shortcut_signature(User.send_venue, Bot.send_venue, ['chat_id'], [])
        assert await check_shortcut_call(user.send_venue, user.get_bot(), 'send_venue')
        assert await check_defaults_handling(user.send_venue, user.get_bot())

        monkeypatch.setattr(user.get_bot(), 'send_venue', make_assertion)
        assert await user.send_venue(title='test_venue')

    async def test_instance_method_send_video_note(self, monkeypatch, user):
        async def make_assertion(*_, **kwargs):
            return kwargs['chat_id'] == user.id and kwargs['video_note'] == 'test_video_note'

        assert check_shortcut_signature(User.send_video_note, Bot.send_video_note, ['chat_id'], [])
        assert await check_shortcut_call(user.send_video_note, user.get_bot(), 'send_video_note')
        assert await check_defaults_handling(user.send_video_note, user.get_bot())

        monkeypatch.setattr(user.get_bot(), 'send_video_note', make_assertion)
        assert await user.send_video_note('test_video_note')

    async def test_instance_method_send_voice(self, monkeypatch, user):
        async def make_assertion(*_, **kwargs):
            return kwargs['chat_id'] == user.id and kwargs['voice'] == 'test_voice'

        assert check_shortcut_signature(User.send_voice, Bot.send_voice, ['chat_id'], [])
        assert await check_shortcut_call(user.send_voice, user.get_bot(), 'send_voice')
        assert await check_defaults_handling(user.send_voice, user.get_bot())

        monkeypatch.setattr(user.get_bot(), 'send_voice', make_assertion)
        assert await user.send_voice('test_voice')

    async def test_instance_method_send_animation(self, monkeypatch, user):
        async def make_assertion(*_, **kwargs):
            return kwargs['chat_id'] == user.id and kwargs['animation'] == 'test_animation'

        assert check_shortcut_signature(User.send_animation, Bot.send_animation, ['chat_id'], [])
        assert await check_shortcut_call(user.send_animation, user.get_bot(), 'send_animation')
        assert await check_defaults_handling(user.send_animation, user.get_bot())

        monkeypatch.setattr(user.get_bot(), 'send_animation', make_assertion)
        assert await user.send_animation('test_animation')

    async def test_instance_method_send_poll(self, monkeypatch, user):
        async def make_assertion(*_, **kwargs):
            return kwargs['chat_id'] == user.id and kwargs['question'] == 'test_poll'

        assert check_shortcut_signature(User.send_poll, Bot.send_poll, ['chat_id'], [])
        assert await check_shortcut_call(user.send_poll, user.get_bot(), 'send_poll')
        assert await check_defaults_handling(user.send_poll, user.get_bot())

        monkeypatch.setattr(user.get_bot(), 'send_poll', make_assertion)
        assert await user.send_poll(question='test_poll', options=[1, 2])

    async def test_instance_method_send_copy(self, monkeypatch, user):
        async def make_assertion(*_, **kwargs):
            user_id = kwargs['chat_id'] == user.id
            message_id = kwargs['message_id'] == 'message_id'
            from_chat_id = kwargs['from_chat_id'] == 'from_chat_id'
            return from_chat_id and message_id and user_id

        assert check_shortcut_signature(User.send_copy, Bot.copy_message, ['chat_id'], [])
        assert await check_shortcut_call(user.copy_message, user.get_bot(), 'copy_message')
        assert await check_defaults_handling(user.copy_message, user.get_bot())

        monkeypatch.setattr(user.get_bot(), 'copy_message', make_assertion)
        assert await user.send_copy(from_chat_id='from_chat_id', message_id='message_id')

    async def test_instance_method_copy_message(self, monkeypatch, user):
        async def make_assertion(*_, **kwargs):
            chat_id = kwargs['chat_id'] == 'chat_id'
            message_id = kwargs['message_id'] == 'message_id'
            user_id = kwargs['from_chat_id'] == user.id
            return chat_id and message_id and user_id

        assert check_shortcut_signature(User.copy_message, Bot.copy_message, ['from_chat_id'], [])
        assert await check_shortcut_call(user.copy_message, user.get_bot(), 'copy_message')
        assert await check_defaults_handling(user.copy_message, user.get_bot())

        monkeypatch.setattr(user.get_bot(), 'copy_message', make_assertion)
        assert await user.copy_message(chat_id='chat_id', message_id='message_id')

<<<<<<< HEAD
=======
    @pytest.mark.asyncio
    async def test_instance_method_get_menu_button(self, monkeypatch, user):
        async def make_assertion(*_, **kwargs):
            return kwargs['chat_id'] == user.id

        assert check_shortcut_signature(
            User.get_menu_button, Bot.get_chat_menu_button, ['chat_id'], []
        )
        assert await check_shortcut_call(
            user.get_menu_button,
            user.get_bot(),
            'get_chat_menu_button',
            shortcut_kwargs=['chat_id'],
        )
        assert await check_defaults_handling(user.get_menu_button, user.get_bot())

        monkeypatch.setattr(user.get_bot(), 'get_chat_menu_button', make_assertion)
        assert await user.get_menu_button()

    @pytest.mark.asyncio
    async def test_instance_method_set_menu_button(self, monkeypatch, user):
        async def make_assertion(*_, **kwargs):
            return kwargs['chat_id'] == user.id and kwargs['menu_button'] == 'menu_button'

        assert check_shortcut_signature(
            User.set_menu_button, Bot.set_chat_menu_button, ['chat_id'], []
        )
        assert await check_shortcut_call(
            user.set_menu_button,
            user.get_bot(),
            'set_chat_menu_button',
            shortcut_kwargs=['chat_id'],
        )
        assert await check_defaults_handling(user.set_menu_button, user.get_bot())

        monkeypatch.setattr(user.get_bot(), 'set_chat_menu_button', make_assertion)
        assert await user.set_menu_button(menu_button='menu_button')

    @pytest.mark.asyncio
>>>>>>> 52e02d3b
    async def test_instance_method_approve_join_request(self, monkeypatch, user):
        async def make_assertion(*_, **kwargs):
            chat_id = kwargs['chat_id'] == 'chat_id'
            user_id = kwargs['user_id'] == user.id
            return chat_id and user_id

        assert check_shortcut_signature(
            User.approve_join_request, Bot.approve_chat_join_request, ['user_id'], []
        )
        assert await check_shortcut_call(
            user.approve_join_request, user.get_bot(), 'approve_chat_join_request'
        )
        assert await check_defaults_handling(user.approve_join_request, user.get_bot())

        monkeypatch.setattr(user.get_bot(), 'approve_chat_join_request', make_assertion)
        assert await user.approve_join_request(chat_id='chat_id')

    async def test_instance_method_decline_join_request(self, monkeypatch, user):
        async def make_assertion(*_, **kwargs):
            chat_id = kwargs['chat_id'] == 'chat_id'
            user_id = kwargs['user_id'] == user.id
            return chat_id and user_id

        assert check_shortcut_signature(
            User.decline_join_request, Bot.decline_chat_join_request, ['user_id'], []
        )
        assert await check_shortcut_call(
            user.decline_join_request, user.get_bot(), 'decline_chat_join_request'
        )
        assert await check_defaults_handling(user.decline_join_request, user.get_bot())

        monkeypatch.setattr(user.get_bot(), 'decline_chat_join_request', make_assertion)
        assert await user.decline_join_request(chat_id='chat_id')

    async def test_mention_html(self, user):
        expected = '<a href="tg://user?id={}">{}</a>'

        assert user.mention_html() == expected.format(user.id, user.full_name)
        assert user.mention_html('the<b>name\u2022') == expected.format(
            user.id, 'the&lt;b&gt;name\u2022'
        )
        assert user.mention_html(user.username) == expected.format(user.id, user.username)

    def test_mention_button(self, user):
        expected_name = InlineKeyboardButton(text="Bob", url=f"tg://user?id={user.id}")
        expected_full = InlineKeyboardButton(text=user.full_name, url=f"tg://user?id={user.id}")

        assert user.mention_button("Bob") == expected_name
        assert user.mention_button() == expected_full

    def test_mention_markdown(self, user):
        expected = '[{}](tg://user?id={})'

        assert user.mention_markdown() == expected.format(user.full_name, user.id)
        assert user.mention_markdown('the_name*\u2022') == expected.format(
            'the\\_name\\*\u2022', user.id
        )
        assert user.mention_markdown(user.username) == expected.format(user.username, user.id)

    async def test_mention_markdown_v2(self, user):
        user.first_name = 'first{name'
        user.last_name = 'last_name'

        expected = '[{}](tg://user?id={})'

        assert user.mention_markdown_v2() == expected.format(
            escape_markdown(user.full_name, version=2), user.id
        )
        assert user.mention_markdown_v2('the{name>\u2022') == expected.format(
            'the\\{name\\>\u2022', user.id
        )
        assert user.mention_markdown_v2(user.username) == expected.format(user.username, user.id)

    def test_equality(self):
        a = User(self.id_, self.first_name, self.is_bot, self.last_name)
        b = User(self.id_, self.first_name, self.is_bot, self.last_name)
        c = User(self.id_, self.first_name, self.is_bot)
        d = User(0, self.first_name, self.is_bot, self.last_name)
        e = Update(self.id_)

        assert a == b
        assert hash(a) == hash(b)
        assert a is not b

        assert a == c
        assert hash(a) == hash(c)

        assert a != d
        assert hash(a) != hash(d)

        assert a != e
        assert hash(a) != hash(e)<|MERGE_RESOLUTION|>--- conflicted
+++ resolved
@@ -431,9 +431,6 @@
         monkeypatch.setattr(user.get_bot(), 'copy_message', make_assertion)
         assert await user.copy_message(chat_id='chat_id', message_id='message_id')
 
-<<<<<<< HEAD
-=======
-    @pytest.mark.asyncio
     async def test_instance_method_get_menu_button(self, monkeypatch, user):
         async def make_assertion(*_, **kwargs):
             return kwargs['chat_id'] == user.id
@@ -452,7 +449,6 @@
         monkeypatch.setattr(user.get_bot(), 'get_chat_menu_button', make_assertion)
         assert await user.get_menu_button()
 
-    @pytest.mark.asyncio
     async def test_instance_method_set_menu_button(self, monkeypatch, user):
         async def make_assertion(*_, **kwargs):
             return kwargs['chat_id'] == user.id and kwargs['menu_button'] == 'menu_button'
@@ -471,8 +467,6 @@
         monkeypatch.setattr(user.get_bot(), 'set_chat_menu_button', make_assertion)
         assert await user.set_menu_button(menu_button='menu_button')
 
-    @pytest.mark.asyncio
->>>>>>> 52e02d3b
     async def test_instance_method_approve_join_request(self, monkeypatch, user):
         async def make_assertion(*_, **kwargs):
             chat_id = kwargs['chat_id'] == 'chat_id'
