--- conflicted
+++ resolved
@@ -244,33 +244,6 @@
         assert q.get(False) == update
         updater.stop()
 
-<<<<<<< HEAD
-    def test_webhook_default_quote(self, monkeypatch, updater):
-        updater._default_quote = True
-        q = Queue()
-        monkeypatch.setattr(updater.bot, 'set_webhook', lambda *args, **kwargs: True)
-        monkeypatch.setattr(updater.bot, 'delete_webhook', lambda *args, **kwargs: True)
-        monkeypatch.setattr('telegram.ext.Dispatcher.process_update', lambda _, u: q.put(u))
-
-        ip = '127.0.0.1'
-        port = randrange(1024, 49152)  # Select random port
-        updater.start_webhook(
-            ip,
-            port,
-            url_path='TOKEN')
-        sleep(.2)
-
-        # Now, we send an update to the server via urlopen
-        update = Update(1, message=Message(1, None, Chat(1, ''), from_user=User(1, '', False),
-                                           text='Webhook'))
-        self._send_webhook_msg(ip, port, update.to_json(), 'TOKEN')
-        sleep(.2)
-        # assert q.get(False) == update
-        assert q.get(False).message.default_quote is True
-        updater.stop()
-
-=======
->>>>>>> ad30a8f4
     @pytest.mark.skipif(not (sys.platform.startswith("win") and sys.version_info >= (3, 8)),
                         reason="only relevant on win with py>=3.8")
     def test_webhook_tornado_win_py38_workaround(self, updater, monkeypatch):
