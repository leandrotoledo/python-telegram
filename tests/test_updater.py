--- conflicted
+++ resolved
@@ -221,105 +221,6 @@
             updater.stop()
         assert not caplog.records
 
-<<<<<<< HEAD
-    @pytest.mark.skipif(
-        os.name != 'nt' or sys.version_info < (3, 8),
-        reason='Workaround only relevant on windows with py3.8+',
-    )
-    def test_start_webhook_ensure_event_loop(self, updater, monkeypatch):
-        def serve_forever(self, force_event_loop=False, ready=None):
-            with self.server_lock:
-                self.is_running = True
-                self._ensure_event_loop(force_event_loop=force_event_loop)
-
-                if ready is not None:
-                    ready.set()
-
-        monkeypatch.setattr(WebhookServer, 'serve_forever', serve_forever)
-        monkeypatch.setattr(updater.bot, 'set_webhook', lambda *args, **kwargs: True)
-        monkeypatch.setattr(updater.bot, 'delete_webhook', lambda *args, **kwargs: True)
-
-        ip = '127.0.0.1'
-        port = randrange(1024, 49152)  # Select random port
-
-        with set_asyncio_event_loop(None):
-            updater._start_webhook(
-                ip,
-                port,
-                url_path='TOKEN',
-                cert=None,
-                key=None,
-                bootstrap_retries=0,
-                drop_pending_updates=False,
-                webhook_url=None,
-                allowed_updates=None,
-            )
-
-            assert isinstance(asyncio.get_event_loop(), asyncio.SelectorEventLoop)
-
-    @pytest.mark.skipif(
-        os.name != 'nt' or sys.version_info < (3, 8),
-        reason='Workaround only relevant on windows with py3.8+',
-    )
-    def test_start_webhook_force_event_loop_false(self, updater, monkeypatch):
-        monkeypatch.setattr(updater.bot, 'set_webhook', lambda *args, **kwargs: True)
-        monkeypatch.setattr(updater.bot, 'delete_webhook', lambda *args, **kwargs: True)
-
-        ip = '127.0.0.1'
-        port = randrange(1024, 49152)  # Select random port
-
-        with set_asyncio_event_loop(asyncio.ProactorEventLoop()), pytest.raises(
-            TypeError, match='`ProactorEventLoop` is incompatible'
-        ):
-            updater._start_webhook(
-                ip,
-                port,
-                url_path='TOKEN',
-                cert=None,
-                key=None,
-                bootstrap_retries=0,
-                drop_pending_updates=False,
-                webhook_url=None,
-                allowed_updates=None,
-            )
-
-    @pytest.mark.skipif(
-        os.name != 'nt' or sys.version_info < (3, 8),
-        reason='Workaround only relevant on windows with py3.8+',
-    )
-    def test_start_webhook_force_event_loop_true(self, updater, monkeypatch):
-        def serve_forever(self, force_event_loop=False, ready=None):
-            with self.server_lock:
-                self.is_running = True
-                self._ensure_event_loop(force_event_loop=force_event_loop)
-
-                if ready is not None:
-                    ready.set()
-
-        monkeypatch.setattr(WebhookServer, 'serve_forever', serve_forever)
-        monkeypatch.setattr(updater.bot, 'set_webhook', lambda *args, **kwargs: True)
-        monkeypatch.setattr(updater.bot, 'delete_webhook', lambda *args, **kwargs: True)
-
-        ip = '127.0.0.1'
-        port = randrange(1024, 49152)  # Select random port
-
-        with set_asyncio_event_loop(asyncio.ProactorEventLoop()):
-            updater._start_webhook(
-                ip,
-                port,
-                url_path='TOKEN',
-                cert=None,
-                key=None,
-                bootstrap_retries=0,
-                drop_pending_updates=False,
-                webhook_url=None,
-                allowed_updates=None,
-                force_event_loop=True,
-            )
-            assert isinstance(asyncio.get_event_loop(), asyncio.ProactorEventLoop)
-
-=======
->>>>>>> 9737b1d3
     def test_webhook_ssl(self, monkeypatch, updater):
         monkeypatch.setattr(updater.bot, 'set_webhook', lambda *args, **kwargs: True)
         monkeypatch.setattr(updater.bot, 'delete_webhook', lambda *args, **kwargs: True)
