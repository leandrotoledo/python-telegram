--- conflicted
+++ resolved
@@ -29,21 +29,14 @@
 import os
 import pickle
 from collections import defaultdict
-<<<<<<< HEAD
 from copy import deepcopy
-=======
 from time import sleep
->>>>>>> f379f54d
 
 import pytest
 
 from telegram import Update, Message, User, Chat, MessageEntity
 from telegram.ext import BasePersistence, Updater, ConversationHandler, MessageHandler, Filters, \
-<<<<<<< HEAD
-    PicklePersistence, CommandHandler, DictPersistence, TypeHandler, Roles, Role
-=======
-    PicklePersistence, CommandHandler, DictPersistence, TypeHandler, JobQueue
->>>>>>> f379f54d
+    PicklePersistence, CommandHandler, DictPersistence, TypeHandler, Roles, Role, JobQueue
 
 
 @pytest.fixture(autouse=True)
@@ -1137,6 +1130,7 @@
             context.bot_data['test1'] = '456'
             context.dispatcher.chat_data[123]['test2'] = '789'
             context.dispatcher.user_data[789]['test3'] = '123'
+            context.roles.add_role(name='test2', chat_ids=[4, 5])
 
         cdp.persistence = pickle_persistence
         job_queue.set_dispatcher(cdp)
@@ -1149,6 +1143,8 @@
         assert chat_data[123] == {'test2': '789'}
         user_data = pickle_persistence.get_user_data()
         assert user_data[789] == {'test3': '123'}
+        roles = pickle_persistence.get_roles()
+        assert roles['test2'].user_ids == set([4, 5])
 
 
 @pytest.fixture(scope='function')
@@ -1477,6 +1473,7 @@
             context.bot_data['test1'] = '456'
             context.dispatcher.chat_data[123]['test2'] = '789'
             context.dispatcher.user_data[789]['test3'] = '123'
+            context.roles.add_role(name='test3', chat_ids=[4, 5])
 
         dict_persistence = DictPersistence()
         cdp.persistence = dict_persistence
@@ -1489,4 +1486,6 @@
         chat_data = dict_persistence.get_chat_data()
         assert chat_data[123] == {'test2': '789'}
         user_data = dict_persistence.get_user_data()
-        assert user_data[789] == {'test3': '123'}+        assert user_data[789] == {'test3': '123'}
+        roles = dict_persistence.get_roles()
+        assert roles['test3'].user_ids == set([4, 5])