#!/usr/bin/env python
#
# A library that provides a Python interface to the Telegram Bot API
# Copyright (C) 2015-2021
# Leandro Toledo de Souza <devs@python-telegram-bot.org>
#
# This program is free software: you can redistribute it and/or modify
# it under the terms of the GNU Lesser Public License as published by
# the Free Software Foundation, either version 3 of the License, or
# (at your option) any later version.
#
# This program is distributed in the hope that it will be useful,
# but WITHOUT ANY WARRANTY; without even the implied warranty of
# MERCHANTABILITY or FITNESS FOR A PARTICULAR PURPOSE.  See the
# GNU Lesser Public License for more details.
#
# You should have received a copy of the GNU Lesser Public License
# along with this program.  If not, see [http://www.gnu.org/licenses/].
import signal
from threading import Lock

from telegram.utils.helpers import encode_conversations_to_json

try:
    import ujson as json
except ImportError:
    import json
import logging
import os
import pickle
from collections import defaultdict
from time import sleep
from sys import version_info as py_ver

import pytest

from telegram import Update, Message, User, Chat, MessageEntity
from telegram.ext import (
    BasePersistence,
    Updater,
    ConversationHandler,
    MessageHandler,
    Filters,
    PicklePersistence,
    CommandHandler,
    DictPersistence,
    TypeHandler,
    JobQueue,
    ContextTypes,
)


@pytest.fixture(autouse=True)
def change_directory(tmp_path):
    orig_dir = os.getcwd()
    # Switch to a temporary directory so we don't have to worry about cleaning up files
    # (str() for py<3.6)
    os.chdir(str(tmp_path))
    yield
    # Go back to original directory
    os.chdir(orig_dir)


@pytest.fixture(scope="function")
def base_persistence():
    class OwnPersistence(BasePersistence):
        def get_bot_data(self):
            raise NotImplementedError

        def get_chat_data(self):
            raise NotImplementedError

        def get_user_data(self):
            raise NotImplementedError

        def get_conversations(self, name):
            raise NotImplementedError

        def update_bot_data(self, data):
            raise NotImplementedError

        def update_chat_data(self, chat_id, data):
            raise NotImplementedError

        def update_conversation(self, name, key, new_state):
            raise NotImplementedError

        def update_user_data(self, user_id, data):
            raise NotImplementedError

    return OwnPersistence(store_chat_data=True, store_user_data=True, store_bot_data=True)


@pytest.fixture(scope="function")
def bot_persistence():
    class BotPersistence(BasePersistence):
        __slots__ = ()

        def __init__(self):
            super().__init__()
            self.bot_data = None
            self.chat_data = defaultdict(dict)
            self.user_data = defaultdict(dict)

        def get_bot_data(self):
            return self.bot_data

        def get_chat_data(self):
            return self.chat_data

        def get_user_data(self):
            return self.user_data

        def get_conversations(self, name):
            raise NotImplementedError

        def update_bot_data(self, data):
            self.bot_data = data

        def update_chat_data(self, chat_id, data):
            self.chat_data[chat_id] = data

        def update_user_data(self, user_id, data):
            self.user_data[user_id] = data

        def update_conversation(self, name, key, new_state):
            raise NotImplementedError

    return BotPersistence()


@pytest.fixture(scope="function")
def bot_data():
    return {'test1': 'test2', 'test3': {'test4': 'test5'}}


@pytest.fixture(scope="function")
def chat_data():
    return defaultdict(
        dict, {-12345: {'test1': 'test2', 'test3': {'test4': 'test5'}}, -67890: {3: 'test4'}}
    )


@pytest.fixture(scope="function")
def user_data():
    return defaultdict(
        dict, {12345: {'test1': 'test2', 'test3': {'test4': 'test5'}}, 67890: {3: 'test4'}}
    )


@pytest.fixture(scope='function')
def conversations():
    return {
        'name1': {(123, 123): 3, (456, 654): 4},
        'name2': {(123, 321): 1, (890, 890): 2},
        'name3': {(123, 321): 1, (890, 890): 2},
    }


@pytest.fixture(scope="function")
def updater(bot, base_persistence):
    base_persistence.store_chat_data = False
    base_persistence.store_bot_data = False
    base_persistence.store_user_data = False
    u = Updater(bot=bot, persistence=base_persistence)
    base_persistence.store_bot_data = True
    base_persistence.store_chat_data = True
    base_persistence.store_user_data = True
    return u


@pytest.fixture(scope='function')
def job_queue(bot):
    jq = JobQueue()
    yield jq
    jq.stop()


class TestBasePersistence:
<<<<<<< HEAD
    test_flag = False

    @pytest.fixture(scope='function', autouse=True)
    def reset(self):
        self.test_flag = False
=======
    def test_slot_behaviour(self, bot_persistence, mro_slots, recwarn):
        inst = bot_persistence
        for attr in inst.__slots__:
            assert getattr(inst, attr, 'err') != 'err', f"got extra slot '{attr}'"
        # assert not inst.__dict__, f"got missing slot(s): {inst.__dict__}"
        # The below test fails if the child class doesn't define __slots__ (not a cause of concern)
        assert len(mro_slots(inst)) == len(set(mro_slots(inst))), "duplicate slot"
        inst.store_user_data, inst.custom = {}, "custom persistence shouldn't warn"
        assert len(recwarn) == 0, recwarn.list
        assert '__dict__' not in BasePersistence.__slots__ if py_ver < (3, 7) else True, 'has dict'
>>>>>>> 92ff6a8e

    def test_creation(self, base_persistence):
        assert base_persistence.store_chat_data
        assert base_persistence.store_user_data
        assert base_persistence.store_bot_data

    def test_abstract_methods(self):
        with pytest.raises(
            TypeError,
            match=(
                'get_bot_data, get_chat_data, get_conversations, '
                'get_user_data, update_bot_data, update_chat_data, '
                'update_conversation, update_user_data'
            ),
        ):
            BasePersistence()

    def test_not_implemented_errors(self, base_persistence):
        with pytest.raises(NotImplementedError, match='refresh_bot_data'):
            base_persistence.refresh_bot_data(True)
        with pytest.raises(NotImplementedError, match='refresh_chat_data'):
            base_persistence.refresh_chat_data(1, True)
        with pytest.raises(NotImplementedError, match='refresh_user_data'):
            base_persistence.refresh_user_data(1, True)

    def test_implementation(self, updater, base_persistence):
        dp = updater.dispatcher
        assert dp.persistence == base_persistence

    def test_conversationhandler_addition(self, dp, base_persistence):
        with pytest.raises(ValueError, match="when handler is unnamed"):
            ConversationHandler([], [], [], persistent=True)
        with pytest.raises(ValueError, match="if dispatcher has no persistence"):
            dp.add_handler(ConversationHandler([], {}, [], persistent=True, name="My Handler"))
        dp.persistence = base_persistence

    def test_dispatcher_integration_init(
        self, bot, base_persistence, chat_data, user_data, bot_data
    ):
        def get_user_data():
            return "test"

        def get_chat_data():
            return "test"

        def get_bot_data():
            return "test"

        base_persistence.get_user_data = get_user_data
        base_persistence.get_chat_data = get_chat_data
        base_persistence.get_bot_data = get_bot_data

        with pytest.raises(ValueError, match="user_data must be of type defaultdict"):
            u = Updater(bot=bot, persistence=base_persistence)

        def get_user_data():
            return user_data

        base_persistence.get_user_data = get_user_data
        with pytest.raises(ValueError, match="chat_data must be of type defaultdict"):
            u = Updater(bot=bot, persistence=base_persistence)

        def get_chat_data():
            return chat_data

        base_persistence.get_chat_data = get_chat_data
        with pytest.raises(ValueError, match="bot_data must be of type dict"):
            u = Updater(bot=bot, persistence=base_persistence)

        def get_bot_data():
            return bot_data

        base_persistence.get_bot_data = get_bot_data
        u = Updater(bot=bot, persistence=base_persistence)
        assert u.dispatcher.bot_data == bot_data
        assert u.dispatcher.chat_data == chat_data
        assert u.dispatcher.user_data == user_data
        u.dispatcher.chat_data[442233]['test5'] = 'test6'
        assert u.dispatcher.chat_data[442233]['test5'] == 'test6'

    @pytest.mark.parametrize('run_async', [True, False], ids=['synchronous', 'run_async'])
    def test_dispatcher_integration_handlers(
        self,
        cdp,
        caplog,
        bot,
        base_persistence,
        chat_data,
        user_data,
        bot_data,
        run_async,
    ):
        def get_user_data():
            return user_data

        def get_chat_data():
            return chat_data

        def get_bot_data():
            return bot_data

        base_persistence.get_user_data = get_user_data
        base_persistence.get_chat_data = get_chat_data
        base_persistence.get_bot_data = get_bot_data
        base_persistence.refresh_bot_data = lambda x: x
        base_persistence.refresh_chat_data = lambda x, y: x
        base_persistence.refresh_user_data = lambda x, y: x

        cdp.persistence = base_persistence
        cdp.user_data = user_data
        cdp.chat_data = chat_data
        cdp.bot_data = bot_data

        def callback_known_user(update, context):
            if not context.user_data['test1'] == 'test2':
                pytest.fail('user_data corrupt')
            if not context.bot_data == bot_data:
                pytest.fail('bot_data corrupt')

        def callback_known_chat(update, context):
            if not context.chat_data['test3'] == 'test4':
                pytest.fail('chat_data corrupt')
            if not context.bot_data == bot_data:
                pytest.fail('bot_data corrupt')

        def callback_unknown_user_or_chat(update, context):
            if not context.user_data == {}:
                pytest.fail('user_data corrupt')
            if not context.chat_data == {}:
                pytest.fail('chat_data corrupt')
            if not context.bot_data == bot_data:
                pytest.fail('bot_data corrupt')
            context.user_data[1] = 'test7'
            context.chat_data[2] = 'test8'
            context.bot_data['test0'] = 'test0'

        known_user = MessageHandler(
            Filters.user(user_id=12345),
            callback_known_user,
            pass_chat_data=True,
            pass_user_data=True,
            run_async=run_async,
        )
        known_chat = MessageHandler(
            Filters.chat(chat_id=-67890),
            callback_known_chat,
            pass_chat_data=True,
            pass_user_data=True,
            run_async=run_async,
        )
        unknown = MessageHandler(
            Filters.all,
            callback_unknown_user_or_chat,
            pass_chat_data=True,
            pass_user_data=True,
            run_async=run_async,
        )
        cdp.add_handler(known_user)
        cdp.add_handler(known_chat)
        cdp.add_handler(unknown)
        user1 = User(id=12345, first_name='test user', is_bot=False)
        user2 = User(id=54321, first_name='test user', is_bot=False)
        chat1 = Chat(id=-67890, type='group')
        chat2 = Chat(id=-987654, type='group')
        m = Message(1, None, chat2, from_user=user1)
        u = Update(0, m)
        with caplog.at_level(logging.ERROR):
            cdp.process_update(u)

        sleep(0.1)

        # In base_persistence.update_*_data we currently just raise NotImplementedError
        # This makes sure that this doesn't break the processing and is properly handled by
        # the error handler
        # We override `update_*_data` further below.
        assert len(caplog.records) == 3
        for rec in caplog.records:
            assert rec.getMessage() == 'No error handlers are registered, logging exception.'
            assert rec.levelname == 'ERROR'

        m.from_user = user2
        m.chat = chat1
        u = Update(1, m)
        cdp.process_update(u)
        m.chat = chat2
        u = Update(2, m)

        def save_bot_data(data):
            if 'test0' not in data:
                pytest.fail()

        def save_chat_data(data):
            if -987654 not in data:
                pytest.fail()

        def save_user_data(data):
            if 54321 not in data:
                pytest.fail()

        base_persistence.update_chat_data = save_chat_data
        base_persistence.update_user_data = save_user_data
        base_persistence.update_bot_data = save_bot_data
        cdp.process_update(u)

        sleep(0.1)

        assert cdp.user_data[54321][1] == 'test7'
        assert cdp.chat_data[-987654][2] == 'test8'
        assert cdp.bot_data['test0'] == 'test0'

    @pytest.mark.parametrize(
        'store_user_data', [True, False], ids=['store_user_data-True', 'store_user_data-False']
    )
    @pytest.mark.parametrize(
        'store_chat_data', [True, False], ids=['store_chat_data-True', 'store_chat_data-False']
    )
    @pytest.mark.parametrize(
        'store_bot_data', [True, False], ids=['store_bot_data-True', 'store_bot_data-False']
    )
    @pytest.mark.parametrize('run_async', [True, False], ids=['synchronous', 'run_async'])
    def test_persistence_dispatcher_integration_refresh_data(
        self,
        cdp,
        base_persistence,
        chat_data,
        bot_data,
        user_data,
        store_bot_data,
        store_chat_data,
        store_user_data,
        run_async,
    ):
        base_persistence.refresh_bot_data = lambda x: x.setdefault(
            'refreshed', x.get('refreshed', 0) + 1
        )
        # x is the user/chat_id
        base_persistence.refresh_chat_data = lambda x, y: y.setdefault('refreshed', x)
        base_persistence.refresh_user_data = lambda x, y: y.setdefault('refreshed', x)
        base_persistence.store_bot_data = store_bot_data
        base_persistence.store_chat_data = store_chat_data
        base_persistence.store_user_data = store_user_data
        cdp.persistence = base_persistence

        self.test_flag = True

        def callback_with_user_and_chat(update, context):
            if store_user_data:
                if context.user_data.get('refreshed') != update.effective_user.id:
                    self.test_flag = 'user_data was not refreshed'
            else:
                if 'refreshed' in context.user_data:
                    self.test_flag = 'user_data was wrongly refreshed'
            if store_chat_data:
                if context.chat_data.get('refreshed') != update.effective_chat.id:
                    self.test_flag = 'chat_data was not refreshed'
            else:
                if 'refreshed' in context.chat_data:
                    self.test_flag = 'chat_data was wrongly refreshed'
            if store_bot_data:
                if context.bot_data.get('refreshed') != 1:
                    self.test_flag = 'bot_data was not refreshed'
            else:
                if 'refreshed' in context.bot_data:
                    self.test_flag = 'bot_data was wrongly refreshed'

        def callback_without_user_and_chat(_, context):
            if store_bot_data:
                if context.bot_data.get('refreshed') != 1:
                    self.test_flag = 'bot_data was not refreshed'
            else:
                if 'refreshed' in context.bot_data:
                    self.test_flag = 'bot_data was wrongly refreshed'

        with_user_and_chat = MessageHandler(
            Filters.user(user_id=12345),
            callback_with_user_and_chat,
            pass_chat_data=True,
            pass_user_data=True,
            run_async=run_async,
        )
        without_user_and_chat = MessageHandler(
            Filters.all,
            callback_without_user_and_chat,
            pass_chat_data=True,
            pass_user_data=True,
            run_async=run_async,
        )
        cdp.add_handler(with_user_and_chat)
        cdp.add_handler(without_user_and_chat)
        user = User(id=12345, first_name='test user', is_bot=False)
        chat = Chat(id=-987654, type='group')
        m = Message(1, None, chat, from_user=user)

        # has user and chat
        u = Update(0, m)
        cdp.process_update(u)

        assert self.test_flag is True

        # has neither user nor hat
        m.from_user = None
        m.chat = None
        u = Update(1, m)
        cdp.process_update(u)

        assert self.test_flag is True

        sleep(0.1)

    def test_persistence_dispatcher_arbitrary_update_types(self, dp, base_persistence, caplog):
        # Updates used with TypeHandler doesn't necessarily have the proper attributes for
        # persistence, makes sure it works anyways

        dp.persistence = base_persistence

        class MyUpdate:
            pass

        dp.add_handler(TypeHandler(MyUpdate, lambda *_: None))

        with caplog.at_level(logging.ERROR):
            dp.process_update(MyUpdate())
        assert 'An uncaught error was raised while processing the update' not in caplog.text

    def test_bot_replace_insert_bot(self, bot, bot_persistence):
        class CustomSlottedClass:
            __slots__ = ('bot',)

            def __init__(self):
                self.bot = bot

            def __eq__(self, other):
                if isinstance(other, CustomSlottedClass):
                    return self.bot is other.bot
                return False

        class CustomClass:
            def __init__(self):
                self.bot = bot
                self.slotted_object = CustomSlottedClass()
                self.list_ = [1, 2, bot]
                self.tuple_ = tuple(self.list_)
                self.set_ = set(self.list_)
                self.frozenset_ = frozenset(self.list_)
                self.dict_ = {item: item for item in self.list_}
                self.defaultdict_ = defaultdict(dict, self.dict_)

            @staticmethod
            def replace_bot():
                cc = CustomClass()
                cc.bot = BasePersistence.REPLACED_BOT
                cc.slotted_object.bot = BasePersistence.REPLACED_BOT
                cc.list_ = [1, 2, BasePersistence.REPLACED_BOT]
                cc.tuple_ = tuple(cc.list_)
                cc.set_ = set(cc.list_)
                cc.frozenset_ = frozenset(cc.list_)
                cc.dict_ = {item: item for item in cc.list_}
                cc.defaultdict_ = defaultdict(dict, cc.dict_)
                return cc

            def __eq__(self, other):
                if isinstance(other, CustomClass):
                    return (
                        self.bot is other.bot
                        and self.slotted_object == other.slotted_object
                        and self.list_ == other.list_
                        and self.tuple_ == other.tuple_
                        and self.set_ == other.set_
                        and self.frozenset_ == other.frozenset_
                        and self.dict_ == other.dict_
                        and self.defaultdict_ == other.defaultdict_
                    )
                return False

        persistence = bot_persistence
        persistence.set_bot(bot)
        cc = CustomClass()

        persistence.update_bot_data({1: cc})
        assert persistence.bot_data[1].bot == BasePersistence.REPLACED_BOT
        assert persistence.bot_data[1] == cc.replace_bot()

        persistence.update_chat_data(123, {1: cc})
        assert persistence.chat_data[123][1].bot == BasePersistence.REPLACED_BOT
        assert persistence.chat_data[123][1] == cc.replace_bot()

        persistence.update_user_data(123, {1: cc})
        assert persistence.user_data[123][1].bot == BasePersistence.REPLACED_BOT
        assert persistence.user_data[123][1] == cc.replace_bot()

        assert persistence.get_bot_data()[1] == cc
        assert persistence.get_bot_data()[1].bot is bot
        assert persistence.get_chat_data()[123][1] == cc
        assert persistence.get_chat_data()[123][1].bot is bot
        assert persistence.get_user_data()[123][1] == cc
        assert persistence.get_user_data()[123][1].bot is bot

    def test_bot_replace_insert_bot_unpickable_objects(self, bot, bot_persistence, recwarn):
        """Here check that unpickable objects are just returned verbatim."""
        persistence = bot_persistence
        persistence.set_bot(bot)

        class CustomClass:
            def __copy__(self):
                raise TypeError('UnhandledException')

        lock = Lock()

        persistence.update_bot_data({1: lock})
        assert persistence.bot_data[1] is lock
        persistence.update_chat_data(123, {1: lock})
        assert persistence.chat_data[123][1] is lock
        persistence.update_user_data(123, {1: lock})
        assert persistence.user_data[123][1] is lock

        assert persistence.get_bot_data()[1] is lock
        assert persistence.get_chat_data()[123][1] is lock
        assert persistence.get_user_data()[123][1] is lock

        cc = CustomClass()

        persistence.update_bot_data({1: cc})
        assert persistence.bot_data[1] is cc
        persistence.update_chat_data(123, {1: cc})
        assert persistence.chat_data[123][1] is cc
        persistence.update_user_data(123, {1: cc})
        assert persistence.user_data[123][1] is cc

        assert persistence.get_bot_data()[1] is cc
        assert persistence.get_chat_data()[123][1] is cc
        assert persistence.get_user_data()[123][1] is cc

        assert len(recwarn) == 2
        assert str(recwarn[0].message).startswith(
            "BasePersistence.replace_bot does not handle objects that can not be copied."
        )
        assert str(recwarn[1].message).startswith(
            "BasePersistence.insert_bot does not handle objects that can not be copied."
        )

    def test_bot_replace_insert_bot_classes(self, bot, bot_persistence, recwarn):
        """Here check that classes are just returned verbatim."""
        persistence = bot_persistence
        persistence.set_bot(bot)

        class CustomClass:
            pass

        persistence.update_bot_data({1: CustomClass})
        assert persistence.bot_data[1] is CustomClass
        persistence.update_chat_data(123, {1: CustomClass})
        assert persistence.chat_data[123][1] is CustomClass
        persistence.update_user_data(123, {1: CustomClass})
        assert persistence.user_data[123][1] is CustomClass

        assert persistence.get_bot_data()[1] is CustomClass
        assert persistence.get_chat_data()[123][1] is CustomClass
        assert persistence.get_user_data()[123][1] is CustomClass

        assert len(recwarn) == 2
        assert str(recwarn[0].message).startswith(
            "BasePersistence.replace_bot does not handle classes."
        )
        assert str(recwarn[1].message).startswith(
            "BasePersistence.insert_bot does not handle classes."
        )

    def test_bot_replace_insert_bot_objects_with_faulty_equality(self, bot, bot_persistence):
        """Here check that trying to compare obj == self.REPLACED_BOT doesn't lead to problems."""
        persistence = bot_persistence
        persistence.set_bot(bot)

        class CustomClass:
            def __init__(self, data):
                self.data = data

            def __eq__(self, other):
                raise RuntimeError("Can't be compared")

        cc = CustomClass({1: bot, 2: 'foo'})
        expected = {1: BasePersistence.REPLACED_BOT, 2: 'foo'}

        persistence.update_bot_data({1: cc})
        assert persistence.bot_data[1].data == expected
        persistence.update_chat_data(123, {1: cc})
        assert persistence.chat_data[123][1].data == expected
        persistence.update_user_data(123, {1: cc})
        assert persistence.user_data[123][1].data == expected

        expected = {1: bot, 2: 'foo'}

        assert persistence.get_bot_data()[1].data == expected
        assert persistence.get_chat_data()[123][1].data == expected
        assert persistence.get_user_data()[123][1].data == expected

    @pytest.mark.filterwarnings('ignore:BasePersistence')
    def test_replace_insert_bot_item_identity(self, bot, bot_persistence):
        persistence = bot_persistence
        persistence.set_bot(bot)

        class CustomSlottedClass:
            __slots__ = ('value',)

            def __init__(self):
                self.value = 5

        class CustomClass:
            pass

        slot_object = CustomSlottedClass()
        dict_object = CustomClass()
        lock = Lock()
        list_ = [slot_object, dict_object, lock]
        tuple_ = (1, 2, 3)
        dict_ = {1: slot_object, 2: dict_object}

        data = {
            'bot_1': bot,
            'bot_2': bot,
            'list_1': list_,
            'list_2': list_,
            'tuple_1': tuple_,
            'tuple_2': tuple_,
            'dict_1': dict_,
            'dict_2': dict_,
        }

        def make_assertion(data_):
            return (
                data_['bot_1'] is data_['bot_2']
                and data_['list_1'] is data_['list_2']
                and data_['list_1'][0] is data_['list_2'][0]
                and data_['list_1'][1] is data_['list_2'][1]
                and data_['list_1'][2] is data_['list_2'][2]
                and data_['tuple_1'] is data_['tuple_2']
                and data_['dict_1'] is data_['dict_2']
                and data_['dict_1'][1] is data_['dict_2'][1]
                and data_['dict_1'][1] is data_['list_1'][0]
                and data_['dict_1'][2] is data_['list_1'][1]
                and data_['dict_1'][2] is data_['dict_2'][2]
            )

        persistence.update_bot_data(data)
        assert make_assertion(persistence.bot_data)
        assert make_assertion(persistence.get_bot_data())


@pytest.fixture(scope='function')
def pickle_persistence():
    return PicklePersistence(
        filename='pickletest',
        store_user_data=True,
        store_chat_data=True,
        store_bot_data=True,
        single_file=False,
        on_flush=False,
    )


@pytest.fixture(scope='function')
def pickle_persistence_only_bot():
    return PicklePersistence(
        filename='pickletest',
        store_user_data=False,
        store_chat_data=False,
        store_bot_data=True,
        single_file=False,
        on_flush=False,
    )


@pytest.fixture(scope='function')
def pickle_persistence_only_chat():
    return PicklePersistence(
        filename='pickletest',
        store_user_data=False,
        store_chat_data=True,
        store_bot_data=False,
        single_file=False,
        on_flush=False,
    )


@pytest.fixture(scope='function')
def pickle_persistence_only_user():
    return PicklePersistence(
        filename='pickletest',
        store_user_data=True,
        store_chat_data=False,
        store_bot_data=False,
        single_file=False,
        on_flush=False,
    )


@pytest.fixture(scope='function')
def bad_pickle_files():
    for name in [
        'pickletest_user_data',
        'pickletest_chat_data',
        'pickletest_bot_data',
        'pickletest_conversations',
        'pickletest',
    ]:
        with open(name, 'w') as f:
            f.write('(())')
    yield True


@pytest.fixture(scope='function')
def good_pickle_files(user_data, chat_data, bot_data, conversations):
    data = {
        'user_data': user_data,
        'chat_data': chat_data,
        'bot_data': bot_data,
        'conversations': conversations,
    }
    with open('pickletest_user_data', 'wb') as f:
        pickle.dump(user_data, f)
    with open('pickletest_chat_data', 'wb') as f:
        pickle.dump(chat_data, f)
    with open('pickletest_bot_data', 'wb') as f:
        pickle.dump(bot_data, f)
    with open('pickletest_conversations', 'wb') as f:
        pickle.dump(conversations, f)
    with open('pickletest', 'wb') as f:
        pickle.dump(data, f)
    yield True


@pytest.fixture(scope='function')
def pickle_files_wo_bot_data(user_data, chat_data, conversations):
    data = {'user_data': user_data, 'chat_data': chat_data, 'conversations': conversations}
    with open('pickletest_user_data', 'wb') as f:
        pickle.dump(user_data, f)
    with open('pickletest_chat_data', 'wb') as f:
        pickle.dump(chat_data, f)
    with open('pickletest_conversations', 'wb') as f:
        pickle.dump(conversations, f)
    with open('pickletest', 'wb') as f:
        pickle.dump(data, f)
    yield True


@pytest.fixture(scope='function')
def update(bot):
    user = User(id=321, first_name='test_user', is_bot=False)
    chat = Chat(id=123, type='group')
    message = Message(1, None, chat, from_user=user, text="Hi there", bot=bot)
    return Update(0, message=message)


<<<<<<< HEAD
class CustomMapping(defaultdict):
    pass


class TestPicklePersistence:
=======
class TestPicklePersistence:
    def test_slot_behaviour(self, mro_slots, recwarn, pickle_persistence):
        inst = pickle_persistence
        for attr in inst.__slots__:
            assert getattr(inst, attr, 'err') != 'err', f"got extra slot '{attr}'"
        # assert not inst.__dict__, f"got missing slot(s): {inst.__dict__}"
        assert len(mro_slots(inst)) == len(set(mro_slots(inst))), "duplicate slot"
        inst.custom, inst.store_user_data = 'should give warning', {}
        assert len(recwarn) == 1 and 'custom' in str(recwarn[0].message), recwarn.list

    def test_pickle_behaviour_with_slots(self, pickle_persistence):
        bot_data = pickle_persistence.get_bot_data()
        bot_data['message'] = Message(3, None, Chat(2, type='supergroup'))
        pickle_persistence.update_bot_data(bot_data)
        retrieved = pickle_persistence.get_bot_data()
        assert retrieved == bot_data

>>>>>>> 92ff6a8e
    def test_no_files_present_multi_file(self, pickle_persistence):
        assert pickle_persistence.get_user_data() == defaultdict(dict)
        assert pickle_persistence.get_user_data() == defaultdict(dict)
        assert pickle_persistence.get_chat_data() == defaultdict(dict)
        assert pickle_persistence.get_chat_data() == defaultdict(dict)
        assert pickle_persistence.get_bot_data() == {}
        assert pickle_persistence.get_bot_data() == {}
        assert pickle_persistence.get_conversations('noname') == {}
        assert pickle_persistence.get_conversations('noname') == {}

    def test_no_files_present_single_file(self, pickle_persistence):
        pickle_persistence.single_file = True
        assert pickle_persistence.get_user_data() == defaultdict(dict)
        assert pickle_persistence.get_chat_data() == defaultdict(dict)
        assert pickle_persistence.get_chat_data() == {}
        assert pickle_persistence.get_conversations('noname') == {}

    def test_with_bad_multi_file(self, pickle_persistence, bad_pickle_files):
        with pytest.raises(TypeError, match='pickletest_user_data'):
            pickle_persistence.get_user_data()
        with pytest.raises(TypeError, match='pickletest_chat_data'):
            pickle_persistence.get_chat_data()
        with pytest.raises(TypeError, match='pickletest_bot_data'):
            pickle_persistence.get_bot_data()
        with pytest.raises(TypeError, match='pickletest_conversations'):
            pickle_persistence.get_conversations('name')

    def test_with_bad_single_file(self, pickle_persistence, bad_pickle_files):
        pickle_persistence.single_file = True
        with pytest.raises(TypeError, match='pickletest'):
            pickle_persistence.get_user_data()
        with pytest.raises(TypeError, match='pickletest'):
            pickle_persistence.get_chat_data()
        with pytest.raises(TypeError, match='pickletest'):
            pickle_persistence.get_bot_data()
        with pytest.raises(TypeError, match='pickletest'):
            pickle_persistence.get_conversations('name')

    def test_with_good_multi_file(self, pickle_persistence, good_pickle_files):
        user_data = pickle_persistence.get_user_data()
        assert isinstance(user_data, defaultdict)
        assert user_data[12345]['test1'] == 'test2'
        assert user_data[67890][3] == 'test4'
        assert user_data[54321] == {}

        chat_data = pickle_persistence.get_chat_data()
        assert isinstance(chat_data, defaultdict)
        assert chat_data[-12345]['test1'] == 'test2'
        assert chat_data[-67890][3] == 'test4'
        assert chat_data[-54321] == {}

        bot_data = pickle_persistence.get_bot_data()
        assert isinstance(bot_data, dict)
        assert bot_data['test1'] == 'test2'
        assert bot_data['test3']['test4'] == 'test5'
        assert 'test0' not in bot_data

        conversation1 = pickle_persistence.get_conversations('name1')
        assert isinstance(conversation1, dict)
        assert conversation1[(123, 123)] == 3
        assert conversation1[(456, 654)] == 4
        with pytest.raises(KeyError):
            conversation1[(890, 890)]
        conversation2 = pickle_persistence.get_conversations('name2')
        assert isinstance(conversation1, dict)
        assert conversation2[(123, 321)] == 1
        assert conversation2[(890, 890)] == 2
        with pytest.raises(KeyError):
            conversation2[(123, 123)]

    def test_with_good_single_file(self, pickle_persistence, good_pickle_files):
        pickle_persistence.single_file = True
        user_data = pickle_persistence.get_user_data()
        assert isinstance(user_data, defaultdict)
        assert user_data[12345]['test1'] == 'test2'
        assert user_data[67890][3] == 'test4'
        assert user_data[54321] == {}

        chat_data = pickle_persistence.get_chat_data()
        assert isinstance(chat_data, defaultdict)
        assert chat_data[-12345]['test1'] == 'test2'
        assert chat_data[-67890][3] == 'test4'
        assert chat_data[-54321] == {}

        bot_data = pickle_persistence.get_bot_data()
        assert isinstance(bot_data, dict)
        assert bot_data['test1'] == 'test2'
        assert bot_data['test3']['test4'] == 'test5'
        assert 'test0' not in bot_data

        conversation1 = pickle_persistence.get_conversations('name1')
        assert isinstance(conversation1, dict)
        assert conversation1[(123, 123)] == 3
        assert conversation1[(456, 654)] == 4
        with pytest.raises(KeyError):
            conversation1[(890, 890)]
        conversation2 = pickle_persistence.get_conversations('name2')
        assert isinstance(conversation1, dict)
        assert conversation2[(123, 321)] == 1
        assert conversation2[(890, 890)] == 2
        with pytest.raises(KeyError):
            conversation2[(123, 123)]

    def test_with_multi_file_wo_bot_data(self, pickle_persistence, pickle_files_wo_bot_data):
        user_data = pickle_persistence.get_user_data()
        assert isinstance(user_data, defaultdict)
        assert user_data[12345]['test1'] == 'test2'
        assert user_data[67890][3] == 'test4'
        assert user_data[54321] == {}

        chat_data = pickle_persistence.get_chat_data()
        assert isinstance(chat_data, defaultdict)
        assert chat_data[-12345]['test1'] == 'test2'
        assert chat_data[-67890][3] == 'test4'
        assert chat_data[-54321] == {}

        bot_data = pickle_persistence.get_bot_data()
        assert isinstance(bot_data, dict)
        assert not bot_data.keys()

        conversation1 = pickle_persistence.get_conversations('name1')
        assert isinstance(conversation1, dict)
        assert conversation1[(123, 123)] == 3
        assert conversation1[(456, 654)] == 4
        with pytest.raises(KeyError):
            conversation1[(890, 890)]
        conversation2 = pickle_persistence.get_conversations('name2')
        assert isinstance(conversation1, dict)
        assert conversation2[(123, 321)] == 1
        assert conversation2[(890, 890)] == 2
        with pytest.raises(KeyError):
            conversation2[(123, 123)]

    def test_with_single_file_wo_bot_data(self, pickle_persistence, pickle_files_wo_bot_data):
        pickle_persistence.single_file = True
        user_data = pickle_persistence.get_user_data()
        assert isinstance(user_data, defaultdict)
        assert user_data[12345]['test1'] == 'test2'
        assert user_data[67890][3] == 'test4'
        assert user_data[54321] == {}

        chat_data = pickle_persistence.get_chat_data()
        assert isinstance(chat_data, defaultdict)
        assert chat_data[-12345]['test1'] == 'test2'
        assert chat_data[-67890][3] == 'test4'
        assert chat_data[-54321] == {}

        bot_data = pickle_persistence.get_bot_data()
        assert isinstance(bot_data, dict)
        assert not bot_data.keys()

    def test_updating_multi_file(self, pickle_persistence, good_pickle_files):
        user_data = pickle_persistence.get_user_data()
        user_data[12345]['test3']['test4'] = 'test6'
        assert not pickle_persistence.user_data == user_data
        pickle_persistence.update_user_data(12345, user_data[12345])
        user_data[12345]['test3']['test4'] = 'test7'
        assert not pickle_persistence.user_data == user_data
        pickle_persistence.update_user_data(12345, user_data[12345])
        assert pickle_persistence.user_data == user_data
        with open('pickletest_user_data', 'rb') as f:
            user_data_test = defaultdict(dict, pickle.load(f))
        assert user_data_test == user_data

        chat_data = pickle_persistence.get_chat_data()
        chat_data[-12345]['test3']['test4'] = 'test6'
        assert not pickle_persistence.chat_data == chat_data
        pickle_persistence.update_chat_data(-12345, chat_data[-12345])
        chat_data[-12345]['test3']['test4'] = 'test7'
        assert not pickle_persistence.chat_data == chat_data
        pickle_persistence.update_chat_data(-12345, chat_data[-12345])
        assert pickle_persistence.chat_data == chat_data
        with open('pickletest_chat_data', 'rb') as f:
            chat_data_test = defaultdict(dict, pickle.load(f))
        assert chat_data_test == chat_data

        bot_data = pickle_persistence.get_bot_data()
        bot_data['test3']['test4'] = 'test6'
        assert not pickle_persistence.bot_data == bot_data
        pickle_persistence.update_bot_data(bot_data)
        bot_data['test3']['test4'] = 'test7'
        assert not pickle_persistence.bot_data == bot_data
        pickle_persistence.update_bot_data(bot_data)
        assert pickle_persistence.bot_data == bot_data
        with open('pickletest_bot_data', 'rb') as f:
            bot_data_test = pickle.load(f)
        assert bot_data_test == bot_data

        conversation1 = pickle_persistence.get_conversations('name1')
        conversation1[(123, 123)] = 5
        assert not pickle_persistence.conversations['name1'] == conversation1
        pickle_persistence.update_conversation('name1', (123, 123), 5)
        assert pickle_persistence.conversations['name1'] == conversation1
        assert pickle_persistence.get_conversations('name1') == conversation1
        with open('pickletest_conversations', 'rb') as f:
            conversations_test = defaultdict(dict, pickle.load(f))
        assert conversations_test['name1'] == conversation1

        pickle_persistence.conversations = None
        pickle_persistence.update_conversation('name1', (123, 123), 5)
        assert pickle_persistence.conversations['name1'] == {(123, 123): 5}
        assert pickle_persistence.get_conversations('name1') == {(123, 123): 5}

    def test_updating_single_file(self, pickle_persistence, good_pickle_files):
        pickle_persistence.single_file = True

        user_data = pickle_persistence.get_user_data()
        user_data[12345]['test3']['test4'] = 'test6'
        assert not pickle_persistence.user_data == user_data
        pickle_persistence.update_user_data(12345, user_data[12345])
        user_data[12345]['test3']['test4'] = 'test7'
        assert not pickle_persistence.user_data == user_data
        pickle_persistence.update_user_data(12345, user_data[12345])
        assert pickle_persistence.user_data == user_data
        with open('pickletest', 'rb') as f:
            user_data_test = defaultdict(dict, pickle.load(f)['user_data'])
        assert user_data_test == user_data

        chat_data = pickle_persistence.get_chat_data()
        chat_data[-12345]['test3']['test4'] = 'test6'
        assert not pickle_persistence.chat_data == chat_data
        pickle_persistence.update_chat_data(-12345, chat_data[-12345])
        chat_data[-12345]['test3']['test4'] = 'test7'
        assert not pickle_persistence.chat_data == chat_data
        pickle_persistence.update_chat_data(-12345, chat_data[-12345])
        assert pickle_persistence.chat_data == chat_data
        with open('pickletest', 'rb') as f:
            chat_data_test = defaultdict(dict, pickle.load(f)['chat_data'])
        assert chat_data_test == chat_data

        bot_data = pickle_persistence.get_bot_data()
        bot_data['test3']['test4'] = 'test6'
        assert not pickle_persistence.bot_data == bot_data
        pickle_persistence.update_bot_data(bot_data)
        bot_data['test3']['test4'] = 'test7'
        assert not pickle_persistence.bot_data == bot_data
        pickle_persistence.update_bot_data(bot_data)
        assert pickle_persistence.bot_data == bot_data
        with open('pickletest', 'rb') as f:
            bot_data_test = pickle.load(f)['bot_data']
        assert bot_data_test == bot_data

        conversation1 = pickle_persistence.get_conversations('name1')
        conversation1[(123, 123)] = 5
        assert not pickle_persistence.conversations['name1'] == conversation1
        pickle_persistence.update_conversation('name1', (123, 123), 5)
        assert pickle_persistence.conversations['name1'] == conversation1
        assert pickle_persistence.get_conversations('name1') == conversation1
        with open('pickletest', 'rb') as f:
            conversations_test = defaultdict(dict, pickle.load(f)['conversations'])
        assert conversations_test['name1'] == conversation1

        pickle_persistence.conversations = None
        pickle_persistence.update_conversation('name1', (123, 123), 5)
        assert pickle_persistence.conversations['name1'] == {(123, 123): 5}
        assert pickle_persistence.get_conversations('name1') == {(123, 123): 5}

    def test_save_on_flush_multi_files(self, pickle_persistence, good_pickle_files):
        # Should run without error
        pickle_persistence.flush()
        pickle_persistence.on_flush = True

        user_data = pickle_persistence.get_user_data()
        user_data[54321]['test9'] = 'test 10'
        assert not pickle_persistence.user_data == user_data

        pickle_persistence.update_user_data(54321, user_data[54321])
        assert pickle_persistence.user_data == user_data

        with open('pickletest_user_data', 'rb') as f:
            user_data_test = defaultdict(dict, pickle.load(f))
        assert not user_data_test == user_data

        chat_data = pickle_persistence.get_chat_data()
        chat_data[54321]['test9'] = 'test 10'
        assert not pickle_persistence.chat_data == chat_data

        pickle_persistence.update_chat_data(54321, chat_data[54321])
        assert pickle_persistence.chat_data == chat_data

        with open('pickletest_chat_data', 'rb') as f:
            chat_data_test = defaultdict(dict, pickle.load(f))
        assert not chat_data_test == chat_data

        bot_data = pickle_persistence.get_bot_data()
        bot_data['test6'] = 'test 7'
        assert not pickle_persistence.bot_data == bot_data

        pickle_persistence.update_bot_data(bot_data)
        assert pickle_persistence.bot_data == bot_data

        with open('pickletest_bot_data', 'rb') as f:
            bot_data_test = pickle.load(f)
        assert not bot_data_test == bot_data

        conversation1 = pickle_persistence.get_conversations('name1')
        conversation1[(123, 123)] = 5
        assert not pickle_persistence.conversations['name1'] == conversation1

        pickle_persistence.update_conversation('name1', (123, 123), 5)
        assert pickle_persistence.conversations['name1'] == conversation1

        with open('pickletest_conversations', 'rb') as f:
            conversations_test = defaultdict(dict, pickle.load(f))
        assert not conversations_test['name1'] == conversation1

        pickle_persistence.flush()
        with open('pickletest_user_data', 'rb') as f:
            user_data_test = defaultdict(dict, pickle.load(f))
        assert user_data_test == user_data

        with open('pickletest_chat_data', 'rb') as f:
            chat_data_test = defaultdict(dict, pickle.load(f))
        assert chat_data_test == chat_data

        with open('pickletest_bot_data', 'rb') as f:
            bot_data_test = pickle.load(f)
        assert bot_data_test == bot_data

        with open('pickletest_conversations', 'rb') as f:
            conversations_test = defaultdict(dict, pickle.load(f))
        assert conversations_test['name1'] == conversation1

    def test_save_on_flush_single_files(self, pickle_persistence, good_pickle_files):
        # Should run without error
        pickle_persistence.flush()

        pickle_persistence.on_flush = True
        pickle_persistence.single_file = True

        user_data = pickle_persistence.get_user_data()
        user_data[54321]['test9'] = 'test 10'
        assert not pickle_persistence.user_data == user_data
        pickle_persistence.update_user_data(54321, user_data[54321])
        assert pickle_persistence.user_data == user_data
        with open('pickletest', 'rb') as f:
            user_data_test = defaultdict(dict, pickle.load(f)['user_data'])
        assert not user_data_test == user_data

        chat_data = pickle_persistence.get_chat_data()
        chat_data[54321]['test9'] = 'test 10'
        assert not pickle_persistence.chat_data == chat_data
        pickle_persistence.update_chat_data(54321, chat_data[54321])
        assert pickle_persistence.chat_data == chat_data
        with open('pickletest', 'rb') as f:
            chat_data_test = defaultdict(dict, pickle.load(f)['chat_data'])
        assert not chat_data_test == chat_data

        bot_data = pickle_persistence.get_bot_data()
        bot_data['test6'] = 'test 7'
        assert not pickle_persistence.bot_data == bot_data
        pickle_persistence.update_bot_data(bot_data)
        assert pickle_persistence.bot_data == bot_data
        with open('pickletest', 'rb') as f:
            bot_data_test = pickle.load(f)['bot_data']
        assert not bot_data_test == bot_data

        conversation1 = pickle_persistence.get_conversations('name1')
        conversation1[(123, 123)] = 5
        assert not pickle_persistence.conversations['name1'] == conversation1
        pickle_persistence.update_conversation('name1', (123, 123), 5)
        assert pickle_persistence.conversations['name1'] == conversation1
        with open('pickletest', 'rb') as f:
            conversations_test = defaultdict(dict, pickle.load(f)['conversations'])
        assert not conversations_test['name1'] == conversation1

        pickle_persistence.flush()
        with open('pickletest', 'rb') as f:
            user_data_test = defaultdict(dict, pickle.load(f)['user_data'])
        assert user_data_test == user_data

        with open('pickletest', 'rb') as f:
            chat_data_test = defaultdict(dict, pickle.load(f)['chat_data'])
        assert chat_data_test == chat_data

        with open('pickletest', 'rb') as f:
            bot_data_test = pickle.load(f)['bot_data']
        assert bot_data_test == bot_data

        with open('pickletest', 'rb') as f:
            conversations_test = defaultdict(dict, pickle.load(f)['conversations'])
        assert conversations_test['name1'] == conversation1

    def test_with_handler(self, bot, update, bot_data, pickle_persistence, good_pickle_files):
        u = Updater(bot=bot, persistence=pickle_persistence, use_context=True)
        dp = u.dispatcher

        def first(update, context):
            if not context.user_data == {}:
                pytest.fail()
            if not context.chat_data == {}:
                pytest.fail()
            if not context.bot_data == bot_data:
                pytest.fail()
            context.user_data['test1'] = 'test2'
            context.chat_data['test3'] = 'test4'
            context.bot_data['test1'] = 'test0'

        def second(update, context):
            if not context.user_data['test1'] == 'test2':
                pytest.fail()
            if not context.chat_data['test3'] == 'test4':
                pytest.fail()
            if not context.bot_data['test1'] == 'test0':
                pytest.fail()

        h1 = MessageHandler(None, first, pass_user_data=True, pass_chat_data=True)
        h2 = MessageHandler(None, second, pass_user_data=True, pass_chat_data=True)
        dp.add_handler(h1)
        dp.process_update(update)
        pickle_persistence_2 = PicklePersistence(
            filename='pickletest',
            store_user_data=True,
            store_chat_data=True,
            store_bot_data=True,
            single_file=False,
            on_flush=False,
        )
        u = Updater(bot=bot, persistence=pickle_persistence_2)
        dp = u.dispatcher
        dp.add_handler(h2)
        dp.process_update(update)

    def test_flush_on_stop(self, bot, update, pickle_persistence):
        u = Updater(bot=bot, persistence=pickle_persistence)
        dp = u.dispatcher
        u.running = True
        dp.user_data[4242424242]['my_test'] = 'Working!'
        dp.chat_data[-4242424242]['my_test2'] = 'Working2!'
        dp.bot_data['test'] = 'Working3!'
        u._signal_handler(signal.SIGINT, None)
        pickle_persistence_2 = PicklePersistence(
            filename='pickletest',
            store_user_data=True,
            store_chat_data=True,
            single_file=False,
            on_flush=False,
        )
        assert pickle_persistence_2.get_user_data()[4242424242]['my_test'] == 'Working!'
        assert pickle_persistence_2.get_chat_data()[-4242424242]['my_test2'] == 'Working2!'
        assert pickle_persistence_2.get_bot_data()['test'] == 'Working3!'

    def test_flush_on_stop_only_bot(self, bot, update, pickle_persistence_only_bot):
        u = Updater(bot=bot, persistence=pickle_persistence_only_bot)
        dp = u.dispatcher
        u.running = True
        dp.user_data[4242424242]['my_test'] = 'Working!'
        dp.chat_data[-4242424242]['my_test2'] = 'Working2!'
        dp.bot_data['my_test3'] = 'Working3!'
        u._signal_handler(signal.SIGINT, None)
        pickle_persistence_2 = PicklePersistence(
            filename='pickletest',
            store_user_data=False,
            store_chat_data=False,
            store_bot_data=True,
            single_file=False,
            on_flush=False,
        )
        assert pickle_persistence_2.get_user_data() == {}
        assert pickle_persistence_2.get_chat_data() == {}
        assert pickle_persistence_2.get_bot_data()['my_test3'] == 'Working3!'

    def test_flush_on_stop_only_chat(self, bot, update, pickle_persistence_only_chat):
        u = Updater(bot=bot, persistence=pickle_persistence_only_chat)
        dp = u.dispatcher
        u.running = True
        dp.user_data[4242424242]['my_test'] = 'Working!'
        dp.chat_data[-4242424242]['my_test2'] = 'Working2!'
        u._signal_handler(signal.SIGINT, None)
        pickle_persistence_2 = PicklePersistence(
            filename='pickletest',
            store_user_data=False,
            store_chat_data=True,
            store_bot_data=False,
            single_file=False,
            on_flush=False,
        )
        assert pickle_persistence_2.get_user_data() == {}
        assert pickle_persistence_2.get_chat_data()[-4242424242]['my_test2'] == 'Working2!'
        assert pickle_persistence_2.get_bot_data() == {}

    def test_flush_on_stop_only_user(self, bot, update, pickle_persistence_only_user):
        u = Updater(bot=bot, persistence=pickle_persistence_only_user)
        dp = u.dispatcher
        u.running = True
        dp.user_data[4242424242]['my_test'] = 'Working!'
        dp.chat_data[-4242424242]['my_test2'] = 'Working2!'
        u._signal_handler(signal.SIGINT, None)
        pickle_persistence_2 = PicklePersistence(
            filename='pickletest',
            store_user_data=True,
            store_chat_data=False,
            store_bot_data=False,
            single_file=False,
            on_flush=False,
        )
        assert pickle_persistence_2.get_user_data()[4242424242]['my_test'] == 'Working!'
        assert pickle_persistence_2.get_chat_data()[-4242424242] == {}
        assert pickle_persistence_2.get_bot_data() == {}

    def test_with_conversationHandler(self, dp, update, good_pickle_files, pickle_persistence):
        dp.persistence = pickle_persistence
        dp.use_context = True
        NEXT, NEXT2 = range(2)

        def start(update, context):
            return NEXT

        start = CommandHandler('start', start)

        def next_callback(update, context):
            return NEXT2

        next_handler = MessageHandler(None, next_callback)

        def next2(update, context):
            return ConversationHandler.END

        next2 = MessageHandler(None, next2)

        ch = ConversationHandler(
            [start], {NEXT: [next_handler], NEXT2: [next2]}, [], name='name2', persistent=True
        )
        dp.add_handler(ch)
        assert ch.conversations[ch._get_key(update)] == 1
        dp.process_update(update)
        assert ch._get_key(update) not in ch.conversations
        update.message.text = '/start'
        update.message.entities = [MessageEntity(MessageEntity.BOT_COMMAND, 0, 6)]
        dp.process_update(update)
        assert ch.conversations[ch._get_key(update)] == 0
        assert ch.conversations == pickle_persistence.conversations['name2']

    def test_with_nested_conversationHandler(
        self, dp, update, good_pickle_files, pickle_persistence
    ):
        dp.persistence = pickle_persistence
        dp.use_context = True
        NEXT2, NEXT3 = range(1, 3)

        def start(update, context):
            return NEXT2

        start = CommandHandler('start', start)

        def next_callback(update, context):
            return NEXT2

        next_handler = MessageHandler(None, next_callback)

        def next2(update, context):
            return ConversationHandler.END

        next2 = MessageHandler(None, next2)

        nested_ch = ConversationHandler(
            [next_handler],
            {NEXT2: [next2]},
            [],
            name='name3',
            persistent=True,
            map_to_parent={ConversationHandler.END: ConversationHandler.END},
        )

        ch = ConversationHandler(
            [start], {NEXT2: [nested_ch], NEXT3: []}, [], name='name2', persistent=True
        )
        dp.add_handler(ch)
        assert ch.conversations[ch._get_key(update)] == 1
        assert nested_ch.conversations[nested_ch._get_key(update)] == 1
        dp.process_update(update)
        assert ch._get_key(update) not in ch.conversations
        assert nested_ch._get_key(update) not in nested_ch.conversations
        update.message.text = '/start'
        update.message.entities = [MessageEntity(MessageEntity.BOT_COMMAND, 0, 6)]
        dp.process_update(update)
        assert ch.conversations[ch._get_key(update)] == 1
        assert ch.conversations == pickle_persistence.conversations['name2']
        assert nested_ch._get_key(update) not in nested_ch.conversations
        dp.process_update(update)
        assert ch.conversations[ch._get_key(update)] == 1
        assert ch.conversations == pickle_persistence.conversations['name2']
        assert nested_ch.conversations[nested_ch._get_key(update)] == 1
        assert nested_ch.conversations == pickle_persistence.conversations['name3']

    def test_with_job(self, job_queue, cdp, pickle_persistence):
        def job_callback(context):
            context.bot_data['test1'] = '456'
            context.dispatcher.chat_data[123]['test2'] = '789'
            context.dispatcher.user_data[789]['test3'] = '123'

        cdp.persistence = pickle_persistence
        job_queue.set_dispatcher(cdp)
        job_queue.start()
        job_queue.run_once(job_callback, 0.01)
        sleep(0.5)
        bot_data = pickle_persistence.get_bot_data()
        assert bot_data == {'test1': '456'}
        chat_data = pickle_persistence.get_chat_data()
        assert chat_data[123] == {'test2': '789'}
        user_data = pickle_persistence.get_user_data()
        assert user_data[789] == {'test3': '123'}

    @pytest.mark.parametrize('singlefile', [True, False])
    @pytest.mark.parametrize('ud', [int, float, complex])
    @pytest.mark.parametrize('cd', [int, float, complex])
    @pytest.mark.parametrize('bd', [int, float, complex])
    def test_with_context_types(self, ud, cd, bd, singlefile):
        cc = ContextTypes(user_data=ud, chat_data=cd, bot_data=bd)
        persistence = PicklePersistence('pickletest', single_file=singlefile, context_types=cc)

        assert isinstance(persistence.get_user_data()[1], ud)
        assert persistence.get_user_data()[1] == 0
        assert isinstance(persistence.get_chat_data()[1], cd)
        assert persistence.get_chat_data()[1] == 0
        assert isinstance(persistence.get_bot_data(), bd)
        assert persistence.get_bot_data() == 0

        persistence.user_data = None
        persistence.chat_data = None
        persistence.update_user_data(1, ud(1))
        persistence.update_chat_data(1, cd(1))
        persistence.update_bot_data(bd(1))
        assert persistence.get_user_data()[1] == 1
        assert persistence.get_chat_data()[1] == 1
        assert persistence.get_bot_data() == 1

        persistence.flush()
        persistence = PicklePersistence('pickletest', single_file=singlefile, context_types=cc)
        assert isinstance(persistence.get_user_data()[1], ud)
        assert persistence.get_user_data()[1] == 1
        assert isinstance(persistence.get_chat_data()[1], cd)
        assert persistence.get_chat_data()[1] == 1
        assert isinstance(persistence.get_bot_data(), bd)
        assert persistence.get_bot_data() == 1


@pytest.fixture(scope='function')
def user_data_json(user_data):
    return json.dumps(user_data)


@pytest.fixture(scope='function')
def chat_data_json(chat_data):
    return json.dumps(chat_data)


@pytest.fixture(scope='function')
def bot_data_json(bot_data):
    return json.dumps(bot_data)


@pytest.fixture(scope='function')
def conversations_json(conversations):
    return """{"name1": {"[123, 123]": 3, "[456, 654]": 4}, "name2":
              {"[123, 321]": 1, "[890, 890]": 2}, "name3":
              {"[123, 321]": 1, "[890, 890]": 2}}"""


class TestDictPersistence:
    def test_slot_behaviour(self, mro_slots, recwarn):
        inst = DictPersistence()
        for attr in inst.__slots__:
            assert getattr(inst, attr, 'err') != 'err', f"got extra slot '{attr}'"
        # assert not inst.__dict__, f"got missing slot(s): {inst.__dict__}"
        assert len(mro_slots(inst)) == len(set(mro_slots(inst))), "duplicate slot"
        inst.custom, inst.store_user_data = 'should give warning', {}
        assert len(recwarn) == 1 and 'custom' in str(recwarn[0].message), recwarn.list

    def test_no_json_given(self):
        dict_persistence = DictPersistence()
        assert dict_persistence.get_user_data() == defaultdict(dict)
        assert dict_persistence.get_chat_data() == defaultdict(dict)
        assert dict_persistence.get_bot_data() == {}
        assert dict_persistence.get_conversations('noname') == {}

    def test_bad_json_string_given(self):
        bad_user_data = 'thisisnojson99900()))('
        bad_chat_data = 'thisisnojson99900()))('
        bad_bot_data = 'thisisnojson99900()))('
        bad_conversations = 'thisisnojson99900()))('
        with pytest.raises(TypeError, match='user_data'):
            DictPersistence(user_data_json=bad_user_data)
        with pytest.raises(TypeError, match='chat_data'):
            DictPersistence(chat_data_json=bad_chat_data)
        with pytest.raises(TypeError, match='bot_data'):
            DictPersistence(bot_data_json=bad_bot_data)
        with pytest.raises(TypeError, match='conversations'):
            DictPersistence(conversations_json=bad_conversations)

    def test_invalid_json_string_given(self, pickle_persistence, bad_pickle_files):
        bad_user_data = '["this", "is", "json"]'
        bad_chat_data = '["this", "is", "json"]'
        bad_bot_data = '["this", "is", "json"]'
        bad_conversations = '["this", "is", "json"]'
        with pytest.raises(TypeError, match='user_data'):
            DictPersistence(user_data_json=bad_user_data)
        with pytest.raises(TypeError, match='chat_data'):
            DictPersistence(chat_data_json=bad_chat_data)
        with pytest.raises(TypeError, match='bot_data'):
            DictPersistence(bot_data_json=bad_bot_data)
        with pytest.raises(TypeError, match='conversations'):
            DictPersistence(conversations_json=bad_conversations)

    def test_good_json_input(
        self, user_data_json, chat_data_json, bot_data_json, conversations_json
    ):
        dict_persistence = DictPersistence(
            user_data_json=user_data_json,
            chat_data_json=chat_data_json,
            bot_data_json=bot_data_json,
            conversations_json=conversations_json,
        )
        user_data = dict_persistence.get_user_data()
        assert isinstance(user_data, defaultdict)
        assert user_data[12345]['test1'] == 'test2'
        assert user_data[67890][3] == 'test4'
        assert user_data[54321] == {}

        chat_data = dict_persistence.get_chat_data()
        assert isinstance(chat_data, defaultdict)
        assert chat_data[-12345]['test1'] == 'test2'
        assert chat_data[-67890][3] == 'test4'
        assert chat_data[-54321] == {}

        bot_data = dict_persistence.get_bot_data()
        assert isinstance(bot_data, dict)
        assert bot_data['test1'] == 'test2'
        assert bot_data['test3']['test4'] == 'test5'
        assert 'test6' not in bot_data

        conversation1 = dict_persistence.get_conversations('name1')
        assert isinstance(conversation1, dict)
        assert conversation1[(123, 123)] == 3
        assert conversation1[(456, 654)] == 4
        with pytest.raises(KeyError):
            conversation1[(890, 890)]
        conversation2 = dict_persistence.get_conversations('name2')
        assert isinstance(conversation1, dict)
        assert conversation2[(123, 321)] == 1
        assert conversation2[(890, 890)] == 2
        with pytest.raises(KeyError):
            conversation2[(123, 123)]

    def test_dict_outputs(
        self,
        user_data,
        user_data_json,
        chat_data,
        chat_data_json,
        bot_data,
        bot_data_json,
        conversations,
        conversations_json,
    ):
        dict_persistence = DictPersistence(
            user_data_json=user_data_json,
            chat_data_json=chat_data_json,
            bot_data_json=bot_data_json,
            conversations_json=conversations_json,
        )
        assert dict_persistence.user_data == user_data
        assert dict_persistence.chat_data == chat_data
        assert dict_persistence.bot_data == bot_data
        assert dict_persistence.conversations == conversations

    def test_json_outputs(self, user_data_json, chat_data_json, bot_data_json, conversations_json):
        dict_persistence = DictPersistence(
            user_data_json=user_data_json,
            chat_data_json=chat_data_json,
            bot_data_json=bot_data_json,
            conversations_json=conversations_json,
        )
        assert dict_persistence.user_data_json == user_data_json
        assert dict_persistence.chat_data_json == chat_data_json
        assert dict_persistence.bot_data_json == bot_data_json
        assert dict_persistence.conversations_json == conversations_json

    def test_updating(
        self,
        user_data,
        user_data_json,
        chat_data,
        chat_data_json,
        bot_data,
        bot_data_json,
        conversations,
        conversations_json,
    ):
        dict_persistence = DictPersistence(
            user_data_json=user_data_json,
            chat_data_json=chat_data_json,
            bot_data_json=bot_data_json,
            conversations_json=conversations_json,
        )

        user_data = dict_persistence.get_user_data()
        user_data[12345]['test3']['test4'] = 'test6'
        assert not dict_persistence.user_data == user_data
        assert not dict_persistence.user_data_json == json.dumps(user_data)
        dict_persistence.update_user_data(12345, user_data[12345])
        user_data[12345]['test3']['test4'] = 'test7'
        assert not dict_persistence.user_data == user_data
        assert not dict_persistence.user_data_json == json.dumps(user_data)
        dict_persistence.update_user_data(12345, user_data[12345])
        assert dict_persistence.user_data == user_data
        assert dict_persistence.user_data_json == json.dumps(user_data)

        chat_data = dict_persistence.get_chat_data()
        chat_data[-12345]['test3']['test4'] = 'test6'
        assert not dict_persistence.chat_data == chat_data
        assert not dict_persistence.chat_data_json == json.dumps(chat_data)
        dict_persistence.update_chat_data(-12345, chat_data[-12345])
        chat_data[-12345]['test3']['test4'] = 'test7'
        assert not dict_persistence.chat_data == chat_data
        assert not dict_persistence.chat_data_json == json.dumps(chat_data)
        dict_persistence.update_chat_data(-12345, chat_data[-12345])
        assert dict_persistence.chat_data == chat_data
        assert dict_persistence.chat_data_json == json.dumps(chat_data)

        bot_data = dict_persistence.get_bot_data()
        bot_data['test3']['test4'] = 'test6'
        assert not dict_persistence.bot_data == bot_data
        assert not dict_persistence.bot_data_json == json.dumps(bot_data)
        dict_persistence.update_bot_data(bot_data)
        bot_data['test3']['test4'] = 'test7'
        assert not dict_persistence.bot_data == bot_data
        assert not dict_persistence.bot_data_json == json.dumps(bot_data)
        dict_persistence.update_bot_data(bot_data)
        assert dict_persistence.bot_data == bot_data
        assert dict_persistence.bot_data_json == json.dumps(bot_data)

        conversation1 = dict_persistence.get_conversations('name1')
        conversation1[(123, 123)] = 5
        assert not dict_persistence.conversations['name1'] == conversation1
        dict_persistence.update_conversation('name1', (123, 123), 5)
        assert dict_persistence.conversations['name1'] == conversation1
        print(dict_persistence.conversations_json)
        conversations['name1'][(123, 123)] = 5
        assert dict_persistence.conversations_json == encode_conversations_to_json(conversations)
        assert dict_persistence.get_conversations('name1') == conversation1

        dict_persistence._conversations = None
        dict_persistence.update_conversation('name1', (123, 123), 5)
        assert dict_persistence.conversations['name1'] == {(123, 123): 5}
        assert dict_persistence.get_conversations('name1') == {(123, 123): 5}
        assert dict_persistence.conversations_json == encode_conversations_to_json(
            {"name1": {(123, 123): 5}}
        )

    def test_with_handler(self, bot, update):
        dict_persistence = DictPersistence()
        u = Updater(bot=bot, persistence=dict_persistence, use_context=True)
        dp = u.dispatcher

        def first(update, context):
            if not context.user_data == {}:
                pytest.fail()
            if not context.chat_data == {}:
                pytest.fail()
            if not context.bot_data == {}:
                pytest.fail()
            context.user_data['test1'] = 'test2'
            context.chat_data[3] = 'test4'
            context.bot_data['test1'] = 'test2'

        def second(update, context):
            if not context.user_data['test1'] == 'test2':
                pytest.fail()
            if not context.chat_data[3] == 'test4':
                pytest.fail()
            if not context.bot_data['test1'] == 'test2':
                pytest.fail()

        h1 = MessageHandler(None, first, pass_user_data=True, pass_chat_data=True)
        h2 = MessageHandler(None, second, pass_user_data=True, pass_chat_data=True)
        dp.add_handler(h1)
        dp.process_update(update)
        user_data = dict_persistence.user_data_json
        chat_data = dict_persistence.chat_data_json
        bot_data = dict_persistence.bot_data_json
        dict_persistence_2 = DictPersistence(
            user_data_json=user_data, chat_data_json=chat_data, bot_data_json=bot_data
        )

        u = Updater(bot=bot, persistence=dict_persistence_2)
        dp = u.dispatcher
        dp.add_handler(h2)
        dp.process_update(update)

    def test_with_conversationHandler(self, dp, update, conversations_json):
        dict_persistence = DictPersistence(conversations_json=conversations_json)
        dp.persistence = dict_persistence
        dp.use_context = True
        NEXT, NEXT2 = range(2)

        def start(update, context):
            return NEXT

        start = CommandHandler('start', start)

        def next_callback(update, context):
            return NEXT2

        next_handler = MessageHandler(None, next_callback)

        def next2(update, context):
            return ConversationHandler.END

        next2 = MessageHandler(None, next2)

        ch = ConversationHandler(
            [start], {NEXT: [next_handler], NEXT2: [next2]}, [], name='name2', persistent=True
        )
        dp.add_handler(ch)
        assert ch.conversations[ch._get_key(update)] == 1
        dp.process_update(update)
        assert ch._get_key(update) not in ch.conversations
        update.message.text = '/start'
        update.message.entities = [MessageEntity(MessageEntity.BOT_COMMAND, 0, 6)]
        dp.process_update(update)
        assert ch.conversations[ch._get_key(update)] == 0
        assert ch.conversations == dict_persistence.conversations['name2']

    def test_with_nested_conversationHandler(self, dp, update, conversations_json):
        dict_persistence = DictPersistence(conversations_json=conversations_json)
        dp.persistence = dict_persistence
        dp.use_context = True
        NEXT2, NEXT3 = range(1, 3)

        def start(update, context):
            return NEXT2

        start = CommandHandler('start', start)

        def next_callback(update, context):
            return NEXT2

        next_handler = MessageHandler(None, next_callback)

        def next2(update, context):
            return ConversationHandler.END

        next2 = MessageHandler(None, next2)

        nested_ch = ConversationHandler(
            [next_handler],
            {NEXT2: [next2]},
            [],
            name='name3',
            persistent=True,
            map_to_parent={ConversationHandler.END: ConversationHandler.END},
        )

        ch = ConversationHandler(
            [start], {NEXT2: [nested_ch], NEXT3: []}, [], name='name2', persistent=True
        )
        dp.add_handler(ch)
        assert ch.conversations[ch._get_key(update)] == 1
        assert nested_ch.conversations[nested_ch._get_key(update)] == 1
        dp.process_update(update)
        assert ch._get_key(update) not in ch.conversations
        assert nested_ch._get_key(update) not in nested_ch.conversations
        update.message.text = '/start'
        update.message.entities = [MessageEntity(MessageEntity.BOT_COMMAND, 0, 6)]
        dp.process_update(update)
        assert ch.conversations[ch._get_key(update)] == 1
        assert ch.conversations == dict_persistence.conversations['name2']
        assert nested_ch._get_key(update) not in nested_ch.conversations
        dp.process_update(update)
        assert ch.conversations[ch._get_key(update)] == 1
        assert ch.conversations == dict_persistence.conversations['name2']
        assert nested_ch.conversations[nested_ch._get_key(update)] == 1
        assert nested_ch.conversations == dict_persistence.conversations['name3']

    def test_with_job(self, job_queue, cdp):
        def job_callback(context):
            context.bot_data['test1'] = '456'
            context.dispatcher.chat_data[123]['test2'] = '789'
            context.dispatcher.user_data[789]['test3'] = '123'

        dict_persistence = DictPersistence()
        cdp.persistence = dict_persistence
        job_queue.set_dispatcher(cdp)
        job_queue.start()
        job_queue.run_once(job_callback, 0.01)
        sleep(0.5)
        bot_data = dict_persistence.get_bot_data()
        assert bot_data == {'test1': '456'}
        chat_data = dict_persistence.get_chat_data()
        assert chat_data[123] == {'test2': '789'}
        user_data = dict_persistence.get_user_data()
        assert user_data[789] == {'test3': '123'}<|MERGE_RESOLUTION|>--- conflicted
+++ resolved
@@ -177,13 +177,12 @@
 
 
 class TestBasePersistence:
-<<<<<<< HEAD
     test_flag = False
 
     @pytest.fixture(scope='function', autouse=True)
     def reset(self):
         self.test_flag = False
-=======
+
     def test_slot_behaviour(self, bot_persistence, mro_slots, recwarn):
         inst = bot_persistence
         for attr in inst.__slots__:
@@ -194,7 +193,6 @@
         inst.store_user_data, inst.custom = {}, "custom persistence shouldn't warn"
         assert len(recwarn) == 0, recwarn.list
         assert '__dict__' not in BasePersistence.__slots__ if py_ver < (3, 7) else True, 'has dict'
->>>>>>> 92ff6a8e
 
     def test_creation(self, base_persistence):
         assert base_persistence.store_chat_data
@@ -211,14 +209,6 @@
             ),
         ):
             BasePersistence()
-
-    def test_not_implemented_errors(self, base_persistence):
-        with pytest.raises(NotImplementedError, match='refresh_bot_data'):
-            base_persistence.refresh_bot_data(True)
-        with pytest.raises(NotImplementedError, match='refresh_chat_data'):
-            base_persistence.refresh_chat_data(1, True)
-        with pytest.raises(NotImplementedError, match='refresh_user_data'):
-            base_persistence.refresh_user_data(1, True)
 
     def test_implementation(self, updater, base_persistence):
         dp = updater.dispatcher
@@ -847,13 +837,10 @@
     return Update(0, message=message)
 
 
-<<<<<<< HEAD
 class CustomMapping(defaultdict):
     pass
 
 
-class TestPicklePersistence:
-=======
 class TestPicklePersistence:
     def test_slot_behaviour(self, mro_slots, recwarn, pickle_persistence):
         inst = pickle_persistence
@@ -871,7 +858,6 @@
         retrieved = pickle_persistence.get_bot_data()
         assert retrieved == bot_data
 
->>>>>>> 92ff6a8e
     def test_no_files_present_multi_file(self, pickle_persistence):
         assert pickle_persistence.get_user_data() == defaultdict(dict)
         assert pickle_persistence.get_user_data() == defaultdict(dict)
