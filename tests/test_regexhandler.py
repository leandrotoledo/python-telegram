#!/usr/bin/env python
#
# A library that provides a Python interface to the Telegram Bot API
# Copyright (C) 2015-2018
# Leandro Toledo de Souza <devs@python-telegram-bot.org>
#
# This program is free software: you can redistribute it and/or modify
# it under the terms of the GNU Lesser Public License as published by
# the Free Software Foundation, either version 3 of the License, or
# (at your option) any later version.
#
# This program is distributed in the hope that it will be useful,
# but WITHOUT ANY WARRANTY; without even the implied warranty of
# MERCHANTABILITY or FITNESS FOR A PARTICULAR PURPOSE.  See the
# GNU Lesser Public License for more details.
#
# You should have received a copy of the GNU Lesser Public License
# along with this program.  If not, see [http://www.gnu.org/licenses/].
from queue import Queue

import pytest
from telegram.utils.deprecate import TelegramDeprecationWarning

from telegram import (Message, Update, Chat, Bot, User, CallbackQuery, InlineQuery,
                      ChosenInlineResult, ShippingQuery, PreCheckoutQuery)
from telegram.ext import RegexHandler, CallbackContext, JobQueue

message = Message(1, User(1, '', False), None, Chat(1, ''), text='Text')

params = [
    {'callback_query': CallbackQuery(1, User(1, '', False), 'chat', message=message)},
    {'inline_query': InlineQuery(1, User(1, '', False), '', '')},
    {'chosen_inline_result': ChosenInlineResult('id', User(1, '', False), '')},
    {'shipping_query': ShippingQuery('id', User(1, '', False), '', None)},
    {'pre_checkout_query': PreCheckoutQuery('id', User(1, '', False), '', 0, '')},
    {'callback_query': CallbackQuery(1, User(1, '', False), 'chat')}
]

ids = ('callback_query', 'inline_query', 'chosen_inline_result',
       'shipping_query', 'pre_checkout_query', 'callback_query_without_message')


@pytest.fixture(scope='class', params=params, ids=ids)
def false_update(request):
    return Update(update_id=1, **request.param)


@pytest.fixture(scope='class')
def message(bot):
    return Message(1, User(1, '', False), None, Chat(1, ''), text='test message', bot=bot)


class TestRegexHandler(object):
    test_flag = False

    @pytest.fixture(autouse=True)
    def reset(self):
        self.test_flag = False

    def callback_basic(self, bot, update):
        test_bot = isinstance(bot, Bot)
        test_update = isinstance(update, Update)
        self.test_flag = test_bot and test_update

    def callback_data_1(self, bot, update, user_data=None, chat_data=None):
        self.test_flag = (user_data is not None) or (chat_data is not None)

    def callback_data_2(self, bot, update, user_data=None, chat_data=None):
        self.test_flag = (user_data is not None) and (chat_data is not None)

    def callback_queue_1(self, bot, update, job_queue=None, update_queue=None):
        self.test_flag = (job_queue is not None) or (update_queue is not None)

    def callback_queue_2(self, bot, update, job_queue=None, update_queue=None):
        self.test_flag = (job_queue is not None) and (update_queue is not None)

    def callback_group(self, bot, update, groups=None, groupdict=None):
        if groups is not None:
            self.test_flag = groups == ('t', ' message')
        if groupdict is not None:
            self.test_flag = groupdict == {'begin': 't', 'end': ' message'}

    def callback_context(self, update, context):
        self.test_flag = (isinstance(context, CallbackContext)
                          and isinstance(context.bot, Bot)
                          and isinstance(update, Update)
                          and isinstance(context.update_queue, Queue)
                          and isinstance(context.job_queue, JobQueue)
                          and isinstance(context.user_data, dict)
                          and isinstance(context.chat_data, dict)
<<<<<<< HEAD
                          and isinstance(context.bot_data, dict)
=======
>>>>>>> 39d686b1
                          and isinstance(update.message, Message))

    def callback_context_pattern(self, update, context):
        if context.matches[0].groups():
            self.test_flag = context.matches[0].groups() == ('t', ' message')
        if context.matches[0].groupdict():
            self.test_flag = context.matches[0].groupdict() == {'begin': 't', 'end': ' message'}

    def test_deprecation_Warning(self):
        with pytest.warns(TelegramDeprecationWarning, match='RegexHandler is deprecated.'):
            RegexHandler('.*', self.callback_basic)

    def test_basic(self, dp, message):
        handler = RegexHandler('.*', self.callback_basic)
        dp.add_handler(handler)

        assert handler.check_update(Update(0, message))
        dp.process_update(Update(0, message))
        assert self.test_flag

    def test_pattern(self, message):
        handler = RegexHandler('.*est.*', self.callback_basic)

        assert handler.check_update(Update(0, message))

        handler = RegexHandler('.*not in here.*', self.callback_basic)
        assert not handler.check_update(Update(0, message))

    def test_with_passing_group_dict(self, dp, message):
        handler = RegexHandler('(?P<begin>.*)est(?P<end>.*)', self.callback_group,
                               pass_groups=True)
        dp.add_handler(handler)
        dp.process_update(Update(0, message))
        assert self.test_flag

        dp.remove_handler(handler)
        handler = RegexHandler('(?P<begin>.*)est(?P<end>.*)', self.callback_group,
                               pass_groupdict=True)
        dp.add_handler(handler)

        self.test_flag = False
        dp.process_update(Update(0, message))
        assert self.test_flag

    def test_edited(self, message):
        handler = RegexHandler('.*', self.callback_basic, edited_updates=True,
                               message_updates=False, channel_post_updates=False)

        assert handler.check_update(Update(0, edited_message=message))
        assert not handler.check_update(Update(0, message=message))
        assert not handler.check_update(Update(0, channel_post=message))
        assert handler.check_update(Update(0, edited_channel_post=message))

    def test_channel_post(self, message):
        handler = RegexHandler('.*', self.callback_basic, edited_updates=False,
                               message_updates=False, channel_post_updates=True)

        assert not handler.check_update(Update(0, edited_message=message))
        assert not handler.check_update(Update(0, message=message))
        assert handler.check_update(Update(0, channel_post=message))
        assert not handler.check_update(Update(0, edited_channel_post=message))

    def test_multiple_flags(self, message):
        handler = RegexHandler('.*', self.callback_basic, edited_updates=True,
                               message_updates=True, channel_post_updates=True)

        assert handler.check_update(Update(0, edited_message=message))
        assert handler.check_update(Update(0, message=message))
        assert handler.check_update(Update(0, channel_post=message))
        assert handler.check_update(Update(0, edited_channel_post=message))

    def test_none_allowed(self):
        with pytest.raises(ValueError, match='are all False'):
            RegexHandler('.*', self.callback_basic, message_updates=False,
                         channel_post_updates=False, edited_updates=False)

    def test_pass_user_or_chat_data(self, dp, message):
        handler = RegexHandler('.*', self.callback_data_1, pass_user_data=True)
        dp.add_handler(handler)

        dp.process_update(Update(0, message=message))
        assert self.test_flag

        dp.remove_handler(handler)
        handler = RegexHandler('.*', self.callback_data_1, pass_chat_data=True)
        dp.add_handler(handler)

        self.test_flag = False
        dp.process_update(Update(0, message=message))
        assert self.test_flag

        dp.remove_handler(handler)
        handler = RegexHandler('.*', self.callback_data_2, pass_chat_data=True,
                               pass_user_data=True)
        dp.add_handler(handler)

        self.test_flag = False
        dp.process_update(Update(0, message=message))
        assert self.test_flag

    def test_pass_job_or_update_queue(self, dp, message):
        handler = RegexHandler('.*', self.callback_queue_1, pass_job_queue=True)
        dp.add_handler(handler)

        dp.process_update(Update(0, message=message))
        assert self.test_flag

        dp.remove_handler(handler)
        handler = RegexHandler('.*', self.callback_queue_1,
                               pass_update_queue=True)
        dp.add_handler(handler)

        self.test_flag = False
        dp.process_update(Update(0, message=message))
        assert self.test_flag

        dp.remove_handler(handler)
        handler = RegexHandler('.*', self.callback_queue_2, pass_job_queue=True,
                               pass_update_queue=True)
        dp.add_handler(handler)

        self.test_flag = False
        dp.process_update(Update(0, message=message))
        assert self.test_flag

    def test_other_update_types(self, false_update):
        handler = RegexHandler('.*', self.callback_basic, edited_updates=True)
        assert not handler.check_update(false_update)

    def test_context(self, cdp, message):
        handler = RegexHandler(r'(t)est(.*)', self.callback_context)
        cdp.add_handler(handler)

        cdp.process_update(Update(0, message=message))
        assert self.test_flag

    def test_context_pattern(self, cdp, message):
        handler = RegexHandler(r'(t)est(.*)', self.callback_context_pattern)
        cdp.add_handler(handler)

        cdp.process_update(Update(0, message=message))
        assert self.test_flag

        cdp.remove_handler(handler)
        handler = RegexHandler(r'(t)est(.*)', self.callback_context_pattern)
        cdp.add_handler(handler)

        cdp.process_update(Update(0, message=message))
        assert self.test_flag<|MERGE_RESOLUTION|>--- conflicted
+++ resolved
@@ -88,10 +88,7 @@
                           and isinstance(context.job_queue, JobQueue)
                           and isinstance(context.user_data, dict)
                           and isinstance(context.chat_data, dict)
-<<<<<<< HEAD
                           and isinstance(context.bot_data, dict)
-=======
->>>>>>> 39d686b1
                           and isinstance(update.message, Message))
 
     def callback_context_pattern(self, update, context):
