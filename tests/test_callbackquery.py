#!/usr/bin/env python
#
# A library that provides a Python interface to the Telegram Bot API
# Copyright (C) 2015-2020
# Leandro Toledo de Souza <devs@python-telegram-bot.org>
#
# This program is free software: you can redistribute it and/or modify
# it under the terms of the GNU Lesser Public License as published by
# the Free Software Foundation, either version 3 of the License, or
# (at your option) any later version.
#
# This program is distributed in the hope that it will be useful,
# but WITHOUT ANY WARRANTY; without even the implied warranty of
# MERCHANTABILITY or FITNESS FOR A PARTICULAR PURPOSE.  See the
# GNU Lesser Public License for more details.
#
# You should have received a copy of the GNU Lesser Public License
# along with this program.  If not, see [http://www.gnu.org/licenses/].

import pytest

from telegram import CallbackQuery, User, Message, Chat, Audio


@pytest.fixture(scope='class', params=['message', 'inline'])
def callback_query(bot, request):
    cbq = CallbackQuery(TestCallbackQuery.id_,
                        TestCallbackQuery.from_user,
                        TestCallbackQuery.chat_instance,
                        data=TestCallbackQuery.data,
                        game_short_name=TestCallbackQuery.game_short_name,
                        bot=bot)
    if request.param == 'message':
        cbq.message = TestCallbackQuery.message
    else:
        cbq.inline_message_id = TestCallbackQuery.inline_message_id
    return cbq


class TestCallbackQuery(object):
    id_ = 'id'
    from_user = User(1, 'test_user', False)
    chat_instance = 'chat_instance'
    message = Message(3, User(5, 'bot', False), None, Chat(4, 'private'))
    data = 'data'
    inline_message_id = 'inline_message_id'
    game_short_name = 'the_game'

    def test_de_json(self, bot):
        json_dict = {'id': self.id_,
                     'from': self.from_user.to_dict(),
                     'chat_instance': self.chat_instance,
                     'message': self.message.to_dict(),
                     'data': self.data,
                     'inline_message_id': self.inline_message_id,
                     'game_short_name': self.game_short_name,
                     'default_quote': True}
        callback_query = CallbackQuery.de_json(json_dict, bot)

        assert callback_query.id == self.id_
        assert callback_query.from_user == self.from_user
        assert callback_query.chat_instance == self.chat_instance
        assert callback_query.message == self.message
        assert callback_query.message.default_quote is True
        assert callback_query.data == self.data
        assert callback_query.inline_message_id == self.inline_message_id
        assert callback_query.game_short_name == self.game_short_name

    def test_to_dict(self, callback_query):
        callback_query_dict = callback_query.to_dict()

        assert isinstance(callback_query_dict, dict)
        assert callback_query_dict['id'] == callback_query.id
        assert callback_query_dict['from'] == callback_query.from_user.to_dict()
        assert callback_query_dict['chat_instance'] == callback_query.chat_instance
        if callback_query.message:
            assert callback_query_dict['message'] == callback_query.message.to_dict()
        else:
            assert callback_query_dict['inline_message_id'] == callback_query.inline_message_id
        assert callback_query_dict['data'] == callback_query.data
        assert callback_query_dict['game_short_name'] == callback_query.game_short_name

    def test_answer(self, monkeypatch, callback_query):
        def test(*args, **kwargs):
            return args[0] == callback_query.id

        monkeypatch.setattr(callback_query.bot, 'answerCallbackQuery', test)
        # TODO: PEP8
        assert callback_query.answer()

    def test_edit_message_text(self, monkeypatch, callback_query):
        def test(*args, **kwargs):
            text = args[0] == 'test'
            try:
                id_ = kwargs['inline_message_id'] == callback_query.inline_message_id
                return id_ and text
            except KeyError:
                chat_id = kwargs['chat_id'] == callback_query.message.chat_id
                message_id = kwargs['message_id'] == callback_query.message.message_id
                return chat_id and message_id and text

        monkeypatch.setattr(callback_query.bot, 'edit_message_text', test)
        assert callback_query.edit_message_text(text='test')
        assert callback_query.edit_message_text('test')

    def test_edit_message_caption(self, monkeypatch, callback_query):
        def test(*args, **kwargs):
            caption = kwargs['caption'] == 'new caption'
            try:
                id_ = kwargs['inline_message_id'] == callback_query.inline_message_id
                return id_ and caption
            except KeyError:
                id_ = kwargs['chat_id'] == callback_query.message.chat_id
                message = kwargs['message_id'] == callback_query.message.message_id
                return id_ and message and caption

        monkeypatch.setattr(callback_query.bot, 'edit_message_caption', test)
        assert callback_query.edit_message_caption(caption='new caption')
        assert callback_query.edit_message_caption('new caption')

    def test_edit_message_reply_markup(self, monkeypatch, callback_query):
        def test(*args, **kwargs):
            reply_markup = kwargs['reply_markup'] == [['1', '2']]
            try:
                id_ = kwargs['inline_message_id'] == callback_query.inline_message_id
                return id_ and reply_markup
            except KeyError:
                id_ = kwargs['chat_id'] == callback_query.message.chat_id
                message = kwargs['message_id'] == callback_query.message.message_id
                return id_ and message and reply_markup

        monkeypatch.setattr(callback_query.bot, 'edit_message_reply_markup', test)
        assert callback_query.edit_message_reply_markup(reply_markup=[['1', '2']])
        assert callback_query.edit_message_reply_markup([['1', '2']])

    def test_equality(self):
        a = CallbackQuery(self.id_, self.from_user, 'chat')
        b = CallbackQuery(self.id_, self.from_user, 'chat')
        c = CallbackQuery(self.id_, None, '')
        d = CallbackQuery('', None, 'chat')
<<<<<<< HEAD
        e = Audio(self.id, 'unique_id', 1)
=======
        e = Audio(self.id_, 1)
>>>>>>> f7ec7a7c

        assert a == b
        assert hash(a) == hash(b)
        assert a is not b

        assert a == c
        assert hash(a) == hash(c)

        assert a != d
        assert hash(a) != hash(d)

        assert a != e
        assert hash(a) != hash(e)<|MERGE_RESOLUTION|>--- conflicted
+++ resolved
@@ -138,11 +138,7 @@
         b = CallbackQuery(self.id_, self.from_user, 'chat')
         c = CallbackQuery(self.id_, None, '')
         d = CallbackQuery('', None, 'chat')
-<<<<<<< HEAD
-        e = Audio(self.id, 'unique_id', 1)
-=======
-        e = Audio(self.id_, 1)
->>>>>>> f7ec7a7c
+        e = Audio(self.id_, 'unique_id', 1)
 
         assert a == b
         assert hash(a) == hash(b)
