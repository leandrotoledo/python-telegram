# BLACK:
[tool.black]
line-length = 99
target-version = ['py38', 'py39', 'py310', 'py311']

# ISORT:
[tool.isort]  # black config
profile = "black"
line_length = 99

# RUFF:
[tool.ruff]
line-length = 99
target-version = "py38"
show-fixes = true

[tool.ruff.lint]
preview = true
explicit-preview-rules = true
ignore = ["PLR2004", "PLR0911", "PLR0912", "PLR0913", "PLR0915", "PERF203"]
select = ["E", "F", "I", "PL", "UP", "RUF", "PTH", "C4", "B", "PIE", "SIM", "RET", "RSE",
          "G", "ISC", "PT", "ASYNC", "TCH", "SLOT", "PERF", "PYI", "FLY", "AIR", "RUF022", 
          "RUF023", "Q", "INP",]
# Add "FURB" after it's out of preview

[tool.ruff.lint.per-file-ignores]
"tests/*.py" = ["B018"]
<<<<<<< HEAD
"tests/**.py" = ["RUF012", "ASYNC101"]
=======
"tests/**.py" = ["RUF012"]

# PYLINT:
[tool.pylint."messages control"]
enable = ["useless-suppression"]
disable = ["duplicate-code", "too-many-arguments", "too-many-public-methods", 
        "too-few-public-methods", "broad-exception-caught", "too-many-instance-attributes", 
        "fixme", "missing-function-docstring", "missing-class-docstring", "too-many-locals", 
        "too-many-lines", "too-many-branches", "too-many-statements", "cyclic-import"
]

[tool.pylint.main]
#  run pylint across multiple cpu cores to speed it up-
# https://pylint.pycqa.org/en/latest/user_guide/run.html?#parallel-execution to know more
jobs = 0

[tool.pylint.classes]
exclude-protected = ["_unfrozen"]

# PYTEST:
[tool.pytest.ini_options]
testpaths = ["tests"]
addopts = "--no-success-flaky-report -rsxX"
filterwarnings = [
    "error",
    "ignore::DeprecationWarning",
    'ignore:Tasks created via `Application\.create_task` while the application is not running',
    "ignore::ResourceWarning",
    # TODO: Write so good code that we don't need to ignore ResourceWarnings anymore
    # Unfortunately due to https://github.com/pytest-dev/pytest/issues/8343 we can't have this here
    # and instead do a trick directly in tests/conftest.py
    # ignore::telegram.utils.deprecate.TelegramDeprecationWarning
]
markers = [
    "dev", # If you want to test a specific test, use this
    "no_req",
    "req",
]
asyncio_mode = "auto"

# MYPY:
[tool.mypy]
warn_unused_ignores = true
warn_unused_configs = true
disallow_untyped_defs = true
disallow_incomplete_defs = true
disallow_untyped_decorators = true
show_error_codes = true
python_version = "3.8"

# For some files, it's easier to just disable strict-optional all together instead of
# cluttering the code with `# type: ignore`s or stuff like
# `if self.text is None: raise RuntimeError()`
[[tool.mypy.overrides]]
module = [
    "telegram._callbackquery",
    "telegram._file",
    "telegram._message",
    "telegram._files.file"
]
strict_optional = false

# type hinting for asyncio in webhookhandler is a bit tricky because it depends on the OS
[[tool.mypy.overrides]]
module = "telegram.ext._utils.webhookhandler"
warn_unused_ignores = false

# The libs listed below are only used for the `customwebhookbot_*.py` examples
# let's just ignore type checking for them for now
[[tool.mypy.overrides]]
module = [
    "flask.*",
    "quart.*",
    "starlette.*",
    "uvicorn.*",
    "asgiref.*",
    "django.*",
    "apscheduler.*",  # not part of `customwebhookbot_*.py` examples
]
ignore_missing_imports = true

# COVERAGE:
[tool.coverage.run]
branch = true
source = ["telegram"]
parallel = true
concurrency = ["thread", "multiprocessing"]
omit = [
    "tests/",
    "telegram/__main__.py"
]

[tool.coverage.report]
exclude_also = [
    "@overload",
    "if TYPE_CHECKING:"
]
>>>>>>> 6ae7add7
<|MERGE_RESOLUTION|>--- conflicted
+++ resolved
@@ -19,23 +19,20 @@
 explicit-preview-rules = true
 ignore = ["PLR2004", "PLR0911", "PLR0912", "PLR0913", "PLR0915", "PERF203"]
 select = ["E", "F", "I", "PL", "UP", "RUF", "PTH", "C4", "B", "PIE", "SIM", "RET", "RSE",
-          "G", "ISC", "PT", "ASYNC", "TCH", "SLOT", "PERF", "PYI", "FLY", "AIR", "RUF022", 
+          "G", "ISC", "PT", "ASYNC", "TCH", "SLOT", "PERF", "PYI", "FLY", "AIR", "RUF022",
           "RUF023", "Q", "INP",]
 # Add "FURB" after it's out of preview
 
 [tool.ruff.lint.per-file-ignores]
 "tests/*.py" = ["B018"]
-<<<<<<< HEAD
 "tests/**.py" = ["RUF012", "ASYNC101"]
-=======
-"tests/**.py" = ["RUF012"]
 
 # PYLINT:
 [tool.pylint."messages control"]
 enable = ["useless-suppression"]
-disable = ["duplicate-code", "too-many-arguments", "too-many-public-methods", 
-        "too-few-public-methods", "broad-exception-caught", "too-many-instance-attributes", 
-        "fixme", "missing-function-docstring", "missing-class-docstring", "too-many-locals", 
+disable = ["duplicate-code", "too-many-arguments", "too-many-public-methods",
+        "too-few-public-methods", "broad-exception-caught", "too-many-instance-attributes",
+        "fixme", "missing-function-docstring", "missing-class-docstring", "too-many-locals",
         "too-many-lines", "too-many-branches", "too-many-statements", "cyclic-import"
 ]
 
@@ -123,6 +120,6 @@
 [tool.coverage.report]
 exclude_also = [
     "@overload",
+    "@abstractmethod",
     "if TYPE_CHECKING:"
-]
->>>>>>> 6ae7add7
+]