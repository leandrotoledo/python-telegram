# PACKAGING
[build-system]
requires = ["hatchling"]
build-backend = "hatchling.build"

[project]
dynamic = ["version"]
name = "python-telegram-bot"
description = "We have made you a wrapper you can't refuse"
readme = "README.rst"
requires-python = ">=3.8"
license = "LGPL-3.0-only"
license-files = { paths = ["LICENSE", "LICENSE.dual", "LICENSE.lesser"] }
authors = [
    { name = "Leandro Toledo", email = "devs@python-telegram-bot.org" }
]
keywords = [
    "python",
    "telegram",
    "bot",
    "api",
    "wrapper",
]
classifiers = [
    "Development Status :: 5 - Production/Stable",
    "Intended Audience :: Developers",
    "License :: OSI Approved :: GNU Lesser General Public License v3 (LGPLv3)",
    "Operating System :: OS Independent",
    "Topic :: Software Development :: Libraries :: Python Modules",
    "Topic :: Communications :: Chat",
    "Topic :: Internet",
    "Programming Language :: Python",
    "Programming Language :: Python :: 3",
    "Programming Language :: Python :: 3.8",
    "Programming Language :: Python :: 3.9",
    "Programming Language :: Python :: 3.10",
    "Programming Language :: Python :: 3.11",
    "Programming Language :: Python :: 3.12",
]
dependencies = [
    "httpx ~= 0.27",
]

[project.urls]
"Homepage" = "https://python-telegram-bot.org"
"Documentation" = "https://docs.python-telegram-bot.org"
"Bug Tracker" = "https://github.com/python-telegram-bot/python-telegram-bot/issues"
"Source Code" = "https://github.com/python-telegram-bot/python-telegram-bot"
"News" = "https://t.me/pythontelegrambotchannel"
"Changelog" = "https://docs.python-telegram-bot.org/en/stable/changelog.html"
"Support" = "https://t.me/pythontelegrambotgroup"

[project.optional-dependencies]
# Make sure to install those as additional_dependencies in the
# pre-commit hooks for pylint & mypy
# Also update the readme accordingly
#
# When dependencies release new versions and tests succeed, we should try to expand the allowed
# versions and only increase the lower bound if necessary
#
# When adding new groups, make sure to update `ext` and `all` accordingly

# Optional dependencies for production
all = [
    "python-telegram-bot[ext,http2,passport,socks]",
]
callback-data = [
    # Cachetools doesn't have a strict stability policy. Let's be cautious for now.
    "cachetools~=5.3.3",
]
ext = [
    "python-telegram-bot[callback-data,job-queue,rate-limiter,webhooks]",
]
http2 = [
    "httpx[http2]",
]
job-queue = [
    # APS doesn't have a strict stability policy. Let's be cautious for now.
    "APScheduler~=3.10.4",
    # pytz is required by APS and just needs the lower bound due to #2120
    "pytz>=2018.6",
]
passport = [
    "cryptography!=3.4,!=3.4.1,!=3.4.2,!=3.4.3,>=39.0.1",
]
rate-limiter = [
    "aiolimiter~=1.1.0",
]
socks = [
    "httpx[socks]",
]
webhooks = [
    # tornado is rather stable, but let's not allow the next major release without prior testing
    "tornado~=6.4",
]


# HATCH
[tool.hatch.version]
# dynamically evaluates the `__version__` variable in that file
source = "code"
path = "telegram/_version.py"
search-paths = ["telegram"]

[tool.hatch.build]
packages = ["telegram"]

# BLACK:
[tool.black]
line-length = 99
<<<<<<< HEAD
target-version = ['py38', 'py39', 'py310', 'py311', 'py312', 'py313']
=======
>>>>>>> 44e82928

# ISORT:
[tool.isort]  # black config
profile = "black"
line_length = 99

# RUFF:
[tool.ruff]
line-length = 99
show-fixes = true

[tool.ruff.lint]
preview = true
explicit-preview-rules = true
ignore = ["PLR2004", "PLR0911", "PLR0912", "PLR0913", "PLR0915", "PERF203"]
select = ["E", "F", "I", "PL", "UP", "RUF", "PTH", "C4", "B", "PIE", "SIM", "RET", "RSE",
          "G", "ISC", "PT", "ASYNC", "TCH", "SLOT", "PERF", "PYI", "FLY", "AIR", "RUF022",
          "RUF023", "Q", "INP", "W", "YTT", "DTZ", "ARG"]
# Add "FURB" after it's out of preview
# Add "A (flake8-builtins)" after we drop pylint

[tool.ruff.lint.per-file-ignores]
"tests/*.py" = ["B018"]
"tests/**.py" = ["RUF012", "ASYNC101", "DTZ", "ARG"]
"docs/**.py" = ["INP001", "ARG"]
"examples/**.py" = ["ARG"]

# PYLINT:
[tool.pylint."messages control"]
enable = ["useless-suppression"]
disable = ["duplicate-code", "too-many-arguments", "too-many-public-methods",
        "too-few-public-methods", "broad-exception-caught", "too-many-instance-attributes",
        "fixme", "missing-function-docstring", "missing-class-docstring", "too-many-locals",
        "too-many-lines", "too-many-branches", "too-many-statements", "cyclic-import"
]

[tool.pylint.main]
#  run pylint across multiple cpu cores to speed it up-
# https://pylint.pycqa.org/en/latest/user_guide/run.html?#parallel-execution to know more
jobs = 0

[tool.pylint.classes]
exclude-protected = ["_unfrozen"]

# PYTEST:
[tool.pytest.ini_options]
testpaths = ["tests"]
addopts = "--no-success-flaky-report -rX"
filterwarnings = [
    "error",
    "ignore::DeprecationWarning",
    'ignore:Tasks created via `Application\.create_task` while the application is not running',
    "ignore::ResourceWarning",
    # TODO: Write so good code that we don't need to ignore ResourceWarnings anymore
    # Unfortunately due to https://github.com/pytest-dev/pytest/issues/8343 we can't have this here
    # and instead do a trick directly in tests/conftest.py
    # ignore::telegram.utils.deprecate.TelegramDeprecationWarning
]
markers = [
    "dev", # If you want to test a specific test, use this
    "no_req",
    "req",
]
asyncio_mode = "auto"
log_format = "%(funcName)s - Line %(lineno)d - %(message)s"
# log_level = "DEBUG"  # uncomment to see DEBUG logs

# MYPY:
[tool.mypy]
warn_unused_ignores = true
warn_unused_configs = true
disallow_untyped_defs = true
disallow_incomplete_defs = true
disallow_untyped_decorators = true
show_error_codes = true
python_version = "3.8"

# For some files, it's easier to just disable strict-optional all together instead of
# cluttering the code with `# type: ignore`s or stuff like
# `if self.text is None: raise RuntimeError()`
[[tool.mypy.overrides]]
module = [
    "telegram._callbackquery",
    "telegram._file",
    "telegram._message",
    "telegram._files.file"
]
strict_optional = false

# type hinting for asyncio in webhookhandler is a bit tricky because it depends on the OS
[[tool.mypy.overrides]]
module = "telegram.ext._utils.webhookhandler"
warn_unused_ignores = false

# The libs listed below are only used for the `customwebhookbot_*.py` examples
# let's just ignore type checking for them for now
[[tool.mypy.overrides]]
module = [
    "flask.*",
    "quart.*",
    "starlette.*",
    "uvicorn.*",
    "asgiref.*",
    "django.*",
    "apscheduler.*",  # not part of `customwebhookbot_*.py` examples
]
ignore_missing_imports = true

# COVERAGE:
[tool.coverage.run]
branch = true
source = ["telegram"]
parallel = true
concurrency = ["thread", "multiprocessing"]
omit = [
    "tests/",
    "telegram/__main__.py"
]

[tool.coverage.report]
exclude_also = [
    "@overload",
    "@abstractmethod",
    "if TYPE_CHECKING:"
]<|MERGE_RESOLUTION|>--- conflicted
+++ resolved
@@ -36,6 +36,7 @@
     "Programming Language :: Python :: 3.10",
     "Programming Language :: Python :: 3.11",
     "Programming Language :: Python :: 3.12",
+    "Programming Language :: Python :: 3.13",
 ]
 dependencies = [
     "httpx ~= 0.27",
@@ -82,6 +83,7 @@
 ]
 passport = [
     "cryptography!=3.4,!=3.4.1,!=3.4.2,!=3.4.3,>=39.0.1",
+    "cffi >= 1.17.0rc1; python_version > '3.12'"
 ]
 rate-limiter = [
     "aiolimiter~=1.1.0",
@@ -108,10 +110,6 @@
 # BLACK:
 [tool.black]
 line-length = 99
-<<<<<<< HEAD
-target-version = ['py38', 'py39', 'py310', 'py311', 'py312', 'py313']
-=======
->>>>>>> 44e82928
 
 # ISORT:
 [tool.isort]  # black config
