name: 'Lock Closed Threads'

on:
  schedule:
    - cron: '8 4 * * *'
<<<<<<< HEAD
    - cron: '42 19 * * *'
=======
    - cron: '19 42 * * *'
>>>>>>> 9105d83d

jobs:
  lock:
    runs-on: ubuntu-latest
    steps:
      - uses: dessant/lock-threads@v2.0.1
        with:
          github-token: ${{ github.token }}
          issue-lock-inactive-days: '1'
          issue-lock-reason: ''
          pr-lock-inactive-days: '1'
          pr-lock-reason: ''<|MERGE_RESOLUTION|>--- conflicted
+++ resolved
@@ -3,11 +3,7 @@
 on:
   schedule:
     - cron: '8 4 * * *'
-<<<<<<< HEAD
-    - cron: '42 19 * * *'
-=======
-    - cron: '19 42 * * *'
->>>>>>> 9105d83d
+    - cron: '42 17 * * *'
 
 jobs:
   lock:
