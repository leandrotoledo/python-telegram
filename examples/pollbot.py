--- conflicted
+++ resolved
@@ -23,11 +23,8 @@
     PollAnswerHandler,
     PollHandler,
     MessageHandler,
-<<<<<<< HEAD
     filters,
-=======
-    Filters,
->>>>>>> 8b5966d7
+    Updater,
     Updater,
     CallbackContext,
 )
