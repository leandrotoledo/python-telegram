--- conflicted
+++ resolved
@@ -25,11 +25,8 @@
 from telegram.ext import (
     CommandHandler,
     CallbackQueryHandler,
-<<<<<<< HEAD
     filters,
-=======
-    Filters,
->>>>>>> 8b5966d7
+    Updater,
     Updater,
     CallbackContext,
 )
