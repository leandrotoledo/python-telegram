#!/usr/bin/env python
# pylint: disable=C0116,W0613
# This program is dedicated to the public domain under the CC0 license.

"""This is a very simple example on how one could implement a custom error handler."""
import html
import json
import logging
import traceback

from telegram import Update, ParseMode
from telegram.ext import Updater, CallbackContext, CommandHandler

logging.basicConfig(
    format='%(asctime)s - %(name)s - %(levelname)s - %(message)s', level=logging.INFO
)

logger = logging.getLogger(__name__)

# The token you got from @botfather when you created the bot
BOT_TOKEN = "TOKEN"

# This can be your own ID, or one for a developer group/channel.
# You can use the /start command of this bot to see your chat id.
DEVELOPER_CHAT_ID = 123456789


def error_handler(update: object, context: CallbackContext) -> None:
    """Log the error and send a telegram message to notify the developer."""
    # Log the error before we do anything else, so we can see it even if something breaks.
    logger.error(msg="Exception while handling an update:", exc_info=context.error)

    # traceback.format_exception returns the usual python message about an exception, but as a
    # list of strings rather than a single string, so we have to join them together.
    tb_list = traceback.format_exception(None, context.error, context.error.__traceback__)
    tb_string = ''.join(tb_list)

    # Build the message with some markup and additional information about what happened.
    # You might need to add some logic to deal with messages longer than the 4096 character limit.
    update_str = update.to_dict() if isinstance(update, Update) else str(update)
    message = (
        f'An exception was raised while handling an update\n'
        f'<pre>update = {html.escape(json.dumps(update_str, indent=2, ensure_ascii=False))}'
        '</pre>\n\n'
        f'<pre>context.chat_data = {html.escape(str(context.chat_data))}</pre>\n\n'
        f'<pre>context.user_data = {html.escape(str(context.user_data))}</pre>\n\n'
        f'<pre>{html.escape(tb_string)}</pre>'
    )

    # Finally, send the message
    context.bot.send_message(chat_id=DEVELOPER_CHAT_ID, text=message, parse_mode=ParseMode.HTML)


def bad_command(update: Update, context: CallbackContext) -> None:
    """Raise an error to trigger the error handler."""
    context.bot.wrong_method_name()  # type: ignore[attr-defined]


<<<<<<< HEAD
def start(update: Update, context: CallbackContext) -> None:
=======
def start(update: Update, _: CallbackContext) -> None:
    """Displays info on how to trigger an error."""
>>>>>>> e2c6d607
    update.effective_message.reply_html(
        'Use /bad_command to cause an error.\n'
        f'Your chat id is <code>{update.effective_chat.id}</code>.'
    )


def main() -> None:
    """Run the bot."""
    # Create the Updater and pass it your bot's token.
    updater = Updater(BOT_TOKEN)

    # Get the dispatcher to register handlers
    dispatcher = updater.dispatcher

    # Register the commands...
    dispatcher.add_handler(CommandHandler('start', start))
    dispatcher.add_handler(CommandHandler('bad_command', bad_command))

    # ...and the error handler
    dispatcher.add_error_handler(error_handler)

    # Start the Bot
    updater.start_polling()

    # Run the bot until you press Ctrl-C or the process receives SIGINT,
    # SIGTERM or SIGABRT. This should be used most of the time, since
    # start_polling() is non-blocking and will stop the bot gracefully.
    updater.idle()


if __name__ == '__main__':
    main()<|MERGE_RESOLUTION|>--- conflicted
+++ resolved
@@ -56,12 +56,8 @@
     context.bot.wrong_method_name()  # type: ignore[attr-defined]
 
 
-<<<<<<< HEAD
 def start(update: Update, context: CallbackContext) -> None:
-=======
-def start(update: Update, _: CallbackContext) -> None:
     """Displays info on how to trigger an error."""
->>>>>>> e2c6d607
     update.effective_message.reply_html(
         'Use /bad_command to cause an error.\n'
         f'Your chat id is <code>{update.effective_chat.id}</code>.'
