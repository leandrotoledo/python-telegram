#!/usr/bin/env python
# pylint: disable=missing-function-docstring, unused-argument
# This program is dedicated to the public domain under the CC0 license.

"""This is a very simple example on how one could implement a custom error handler."""
import html
import json
import logging
import traceback

<<<<<<< HEAD
from telegram import Update
from telegram.constants import ParseMode
from telegram.ext import Updater, CallbackContext, CommandHandler
=======
from telegram import Update, ParseMode
from telegram.ext import CommandHandler, Updater, CallbackContext
>>>>>>> eec90a01

# Enable logging
logging.basicConfig(
    format='%(asctime)s - %(name)s - %(levelname)s - %(message)s', level=logging.INFO
)
logger = logging.getLogger(__name__)

# The token you got from @botfather when you created the bot
BOT_TOKEN = "TOKEN"

# This can be your own ID, or one for a developer group/channel.
# You can use the /start command of this bot to see your chat id.
DEVELOPER_CHAT_ID = 123456789


def error_handler(update: object, context: CallbackContext.DEFAULT_TYPE) -> None:
    """Log the error and send a telegram message to notify the developer."""
    # Log the error before we do anything else, so we can see it even if something breaks.
    logger.error(msg="Exception while handling an update:", exc_info=context.error)

    # traceback.format_exception returns the usual python message about an exception, but as a
    # list of strings rather than a single string, so we have to join them together.
    tb_list = traceback.format_exception(None, context.error, context.error.__traceback__)
    tb_string = ''.join(tb_list)

    # Build the message with some markup and additional information about what happened.
    # You might need to add some logic to deal with messages longer than the 4096 character limit.
    update_str = update.to_dict() if isinstance(update, Update) else str(update)
    message = (
        f'An exception was raised while handling an update\n'
        f'<pre>update = {html.escape(json.dumps(update_str, indent=2, ensure_ascii=False))}'
        '</pre>\n\n'
        f'<pre>context.chat_data = {html.escape(str(context.chat_data))}</pre>\n\n'
        f'<pre>context.user_data = {html.escape(str(context.user_data))}</pre>\n\n'
        f'<pre>{html.escape(tb_string)}</pre>'
    )

    # Finally, send the message
    context.bot.send_message(chat_id=DEVELOPER_CHAT_ID, text=message, parse_mode=ParseMode.HTML)


def bad_command(update: Update, context: CallbackContext.DEFAULT_TYPE) -> None:
    """Raise an error to trigger the error handler."""
    context.bot.wrong_method_name()  # type: ignore[attr-defined]


def start(update: Update, context: CallbackContext.DEFAULT_TYPE) -> None:
    """Displays info on how to trigger an error."""
    update.effective_message.reply_html(
        'Use /bad_command to cause an error.\n'
        f'Your chat id is <code>{update.effective_chat.id}</code>.'
    )


def main() -> None:
    """Run the bot."""
    # Create the Updater and pass it your bot's token.
    updater = Updater.builder().token(BOT_TOKEN).build()

    # Get the dispatcher to register handlers
    dispatcher = updater.dispatcher

    # Register the commands...
    dispatcher.add_handler(CommandHandler('start', start))
    dispatcher.add_handler(CommandHandler('bad_command', bad_command))

    # ...and the error handler
    dispatcher.add_error_handler(error_handler)

    # Start the Bot
    updater.start_polling()

    # Run the bot until you press Ctrl-C or the process receives SIGINT,
    # SIGTERM or SIGABRT. This should be used most of the time, since
    # start_polling() is non-blocking and will stop the bot gracefully.
    updater.idle()


if __name__ == '__main__':
    main()<|MERGE_RESOLUTION|>--- conflicted
+++ resolved
@@ -8,14 +8,9 @@
 import logging
 import traceback
 
-<<<<<<< HEAD
 from telegram import Update
 from telegram.constants import ParseMode
-from telegram.ext import Updater, CallbackContext, CommandHandler
-=======
-from telegram import Update, ParseMode
 from telegram.ext import CommandHandler, Updater, CallbackContext
->>>>>>> eec90a01
 
 # Enable logging
 logging.basicConfig(
