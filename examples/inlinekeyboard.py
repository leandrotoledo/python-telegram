--- conflicted
+++ resolved
@@ -17,12 +17,8 @@
 logger = logging.getLogger(__name__)
 
 
-<<<<<<< HEAD
 def start(update: Update, context: CallbackContext) -> None:
-=======
-def start(update: Update, _: CallbackContext) -> None:
     """Sends a message with three inline buttons attached."""
->>>>>>> e2c6d607
     keyboard = [
         [
             InlineKeyboardButton("Option 1", callback_data='1'),
@@ -36,12 +32,8 @@
     update.message.reply_text('Please choose:', reply_markup=reply_markup)
 
 
-<<<<<<< HEAD
 def button(update: Update, context: CallbackContext) -> None:
-=======
-def button(update: Update, _: CallbackContext) -> None:
     """Parses the CallbackQuery and updates the message text."""
->>>>>>> e2c6d607
     query = update.callback_query
 
     # CallbackQueries need to be answered, even if no notification to the user is needed
@@ -51,12 +43,8 @@
     query.edit_message_text(text=f"Selected option: {query.data}")
 
 
-<<<<<<< HEAD
 def help_command(update: Update, context: CallbackContext) -> None:
-=======
-def help_command(update: Update, _: CallbackContext) -> None:
     """Displays info on how to use the bot."""
->>>>>>> e2c6d607
     update.message.reply_text("Use /start to test this bot.")
 
 
