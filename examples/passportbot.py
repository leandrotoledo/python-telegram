--- conflicted
+++ resolved
@@ -23,12 +23,8 @@
 logger = logging.getLogger(__name__)
 
 
-<<<<<<< HEAD
 def msg(update: Update, context: CallbackContext) -> None:
-=======
-def msg(update: Update, _: CallbackContext) -> None:
     """Downloads and prints the received passport data."""
->>>>>>> e2c6d607
     # Retrieve passport data
     passport_data = update.message.passport_data
     # If our nonce doesn't match what we think, this Update did not originate from us
