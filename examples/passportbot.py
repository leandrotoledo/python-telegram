--- conflicted
+++ resolved
@@ -14,11 +14,7 @@
 from pathlib import Path
 
 from telegram import Update
-<<<<<<< HEAD
-from telegram.ext import MessageHandler, filters, Updater, CallbackContext
-=======
-from telegram.ext import MessageHandler, Filters, Updater, CallbackContext
->>>>>>> 8b5966d7
+from telegram.ext import MessageHandler, filters, Updater, Updater, CallbackContext
 
 # Enable logging
 
