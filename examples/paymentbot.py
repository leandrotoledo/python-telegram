#!/usr/bin/env python
# -*- coding: utf-8 -*-
#
"""Basic example for a bot that can receive payment from user.

This program is dedicated to the public domain under the CC0 license.
"""

import logging

from telegram import (LabeledPrice, ShippingOption)
from telegram.ext import (Updater, CommandHandler, MessageHandler,
                          Filters, PreCheckoutQueryHandler, ShippingQueryHandler)

# Enable logging
logging.basicConfig(format='%(asctime)s - %(name)s - %(levelname)s - %(message)s',
                    level=logging.INFO)

logger = logging.getLogger(__name__)


def error(update, context):
    """Log Errors caused by Updates."""
    logger.warning('Update "%s" caused error "%s"', update, context.error)


def start_callback(update, context):
    msg = "Use /shipping to get an invoice for shipping-payment, "
    msg += "or /noshipping for an invoice without shipping."
    update.message.reply_text(msg)


def start_with_shipping_callback(update, context):
    chat_id = update.message.chat_id
    title = "Payment Example"
    description = "Payment Example using python-telegram-bot"
    # select a payload just for you to recognize its the donation from your bot
    payload = "Custom-Payload"
    # In order to get a provider_token see https://core.telegram.org/bots/payments#getting-a-token
    provider_token = "PROVIDER_TOKEN"
    start_parameter = "test-payment"
    currency = "USD"
    # price in dollars
    price = 1
    # price * 100 so as to include 2 d.p.
    # check https://core.telegram.org/bots/payments#supported-currencies for more details
    prices = [LabeledPrice("Test", price * 100)]

    # optionally pass need_name=True, need_phone_number=True,
    # need_email=True, need_shipping_address=True, is_flexible=True
    context.bot.send_invoice(chat_id, title, description, payload,
                             provider_token, start_parameter, currency, prices,
                             need_name=True, need_phone_number=True,
                             need_email=True, need_shipping_address=True, is_flexible=True)


def start_without_shipping_callback(update, context):
    chat_id = update.message.chat_id
    title = "Payment Example"
    description = "Payment Example using python-telegram-bot"
    # select a payload just for you to recognize its the donation from your bot
    payload = "Custom-Payload"
    # In order to get a provider_token see https://core.telegram.org/bots/payments#getting-a-token
    provider_token = "PROVIDER_TOKEN"
    start_parameter = "test-payment"
    currency = "USD"
    # price in dollars
    price = 1
    # price * 100 so as to include 2 d.p.
    prices = [LabeledPrice("Test", price * 100)]

    # optionally pass need_name=True, need_phone_number=True,
    # need_email=True, need_shipping_address=True, is_flexible=True
    context.bot.send_invoice(chat_id, title, description, payload,
                             provider_token, start_parameter, currency, prices)


def shipping_callback(update, context):
    query = update.shipping_query
    # check the payload, is this from your bot?
    if query.invoice_payload != 'Custom-Payload':
        # answer False pre_checkout_query
<<<<<<< HEAD
        query.answer(shipping_query_id=query.id, ok=False,
                     error_message="Something went wrong...")
=======
        query.answer(ok=False, error_message="Something went wrong...")
>>>>>>> 247577b2
        return
    else:
        options = list()
        # a single LabeledPrice
        options.append(ShippingOption('1', 'Shipping Option A', [LabeledPrice('A', 100)]))
        # an array of LabeledPrice objects
        price_list = [LabeledPrice('B1', 150), LabeledPrice('B2', 200)]
        options.append(ShippingOption('2', 'Shipping Option B', price_list))
<<<<<<< HEAD
        query.answer(shipping_query_id=query.id, ok=True,
                     shipping_options=options)
=======
        query.answer(ok=True, shipping_options=options)
>>>>>>> 247577b2


# after (optional) shipping, it's the pre-checkout
def precheckout_callback(update, context):
    query = update.pre_checkout_query
    # check the payload, is this from your bot?
    if query.invoice_payload != 'Custom-Payload':
        # answer False pre_checkout_query
<<<<<<< HEAD
        query.answer(pre_checkout_query_id=query.id, ok=False,
                     error_message="Something went wrong...")
    else:
        query.answer(pre_checkout_query_id=query.id, ok=True)
=======
        query.answer(ok=False, error_message="Something went wrong...")
    else:
        query.answer(ok=True)
>>>>>>> 247577b2


# finally, after contacting to the payment provider...
def successful_payment_callback(update, context):
    # do something after successful receive of payment?
    update.message.reply_text("Thank you for your payment!")


def main():
    # Create the Updater and pass it your bot's token.
    # Make sure to set use_context=True to use the new context based callbacks
    # Post version 12 this will no longer be necessary
    updater = Updater("TOKEN", use_context=True)

    # Get the dispatcher to register handlers
    dp = updater.dispatcher

    # simple start function
    dp.add_handler(CommandHandler("start", start_callback))

    # Add command handler to start the payment invoice
    dp.add_handler(CommandHandler("shipping", start_with_shipping_callback))
    dp.add_handler(CommandHandler("noshipping", start_without_shipping_callback))

    # Optional handler if your product requires shipping
    dp.add_handler(ShippingQueryHandler(shipping_callback))

    # Pre-checkout handler to final check
    dp.add_handler(PreCheckoutQueryHandler(precheckout_callback))

    # Success! Notify your user!
    dp.add_handler(MessageHandler(Filters.successful_payment, successful_payment_callback))

    # log all errors
    dp.add_error_handler(error)

    # Start the Bot
    updater.start_polling()

    # Run the bot until you press Ctrl-C or the process receives SIGINT,
    # SIGTERM or SIGABRT. This should be used most of the time, since
    # start_polling() is non-blocking and will stop the bot gracefully.
    updater.idle()


if __name__ == '__main__':
    main()<|MERGE_RESOLUTION|>--- conflicted
+++ resolved
@@ -80,12 +80,7 @@
     # check the payload, is this from your bot?
     if query.invoice_payload != 'Custom-Payload':
         # answer False pre_checkout_query
-<<<<<<< HEAD
-        query.answer(shipping_query_id=query.id, ok=False,
-                     error_message="Something went wrong...")
-=======
         query.answer(ok=False, error_message="Something went wrong...")
->>>>>>> 247577b2
         return
     else:
         options = list()
@@ -94,12 +89,7 @@
         # an array of LabeledPrice objects
         price_list = [LabeledPrice('B1', 150), LabeledPrice('B2', 200)]
         options.append(ShippingOption('2', 'Shipping Option B', price_list))
-<<<<<<< HEAD
-        query.answer(shipping_query_id=query.id, ok=True,
-                     shipping_options=options)
-=======
         query.answer(ok=True, shipping_options=options)
->>>>>>> 247577b2
 
 
 # after (optional) shipping, it's the pre-checkout
@@ -108,16 +98,9 @@
     # check the payload, is this from your bot?
     if query.invoice_payload != 'Custom-Payload':
         # answer False pre_checkout_query
-<<<<<<< HEAD
-        query.answer(pre_checkout_query_id=query.id, ok=False,
-                     error_message="Something went wrong...")
-    else:
-        query.answer(pre_checkout_query_id=query.id, ok=True)
-=======
         query.answer(ok=False, error_message="Something went wrong...")
     else:
         query.answer(ok=True)
->>>>>>> 247577b2
 
 
 # finally, after contacting to the payment provider...
