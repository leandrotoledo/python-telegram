--- conflicted
+++ resolved
@@ -73,15 +73,9 @@
     dp = updater.dispatcher
 
     # on different commands - answer in Telegram
-<<<<<<< HEAD
     dp.add_handler(CommandHandler("start", start))
     dp.add_handler(CommandHandler("help", start))
-    dp.add_handler(CommandHandler("set", set))
-=======
-    dp.addHandler(CommandHandler("start", start))
-    dp.addHandler(CommandHandler("help", start))
-    dp.addHandler(CommandHandler("set", set, pass_args=True))
->>>>>>> 6e5302c0
+    dp.add_handler(CommandHandler("set", set, pass_args=True))
 
     # log all errors
     dp.add_error_handler(error)
