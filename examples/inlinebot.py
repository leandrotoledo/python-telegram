--- conflicted
+++ resolved
@@ -16,19 +16,8 @@
 from uuid import uuid4
 
 from telegram import InlineQueryResultArticle, ParseMode, InputTextMessageContent, Update
-<<<<<<< HEAD
-from telegram.ext import (
-    InlineQueryHandler,
-    CommandHandler,
-    Updater,
-    CallbackContext,
-)
-
-from telegram.utils.helpers import escape_markdown
-=======
 from telegram.helpers import escape_markdown
 from telegram.ext import Updater, InlineQueryHandler, CommandHandler, CallbackContext
->>>>>>> 4f21c062
 
 # Enable logging
 logging.basicConfig(
