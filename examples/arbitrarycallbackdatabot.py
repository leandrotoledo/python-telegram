#!/usr/bin/env python
# pylint: disable=C0116,W0613
# This program is dedicated to the public domain under the CC0 license.

"""This example showcases how PTBs "arbitrary callback data" feature can be used.

For detailed info on arbitrary callback data, see the wiki page at https://git.io/JGBDI
"""
import logging
from typing import List, Tuple, cast

from telegram import InlineKeyboardButton, InlineKeyboardMarkup, Update
from telegram.ext import (
    Updater,
    CommandHandler,
    CallbackQueryHandler,
    CallbackContext,
    InvalidCallbackData,
    PicklePersistence,
)

logging.basicConfig(
    format='%(asctime)s - %(name)s - %(levelname)s - %(message)s', level=logging.INFO
)
logger = logging.getLogger(__name__)


def start(update: Update, context: CallbackContext) -> None:
    """Sends a message with 5 inline buttons attached."""
    number_list: List[int] = []
    update.message.reply_text('Please choose:', reply_markup=build_keyboard(number_list))


def help_command(update: Update, context: CallbackContext) -> None:
    """Displays info on how to use the bot."""
    update.message.reply_text(
        "Use /start to test this bot. Use /clear to clear the stored data so that you can see "
        "what happens, if the button data is not available. "
    )


def clear(update: Update, context: CallbackContext) -> None:
    """Clears the callback data cache"""
    context.bot.callback_data_cache.clear_callback_data()  # type: ignore[attr-defined]
    context.bot.callback_data_cache.clear_callback_queries()  # type: ignore[attr-defined]
    update.effective_message.reply_text('All clear!')


def build_keyboard(current_list: List[int]) -> InlineKeyboardMarkup:
    """Helper function to build the next inline keyboard."""
    return InlineKeyboardMarkup.from_column(
        [InlineKeyboardButton(str(i), callback_data=(i, current_list)) for i in range(1, 6)]
    )


def list_button(update: Update, context: CallbackContext) -> None:
    """Parses the CallbackQuery and updates the message text."""
    query = update.callback_query
    query.answer()
    # Get the data from the callback_data.
    # If you're using a type checker like MyPy, you'll have to use typing.cast
    # to make the checker get the expected type of the callback_data
    number, number_list = cast(Tuple[int, List[int]], query.data)
    # append the number to the list
    number_list.append(number)

    query.edit_message_text(
        text=f"So far you've selected {number_list}. Choose the next item:",
        reply_markup=build_keyboard(number_list),
    )

    # we can delete the data stored for the query, because we've replaced the buttons
    context.drop_callback_data(query)


def handle_invalid_button(update: Update, context: CallbackContext) -> None:
    """Informs the user that the button is no longer available."""
    update.callback_query.answer()
    update.effective_message.edit_text(
        'Sorry, I could not process this button click 😕 Please send /start to get a new keyboard.'
    )


def main() -> None:
    """Run the bot."""
    # We use persistence to demonstrate how buttons can still work after the bot was restarted
<<<<<<< HEAD
    persistence = PicklePersistence(filename='arbitrarycallbackdatabot.pickle')
=======
    persistence = PicklePersistence(filepath='arbitrarycallbackdatabot')
>>>>>>> 4d3c26cd
    # Create the Updater and pass it your bot's token.
    updater = Updater("TOKEN", persistence=persistence, arbitrary_callback_data=True)

    updater.dispatcher.add_handler(CommandHandler('start', start))
    updater.dispatcher.add_handler(CommandHandler('help', help_command))
    updater.dispatcher.add_handler(CommandHandler('clear', clear))
    updater.dispatcher.add_handler(
        CallbackQueryHandler(handle_invalid_button, pattern=InvalidCallbackData)
    )
    updater.dispatcher.add_handler(CallbackQueryHandler(list_button))

    # Start the Bot
    updater.start_polling()

    # Run the bot until the user presses Ctrl-C or the process receives SIGINT,
    # SIGTERM or SIGABRT
    updater.idle()


if __name__ == '__main__':
    main()<|MERGE_RESOLUTION|>--- conflicted
+++ resolved
@@ -84,11 +84,7 @@
 def main() -> None:
     """Run the bot."""
     # We use persistence to demonstrate how buttons can still work after the bot was restarted
-<<<<<<< HEAD
-    persistence = PicklePersistence(filename='arbitrarycallbackdatabot.pickle')
-=======
     persistence = PicklePersistence(filepath='arbitrarycallbackdatabot')
->>>>>>> 4d3c26cd
     # Create the Updater and pass it your bot's token.
     updater = Updater("TOKEN", persistence=persistence, arbitrary_callback_data=True)
 
