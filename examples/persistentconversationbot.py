#!/usr/bin/env python
# pylint: disable=C0116,W0613
# This program is dedicated to the public domain under the CC0 license.

"""
First, a few callback functions are defined. Then, those functions are passed to
the Dispatcher and registered at their respective places.
Then, the bot is started and runs until we press Ctrl-C on the command line.

Usage:
Example of a bot-user conversation using ConversationHandler.
Send /start to initiate the conversation.
Press Ctrl-C on the command line or send a signal to the process to stop the
bot.
"""

import logging
from typing import Dict

from telegram import ReplyKeyboardMarkup, Update, ReplyKeyboardRemove
from telegram.ext import (
    CommandHandler,
    MessageHandler,
    Filters,
    ConversationHandler,
    PicklePersistence,
    Updater,
    CallbackContext,
)


# Enable logging
logging.basicConfig(
    format='%(asctime)s - %(name)s - %(levelname)s - %(message)s', level=logging.INFO
)
logger = logging.getLogger(__name__)

CHOOSING, TYPING_REPLY, TYPING_CHOICE = range(3)

reply_keyboard = [
    ['Age', 'Favourite colour'],
    ['Number of siblings', 'Something else...'],
    ['Done'],
]
markup = ReplyKeyboardMarkup(reply_keyboard, one_time_keyboard=True)


def facts_to_str(user_data: Dict[str, str]) -> str:
    """Helper function for formatting the gathered user info."""
    facts = [f'{key} - {value}' for key, value in user_data.items()]
    return "\n".join(facts).join(['\n', '\n'])


def start(update: Update, context: CallbackContext.DEFAULT_TYPE) -> int:
    """Start the conversation, display any stored data and ask user for input."""
    reply_text = "Hi! My name is Doctor Botter."
    if context.user_data:
        reply_text += (
            f" You already told me your {', '.join(context.user_data.keys())}. Why don't you "
            f"tell me something more about yourself? Or change anything I already know."
        )
    else:
        reply_text += (
            " I will hold a more complex conversation with you. Why don't you tell me "
            "something about yourself?"
        )
    update.message.reply_text(reply_text, reply_markup=markup)

    return CHOOSING


def regular_choice(update: Update, context: CallbackContext.DEFAULT_TYPE) -> int:
    """Ask the user for info about the selected predefined choice."""
    text = update.message.text.lower()
    context.user_data['choice'] = text
    if context.user_data.get(text):
        reply_text = (
            f'Your {text}? I already know the following about that: {context.user_data[text]}'
        )
    else:
        reply_text = f'Your {text}? Yes, I would love to hear about that!'
    update.message.reply_text(reply_text)

    return TYPING_REPLY


def custom_choice(update: Update, context: CallbackContext.DEFAULT_TYPE) -> int:
    """Ask the user for a description of a custom category."""
    update.message.reply_text(
        'Alright, please send me the category first, for example "Most impressive skill"'
    )

    return TYPING_CHOICE


def received_information(update: Update, context: CallbackContext.DEFAULT_TYPE) -> int:
    """Store info provided by user and ask for the next category."""
    text = update.message.text
    category = context.user_data['choice']
    context.user_data[category] = text.lower()
    del context.user_data['choice']

    update.message.reply_text(
        "Neat! Just so you know, this is what you already told me:"
        f"{facts_to_str(context.user_data)}"
        "You can tell me more, or change your opinion on something.",
        reply_markup=markup,
    )

    return CHOOSING


def show_data(update: Update, context: CallbackContext.DEFAULT_TYPE) -> None:
    """Display the gathered info."""
    update.message.reply_text(
        f"This is what you already told me: {facts_to_str(context.user_data)}"
    )


def done(update: Update, context: CallbackContext.DEFAULT_TYPE) -> int:
    """Display the gathered info and end the conversation."""
    if 'choice' in context.user_data:
        del context.user_data['choice']

    update.message.reply_text(
        f"I learned these facts about you: {facts_to_str(context.user_data)}Until next time!",
        reply_markup=ReplyKeyboardRemove(),
    )
    return ConversationHandler.END


def main() -> None:
    """Run the bot."""
    # Create the Updater and pass it your bot's token.
<<<<<<< HEAD
    persistence = PicklePersistence(filename='conversationbot')
    updater = Updater.builder().token("TOKEN").persistence(persistence).build()
=======
    persistence = PicklePersistence(filepath='conversationbot')
    updater = Updater("TOKEN", persistence=persistence)
>>>>>>> 6965ae9f

    # Get the dispatcher to register handlers
    dispatcher = updater.dispatcher

    # Add conversation handler with the states CHOOSING, TYPING_CHOICE and TYPING_REPLY
    conv_handler = ConversationHandler(
        entry_points=[CommandHandler('start', start)],
        states={
            CHOOSING: [
                MessageHandler(
                    Filters.regex('^(Age|Favourite colour|Number of siblings)$'), regular_choice
                ),
                MessageHandler(Filters.regex('^Something else...$'), custom_choice),
            ],
            TYPING_CHOICE: [
                MessageHandler(
                    Filters.text & ~(Filters.command | Filters.regex('^Done$')), regular_choice
                )
            ],
            TYPING_REPLY: [
                MessageHandler(
                    Filters.text & ~(Filters.command | Filters.regex('^Done$')),
                    received_information,
                )
            ],
        },
        fallbacks=[MessageHandler(Filters.regex('^Done$'), done)],
        name="my_conversation",
        persistent=True,
    )

    dispatcher.add_handler(conv_handler)

    show_data_handler = CommandHandler('show_data', show_data)
    dispatcher.add_handler(show_data_handler)

    # Start the Bot
    updater.start_polling()

    # Run the bot until you press Ctrl-C or the process receives SIGINT,
    # SIGTERM or SIGABRT. This should be used most of the time, since
    # start_polling() is non-blocking and will stop the bot gracefully.
    updater.idle()


if __name__ == '__main__':
    main()<|MERGE_RESOLUTION|>--- conflicted
+++ resolved
@@ -132,13 +132,8 @@
 def main() -> None:
     """Run the bot."""
     # Create the Updater and pass it your bot's token.
-<<<<<<< HEAD
-    persistence = PicklePersistence(filename='conversationbot')
+    persistence = PicklePersistence(filepath='conversationbot')
     updater = Updater.builder().token("TOKEN").persistence(persistence).build()
-=======
-    persistence = PicklePersistence(filepath='conversationbot')
-    updater = Updater("TOKEN", persistence=persistence)
->>>>>>> 6965ae9f
 
     # Get the dispatcher to register handlers
     dispatcher = updater.dispatcher
